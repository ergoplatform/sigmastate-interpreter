--- conflicted
+++ resolved
@@ -13,9 +13,9 @@
   "com.lihaoyi" % "sourcecode_2.12" % "0.1.4",
   "com.sun.mail" % "javax.mail" % "1.6.0",
   "com.trueaccord.lenses" % "lenses_2.12" % "0.4.12",
-  "com.typesafe" % "config" % "1.3.3",
-  "com.typesafe.akka" % "akka-actor_2.12" % "2.5.19",
-  "com.typesafe.scala-logging" % "scala-logging_2.12" % "3.9.2",
+  "com.typesafe" % "config" % "1.3.1",
+  "com.typesafe.akka" % "akka-actor_2.12" % "2.4.20",
+  "com.typesafe.scala-logging" % "scala-logging_2.12" % "3.9.0",
   "commons-io" % "commons-io" % "2.5",
   "io.github.scalan" % "common_2.12" % "master-4e1b2bdb-SNAPSHOT",
   "io.github.scalan" % "core_2.12" % "master-4e1b2bdb-SNAPSHOT",
@@ -41,7 +41,7 @@
   "org.rudogma" % "supertagged_2.12" % "1.4",
   "org.scala-lang.modules" % "scala-java8-compat_2.12" % "0.8.0",
   "org.scala-lang.modules" % "scala-xml_2.12" % "1.0.6",
-  "org.scorexfoundation" % "scorex-util_2.12" % "0.1.3",
+  "org.scorexfoundation" % "scorex-util_2.12" % "0.1.1",
   "org.scorexfoundation" % "scrypto_2.12" % "2.1.4",
   "org.slf4j" % "slf4j-api" % "1.8.0-beta1",
   "org.spire-math" % "debox_2.12" % "0.8.0",
@@ -53,8 +53,4 @@
   "org.typelevel" % "spire_2.12" % "0.14.1",
   "org.whispersystems" % "curve25519-java" % "0.5.0"
 )
-<<<<<<< HEAD
-// LIBRARY_DEPENDENCIES_HASH dfa66eff4845bdd9646b3e344e6b0535d165d4fb
-=======
-// LIBRARY_DEPENDENCIES_HASH e61fd93e50f9fb9f1a0323019bf5eadc202766b5
->>>>>>> 1e167d5f
+// LIBRARY_DEPENDENCIES_HASH e61fd93e50f9fb9f1a0323019bf5eadc202766b5