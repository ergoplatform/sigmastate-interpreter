package org.ergoplatform.sdk

import debox.cfor
import org.ergoplatform._
import org.ergoplatform.sdk.JavaHelpers.TokenColl
import org.ergoplatform.sdk.wallet.protocol.context.{ErgoLikeParameters, ErgoLikeStateContext}
import org.ergoplatform.sdk.wallet.secrets.ExtendedSecretKey
import scalan.util.Extensions.LongOps
import sigmastate.Values.SigmaBoolean
import sigmastate.VersionContext
import sigmastate.basics.DLogProtocol.{DLogProverInput, ProveDlog}
import sigmastate.basics.{DiffieHellmanTupleProverInput,SigmaProtocolPrivateInput}
import sigmastate.interpreter.Interpreter.ReductionResult
import sigmastate.interpreter.{ContextExtension, CostedProverResult, HintsBag, ProverInterpreter}
import sigmastate.serialization.SigmaSerializer
import sigmastate.utils.{SigmaByteReader, SigmaByteWriter}

import scala.collection.mutable
import scala.util.Try

/**
 * A class which holds secrets and can sign transactions (aka generate proofs).
 *
 * @param secretKeys secrets in extended form to be used by prover
 * @param dLogInputs  prover inputs containing secrets for generating proofs for [[ProveDlog]] nodes.
 * @param dhtInputs  prover inputs containing secrets for generating proofs for [[ProveDHTuple]] nodes.
 * @param params     ergo blockchain parameters
 */
class AppkitProvingInterpreter(
      val secretKeys: IndexedSeq[ExtendedSecretKey],
      val dLogInputs: IndexedSeq[DLogProverInput],
      val dhtInputs: IndexedSeq[DiffieHellmanTupleProverInput],
      params: ErgoLikeParameters)
  extends ReducingInterpreter(params) with ProverInterpreter {

<<<<<<< HEAD
  override val secrets: Seq[SigmaProtocolPrivateInput[_, _]] = {
=======
  /** All secrets available to this interpreter including [[ExtendedSecretKey]], dlog and
    * dht secrets.
    */
  val secrets: Seq[SigmaProtocolPrivateInput[_, _]] = {
>>>>>>> 759824fd
    val dlogs: IndexedSeq[DLogProverInput] = secretKeys.map(_.privateInput)
    dlogs ++ dLogInputs ++ dhtInputs
  }

<<<<<<< HEAD
  /** All public keys which corresponds to all the DLogProverInput known to this prover. */
  val pubKeys: Seq[ProveDlog] = secrets
      .filter { case _: DLogProverInput => true case _ => false }
      .map(_.asInstanceOf[DLogProverInput].publicImage)
=======
  /** Public keys corresponding to dlog secrets (aka publicImage). */
  val pubKeys: Seq[ProveDlog] = secrets
    .filter { case _: DLogProverInput => true case _ => false}
    .map(_.asInstanceOf[DLogProverInput].publicImage)

  /** Helper method to accumulate cost while checking limit.
    *
    * @param currentCost current cost value
    * @param delta       additional cost to add to the current value
    * @param limit       total cost limit
    * @param msgSuffix   suffix added to the exception message
    * @return new increased cost when it doesn't exceed the limit
    * @throws Exception
    */
  def addCostLimited(currentCost: Long, delta: Long, limit: Long, msgSuffix: => String): Long = {
    val newCost = java7.compat.Math.addExact(currentCost, delta)
    if (newCost > limit)
      throw new Exception(s"Cost of transaction $newCost exceeds limit $limit: $msgSuffix")
    newCost
  }
>>>>>>> 759824fd

  /** Reduces and signs the given transaction.
   *
   * @param unreducedTx  unreduced transaction data to be reduced (contains unsigned transaction)
   * @param stateContext state context of the blockchain in which the transaction should be signed
   * @param baseCost     the cost accumulated before this transaction
   * @return a new signed transaction with all inputs signed and the cost of this transaction
   *         The returned cost doesn't include `baseCost`.
   */
  def sign(unreducedTx: UnreducedTransaction,
           stateContext: ErgoLikeStateContext,
<<<<<<< HEAD
           baseCost: Int): Try[SignedTransaction] = Try {
    val reducedTx = reduceTransaction(unreducedTx, stateContext, baseCost)
    val signedTx = signReduced(reducedTx)
    signedTx
=======
           baseCost: Int,
           tokensToBurn: IndexedSeq[ErgoToken]): Try[(ErgoLikeTransaction, Int)] = Try {
    val maxCost = params.maxBlockCost
    var currentCost: Long = baseCost

    val (reducedTx, txCost) = reduceTransaction(unsignedTx, boxesToSpend, dataBoxes, stateContext, baseCost, tokensToBurn)
    currentCost = addCostLimited(currentCost, txCost, maxCost, msgSuffix = reducedTx.toString())

    val (signedTx, cost) = signReduced(reducedTx, currentCost.toInt)
    (signedTx, txCost + cost)
  }

  /** Reduce inputs of the given unsigned transaction to provable sigma propositions using
   * the given context. See [[ReducedErgoLikeTransaction]] for details.
   *
   * @note requires `unsignedTx` and `boxesToSpend` have the same boxIds in the same order.
   * @param boxesToSpend input boxes of the transaction
   * @param dataBoxes    data inputs of the transaction
   * @param stateContext state context of the blockchain in which the transaction should be signed
   * @param baseCost the cost accumulated so far and before this operation
   * @param tokensToBurn requested tokens to be burnt in the transaction, if empty no burning allowed
   * @return a new reduced transaction with all inputs reduced and the cost of this transaction
   *         The returned cost doesn't include (so they need to be added back to get the total cost):
   *         1) `baseCost`
   *         2) reduction cost for each input.
   */
  def reduceTransaction(
        unsignedTx: UnsignedErgoLikeTransaction,
        boxesToSpend: IndexedSeq[ExtendedInputBox],
        dataBoxes: IndexedSeq[ErgoBox],
        stateContext: ErgoLikeStateContext,
        baseCost: Int,
        tokensToBurn: IndexedSeq[ErgoToken]): (ReducedErgoLikeTransaction, Int) = {
    if (unsignedTx.inputs.length != boxesToSpend.length) throw new Exception("Not enough boxes to spend")
    if (unsignedTx.dataInputs.length != dataBoxes.length) throw new Exception("Not enough data boxes")

    val inputTokens = boxesToSpend.flatMap(_.box.additionalTokens.toArray)
    val outputTokens = unsignedTx.outputCandidates.flatMap(_.additionalTokens.toArray)
    val tokenDiff = JavaHelpers.subtractTokens(outputTokens, inputTokens)
    if (tokenDiff.nonEmpty) {
      val (toBurn, toMint) = tokenDiff.partition(_._2 < 0)  // those with negative diff are to be burnt
      if (toBurn.nonEmpty) {
        if (!tokensToBurn.isEmpty) {
          val requestedToBurn = isoTokensListToTokenColl.to(tokensToBurn.convertTo[JList[ErgoToken]])
          val diff = JavaHelpers.subtractTokenColls(
            reducedTokens = toBurn.mapSecond(v => -v), // make positive amounts
            subtractedTokens = requestedToBurn
          )
          if (diff.nonEmpty) {  // empty diff would mean equality
            throw TokenBalanceException(
              "Transaction tries to burn tokens, but not how it was requested", diff)
          }
        } else {
            throw TokenBalanceException(
              "Transaction tries to burn tokens when no burning was requested", tokenDiff)
        }
      }
      if (toMint.nonEmpty) {
        if (toMint.length > 1) {
          throw TokenBalanceException("Only one token can be minted in a transaction", toMint)
        }
        val isCorrectMintedTokenId = Objects.deepEquals(toMint(0)._1.toArray, boxesToSpend.head.box.id)
        if (!isCorrectMintedTokenId) {
          throw TokenBalanceException("Cannot mint a token with invalid id", toMint)
        }
      }
    }

    // Cost of transaction initialization: we should read and parse all inputs and data inputs,
    // and also iterate through all outputs to check rules
    val initialCost = ArithUtils.addExact(
      1000,
      java7.compat.Math.multiplyExact(boxesToSpend.size, params.inputCost),
      java7.compat.Math.multiplyExact(dataBoxes.size, params.dataInputCost),
      java7.compat.Math.multiplyExact(unsignedTx.outputCandidates.size, params.outputCost)
    )
    val maxCost = params.maxBlockCost
    val startCost = addCostLimited(baseCost, initialCost, maxCost, msgSuffix = unsignedTx.toString())

    val transactionContext = TransactionContext(boxesToSpend.map(_.box), dataBoxes, unsignedTx)

    val (outAssets, outAssetsNum) = JavaHelpers.extractAssets(unsignedTx.outputCandidates)
    val (inAssets, inAssetsNum) = JavaHelpers.extractAssets(boxesToSpend.map(_.box))

    val tokenAccessCost = params.tokenAccessCost
    val totalAssetsAccessCost =
      java7.compat.Math.addExact(
        java7.compat.Math.multiplyExact(java7.compat.Math.addExact(outAssetsNum, inAssetsNum), tokenAccessCost),
        java7.compat.Math.multiplyExact(java7.compat.Math.addExact(inAssets.size, outAssets.size), tokenAccessCost))

    val txCost = addCostLimited(startCost,
      delta = totalAssetsAccessCost,
      limit = maxCost, msgSuffix = s"when adding assets cost of $totalAssetsAccessCost")

    var currentCost = txCost
    val reducedInputs = mutable.ArrayBuilder.make[ReducedInputData]

    for ((inputBox, boxIdx) <- boxesToSpend.zipWithIndex) {
      val unsignedInput = unsignedTx.inputs(boxIdx)
      require(util.Arrays.equals(unsignedInput.boxId, inputBox.box.id))

      val context = new ErgoLikeContext(
        AvlTreeData.avlTreeFromDigest(stateContext.previousStateDigest),
        stateContext.sigmaLastHeaders,
        stateContext.sigmaPreHeader,
        transactionContext.dataBoxes,
        transactionContext.boxesToSpend,
        transactionContext.spendingTransaction,
        boxIdx.toShort,
        inputBox.extension,
        ValidationRules.currentSettings,
        costLimit = maxCost - currentCost,
        initCost = 0,
        activatedScriptVersion = (params.blockVersion - 1).toByte
      )

      val reducedInput = reduce(Interpreter.emptyEnv, inputBox.box.ergoTree, context)

      currentCost = addCostLimited(currentCost,
        reducedInput.reductionResult.cost, limit = maxCost, msgSuffix = inputBox.toString())

      reducedInputs += reducedInput
    }

    val reducedTx = ReducedErgoLikeTransaction(unsignedTx, reducedInputs.result())
    val txReductionCost = txCost.toInt - baseCost
    (reducedTx, txReductionCost)
>>>>>>> 759824fd
  }

  /** Signs the given transaction (i.e. providing spending proofs) for each input so that
    * the resulting transaction can be submitted to the blockchain.
    * Note, this method doesn't require context to generate proofs (aka signatures).
    *
    * @param reducedTx unsigend transaction augmented with reduced
    * @return a new signed transaction with all inputs signed and the cost of this transaction
    *         The returned cost includes:
    *         - the costs of obtaining reduced transaction
    *         - the cost of verification of each signed input
    */
  def signReduced(reducedTx: ReducedTransaction): SignedTransaction = {
    val provedInputs = mutable.ArrayBuilder.make[Input]
    val unsignedTx = reducedTx.ergoTx.unsignedTx

    val maxCost = params.maxBlockCost
    var currentCost: Long = reducedTx.cost

    for ((reducedInput, boxIdx) <- reducedTx.ergoTx.reducedInputs.zipWithIndex ) {
      currentCost = addCryptoCost(reducedInput.reductionResult.value, currentCost, maxCost)

      val unsignedInput = unsignedTx.inputs(boxIdx)
      val proverResult = proveReduced(reducedInput, unsignedTx.messageToSign)
      val signedInput = Input(unsignedInput.boxId, proverResult)
<<<<<<< HEAD
=======

      currentCost = addCostLimited(currentCost, proverResult.cost, maxCost, msgSuffix = signedInput.toString())

>>>>>>> 759824fd
      provedInputs += signedInput
    }

    val signedTx = new ErgoLikeTransaction(
      provedInputs.result(), unsignedTx.dataInputs, unsignedTx.outputCandidates)
    SignedTransaction(signedTx, currentCost.toIntExact)
  }

  // TODO pull this method up to the base class and reuse in `prove`
  /** Generates proof (aka signature) for the given message using secrets of this prover.
    * All the necessary secrets should be configured in this prover to satisfy the given
    * sigma proposition in the reducedInput.
    */
  def proveReduced(
        reducedInput: ReducedInputData,
        message: Array[Byte],
        hintsBag: HintsBag = HintsBag.empty): CostedProverResult = {
    val proof = generateProof(reducedInput.reductionResult.value, message, hintsBag)
    CostedProverResult(proof, reducedInput.extension, reducedInput.reductionResult.cost)
  }

}

/** Thrown during transaction signing when inputs token are not balanced with output tokens.
  * @param tokensDiff balance difference which caused the error
  */
case class TokenBalanceException(
  message: String,
  tokensDiff: TokenColl
) extends Exception(s"Input and output tokens are not balanced: $message")

/** Represents data necessary to sign an input of an unsigned transaction.
  * @param reductionResult result of reducing input script to a sigma proposition
  * @param extension context extensions (aka context variables) used by script and which
  *                  are also necessary to verify the transaction on-chain. Extensions are
  *                  included in tx bytes, which are signed.
  */
case class ReducedInputData(reductionResult: ReductionResult, extension: ContextExtension)

/** Represent `reduced` transaction, i.e. unsigned transaction where each unsigned input
  * is augmented with [[ReducedInputData]] which contains a script reduction result.
  * After an unsigned transaction is reduced it can be signed without context.
  * Thus, it can be serialized and transferred for example to Cold Wallet and signed
  * in an environment where secrets are known.
  */
case class ReducedErgoLikeTransaction(
  unsignedTx: UnsignedErgoLikeTransaction,
  reducedInputs: Seq[ReducedInputData]
) {
  require(unsignedTx.inputs.length == reducedInputs.length)
}

/** HOTSPOT: don't beautify the code */
object ReducedErgoLikeTransactionSerializer extends SigmaSerializer[ReducedErgoLikeTransaction, ReducedErgoLikeTransaction] {

  override def serialize(tx: ReducedErgoLikeTransaction, w: SigmaByteWriter): Unit = {
    val msg = tx.unsignedTx.messageToSign
    w.putUInt(msg.length)  // size of the tx bytes to restore tx reliably
    w.putBytes(msg)

    // serialize sigma propositions for each input
    val nInputs = tx.reducedInputs.length
    // no need to save nInputs because it is known from unsignedTx.inputs
    cfor(0)(_ < nInputs, _ + 1) { i =>
      val input = tx.reducedInputs(i)
      SigmaBoolean.serializer.serialize(input.reductionResult.value, w)
      w.putULong(input.reductionResult.cost)
      // Note, we don't need to save `extension` field because it has already
      // been saved in msg
    }
  }

  override def parse(r: SigmaByteReader): ReducedErgoLikeTransaction = {
    val nBytes = r.getUInt()
    val msg = r.getBytes(nBytes.toIntExact)

    // here we read ErgoLikeTransaction which is used below as raw data for
    // the new UnsignedErgoLikeTransaction
    val tx = ErgoLikeTransactionSerializer.parse(SigmaSerializer.startReader(msg))

    // serialize sigma propositions for each input
    val nInputs = tx.inputs.length
    val reducedInputs = new Array[ReducedInputData](nInputs)
    val unsignedInputs = new Array[UnsignedInput](nInputs)
    cfor(0)(_ < nInputs, _ + 1) { i =>
      val sb = SigmaBoolean.serializer.parse(r)
      val cost = r.getULong()
      val input = tx.inputs(i)
      val extension = input.extension
      val reductionResult = ReductionResult(sb, cost)
      reducedInputs(i) = ReducedInputData(reductionResult, extension)
      unsignedInputs(i) = new UnsignedInput(input.boxId, extension)
    }

    val unsignedTx = UnsignedErgoLikeTransaction(unsignedInputs, tx.dataInputs, tx.outputCandidates)
    ReducedErgoLikeTransaction(unsignedTx, reducedInputs)
  }

  /** Parses the [[ReducedErgoLikeTransaction]] using the given blockVersion.
    * @param blockVersion version of Ergo protocol to use during parsing.
    */
  def parse(r: SigmaByteReader, blockVersion: Byte): ReducedErgoLikeTransaction = {
    val scriptVersion = (blockVersion - 1).toByte
    VersionContext.withVersions(scriptVersion, scriptVersion) {
      parse(r)
    }
  }
}
<|MERGE_RESOLUTION|>--- conflicted
+++ resolved
@@ -33,28 +33,21 @@
       params: ErgoLikeParameters)
   extends ReducingInterpreter(params) with ProverInterpreter {
 
-<<<<<<< HEAD
-  override val secrets: Seq[SigmaProtocolPrivateInput[_, _]] = {
-=======
+  override type CTX = ErgoLikeContext
+  import org.ergoplatform.sdk.Iso._
+
   /** All secrets available to this interpreter including [[ExtendedSecretKey]], dlog and
     * dht secrets.
     */
-  val secrets: Seq[SigmaProtocolPrivateInput[_, _]] = {
->>>>>>> 759824fd
+  override val secrets: Seq[SigmaProtocolPrivateInput[_, _]] = {
     val dlogs: IndexedSeq[DLogProverInput] = secretKeys.map(_.privateInput)
     dlogs ++ dLogInputs ++ dhtInputs
   }
 
-<<<<<<< HEAD
-  /** All public keys which corresponds to all the DLogProverInput known to this prover. */
+  /** Public keys corresponding to dlog secrets (aka publicImage). */
   val pubKeys: Seq[ProveDlog] = secrets
       .filter { case _: DLogProverInput => true case _ => false }
       .map(_.asInstanceOf[DLogProverInput].publicImage)
-=======
-  /** Public keys corresponding to dlog secrets (aka publicImage). */
-  val pubKeys: Seq[ProveDlog] = secrets
-    .filter { case _: DLogProverInput => true case _ => false}
-    .map(_.asInstanceOf[DLogProverInput].publicImage)
 
   /** Helper method to accumulate cost while checking limit.
     *
@@ -71,7 +64,6 @@
       throw new Exception(s"Cost of transaction $newCost exceeds limit $limit: $msgSuffix")
     newCost
   }
->>>>>>> 759824fd
 
   /** Reduces and signs the given transaction.
    *
@@ -83,53 +75,40 @@
    */
   def sign(unreducedTx: UnreducedTransaction,
            stateContext: ErgoLikeStateContext,
-<<<<<<< HEAD
            baseCost: Int): Try[SignedTransaction] = Try {
     val reducedTx = reduceTransaction(unreducedTx, stateContext, baseCost)
     val signedTx = signReduced(reducedTx)
     signedTx
-=======
-           baseCost: Int,
-           tokensToBurn: IndexedSeq[ErgoToken]): Try[(ErgoLikeTransaction, Int)] = Try {
-    val maxCost = params.maxBlockCost
-    var currentCost: Long = baseCost
-
-    val (reducedTx, txCost) = reduceTransaction(unsignedTx, boxesToSpend, dataBoxes, stateContext, baseCost, tokensToBurn)
-    currentCost = addCostLimited(currentCost, txCost, maxCost, msgSuffix = reducedTx.toString())
-
-    val (signedTx, cost) = signReduced(reducedTx, currentCost.toInt)
-    (signedTx, txCost + cost)
   }
 
   /** Reduce inputs of the given unsigned transaction to provable sigma propositions using
-   * the given context. See [[ReducedErgoLikeTransaction]] for details.
-   *
-   * @note requires `unsignedTx` and `boxesToSpend` have the same boxIds in the same order.
-   * @param boxesToSpend input boxes of the transaction
-   * @param dataBoxes    data inputs of the transaction
-   * @param stateContext state context of the blockchain in which the transaction should be signed
-   * @param baseCost the cost accumulated so far and before this operation
-   * @param tokensToBurn requested tokens to be burnt in the transaction, if empty no burning allowed
-   * @return a new reduced transaction with all inputs reduced and the cost of this transaction
-   *         The returned cost doesn't include (so they need to be added back to get the total cost):
-   *         1) `baseCost`
-   *         2) reduction cost for each input.
-   */
+    * the given context. See [[ReducedErgoLikeTransaction]] for details.
+    *
+    * @note requires `unsignedTx` and `boxesToSpend` have the same boxIds in the same order.
+    * @param boxesToSpend input boxes of the transaction
+    * @param dataBoxes    data inputs of the transaction
+    * @param stateContext state context of the blockchain in which the transaction should be signed
+    * @param baseCost     the cost accumulated so far and before this operation
+    * @param tokensToBurn requested tokens to be burnt in the transaction, if empty no burning allowed
+    * @return a new reduced transaction with all inputs reduced and the cost of this transaction
+    *         The returned cost doesn't include (so they need to be added back to get the total cost):
+    *         1) `baseCost`
+    *         2) reduction cost for each input.
+    */
   def reduceTransaction(
-        unsignedTx: UnsignedErgoLikeTransaction,
-        boxesToSpend: IndexedSeq[ExtendedInputBox],
-        dataBoxes: IndexedSeq[ErgoBox],
-        stateContext: ErgoLikeStateContext,
-        baseCost: Int,
-        tokensToBurn: IndexedSeq[ErgoToken]): (ReducedErgoLikeTransaction, Int) = {
+      unsignedTx: UnsignedErgoLikeTransaction,
+      boxesToSpend: IndexedSeq[ExtendedInputBox],
+      dataBoxes: IndexedSeq[ErgoBox],
+      stateContext: ErgoLikeStateContext,
+      baseCost: Int,
+      tokensToBurn: IndexedSeq[ErgoToken]): (ReducedErgoLikeTransaction, Int) = {
     if (unsignedTx.inputs.length != boxesToSpend.length) throw new Exception("Not enough boxes to spend")
     if (unsignedTx.dataInputs.length != dataBoxes.length) throw new Exception("Not enough data boxes")
-
     val inputTokens = boxesToSpend.flatMap(_.box.additionalTokens.toArray)
     val outputTokens = unsignedTx.outputCandidates.flatMap(_.additionalTokens.toArray)
     val tokenDiff = JavaHelpers.subtractTokens(outputTokens, inputTokens)
     if (tokenDiff.nonEmpty) {
-      val (toBurn, toMint) = tokenDiff.partition(_._2 < 0)  // those with negative diff are to be burnt
+      val (toBurn, toMint) = tokenDiff.partition(_._2 < 0) // those with negative diff are to be burnt
       if (toBurn.nonEmpty) {
         if (!tokensToBurn.isEmpty) {
           val requestedToBurn = isoTokensListToTokenColl.to(tokensToBurn.convertTo[JList[ErgoToken]])
@@ -137,13 +116,13 @@
             reducedTokens = toBurn.mapSecond(v => -v), // make positive amounts
             subtractedTokens = requestedToBurn
           )
-          if (diff.nonEmpty) {  // empty diff would mean equality
+          if (diff.nonEmpty) { // empty diff would mean equality
             throw TokenBalanceException(
               "Transaction tries to burn tokens, but not how it was requested", diff)
           }
         } else {
-            throw TokenBalanceException(
-              "Transaction tries to burn tokens when no burning was requested", tokenDiff)
+          throw TokenBalanceException(
+            "Transaction tries to burn tokens when no burning was requested", tokenDiff)
         }
       }
       if (toMint.nonEmpty) {
@@ -156,7 +135,6 @@
         }
       }
     }
-
     // Cost of transaction initialization: we should read and parse all inputs and data inputs,
     // and also iterate through all outputs to check rules
     val initialCost = ArithUtils.addExact(
@@ -167,29 +145,22 @@
     )
     val maxCost = params.maxBlockCost
     val startCost = addCostLimited(baseCost, initialCost, maxCost, msgSuffix = unsignedTx.toString())
-
     val transactionContext = TransactionContext(boxesToSpend.map(_.box), dataBoxes, unsignedTx)
-
     val (outAssets, outAssetsNum) = JavaHelpers.extractAssets(unsignedTx.outputCandidates)
     val (inAssets, inAssetsNum) = JavaHelpers.extractAssets(boxesToSpend.map(_.box))
-
     val tokenAccessCost = params.tokenAccessCost
     val totalAssetsAccessCost =
       java7.compat.Math.addExact(
         java7.compat.Math.multiplyExact(java7.compat.Math.addExact(outAssetsNum, inAssetsNum), tokenAccessCost),
         java7.compat.Math.multiplyExact(java7.compat.Math.addExact(inAssets.size, outAssets.size), tokenAccessCost))
-
     val txCost = addCostLimited(startCost,
       delta = totalAssetsAccessCost,
       limit = maxCost, msgSuffix = s"when adding assets cost of $totalAssetsAccessCost")
-
     var currentCost = txCost
     val reducedInputs = mutable.ArrayBuilder.make[ReducedInputData]
-
-    for ((inputBox, boxIdx) <- boxesToSpend.zipWithIndex) {
+    for ( (inputBox, boxIdx) <- boxesToSpend.zipWithIndex ) {
       val unsignedInput = unsignedTx.inputs(boxIdx)
       require(util.Arrays.equals(unsignedInput.boxId, inputBox.box.id))
-
       val context = new ErgoLikeContext(
         AvlTreeData.avlTreeFromDigest(stateContext.previousStateDigest),
         stateContext.sigmaLastHeaders,
@@ -204,19 +175,14 @@
         initCost = 0,
         activatedScriptVersion = (params.blockVersion - 1).toByte
       )
-
       val reducedInput = reduce(Interpreter.emptyEnv, inputBox.box.ergoTree, context)
-
       currentCost = addCostLimited(currentCost,
         reducedInput.reductionResult.cost, limit = maxCost, msgSuffix = inputBox.toString())
-
       reducedInputs += reducedInput
     }
-
     val reducedTx = ReducedErgoLikeTransaction(unsignedTx, reducedInputs.result())
     val txReductionCost = txCost.toInt - baseCost
     (reducedTx, txReductionCost)
->>>>>>> 759824fd
   }
 
   /** Signs the given transaction (i.e. providing spending proofs) for each input so that
@@ -242,12 +208,9 @@
       val unsignedInput = unsignedTx.inputs(boxIdx)
       val proverResult = proveReduced(reducedInput, unsignedTx.messageToSign)
       val signedInput = Input(unsignedInput.boxId, proverResult)
-<<<<<<< HEAD
-=======
 
       currentCost = addCostLimited(currentCost, proverResult.cost, maxCost, msgSuffix = signedInput.toString())
 
->>>>>>> 759824fd
       provedInputs += signedInput
     }
 
