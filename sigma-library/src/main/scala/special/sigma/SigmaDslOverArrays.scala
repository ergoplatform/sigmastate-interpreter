--- conflicted
+++ resolved
@@ -78,13 +78,7 @@
       @NeverInline def isMember(tree: Rep[AvlTree], key: Rep[Coll[Byte]], proof: Rep[Coll[Byte]]): Rep[Boolean] = delayInvoke;
       @NeverInline def treeLookup(tree: Rep[AvlTree], key: Rep[Coll[Byte]], proof: Rep[Coll[Byte]]): Rep[WOption[Coll[Byte]]] = delayInvoke;
       @NeverInline def treeModifications(tree: Rep[AvlTree], operations: Rep[Coll[Byte]], proof: Rep[Coll[Byte]]): Rep[WOption[Coll[Byte]]] = delayInvoke;
-<<<<<<< HEAD
-      @NeverInline def treeRemovals(tree: Rep[AvlTree], operations: Rep[Coll[Coll[Byte]]], proof: Rep[Coll[Byte]]): Rep[WOption[Coll[Byte]]] = delayInvoke;
-      @NeverInline def groupGenerator: Rep[WECPoint] = delayInvoke;
-      @NeverInline def exponentiate(base: Rep[WECPoint], exponent: Rep[WBigInteger]): Rep[WECPoint] = delayInvoke;
-=======
       @NeverInline def groupGenerator: Rep[GroupElement] = delayInvoke;
->>>>>>> bed6bf37
       @Reified(value = "T") @NeverInline override def substConstants[T](scriptBytes: Rep[Coll[Byte]], positions: Rep[Coll[Int]], newValues: Rep[Coll[T]])(implicit cT: Elem[T]): Rep[Coll[Byte]] = delayInvoke;
       @NeverInline override def decodePoint(encoded: Rep[Coll[Byte]]): Rep[GroupElement] = delayInvoke;
       @NeverInline override def BigInt(n: Rep[WBigInteger]): Rep[BigInt] = delayInvoke;
