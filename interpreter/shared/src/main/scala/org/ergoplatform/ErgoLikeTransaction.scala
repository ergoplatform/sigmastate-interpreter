package org.ergoplatform

import org.ergoplatform.ErgoBox.TokenId
import scorex.crypto.authds.ADKey
import scorex.crypto.hash.Blake2b256
import scorex.util._
import sigmastate.SType._
import sigmastate.eval.Extensions._
import sigmastate.eval._
import sigmastate.interpreter.ProverResult
import sigmastate.serialization.{SigmaSerializer, ValueSerializer}
import sigmastate.util.safeNewArray
import sigmastate.utils.{SigmaByteReader, SigmaByteWriter}
import debox.cfor

import scala.util.Try

trait ErgoBoxReader {
  def byId(boxId: ADKey): Try[ErgoBox]
}

/** Base trait of a real transaction to be used in Ergo network.
  * May be in unsigned (`UnsignedErgoLikeTransaction`) or in signed (`ErgoLikeTransaction`) version.
  */
trait ErgoLikeTransactionTemplate[IT <: UnsignedInput] {
  /** Inputs, that are not going to be spent by transaction, but will be
    * reachable from inputs scripts. `dataInputs` scripts will not be executed,
    * thus their scripts costs are not included in transaction cost and
    * they do not contain spending proofs.
    */
  val dataInputs: IndexedSeq[DataInput]

  /** Inputs, that will be spent by this transaction. */
  val inputs: IndexedSeq[IT]

  /** Box candidates to be created by this transaction.
    * Differ from ordinary ones in that they do not include transaction id and index.
    */
  val outputCandidates: IndexedSeq[ErgoBoxCandidate]

  require(outputCandidates.size <= Short.MaxValue)

  /** Identifier of this transaction as state Modifier. */
  val id: ModifierId

  lazy val outputs: IndexedSeq[ErgoBox] =
    outputCandidates.indices.map(idx => outputCandidates(idx).toBox(id, idx.toShort))

  lazy val messageToSign: Array[Byte] = ErgoLikeTransaction.bytesToSign(this)

  lazy val inputIds: IndexedSeq[ADKey] = inputs.map(_.boxId)

  override def toString = s"ErgoLikeTransactionTemplate(dataInputs=$dataInputs, inputs=$inputs, outputCandidates=$outputCandidates)"
}


/**
  * Unsigned version of `ErgoLikeTransactionTemplate`
  */
class UnsignedErgoLikeTransaction(override val inputs: IndexedSeq[UnsignedInput],
                                  override val dataInputs: IndexedSeq[DataInput],
                                  override val outputCandidates: IndexedSeq[ErgoBoxCandidate])
  extends ErgoLikeTransactionTemplate[UnsignedInput] {

  override lazy val id: ModifierId = Blake2b256.hash(messageToSign).toModifierId

  def toSigned(proofs: IndexedSeq[ProverResult]): ErgoLikeTransaction = {
    require(proofs.size == inputs.size)
    val ins = inputs.zip(proofs).map { case (ui, proof) => Input(ui.boxId, proof) }
    new ErgoLikeTransaction(ins, dataInputs, outputCandidates)
  }

  override def equals(obj: Any): Boolean = obj match {
    case tx: UnsignedErgoLikeTransaction => this.id == tx.id
    case _ => false
  }

  override def hashCode(): Int = id.hashCode()
}

object UnsignedErgoLikeTransaction {
  def apply(inputs: IndexedSeq[UnsignedInput], dataInputs: IndexedSeq[DataInput], outputCandidates: IndexedSeq[ErgoBoxCandidate]) =
    new UnsignedErgoLikeTransaction(inputs, dataInputs, outputCandidates)

  def apply(inputs: IndexedSeq[UnsignedInput], outputCandidates: IndexedSeq[ErgoBoxCandidate]) =
    new UnsignedErgoLikeTransaction(inputs, IndexedSeq(), outputCandidates)
}

/**
  * Signed version of `ErgoLikeTransactionTemplate`
  */
class ErgoLikeTransaction(override val inputs: IndexedSeq[Input],
                          override val dataInputs: IndexedSeq[DataInput],
                          override val outputCandidates: IndexedSeq[ErgoBoxCandidate])
  extends ErgoLikeTransactionTemplate[Input] {

  require(outputCandidates.length <= Short.MaxValue, s"${Short.MaxValue} is the maximum number of outputs")

  override lazy val id: ModifierId = Blake2b256.hash(messageToSign).toModifierId

  override def equals(obj: Any): Boolean = obj match {
    //we're ignoring spending proofs here
    case tx: ErgoLikeTransaction => this.id == tx.id
    case _ => false
  }

  override def hashCode(): Int = id.hashCode()
}

object ErgoLikeTransactionSerializer extends SigmaSerializer[ErgoLikeTransaction, ErgoLikeTransaction] {

  override def serialize(tx: ErgoLikeTransaction, w: SigmaByteWriter): Unit = {
    // serialize transaction inputs
    w.putUShort(tx.inputs.length)
    for (input <- tx.inputs) {
      Input.serializer.serialize(input, w)
    }
    // serialize transaction data inputs
    w.putUShort(tx.dataInputs.length)
    for (input <- tx.dataInputs) {
      w.putBytes(input.boxId)
    }
    // Serialize distinct ids of tokens in transaction outputs.
    val tokenIds = tx.outputCandidates.toColl
      .flatMap(box => box.additionalTokens.map(t => t._1))

    val distinctTokenIds = tokenIds.distinct

    w.putUInt(distinctTokenIds.length)
    cfor(0)(_ < distinctTokenIds.length, _ + 1) { i =>
      val tokenId = distinctTokenIds(i)
      w.putBytes(tokenId.toArray)
    }
    // serialize outputs
    val outs = tx.outputCandidates
    w.putUShort(outs.length)
    cfor(0)(_ < outs.length, _ + 1) { i =>
      val out = outs(i)
      ErgoBoxCandidate.serializer.serializeBodyWithIndexedDigests(out, Some(distinctTokenIds), w)
    }
  }

  /** HOTSPOT: don't beautify the code */
  override def parse(r: SigmaByteReader): ErgoLikeTransaction = {
    // parse transaction inputs
    val inputsCount = r.getUShort()
    val inputs = safeNewArray[Input](inputsCount)
    cfor(0)(_ < inputsCount, _ + 1) { i =>
      inputs(i) = Input.serializer.parse(r)
    }

    // parse transaction data inputs
    val dataInputsCount = r.getUShort()
    val dataInputs = safeNewArray[DataInput](dataInputsCount)
    cfor(0)(_ < dataInputsCount, _ + 1) { i =>
      dataInputs(i) = DataInput(ADKey @@ r.getBytes(ErgoBox.BoxId.size))
    }

    // parse distinct ids of tokens in transaction outputs
    val tokensCount = r.getUIntExact
<<<<<<< HEAD
    val tokens = safeNewArray[TokenId](tokensCount)
=======
    // NO-FORK: in v5.x getUIntExact may throw Int overflow exception
    // in v4.x r.getUInt().toInt is used and may return negative Int instead of the overflow
    // in which case the array allocation will throw NegativeArraySizeException
    val tokens = safeNewArray[Array[Byte]](tokensCount)
>>>>>>> 759824fd
    cfor(0)(_ < tokensCount, _ + 1) { i =>
      tokens(i) = Digest32Coll @@@ Colls.fromArray(r.getBytes(TokenId.size))
    }

    // parse outputs
    val outsCount = r.getUShort()
    val outputCandidates = safeNewArray[ErgoBoxCandidate](outsCount)
    cfor(0)(_ < outsCount, _ + 1) { i =>
      outputCandidates(i) = ErgoBoxCandidate.serializer.parseBodyWithIndexedDigests(tokens, r)
    }

    new ErgoLikeTransaction(inputs, dataInputs, outputCandidates)
  }

}


object ErgoLikeTransaction {

  val TransactionIdBytesSize: Short = 32

  /**
    * Bytes that should be signed by provers.
    * Contains all the transaction bytes except of signatures
    */
  def bytesToSign[IT <: UnsignedInput](tx: ErgoLikeTransactionTemplate[IT]): Array[Byte] = {
    val emptyProofInputs = tx.inputs.map(_.inputToSign)
    val w = SigmaSerializer.startWriter()
    val txWithoutProofs = new ErgoLikeTransaction(emptyProofInputs, tx.dataInputs, tx.outputCandidates)
    ErgoLikeTransactionSerializer.serialize(txWithoutProofs, w)
    w.toBytes
  }

  /**
    * Creates ErgoLikeTransaction without data inputs
    */
  def apply(inputs: IndexedSeq[Input], outputCandidates: IndexedSeq[ErgoBoxCandidate]) =
    new ErgoLikeTransaction(inputs, IndexedSeq(), outputCandidates)

  // TODO unify serialization approach in Ergo/sigma with BytesSerializable
  val serializer: SigmaSerializer[ErgoLikeTransaction, ErgoLikeTransaction] = ErgoLikeTransactionSerializer
}<|MERGE_RESOLUTION|>--- conflicted
+++ resolved
@@ -158,14 +158,10 @@
 
     // parse distinct ids of tokens in transaction outputs
     val tokensCount = r.getUIntExact
-<<<<<<< HEAD
-    val tokens = safeNewArray[TokenId](tokensCount)
-=======
     // NO-FORK: in v5.x getUIntExact may throw Int overflow exception
     // in v4.x r.getUInt().toInt is used and may return negative Int instead of the overflow
     // in which case the array allocation will throw NegativeArraySizeException
-    val tokens = safeNewArray[Array[Byte]](tokensCount)
->>>>>>> 759824fd
+    val tokens = safeNewArray[TokenId](tokensCount)
     cfor(0)(_ < tokensCount, _ + 1) { i =>
       tokens(i) = Digest32Coll @@@ Colls.fromArray(r.getBytes(TokenId.size))
     }
