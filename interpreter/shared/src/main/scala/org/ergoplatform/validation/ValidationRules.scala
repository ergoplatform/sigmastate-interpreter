package org.ergoplatform.validation

import sigma.SigmaException
import sigma.ast.TypeCodes.LastConstantCode
import sigma.serialization.{InvalidOpCode, SerializerException}
import sigma.util.Extensions.toUByte
<<<<<<< HEAD
import sigma.validation.ValidationRules._
import sigma.validation._
=======
import sigmastate.Values.ErgoTree.HeaderType
>>>>>>> 17e5c59f
import sigmastate.Values.{ErgoTree, SValue}
import sigmastate._
import sigmastate.exceptions._
import sigmastate.serialization.ValueCodes.OpCode
import sigmastate.serialization.{ValueCodes, ValueSerializer}
import sigmastate.utxo.DeserializeContext

/** All validation rules which are used to check soft-forkable conditions. Each validation
  * rule throws a [[org.ergoplatform.validation.ValidationException]]. Each
  * ValidationException can be caught and handled with respect to
  * [[SigmaValidationSettings]], which can be changed by miners via voting.
  * Thus, the behavior of the rules can be overridden without breaking consensus.
  */
object ValidationRules {

  object CheckDeserializedScriptType extends ValidationRule(FirstRuleId,
    "Deserialized script should have expected type") {
    override protected lazy val settings: SigmaValidationSettings = currentSettings

    final def apply[T](d: DeserializeContext[_], script: SValue): Unit = {
      checkRule()
      if (d.tpe != script.tpe) {
        throwValidationException(
          new InterpreterException(s"Failed context deserialization of $d: \n" +
              s"expected deserialized script to have type ${d.tpe}; got ${script.tpe}"),
          Array[Any](d, script))
      }
    }
  }

  object CheckDeserializedScriptIsSigmaProp extends ValidationRule(1001,
    "Deserialized script should have SigmaProp type") {
    override protected lazy val settings: SigmaValidationSettings = currentSettings

    /** @param root candidate node before it is added as a root of ErgoTree */
    final def apply[T](root: SValue): Unit = {
      checkRule()
      if (!root.tpe.isSigmaProp) {
        throwValidationException(
          new SerializerException(s"Failed deserialization, expected deserialized script to have type SigmaProp; got ${root.tpe}"),
          Array[Any](root))
      }
    }
  }

  object CheckValidOpCode extends ValidationRule(1002,
    "Check the opcode is supported by registered serializer or is added via soft-fork")
    with SoftForkWhenCodeAdded {
    override protected lazy val settings: SigmaValidationSettings = currentSettings

    final def apply[T](ser: ValueSerializer[_], opCode: OpCode): Unit = {
      checkRule()
      if (ser == null || ser.opCode != opCode) {
        throwValidationException(
          new InvalidOpCode(s"Cannot find serializer for Value with opCode = LastConstantCode + ${toUByte(opCode) - LastConstantCode}"),
          Array(opCode))
      }
    }
  }

  /** Not used since v5.0.1. */
  object CheckIsSupportedIndexExpression extends ValidationRule(1003,
    "Check the index expression for accessing collection element is supported.") {
    override protected lazy val settings: SigmaValidationSettings = currentSettings
  }

  /** Not used since v5.0.3  */
  object CheckCostFunc extends ValidationRule(1004,
    "Cost function should contain only operations from specified list.") {
    override protected lazy val settings: SigmaValidationSettings = currentSettings
  }

  object CheckCalcFunc extends ValidationRule(1005,
    "If SigmaProp.isProven method calls exists in the given function,\n then it is the last operation") {
    override protected lazy val settings: SigmaValidationSettings = currentSettings
  }

  /** This rule is not use in v5.x, keep the commented code below as a precise
    * documentation of its semantics.
    */
  object CheckTupleType extends ValidationRule(1006,
    "Supported tuple type.") with SoftForkWhenReplaced {
    override protected lazy val settings: SigmaValidationSettings = currentSettings

//    final def apply[Ctx <: IRContext, T](ctx: Ctx)(e: ctx.Elem[_]): Unit = {
//      checkRule()
//      val condition = e match {
//        case _: ctx.PairElem[_,_] => true
//        case _ => false
//      }
//      if (!condition) {
//        throwValidationException(new SigmaException(s"Invalid tuple type $e"), Array[ctx.Elem[_]](e))
//      }
//    }
  }

  object CheckAndGetMethod extends ValidationRule(1011,
    "Check the type has the declared method.") {
    override protected lazy val settings: SigmaValidationSettings = currentSettings

    final def apply[T](objType: MethodsContainer, methodId: Byte): SMethod = {
      checkRule()
      val methodOpt = objType.getMethodById(methodId)
      if (methodOpt.isDefined) methodOpt.get
      else {
        throwValidationException(
          new SerializerException(s"The method with code $methodId doesn't declared in the type $objType."),
          Array[Any](objType, methodId))
      }
    }

    override def isSoftFork(vs: SigmaValidationSettings,
                            ruleId: Short,
                            status: RuleStatus,
                            args: Seq[Any]): Boolean = (status, args) match {
      case (ChangedRule(newValue), Seq(objType: MethodsContainer, methodId: Byte)) =>
        val key = Array(objType.ownerType.typeId, methodId)
        newValue.grouped(2).exists(java.util.Arrays.equals(_, key))
      case _ => false
    }
  }

  object CheckHeaderSizeBit extends ValidationRule(1012,
    "For version greater then 0, size bit should be set.") with SoftForkWhenReplaced {
<<<<<<< HEAD
    override protected lazy val settings: SigmaValidationSettings = currentSettings

    final def apply(header: Byte): Unit = {
=======
    final def apply(header: HeaderType): Unit = {
>>>>>>> 17e5c59f
      checkRule()
      val version = ErgoTree.getVersion(header)
      if (version != 0 && !ErgoTree.hasSize(header)) {
        throwValidationException(
          new SigmaException(s"Invalid ErgoTreeHeader $header, size bit is expected for version $version"),
          Array(header))
      }
    }
  }

  /** Not used since v5.0.3  */
  object CheckCostFuncOperation extends ValidationRule(1013,
    "Check the opcode is allowed in cost function") {
    override protected lazy val settings: SigmaValidationSettings = currentSettings
  }

  /** Not used since v5.0.1  */
  object CheckLoopLevelInCostFunction extends ValidationRule(1015,
    "Check that loop level is not exceeded.") {
    override protected lazy val settings: SigmaValidationSettings = currentSettings
  }

  val ruleSpecs: Seq[ValidationRule] = Seq(
    CheckDeserializedScriptType,
    CheckDeserializedScriptIsSigmaProp,
    CheckValidOpCode,
    CheckIsSupportedIndexExpression,
    CheckCostFunc,
    CheckCalcFunc,
    CheckTupleType,
    CheckPrimitiveTypeCode,
    CheckTypeCode,
    CheckSerializableTypeCode,
    CheckTypeWithMethods,
    CheckAndGetMethod,
    CheckHeaderSizeBit,
    CheckCostFuncOperation,
    CheckPositionLimit,
    CheckLoopLevelInCostFunction
  )

  /** Validation settings that correspond to the current version of the ErgoScript implementation.
    * Different version of the code will have a different set of rules here.
    * This variable is globally available and can be use wherever checking of the rules is necessary.
    * This is immutable data structure, it can be augmented with RuleStates from block extension
    * sections of the blockchain, but that augmentation is only available in stateful context.
    */
  val currentSettings: SigmaValidationSettings = new MapSigmaValidationSettings({
    val map = ruleSpecs.map(r => r.id -> (r, EnabledRule)).toMap
    assert(map.size == ruleSpecs.size, s"Duplicate ruleIds ${ruleSpecs.groupBy(_.id).filter(g => g._2.length > 1)}")
    map
  })

}<|MERGE_RESOLUTION|>--- conflicted
+++ resolved
@@ -4,12 +4,9 @@
 import sigma.ast.TypeCodes.LastConstantCode
 import sigma.serialization.{InvalidOpCode, SerializerException}
 import sigma.util.Extensions.toUByte
-<<<<<<< HEAD
 import sigma.validation.ValidationRules._
 import sigma.validation._
-=======
 import sigmastate.Values.ErgoTree.HeaderType
->>>>>>> 17e5c59f
 import sigmastate.Values.{ErgoTree, SValue}
 import sigmastate._
 import sigmastate.exceptions._
@@ -134,13 +131,9 @@
 
   object CheckHeaderSizeBit extends ValidationRule(1012,
     "For version greater then 0, size bit should be set.") with SoftForkWhenReplaced {
-<<<<<<< HEAD
     override protected lazy val settings: SigmaValidationSettings = currentSettings
 
-    final def apply(header: Byte): Unit = {
-=======
     final def apply(header: HeaderType): Unit = {
->>>>>>> 17e5c59f
       checkRule()
       val version = ErgoTree.getVersion(header)
       if (version != 0 && !ErgoTree.hasSize(header)) {
