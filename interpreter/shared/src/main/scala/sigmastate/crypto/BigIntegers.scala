package sigmastate.crypto

import java.math.BigInteger
import sigmastate.crypto.SecureRandom

/** Re-implementation in Scala of select set of utility methods from
  * org.bouncycastle.util.BigIntegers.
  */
object BigIntegers {

  /** The value 0 as a BigInteger. */
  val ZERO: BigInteger = BigInteger.valueOf(0)

  private val MAX_ITERATIONS = 1000

  /** Create the given number of random bits.
    * @param bitLength the number of random bits to create.
    * @param random a source of randomness.
    * @return a byte array containing random bits.
    */
  @throws[IllegalArgumentException]
  def createRandom(bitLength: Int, random: SecureRandom): Array[Byte] = {
    if (bitLength < 1) throw new IllegalArgumentException("bitLength must be at least 1")
    val nBytes = (bitLength + 7) / 8
    val rv = new Array[Byte](nBytes)
    random.nextBytes(rv)

    // strip off any excess bits in the MSB
    val xBits = 8 * nBytes - bitLength
    rv(0) = (rv(0) & 255 >>> xBits).toByte
    rv
  }

  /**
    * Return a positive BigInteger in the range of 0 to 2**bitLength - 1.
    *
    * @param bitLength maximum bit length for the generated BigInteger.
    * @param random    a source of randomness.
    * @return a positive BigInteger
    */
  def createRandomBigInteger(
      bitLength: Int,
      random: SecureRandom): BigInteger = {
    new BigInteger(1, createRandom(bitLength, random))
  }

  /**
    * Return a random BigInteger not less than 'min' and not greater than 'max'
    *
    * @param min    the least value that may be generated
    * @param max    the greatest value that may be generated
    * @param random the source of randomness
    * @return a random BigInteger value in the range [min,max]
    */
  def createRandomInRange(
      min: BigInteger,
      max: BigInteger,
      random: SecureRandom): BigInteger = {
    val cmp = min.compareTo(max)
    if (cmp >= 0) {
      if (cmp > 0) throw new IllegalArgumentException("'min' may not be greater than 'max'")
      return min
    }

    if (min.bitLength > max.bitLength / 2)
      return createRandomInRange(ZERO, max.subtract(min), random).add(min)

    for ( i <- 0 until MAX_ITERATIONS ) {
      val x = createRandomBigInteger(max.bitLength, random)
      if (x.compareTo(min) >= 0 && x.compareTo(max) <= 0) return x
    }
    // fall back to a faster (restricted) method
    createRandomBigInteger(max.subtract(min).bitLength - 1, random).add(min)
  }

  /**
    * Return the passed in value as an unsigned byte array of the specified length, padded with
    * leading zeros as necessary..
    *
    * @param length the fixed length of the result
    * @param value  the value to be converted.
    * @return a byte array padded to a fixed length with leading zeros.
    */
  def asUnsignedByteArray(length: Int, value: BigInteger): Array[Byte] = {
    val bytes = value.toByteArray
    if (bytes.length == length) return bytes
    val start = if (bytes(0) == 0) 1 else 0

    val count = bytes.length - start
    if (count > length)
      throw new IllegalArgumentException("standard length exceeded for value")

    val tmp = new Array[Byte](length)
    System.arraycopy(bytes, start, tmp, tmp.length - count, count)
    tmp
  }

<<<<<<< HEAD
  /**
    * Return the passed in value as an unsigned byte array.
    *
    * @param value the value to be converted.
    * @return a byte array without a leading zero byte if present in the signed encoding.
    */
  def asUnsignedByteArray(value: BigInteger): Array[Byte] = {
    val bytes = value.toByteArray
    if (bytes(0) == 0) {
      val tmp = new Array[Byte](bytes.length - 1)
      System.arraycopy(bytes, 1, tmp, 0, tmp.length)
      return tmp
    }
    bytes
  }

=======
  /** Converts a byte array to a BigInteger, treating the array as bits of the unsigned
    * integer.
    * @param buf the byte array to convert
    * @return the resulting positive BigInteger
    */
>>>>>>> 60c64e17
  def fromUnsignedByteArray(buf: Array[Byte]) = new BigInteger(1, buf)
}<|MERGE_RESOLUTION|>--- conflicted
+++ resolved
@@ -95,7 +95,13 @@
     tmp
   }
 
-<<<<<<< HEAD
+  /** Converts a byte array to a BigInteger, treating the array as bits of the unsigned
+    * integer.
+    * @param buf the byte array to convert
+    * @return the resulting positive BigInteger
+    */
+  def fromUnsignedByteArray(buf: Array[Byte]) = new BigInteger(1, buf)
+
   /**
     * Return the passed in value as an unsigned byte array.
     *
@@ -111,13 +117,4 @@
     }
     bytes
   }
-
-=======
-  /** Converts a byte array to a BigInteger, treating the array as bits of the unsigned
-    * integer.
-    * @param buf the byte array to convert
-    * @return the resulting positive BigInteger
-    */
->>>>>>> 60c64e17
-  def fromUnsignedByteArray(buf: Array[Byte]) = new BigInteger(1, buf)
 }