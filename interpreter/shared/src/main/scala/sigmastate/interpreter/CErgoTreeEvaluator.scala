package sigmastate.interpreter

import org.ergoplatform.ErgoLikeContext
import sigma.ast._
import sigma.ast.syntax._
import sigmastate.eval.{CAvlTreeVerifier, CProfiler}
import sigmastate.interpreter.Interpreter.ReductionResult
import sigma.{AvlTree, Coll, Colls, Context, Header, VersionContext}
import sigma.util.Extensions._
import debox.{cfor, Buffer => DBuffer}
import scorex.crypto.authds.ADKey
import sigma.ast.SAvlTreeMethods._
import sigma.ast.SHeaderMethods.checkPowMethod
import sigma.ast.SType
import sigma.data.{CSigmaProp, KeyValueColl, SigmaBoolean}
import sigma.eval.{AvlTreeVerifier, ErgoTreeEvaluator, EvalSettings, Profiler}
import sigma.eval.ErgoTreeEvaluator.DataEnv
import sigmastate.interpreter.CErgoTreeEvaluator.fixedCostOp

import scala.collection.compat.immutable.ArraySeq
import scala.util.{DynamicVariable, Failure, Success}

/** Result of JITC evaluation with costing. */
case class JitEvalResult[A](value: A, cost: JitCost)

/** Implements a simple and fast direct-style interpreter of ErgoTrees.
  *
  * ### Motivation
  * [[ErgoTree]] is a simple declarative intermediate representation for Ergo contracts. It is
  * designed to be compact in serialized form and directly executable, i.e. no additional
  * transformation is necessary before it can be efficiently executed.
  *
  * This class implements a big-step recursive interpreter that works directly with
  * ErgoTree HOAS. Because of this the evaluator is very simple and follows denotational
  * semantics of ErgoTree (see https://ergoplatform.org/docs/ErgoTree.pdf). Or, the other
  * way around, this implementation of ErgoTreeEvaluator is purely functional with
  * immutable data structures and can be used as definition of ErgoTree's semantics.
  *
  * ### Implementation
  * ErgoTreeEvaluator takes ErgoTree directly as it is deserialized as part of a
  * transaction. No additional transformation is performed.
  * ErgoTree is interpreted directly and all the intermediate data is stored in the
  * runtime types.
  * The runtime types are such types as [[sigma.Coll]],
  * [[sigma.SigmaProp]], [[sigma.AvlTree]], [[BigInt]], etc.
  * It also use immutable Map to keep current [[DataEnv]] of computed [[ValDef]]s, as
  * result only addition is used from the map, and deletion is essentially a garbage
  * collection.
  *
  * ### Performance
  * Since this interpreter directly works with SigmaDsl types (Coll, BigInt, SigmaProp
  * etc), it turns out to be very fast. Since it also does JIT style costing instead of
  * AOT style, it is 5-6x faster than existing implementation.
  *
  * @param context   Represents blockchain data context for ErgoTree evaluation
  * @param constants Segregated constants from ErgoTree, to lookup them from
  *                  [[ConstantPlaceholder]] evaluation.
  * @param coster    Accumulates computation costs.
  * @param profiler  Performs operations profiling and time measurements (if enabled in settings).
  * @param settings  Settings to be used during evaluation.
  */
class CErgoTreeEvaluator(
  val context: Context,
  val constants: Seq[Constant[SType]],
  protected val coster: CostAccumulator,
  val profiler: Profiler,
  val settings: EvalSettings) extends ErgoTreeEvaluator {

  override def createTreeVerifier(tree: AvlTree, proof: Coll[Byte]): AvlTreeVerifier =
    CAvlTreeVerifier(tree, proof)

  /** Creates [[sigma.eval.AvlTreeVerifier]] for the given tree and proof. */
  def createVerifier(tree: AvlTree, proof: Coll[Byte]) = {
    // the cost of tree reconstruction from proof is O(proof.length)
    addSeqCost(CreateAvlVerifier_Info, proof.length) { () =>
      CAvlTreeVerifier(tree, proof)
    }
  }

  override def contains_eval(mc: MethodCall, tree: AvlTree, key: Coll[Byte], proof: Coll[Byte]): Boolean = {
    val bv     = createVerifier(tree, proof)
    val nItems = bv.treeHeight
    var res = false
    // the cost of tree lookup is O(bv.treeHeight)
    addSeqCost(LookupAvlTree_Info, nItems) { () =>
      res = bv.performLookup(ADKey @@ key.toArray) match {
        case Success(r) => r match {
          case Some(_) => true
          case _ => false
        }
        case Failure(_) => false
      }
    }
    res
  }

  override def get_eval(mc: MethodCall, tree: AvlTree, key: Coll[Byte], proof: Coll[Byte]): Option[Coll[Byte]] = {
    val bv     = createVerifier(tree, proof)
    val nItems = bv.treeHeight

    // the cost of tree lookup is O(bv.treeHeight)
    addSeqCost(LookupAvlTree_Info, nItems) { () =>
      bv.performLookup(ADKey @@ key.toArray) match {
        case Success(r) => r match {
          case Some(v) => Some(Colls.fromArray(v))
          case _ => None
        }
        case Failure(_) => syntax.error(s"Tree proof is incorrect $tree")
      }
    }
  }

  override def getMany_eval(
      mc: MethodCall,
      tree: AvlTree,
      keys: Coll[Coll[Byte]],
      proof: Coll[Byte]): Coll[Option[Coll[Byte]]] = {
    val bv = createVerifier(tree, proof)
    val nItems = bv.treeHeight
    keys.map { key =>
      // the cost of tree lookup is O(bv.treeHeight)
      addSeqCost(LookupAvlTree_Info, nItems) { () =>
        bv.performLookup(ADKey @@ key.toArray) match {
          case Success(r) => r match {
            case Some(v) => Some(Colls.fromArray(v))
            case _ => None
          }
          case Failure(_) => syntax.error(s"Tree proof is incorrect $tree")
        }
      }
    }
  }

  override def insert_eval(mc: MethodCall, tree: AvlTree, entries: KeyValueColl, proof: Coll[Byte]): Option[AvlTree] = {
    addCost(isInsertAllowed_Info)
    if (!tree.isInsertAllowed) {
      None
    } else {
      val bv     = createVerifier(tree, proof)
      // when the tree is empty we still need to add the insert cost
      val nItems = Math.max(bv.treeHeight, 1)
      entries.forall { case (key, value) =>
        var res = true
        // the cost of tree lookup is O(bv.treeHeight)
        addSeqCost(InsertIntoAvlTree_Info, nItems) { () =>
          val insertRes = bv.performInsert(key.toArray, value.toArray)
<<<<<<< HEAD
          // TODO v6.0: throwing exception is not consistent with update semantics
          //  however it preserves v4.0 semantics (see https://github.com/ScorexFoundation/sigmastate-interpreter/issues/908)
          if (insertRes.isFailure && !VersionContext.current.isV3OrLaterErgoTreeVersion) {
=======
          // For versioned change details, see see https://github.com/ScorexFoundation/sigmastate-interpreter/issues/908
          if (insertRes.isFailure && !VersionContext.current.isV6Activated) {
>>>>>>> 4ad39511
            syntax.error(s"Incorrect insert for $tree (key: $key, value: $value, digest: ${tree.digest}): ${insertRes.failed.get}}")
          }
          res = insertRes.isSuccess
        }
        res
      }
      bv.digest match {
        case Some(d) =>
          addCost(updateDigest_Info)
          Some(tree.updateDigest(Colls.fromArray(d)))
        case _ => None
      }
    }
  }

  override def update_eval(
      mc: MethodCall, tree: AvlTree,
      operations: KeyValueColl, proof: Coll[Byte]): Option[AvlTree] = {
    addCost(isUpdateAllowed_Info)
    if (!tree.isUpdateAllowed) {
      None
    } else {
      val bv     = createVerifier(tree, proof)
      // when the tree is empty we still need to add the insert cost
      val nItems = Math.max(bv.treeHeight, 1)

      // here we use forall as looping with fast break on first failed tree operation
      operations.forall { case (key, value) =>
        var res = true
        // the cost of tree update is O(bv.treeHeight)
        addSeqCost(UpdateAvlTree_Info, nItems) { () =>
          val updateRes = bv.performUpdate(key.toArray, value.toArray)
          res = updateRes.isSuccess
        }
        res
      }
      bv.digest match {
        case Some(d) =>
          addCost(updateDigest_Info)
          Some(tree.updateDigest(Colls.fromArray(d)))
        case _ => None
      }
    }
  }

  override def insertOrUpdate_eval(
                            mc: MethodCall, tree: AvlTree,
                            operations: KeyValueColl, proof: Coll[Byte]): Option[AvlTree] = {
    addCost(isUpdateAllowed_Info)
    addCost(isInsertAllowed_Info)
    if (!(tree.isUpdateAllowed && tree.isInsertAllowed)) {
      None
    } else {
      val bv     = createVerifier(tree, proof)
      // when the tree is empty we still need to add the insert cost
      val nItems = Math.max(bv.treeHeight, 1)

      // here we use forall as looping with fast break on first failed tree operation
      operations.forall { case (key, value) =>
        var res = true
        // the cost of tree update is O(bv.treeHeight)
<<<<<<< HEAD
        addSeqCost(UpdateAvlTree_Info, nItems) { () =>
=======
      // Here (and in the previous methods) the cost is not properly approximated. 
      // When the tree is small (or empty), but there are many `operations`, the treeHeight will grow on every iteration. 
      // So should the cost on every iteration.
      addSeqCost(UpdateAvlTree_Info, nItems) { () =>
>>>>>>> 4ad39511
          val updateRes = bv.performInsertOrUpdate(key.toArray, value.toArray)
          res = updateRes.isSuccess
        }
        res
      }
      bv.digest match {
        case Some(d) =>
          addCost(updateDigest_Info)
          Some(tree.updateDigest(Colls.fromArray(d)))
        case _ => None
      }
    }
  }

  override def remove_eval(
      mc: MethodCall, tree: AvlTree,
      operations: Coll[Coll[Byte]], proof: Coll[Byte]): Option[AvlTree] = {
    addCost(isRemoveAllowed_Info)
    if (!tree.isRemoveAllowed) {
      None
    } else {
      val bv     = createVerifier(tree, proof)
      // when the tree is empty we still need to add the insert cost
      val nItems = Math.max(bv.treeHeight, 1)
      cfor(0)(_ < operations.length, _ + 1) { i =>
        addSeqCost(RemoveAvlTree_Info, nItems) { () =>
          val key = operations(i).toArray
          bv.performRemove(key)
        }
      }
      addCost(digest_Info)
      bv.digest match {
        case Some(d) =>
          addCost(updateDigest_Info)
          Some(tree.updateDigest(Colls.fromArray(d)))
        case _ => None
      }
    }
  }

  /** Evaluates the given expression in the given data environment. */
  def eval(env: DataEnv, exp: SValue): Any = {
    VersionContext.checkVersions(context.activatedScriptVersion, context.currentErgoTreeVersion)
    CErgoTreeEvaluator.currentEvaluator.withValue(this) {
      exp.evalTo[Any](env)(this)
    }
  }

  /** Evaluates the given expression in the given data environment and accrue the cost
    * into the `coster` of this evaluator.
    * @return the value of the expression and the total accumulated cost in the coster.
    *         The returned cost includes the initial cost accumulated in the `coster`
    *         prior to calling this method. */
  def evalWithCost[A](env: DataEnv, exp: SValue): JitEvalResult[A] = {
    val res = eval(env, exp)
    val cost = coster.totalCost
    JitEvalResult(res.asInstanceOf[A], cost)
  }

  /** Trace of cost items accumulated during execution of `eval` method. Call
    * `clearTrace` method before each `eval` invocation. */
  private lazy val costTrace: DBuffer[CostItem] = {
    DBuffer.ofSize[CostItem](1000)
  }

  /** Returns currently accumulated JIT cost in this evaluator. */
  def getAccumulatedCost: JitCost = coster.totalCost

  /** Returns the currently accumulated trace of cost items in this evaluator.
    * A new array is allocated and returned, the evaluator state is unaffected.
    */
  def getCostTrace(): Seq[CostItem] = {
    costTrace.toArray()
  }

  /** Clears the accumulated trace of this evaluator. */
  def clearTrace() = {
    costTrace.clear()
  }

  override def addCost(costKind: FixedCost, opDesc: OperationDesc): Unit = {
    coster.add(costKind.cost)
    if (settings.costTracingEnabled) {
      costTrace += FixedCostItem(opDesc, costKind)
    }
  }

  override def addCost(costInfo: OperationCostInfo[FixedCost]): Unit = {
    addCost(costInfo.costKind, costInfo.opDesc)
  }

  override def addTypeBasedCost[R](costKind: TypeBasedCost,
                             tpe: SType, opDesc: OperationDesc)(block: () => R): R = {
    var costItem: TypeBasedCostItem = null
    if (settings.costTracingEnabled) {
      costItem = TypeBasedCostItem(opDesc, costKind, tpe)
      costTrace += costItem
    }
    if (settings.isMeasureOperationTime) {
      if (costItem == null) {
        costItem = TypeBasedCostItem(opDesc, costKind, tpe)
      }
      val start = System.nanoTime()
      val cost = costKind.costFunc(tpe) // should be measured as part of the operation
      coster.add(cost)
      val res = block()
      val end = System.nanoTime()
      profiler.addCostItem(costItem, end - start)
      res
    } else {
      val cost = costKind.costFunc(tpe)
      coster.add(cost)
      block()
    }
  }

  /** @hotspot don't beautify the code */
  override def addFixedCost[R](costKind: FixedCost, opDesc: OperationDesc)(block: => R): R = {
    var costItem: FixedCostItem = null
    if (settings.costTracingEnabled) {
      costItem = FixedCostItem(opDesc, costKind)
      costTrace += costItem
    }
    if (settings.isMeasureOperationTime) {
      if (costItem == null) {
        costItem = FixedCostItem(opDesc, costKind)
      }
      val start = System.nanoTime()
      coster.add(costKind.cost)
      val res = block
      val end = System.nanoTime()
      profiler.addCostItem(costItem, end - start)
      res
    } else {
      coster.add(costKind.cost)
      block
    }
  }

  override def addFixedCost[R](costInfo: OperationCostInfo[FixedCost])(block: => R): R = {
    addFixedCost(costInfo.costKind, costInfo.opDesc)(block)
  }

  /** @hotspot don't beautify the code */
  override def addSeqCostNoOp(costKind: PerItemCost, nItems: Int, opDesc: OperationDesc): Unit = {
    var costItem: SeqCostItem = null
    if (settings.costTracingEnabled) {
      costItem = SeqCostItem(opDesc, costKind, nItems)
      costTrace += costItem
    }
    val cost = costKind.cost(nItems)
    coster.add(cost)
  }

  override def addSeqCost[R](costKind: PerItemCost, nItems: Int, opDesc: OperationDesc)(block: () => R): R = {
    var costItem: SeqCostItem = null
    if (settings.costTracingEnabled) {
      costItem = SeqCostItem(opDesc, costKind, nItems)
      costTrace += costItem
    }
    if (settings.isMeasureOperationTime) {
      if (costItem == null) {
        costItem = SeqCostItem(opDesc, costKind, nItems)
      }
      val start = System.nanoTime()
      val cost = costKind.cost(nItems) // should be measured as part of the operation
      coster.add(cost)
      val res = block()
      val end = System.nanoTime()
      profiler.addCostItem(costItem, end - start)
      res
    } else {
      val cost = costKind.cost(nItems)
      coster.add(cost)
      block()
    }
  }

  override def addSeqCost[R](costInfo: OperationCostInfo[PerItemCost], nItems: Int)
                         (block: () => R): R = {
    addSeqCost(costInfo.costKind, nItems, costInfo.opDesc)(block)
  }

  override def addSeqCost(costKind: PerItemCost, opDesc: OperationDesc)(block: () => Int): Unit = {
    var costItem: SeqCostItem = null
    var nItems = 0
    if (settings.isMeasureOperationTime) {
      val start = System.nanoTime()
      nItems = block()
      val cost = costKind.cost(nItems) // should be measured as part of the operation
      coster.add(cost)
      val end = System.nanoTime()

      costItem = SeqCostItem(opDesc, costKind, nItems)
      profiler.addCostItem(costItem, end - start)
    } else {
      nItems = block()
      val cost = costKind.cost(nItems)
      coster.add(cost)
    }
    if (settings.costTracingEnabled) {
      if (costItem == null)
        costItem = SeqCostItem(opDesc, costKind, nItems)
      costTrace += costItem
    }
  }

  override def addSeqCost(costInfo: OperationCostInfo[PerItemCost])(block: () => Int): Unit = {
    addSeqCost(costInfo.costKind, costInfo.opDesc)(block)
  }
}

object CErgoTreeEvaluator {

  /** Size of data block in bytes. Used in JIT cost calculations.
    * @see [[NEQ]],
    */
  val DataBlockSize: Int = 512

  /** Empty data environment. */
  val EmptyDataEnv: DataEnv = Map.empty

  /** A profiler which is used by default if [[EvalSettings.isMeasureOperationTime]] is enabled. */
  val DefaultProfiler = new CProfiler

  /** Default global [[EvalSettings]] instance. */
  val DefaultEvalSettings = EvalSettings(
    isMeasureOperationTime = false,
    isMeasureScriptTime = false)

  /** Evaluator currently is being executed on the current thread.
    * This variable is set in a single place, specifically in the `eval` method of
    * [[CErgoTreeEvaluator]].
 *
    * @see getCurrentEvaluator
    */
  private[sigmastate] val currentEvaluator = new DynamicVariable[CErgoTreeEvaluator](null)

  /** Returns a current evaluator for the current thread. */
  def getCurrentEvaluator: CErgoTreeEvaluator = currentEvaluator.value

  /** Creates a new [[CErgoTreeEvaluator]] instance with the given profiler and settings.
    * The returned evaluator can be used to initialize the `currentEvaluator` variable.
    * As a result, cost-aware operations (code blocks) can be implemented, even when those
    * operations don't involve ErgoTree evaluation.
    * As an example, see methods in [[sigmastate.SigSerializer]] and
    * [[sigmastate.FiatShamirTree]] where cost-aware code blocks are used.
    */
  def forProfiling(profiler: CProfiler, evalSettings: EvalSettings): CErgoTreeEvaluator = {
    val acc = new CostAccumulator(
      initialCost = JitCost(0),
      costLimit = Some(JitCost.fromBlockCost(evalSettings.scriptCostLimitInEvaluator)))
    new CErgoTreeEvaluator(
      context = null,
      constants = ArraySeq.empty,
      acc, profiler, evalSettings.copy(profilerOpt = Some(profiler)))
  }

  /** Executes [[FixedCost]] code `block` and use the given evaluator `E` to perform
    * profiling and cost tracing.
    * This helper method allows implementation of cost-aware code blocks by using
    * thread-local instance of [[CErgoTreeEvaluator]].
    * If the `currentEvaluator` [[DynamicVariable]] is not initialized (equals to null),
    * then the block is executed with minimal overhead.
    *
    * @param costInfo operation descriptor
    * @param block    block of code to be executed (given as lazy by-name argument)
    * @param E        evaluator to be used (or null if it is not available on the
    *                 current thread), in which case the method is equal to the
    *                 `block` execution.
    * @return result of code block execution
    * HOTSPOT: don't beautify the code
    * Note, `null` is used instead of Option to avoid allocations.
    */
  def fixedCostOp[R](costInfo: OperationCostInfo[FixedCost])
                              (block: => R)(implicit E: ErgoTreeEvaluator): R = {
    if (E != null) {
      var res: R = null.asInstanceOf[R]
      E.addFixedCost(costInfo) {
        res = block
      }
      res
    } else
      block
  }

  /** Executes [[PerItemCost]] code `block` and use the given evaluator `E` to perform
    * profiling and cost tracing.
    * This helper method allows implementation of cost-aware code blocks by using
    * thread-local instance of [[CErgoTreeEvaluator]].
    * If the `currentEvaluator` [[DynamicVariable]] is not initialized (equals to null),
    * then the block is executed with minimal overhead.
    *
    * @param costInfo operation descriptor
    * @param nItems   number of data items in the operation
    * @param block    block of code to be executed (given as lazy by-name argument)
    * @param E        evaluator to be used (or null if it is not available on the
    *                 current thread), in which case the method is equal to the
    *                 `block` execution.
    * @return result of code block execution
    * HOTSPOT: don't beautify the code
    * Note, `null` is used instead of Option to avoid allocations.
    */
  def perItemCostOp[R](costInfo: OperationCostInfo[PerItemCost], nItems: Int)
                      (block: () => R)(implicit E: ErgoTreeEvaluator): R = {
    if (E != null) {
      E.addSeqCost(costInfo, nItems)(block)
    } else
      block()
  }

  /** Evaluate the given [[ErgoTree]] in the given Ergo context using the given settings.
    * The given ErgoTree is evaluated as-is and is not changed during evaluation.
    *
    * @param context      [[ErgoLikeContext]] used for script execution
    * @param ergoTree     script represented as [[ErgoTree]]
    * @param evalSettings evaluation settings
    * @return a sigma protocol proposition (as [[SigmaBoolean]]) and accumulated JIT cost estimation.
    */
  def evalToCrypto(context: ErgoLikeContext, ergoTree: ErgoTree, evalSettings: EvalSettings): ReductionResult = {
    val (res, cost) = eval(context, ergoTree.constants, ergoTree.toProposition(replaceConstants = false), evalSettings)
    val sb = res match {
      case sp: CSigmaProp => sp.wrappedValue
      case sb: SigmaBoolean => sb
      case _ => error(s"Expected SigmaBoolean but was: $res")
    }
    ReductionResult(sb, cost)
  }

  /** Evaluate the given expression in the given Ergo context using the given settings.
    * The given Value is evaluated as-is and is not changed during evaluation.
    *
    * @param context      [[ErgoLikeContext]] used for script execution
    * @param constants    collection of segregated constants which can be refered by
    *                     [[ConstantPlaceholder]]s in `exp`
    * @param exp          ErgoTree expression represented as [[Value]]
    * @param evalSettings evaluation settings
    * @return 1) the result of evaluating `exp` in a given context and
    *         2) an accumulated JIT cost estimation.
    */
  def eval(context: ErgoLikeContext,
           constants: Seq[Constant[SType]],
           exp: SValue,
           evalSettings: EvalSettings): (Any, Int) = {
    val costAccumulator = new CostAccumulator(
      initialCost = JitCost.fromBlockCost(context.initCost.toIntExact),
      costLimit = Some(JitCost.fromBlockCost(context.costLimit.toIntExact)))
    val sigmaContext = context.toSigmaContext()
    eval(sigmaContext, costAccumulator, constants, exp, evalSettings)
  }

  /** Evaluate the given expression in the given Ergo context using the given settings.
    * The given Value is evaluated as-is and is not changed during evaluation.
    *
    * @param sigmaContext    [[sigma.Context]] instance used for script execution
    * @param costAccumulator [[CostAccumulator]] instance used for accumulating costs
    * @param constants       collection of segregated constants which can be refered by
    *                        [[ConstantPlaceholder]]s in `exp`
    * @param exp             ErgoTree expression represented as [[sigma.ast.Value]]
    * @param evalSettings    evaluation settings
    * @return 1) the result of evaluating `exp` in a given context and
    *         2) an accumulated JIT cost estimation.
    */
  def eval(sigmaContext: Context,
           costAccumulator: CostAccumulator,
           constants: Seq[Constant[SType]],
           exp: SValue,
           evalSettings: EvalSettings): (Any, Int) = {
    val evaluator = new CErgoTreeEvaluator(
      sigmaContext, constants, costAccumulator, DefaultProfiler, evalSettings)
    val res       = evaluator.eval(Map(), exp)
    val cost = costAccumulator.totalCost.toBlockCost // scale to block cost
    (res, cost)
  }

  def error(msg: String) = sys.error(msg)
}

<|MERGE_RESOLUTION|>--- conflicted
+++ resolved
@@ -144,14 +144,9 @@
         // the cost of tree lookup is O(bv.treeHeight)
         addSeqCost(InsertIntoAvlTree_Info, nItems) { () =>
           val insertRes = bv.performInsert(key.toArray, value.toArray)
-<<<<<<< HEAD
           // TODO v6.0: throwing exception is not consistent with update semantics
           //  however it preserves v4.0 semantics (see https://github.com/ScorexFoundation/sigmastate-interpreter/issues/908)
           if (insertRes.isFailure && !VersionContext.current.isV3OrLaterErgoTreeVersion) {
-=======
-          // For versioned change details, see see https://github.com/ScorexFoundation/sigmastate-interpreter/issues/908
-          if (insertRes.isFailure && !VersionContext.current.isV6Activated) {
->>>>>>> 4ad39511
             syntax.error(s"Incorrect insert for $tree (key: $key, value: $value, digest: ${tree.digest}): ${insertRes.failed.get}}")
           }
           res = insertRes.isSuccess
@@ -213,14 +208,10 @@
       operations.forall { case (key, value) =>
         var res = true
         // the cost of tree update is O(bv.treeHeight)
-<<<<<<< HEAD
-        addSeqCost(UpdateAvlTree_Info, nItems) { () =>
-=======
-      // Here (and in the previous methods) the cost is not properly approximated. 
-      // When the tree is small (or empty), but there are many `operations`, the treeHeight will grow on every iteration. 
+      // Here (and in the previous methods) the cost is not properly approximated.
+      // When the tree is small (or empty), but there are many `operations`, the treeHeight will grow on every iteration.
       // So should the cost on every iteration.
       addSeqCost(UpdateAvlTree_Info, nItems) { () =>
->>>>>>> 4ad39511
           val updateRes = bv.performInsertOrUpdate(key.toArray, value.toArray)
           res = updateRes.isSuccess
         }
