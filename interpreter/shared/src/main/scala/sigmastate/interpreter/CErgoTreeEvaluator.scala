--- conflicted
+++ resolved
@@ -15,10 +15,6 @@
 import sigma.data.{CSigmaProp, KeyValueColl, SigmaBoolean}
 import sigma.eval.{AvlTreeVerifier, ErgoTreeEvaluator, EvalSettings, Profiler}
 import sigma.eval.ErgoTreeEvaluator.DataEnv
-<<<<<<< HEAD
-import sigma.pow.Autolykos2PowValidation
-=======
->>>>>>> 43db8df7
 import sigmastate.interpreter.CErgoTreeEvaluator.fixedCostOp
 
 import scala.collection.compat.immutable.ArraySeq
@@ -222,15 +218,6 @@
     }
   }
 
-  override def checkPow_eval(mc: MethodCall, header: Header): Boolean = {
-    VersionContext.checkVersions(context.activatedScriptVersion, context.currentErgoTreeVersion)
-    // todo: consider cost
-    val checkPowCostInfo = OperationCostInfo(FixedCost(JitCost(10)), NamedDesc("Header.checkPow"))
-    fixedCostOp(checkPowCostInfo){
-      header.checkPow
-    }(this)
-  }
-
   /** Evaluates the given expression in the given data environment. */
   def eval(env: DataEnv, exp: SValue): Any = {
     VersionContext.checkVersions(context.activatedScriptVersion, context.currentErgoTreeVersion)
