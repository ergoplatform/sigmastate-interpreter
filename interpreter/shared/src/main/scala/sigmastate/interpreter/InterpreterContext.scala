--- conflicted
+++ resolved
@@ -1,65 +1,8 @@
 package sigmastate.interpreter
 
-<<<<<<< HEAD
-import org.ergoplatform.validation.SigmaValidationSettings
-import sigmastate.SType
-import sigmastate.Values.EvaluatedValue
-import sigmastate.interpreter.ContextExtension.VarBinding
-import sigmastate.serialization.SigmaSerializer
-import sigmastate.utils.{SigmaByteWriter, SigmaByteReader}
-
-/**
-  * User-defined variables to be put into context.
-  * Each variable is identified by `id: Byte` and can be accessed from a script
-  * using `getVar[T](id)` operation.
-  * The value of the variable is represented by [[sigmastate.Values.Constant]] instance,
-  * which contains both data value and [[SType]] descriptor. The descriptor is checked
-  * against the type `T` expected in the script operation. If the types don't match,
-  * exception is thrown and the box spending (protected by the script) fails.
-  *
-  * @param values internal container of the key-value pairs
-  */
-case class ContextExtension(values: scala.collection.Map[Byte, EvaluatedValue[_ <: SType]]) {
-  def add(bindings: VarBinding*): ContextExtension =
-    ContextExtension(values ++ bindings)
-}
-
-object ContextExtension {
-  /** Immutable instance of empty ContextExtension, which can be shared to avoid
-    * allocations. */
-  val empty = ContextExtension(Map())
-
-  /** Type of context variable binding. */
-  type VarBinding = (Byte, EvaluatedValue[_ <: SType])
-
-  object serializer extends SigmaSerializer[ContextExtension, ContextExtension] {
-    override def serialize(contextExtension: ContextExtension, w: SigmaByteWriter): Unit = {
-      val size = contextExtension.values.size
-      if (size > Byte.MaxValue)
-        error(s"Number of ContextExtension values $size exceeds ${Byte.MaxValue}.")
-      w.putUByte(size)
-      contextExtension.values.foreach { case (id, v) => w.put(id).putValue(v) }
-    }
-
-    override def parse(r: SigmaByteReader): ContextExtension = {
-      val extSize = r.getByte()
-      if (extSize < 0)
-        error(s"Negative amount of context extension values: $extSize")
-
-      val values = (0 until extSize)
-          .map(_ => (r.getByte(), r.getValue().asInstanceOf[EvaluatedValue[_ <: SType]]))
-
-      ContextExtension(values.toMap)
-    }
-  }
-}
-=======
-import sigma.AnyValue
 import sigma.interpreter.ContextExtension
 import sigma.interpreter.ContextExtension.VarBinding
 import sigma.validation.SigmaValidationSettings
->>>>>>> 4ad22f0a
-
 
 /** Base class of the context passed to verifier and prover.
   * @see [[sigmastate.interpreter.Interpreter]]
