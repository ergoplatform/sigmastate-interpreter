--- conflicted
+++ resolved
@@ -1,24 +1,13 @@
 package sigmastate.interpreter
 
-<<<<<<< HEAD
-=======
 import org.ergoplatform.validation.SigmaValidationSettings
 import sigmastate.SType
 import sigmastate.Values.EvaluatedValue
 import sigmastate.interpreter.ContextExtension.VarBinding
 import sigmastate.serialization.SigmaSerializer
 import sigmastate.utils.{SigmaByteWriter, SigmaByteReader}
->>>>>>> 6e19797c
 import sigma.AnyValue
-import sigma.interpreter.ContextExtension
-import sigma.interpreter.ContextExtension.VarBinding
-import sigma.validation.SigmaValidationSettings
 
-<<<<<<< HEAD
-
-
-
-=======
 /**
   * User-defined variables to be put into context.
   * Each variable is identified by `id: Byte` and can be accessed from a script
@@ -35,13 +24,7 @@
     ContextExtension(values ++ bindings)
 }
 
-object ContextExtension {
-  /** Immutable instance of empty ContextExtension, which can be shared to avoid
-    * allocations. */
-  val empty = ContextExtension(Map())
 
-  /** Type of context variable binding. */
-  type VarBinding = (Byte, EvaluatedValue[_ <: SType])
 
   object serializer extends SigmaSerializer[ContextExtension, ContextExtension] {
     override def serialize(obj: ContextExtension, w: SigmaByteWriter): Unit = {
@@ -64,7 +47,6 @@
     }
   }
 }
->>>>>>> 6e19797c
 
 
 /** Base class of the context passed to verifier and prover.
