--- conflicted
+++ resolved
@@ -47,7 +47,6 @@
       )
   }
 
-<<<<<<< HEAD
   property("MethodCall deserialization round trip for Global.powHit") {
     val k = IntConstant(32)
     val msg = ByteArrayConstant(Array.fill(5)(1.toByte))
@@ -59,14 +58,6 @@
       val expr = MethodCall(Global,
         SGlobalMethods.powHitMethod,
         Vector(k, msg, nonce, h, N),
-=======
-  property("MethodCall deserialization round trip for Header.checkPow") {
-    def code = {
-      val bi = HeaderConstant(headerGen.sample.get)
-      val expr = MethodCall(bi,
-        SHeaderMethods.checkPowMethod,
-        Vector(),
->>>>>>> e501a8bb
         Map()
       )
       roundTripTest(expr)
@@ -76,18 +67,33 @@
       code
     }
 
-<<<<<<< HEAD
     an[ValidationException] should be thrownBy (
-=======
-    an[Exception] should be thrownBy (
->>>>>>> e501a8bb
       VersionContext.withVersions((VersionContext.V6SoftForkVersion - 1).toByte, 1) {
         code
       }
       )
   }
-<<<<<<< HEAD
-=======
 
->>>>>>> e501a8bb
+  property("MethodCall deserialization round trip for Header.checkPow") {
+    def code = {
+      val bi = HeaderConstant(headerGen.sample.get)
+      val expr = MethodCall(bi,
+        SHeaderMethods.checkPowMethod,
+        Vector(),
+        Map()
+      )
+      roundTripTest(expr)
+    }
+
+    VersionContext.withVersions(VersionContext.V6SoftForkVersion, 1) {
+      code
+    }
+
+    an[Exception] should be thrownBy (
+      VersionContext.withVersions((VersionContext.V6SoftForkVersion - 1).toByte, 1) {
+        code
+      }
+      )
+  }
+
 }