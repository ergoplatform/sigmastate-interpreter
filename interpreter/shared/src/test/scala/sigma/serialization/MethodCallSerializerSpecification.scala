--- conflicted
+++ resolved
@@ -24,30 +24,6 @@
     roundTripTest(expr)
   }
 
-<<<<<<< HEAD
-=======
-  property("MethodCall deserialization round trip for BigInt.nbits") {
-    def code = {
-      val bi = BigIntConstant(5)
-      val expr = MethodCall(bi,
-        SBigIntMethods.ToNBits,
-        Vector(),
-        Map()
-      )
-      roundTripTest(expr)
-    }
-
-    VersionContext.withVersions(VersionContext.V6SoftForkVersion, 1) {
-      code
-    }
-
-    an[ValidationException] should be thrownBy (
-      VersionContext.withVersions((VersionContext.V6SoftForkVersion - 1).toByte, 1) {
-        code
-      }
-      )
-  }
-
   property("MethodCall deserialization round trip for Header.checkPow") {
     def code = {
       val bi = HeaderConstant(headerGen.sample.get)
@@ -70,5 +46,4 @@
       )
   }
 
->>>>>>> 2cd57e1c
 }