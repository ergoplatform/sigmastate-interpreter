--- conflicted
+++ resolved
@@ -1964,22 +1964,20 @@
         true, false, element[Coll[Byte]]))
     }
 
-<<<<<<< HEAD
+    def serialize[T](value: Ref[T]): Ref[Coll[Byte]] = {
+      asRep[Coll[Byte]](mkMethodCall(self,
+        SigmaDslBuilderClass.getMethod("serialize", classOf[Sym]),
+        Array[AnyRef](value),
+        true, false, element[Coll[Byte]]))
+    }
+
+
     override def powHit(k: Ref[Int], msg: Ref[Coll[Byte]], nonce: Ref[Coll[Byte]], h: Ref[Coll[Byte]], N: Ref[Int]): Ref[BigInt] = {
       asRep[BigInt](mkMethodCall(self,
         SigmaDslBuilderClass.getMethod("powHit", classOf[Sym], classOf[Sym]),
         Array[AnyRef](k, msg, nonce, h, N),
         true, false, element[BigInt]))
     }
-=======
-    def serialize[T](value: Ref[T]): Ref[Coll[Byte]] = {
-      asRep[Coll[Byte]](mkMethodCall(self,
-        SigmaDslBuilderClass.getMethod("serialize", classOf[Sym]),
-        Array[AnyRef](value),
-        true, false, element[Coll[Byte]]))
-    }
-
->>>>>>> 43db8df7
   }
 
   implicit object LiftableSigmaDslBuilder
@@ -2140,19 +2138,18 @@
         true, true, element[Coll[Byte]]))
     }
 
-<<<<<<< HEAD
     def powHit(k: Ref[Int], msg: Ref[Coll[Byte]], nonce: Ref[Coll[Byte]], h: Ref[Coll[Byte]], N: Ref[Int]): Ref[BigInt] = {
       asRep[BigInt](mkMethodCall(source,
         SigmaDslBuilderClass.getMethod("powHit", classOf[Sym], classOf[Sym], classOf[Sym], classOf[Sym], classOf[Sym]),
         Array[AnyRef](k, msg, nonce, h, N),
         true, true, element[BigInt]))
-=======
+    }
+
     def serialize[T](value: Ref[T]): Ref[Coll[Byte]] = {
       asRep[Coll[Byte]](mkMethodCall(source,
         SigmaDslBuilderClass.getMethod("serialize", classOf[Sym]),
         Array[AnyRef](value),
         true, true, element[Coll[Byte]]))
->>>>>>> 43db8df7
     }
   }
 
