--- conflicted
+++ resolved
@@ -114,13 +114,9 @@
       def decodePoint(encoded: Ref[Coll[Byte]]): Ref[GroupElement];
       /** This method will be used in v6.0 to handle CreateAvlTree operation in GraphBuilding */
       def avlTree(operationFlags: Ref[Byte], digest: Ref[Coll[Byte]], keyLength: Ref[Int], valueLengthOpt: Ref[WOption[Int]]): Ref[AvlTree];
-<<<<<<< HEAD
       def xor(l: Ref[Coll[Byte]], r: Ref[Coll[Byte]]): Ref[Coll[Byte]];
       def powHit(k: Ref[Int], msg: Ref[Coll[Byte]], nonce: Ref[Coll[Byte]], h: Ref[Coll[Byte]], N: Ref[Int]): Ref[BigInt];
-=======
-      def xor(l: Ref[Coll[Byte]], r: Ref[Coll[Byte]]): Ref[Coll[Byte]]
       def serialize[T](value: Ref[T]): Ref[Coll[Byte]]
->>>>>>> 43db8df7
     };
     trait CostModelCompanion;
     trait BigIntCompanion;
