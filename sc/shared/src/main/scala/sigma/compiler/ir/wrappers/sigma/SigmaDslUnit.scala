package sigma.compiler.ir.wrappers.sigma

import scalan._
  import sigma.compiler.ir.{Base, IRContext}

  /** IR representation of ErgoScript (Sigma) language types and methods. */
  trait SigmaDsl extends Base { self: IRContext =>
    trait BigInt extends Def[BigInt] {
      def add(that: Ref[BigInt]): Ref[BigInt];
      def subtract(that: Ref[BigInt]): Ref[BigInt];
      def multiply(that: Ref[BigInt]): Ref[BigInt];
      def divide(that: Ref[BigInt]): Ref[BigInt];
      def mod(m: Ref[BigInt]): Ref[BigInt];
      def min(that: Ref[BigInt]): Ref[BigInt];
      def max(that: Ref[BigInt]): Ref[BigInt];
    };
    trait GroupElement extends Def[GroupElement] {
      def exp(k: Ref[BigInt]): Ref[GroupElement];
      def multiply(that: Ref[GroupElement]): Ref[GroupElement];
      def negate: Ref[GroupElement];
      def getEncoded: Ref[Coll[Byte]]
    };
    trait SigmaProp extends Def[SigmaProp] {
      def isValid: Ref[Boolean];
      def propBytes: Ref[Coll[Byte]];
      def &&(other: Ref[SigmaProp]): Ref[SigmaProp];
      def ||(other: Ref[SigmaProp]): Ref[SigmaProp];
    };
    trait Box extends Def[Box] {
      def id: Ref[Coll[Byte]];
      def value: Ref[Long];
      def propositionBytes: Ref[Coll[Byte]];
      def bytes: Ref[Coll[Byte]];
      def bytesWithoutRef: Ref[Coll[Byte]];
      def getReg[T](i: Ref[Int])(implicit cT: Elem[T]): Ref[WOption[T]];
      def tokens: Ref[Coll[scala.Tuple2[Coll[Byte], Long]]];
      def creationInfo: Ref[scala.Tuple2[Int, Coll[Byte]]];
    };
    trait AvlTree extends Def[AvlTree] {
      def digest: Ref[Coll[Byte]];
      def enabledOperations: Ref[Byte];
      def keyLength: Ref[Int];
      def valueLengthOpt: Ref[WOption[Int]];
      def isInsertAllowed: Ref[Boolean];
      def isUpdateAllowed: Ref[Boolean];
      def isRemoveAllowed: Ref[Boolean];
      def updateDigest(newDigest: Ref[Coll[Byte]]): Ref[AvlTree];
      def updateOperations(newOperations: Ref[Byte]): Ref[AvlTree];
      def contains(key: Ref[Coll[Byte]], proof: Ref[Coll[Byte]]): Ref[Boolean];
      def get(key: Ref[Coll[Byte]], proof: Ref[Coll[Byte]]): Ref[WOption[Coll[Byte]]];
      def getMany(keys: Ref[Coll[Coll[Byte]]], proof: Ref[Coll[Byte]]): Ref[Coll[WOption[Coll[Byte]]]];
      def insert(operations: Ref[Coll[scala.Tuple2[Coll[Byte], Coll[Byte]]]], proof: Ref[Coll[Byte]]): Ref[WOption[AvlTree]];
      def update(operations: Ref[Coll[scala.Tuple2[Coll[Byte], Coll[Byte]]]], proof: Ref[Coll[Byte]]): Ref[WOption[AvlTree]];
      def remove(operations: Ref[Coll[Coll[Byte]]], proof: Ref[Coll[Byte]]): Ref[WOption[AvlTree]]
    };
    trait PreHeader extends Def[PreHeader] {
      def version: Ref[Byte];
      def parentId: Ref[Coll[Byte]];
      def timestamp: Ref[Long];
      def nBits: Ref[Long];
      def height: Ref[Int];
      def minerPk: Ref[GroupElement];
      def votes: Ref[Coll[Byte]]
    };
    trait Header extends Def[Header] {
      def id: Ref[Coll[Byte]];
      def version: Ref[Byte];
      def parentId: Ref[Coll[Byte]];
      def ADProofsRoot: Ref[Coll[Byte]];
      def stateRoot: Ref[AvlTree];
      def transactionsRoot: Ref[Coll[Byte]];
      def timestamp: Ref[Long];
      def nBits: Ref[Long];
      def height: Ref[Int];
      def extensionRoot: Ref[Coll[Byte]];
      def minerPk: Ref[GroupElement];
      def powOnetimePk: Ref[GroupElement];
      def powNonce: Ref[Coll[Byte]];
      def powDistance: Ref[BigInt];
      def votes: Ref[Coll[Byte]]
      def checkPow: Ref[Boolean]
    };
    trait Context extends Def[Context] {
      def OUTPUTS: Ref[Coll[Box]];
      def INPUTS: Ref[Coll[Box]];
      def dataInputs: Ref[Coll[Box]];
      def HEIGHT: Ref[Int];
      def SELF: Ref[Box];
      def selfBoxIndex: Ref[Int];
      def LastBlockUtxoRootHash: Ref[AvlTree];
      def headers: Ref[Coll[Header]];
      def preHeader: Ref[PreHeader];
      def minerPubKey: Ref[Coll[Byte]];
      def getVar[T](id: Ref[Byte])(implicit cT: Elem[T]): Ref[WOption[T]];
    };
    trait SigmaDslBuilder extends Def[SigmaDslBuilder] {
      def Colls: Ref[CollBuilder];
      def atLeast(bound: Ref[Int], props: Ref[Coll[SigmaProp]]): Ref[SigmaProp];
      def allOf(conditions: Ref[Coll[Boolean]]): Ref[Boolean];
      def allZK(conditions: Ref[Coll[SigmaProp]]): Ref[SigmaProp];
      def anyOf(conditions: Ref[Coll[Boolean]]): Ref[Boolean];
      def anyZK(conditions: Ref[Coll[SigmaProp]]): Ref[SigmaProp];
      def xorOf(conditions: Ref[Coll[Boolean]]): Ref[Boolean];
      def sigmaProp(b: Ref[Boolean]): Ref[SigmaProp];
      def blake2b256(bytes: Ref[Coll[Byte]]): Ref[Coll[Byte]];
      def sha256(bytes: Ref[Coll[Byte]]): Ref[Coll[Byte]];
      def byteArrayToBigInt(bytes: Ref[Coll[Byte]]): Ref[BigInt];
      def longToByteArray(l: Ref[Long]): Ref[Coll[Byte]];
      def byteArrayToLong(bytes: Ref[Coll[Byte]]): Ref[Long];
      def proveDlog(g: Ref[GroupElement]): Ref[SigmaProp];
      def proveDHTuple(g: Ref[GroupElement], h: Ref[GroupElement], u: Ref[GroupElement], v: Ref[GroupElement]): Ref[SigmaProp];
      def groupGenerator: Ref[GroupElement];
      def substConstants[T](scriptBytes: Ref[Coll[Byte]], positions: Ref[Coll[Int]], newValues: Ref[Coll[T]]): Ref[Coll[Byte]];
      def decodePoint(encoded: Ref[Coll[Byte]]): Ref[GroupElement];
      /** This method will be used in v6.0 to handle CreateAvlTree operation in GraphBuilding */
      def avlTree(operationFlags: Ref[Byte], digest: Ref[Coll[Byte]], keyLength: Ref[Int], valueLengthOpt: Ref[WOption[Int]]): Ref[AvlTree];
      def xor(l: Ref[Coll[Byte]], r: Ref[Coll[Byte]]): Ref[Coll[Byte]]
      def serialize[T](value: Ref[T]): Ref[Coll[Byte]]
<<<<<<< HEAD
      def deserializeTo[T](bytes: Ref[Coll[Byte]])(implicit cT: Elem[T]): Ref[T]
=======
      def fromBigEndianBytes[T](bytes: Ref[Coll[Byte]])(implicit cT: Elem[T]): Ref[T]
>>>>>>> 83ba4a44
    };
    trait CostModelCompanion;
    trait BigIntCompanion;
    trait GroupElementCompanion;
    trait SigmaPropCompanion;
    trait BoxCompanion;
    trait AvlTreeCompanion;
    trait PreHeaderCompanion;
    trait HeaderCompanion;
    trait ContextCompanion;
    trait SigmaContractCompanion;
    trait SigmaDslBuilderCompanion
  }<|MERGE_RESOLUTION|>--- conflicted
+++ resolved
@@ -116,11 +116,8 @@
       def avlTree(operationFlags: Ref[Byte], digest: Ref[Coll[Byte]], keyLength: Ref[Int], valueLengthOpt: Ref[WOption[Int]]): Ref[AvlTree];
       def xor(l: Ref[Coll[Byte]], r: Ref[Coll[Byte]]): Ref[Coll[Byte]]
       def serialize[T](value: Ref[T]): Ref[Coll[Byte]]
-<<<<<<< HEAD
+      def fromBigEndianBytes[T](bytes: Ref[Coll[Byte]])(implicit cT: Elem[T]): Ref[T]
       def deserializeTo[T](bytes: Ref[Coll[Byte]])(implicit cT: Elem[T]): Ref[T]
-=======
-      def fromBigEndianBytes[T](bytes: Ref[Coll[Byte]])(implicit cT: Elem[T]): Ref[T]
->>>>>>> 83ba4a44
     };
     trait CostModelCompanion;
     trait BigIntCompanion;
