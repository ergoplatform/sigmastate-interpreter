package sigma.compiler.ir

import org.ergoplatform._
import sigma.ast.SCollection.SByteArray
import sigma.{SigmaException, VersionContext, ast}
import sigma.ast.TypeCodes.LastConstantCode
import sigma.ast.Value.Typed
import sigma.ast.syntax.{SValue, ValueOps}
import sigma.ast._
import sigma.compiler.ir.core.MutableLazy
import sigma.crypto.EcPointType
import sigma.VersionContext
import sigma.data.ExactIntegral.{ByteIsExactIntegral, IntIsExactIntegral, LongIsExactIntegral, ShortIsExactIntegral}
import sigma.data.ExactOrdering.{ByteIsExactOrdering, IntIsExactOrdering, LongIsExactOrdering, ShortIsExactOrdering}
import sigma.data.{CSigmaDslBuilder, ExactIntegral, ExactNumeric, ExactOrdering, Lazy, Nullable}
import sigma.exceptions.GraphBuildingException
import sigma.serialization.OpCodes
import sigma.util.Extensions.ByteOps
import sigma.{SigmaException, VersionContext, ast}
import sigmastate.interpreter.Interpreter.ScriptEnv

import scala.collection.mutable.ArrayBuffer


case class deserializeToBytes[V <: SType](bytes: Value[SByteArray], tpe: V) extends NotReadyValue[V] {
  /** The companion node descriptor with opCode, cost and other metadata. */
  override def companion: ValueCompanion = ???

  /** Every value represents an operation and that operation can be associated with a function type,
    * describing functional meaning of the operation, kind of operation signature.
    * Thus, we can obtain global operation identifiers by combining Value.opName with Value.opType,
    * so that if (v1.opName == v2.opName) && (v1.opType == v2.opType) then v1 and v2 are functionally
    * point-wise equivalent.
    * This in particular means that if two _different_ ops have the same opType they _should_ have
    * different opNames.
    * Thus defined op ids are used in a v4.x Cost Model - a table of all existing primitives coupled with
    * performance parameters.
    * */
  override def opType: SFunc = Value.notSupportedError(this, "opType")
}


/** Perform translation of typed expression given by [[Value]] to a graph in IRContext.
  * Which be than be translated to [[ErgoTree]] by using [[TreeBuilding]].
  *
  * Common Sub-expression Elimination (CSE) optimization is performed which reduces
  * serialized size of the resulting ErgoTree.
  * CSE however means the original structure of source code may not be preserved in the
  * resulting ErgoTree.
  * */
trait GraphBuilding extends Base with DefRewriting { IR: IRContext =>
  import AvlTree._
  import BigInt._
  import Box._
  import Coll._
  import CollBuilder._
  import Context._
  import GroupElement._
  import Header._
  import Liftables._
  import PreHeader._
  import SigmaDslBuilder._
  import SigmaProp._
  import WOption._

  /** Builder used to create ErgoTree nodes. */
  val builder = TransformingSigmaBuilder
  import builder._

  val okMeasureOperationTime: Boolean = false

  this.isInlineThunksOnForce = true  // this required for splitting of cost graph
  this.keepOriginalFunc = false  // original lambda of Lambda node contains invocations of evalNode and we don't want that
  this.useAlphaEquality = false

  /** Whether to save calcF and costF graphs in the file given by ScriptNameProp environment variable */
  var saveGraphsInFile: Boolean = false

  /** Check the tuple type is valid.
    * In v5.x this code is taken from CheckTupleType validation rule which is no longer
    * part of consensus.
    */
  def checkTupleType[Ctx <: IRContext, T](ctx: Ctx)(e: ctx.Elem[_]): Unit = {
    val condition = e match {
      case _: ctx.PairElem[_, _] => true
      case _ => false
    }
    if (!condition) {
      throw new SigmaException(s"Invalid tuple type $e")
    }
  }

  type RColl[T] = Ref[Coll[T]]
  type ROption[T] = Ref[WOption[T]]

  private val CBM      = CollBuilderMethods
  private val SigmaM   = SigmaPropMethods
  private val SDBM     = SigmaDslBuilderMethods

  /** Recognizer of [[SigmaDslBuilder.anyOf]] method call in Graph-IR. This method call
    * represents `anyOf` predefined function.
    */
  object AnyOf {
    def unapply(d: Def[_]): Nullable[(Ref[CollBuilder], Seq[Ref[A]], Elem[A]) forSome {type A}] = d match {
      case SDBM.anyOf(_, xs) =>
        CBM.fromItems.unapply(xs)
      case _ => Nullable.None
    }
  }

  /** Recognizer of [[SigmaDslBuilder.allOf]] method call in Graph-IR. This method call
    * represents `allOf` predefined function.
    */
  object AllOf {
    def unapply(d: Def[_]): Nullable[(Ref[CollBuilder], Seq[Ref[A]], Elem[A]) forSome {type A}] = d match {
      case SDBM.allOf(_, xs) =>
        CBM.fromItems.unapply(xs)
      case _ => Nullable.None
    }
  }

  /** Recognizer of [[SigmaDslBuilder.anyZK]] method call in Graph-IR. This method call
    * represents `anyZK` predefined function.
    */
  object AnyZk {
    def unapply(d: Def[_]): Nullable[(Ref[CollBuilder], Seq[Ref[SigmaProp]], Elem[SigmaProp])] = d match {
      case SDBM.anyZK(_, xs) =>
        CBM.fromItems.unapply(xs).asInstanceOf[Nullable[(Ref[CollBuilder], Seq[Ref[SigmaProp]], Elem[SigmaProp])]]
      case _ => Nullable.None
    }
  }

  /** Recognizer of [[SigmaDslBuilder.allZK]] method call in Graph-IR. This method call
    * represents `allZK` predefined function.
    */
  object AllZk {
    def unapply(d: Def[_]): Nullable[(Ref[CollBuilder], Seq[Ref[SigmaProp]], Elem[SigmaProp])] = d match {
      case SDBM.allZK(_, xs) =>
        CBM.fromItems.unapply(xs).asInstanceOf[Nullable[(Ref[CollBuilder], Seq[Ref[SigmaProp]], Elem[SigmaProp])]]
      case _ => Nullable.None
    }
  }

  /** Pattern match extractor which recognizes `isValid` nodes among items.
    *
    * @param items list of graph nodes which are expected to be of Ref[Boolean] type
    * @return `None` if there is no `isValid` node among items
    *         `Some((bs, ss)) if there are `isValid` nodes where `ss` are `SigmaProp`
    *         arguments of those nodes and `bs` contains all the other nodes.
    */
  object HasSigmas {
    def unapply(items: Seq[Sym]): Option[(Seq[Ref[Boolean]], Seq[Ref[SigmaProp]])] = {
      val bs = ArrayBuffer.empty[Ref[Boolean]]
      val ss = ArrayBuffer.empty[Ref[SigmaProp]]
      for (i <- items) {
        i match {
          case SigmaM.isValid(s) => ss += s
          case b => bs += asRep[Boolean](b)
        }
      }
      assert(items.length == bs.length + ss.length)
      if (ss.isEmpty) None
      else Some((bs.toSeq, ss.toSeq))
    }
  }

  /** For performance reasons the patterns are organized in special (non-declarative) way.
    * Unfortunately, this is less readable, but gives significant performance boost
    * Look at comments to understand the logic of the rules.
    *
    * HOTSPOT: executed for each node of the graph, don't beautify.
    */
  override def rewriteDef[T](d: Def[T]): Ref[_] = {
    // First we match on node type, and then depending on it, we have further branching logic.
    // On each branching level each node type should be matched exactly once,
    // for the rewriting to be sound.
    d match {
      // Rule: ThunkDef(x, Nil).force => x
      case ThunkForce(Def(ThunkDef(root, sch))) if sch.isEmpty => root

      // Rule: l.isValid op Thunk {... root} => (l op TrivialSigma(root)).isValid
      case ApplyBinOpLazy(op, SigmaM.isValid(l), Def(ThunkDef(root, _))) if root.elem == BooleanElement =>
        // don't need new Thunk because sigma logical ops always strict
        val r = asRep[SigmaProp](sigmaDslBuilder.sigmaProp(asRep[Boolean](root)))
        val res = if (op == And)
          l && r
        else
          l || r
        res.isValid

      // Rule: l op Thunk {... prop.isValid} => (TrivialSigma(l) op prop).isValid
      case ApplyBinOpLazy(op, l, Def(ThunkDef(root @ SigmaM.isValid(prop), sch))) if l.elem == BooleanElement =>
        val l1 = asRep[SigmaProp](sigmaDslBuilder.sigmaProp(asRep[Boolean](l)))
        // don't need new Thunk because sigma logical ops always strict
        val res = if (op == And)
          l1 && prop
        else
          l1 || prop
        res.isValid

      case SDBM.Colls(_) => colBuilder
      case SDBM.sigmaProp(_, SigmaM.isValid(p)) => p
      case SigmaM.isValid(SDBM.sigmaProp(_, bool)) => bool

      case AllOf(b, HasSigmas(bools, sigmas), _) =>
        val zkAll = sigmaDslBuilder.allZK(b.fromItems(sigmas:_*))
        if (bools.isEmpty)
          zkAll.isValid
        else
          (sigmaDslBuilder.sigmaProp(sigmaDslBuilder.allOf(b.fromItems(bools:_*))) && zkAll).isValid

      case AnyOf(b, HasSigmas(bs, ss), _) =>
        val zkAny = sigmaDslBuilder.anyZK(b.fromItems(ss:_*))
        if (bs.isEmpty)
          zkAny.isValid
        else
          (sigmaDslBuilder.sigmaProp(sigmaDslBuilder.anyOf(b.fromItems(bs:_*))) || zkAny).isValid

      case AllOf(_,items,_) if items.length == 1 => items(0)
      case AnyOf(_,items,_) if items.length == 1 => items(0)
      case AllZk(_,items,_) if items.length == 1 => items(0)
      case AnyZk(_,items,_) if items.length == 1 => items(0)

      case _ =>
        if (currentPass.config.constantPropagation) {
          // additional constant propagation rules (see other similar cases)
          d match {
            case AnyOf(_,items,_) if (items.forall(_.isConst)) =>
              val bs = items.map { case Def(Const(b: Boolean)) => b }
              toRep(bs.exists(_ == true))
            case AllOf(_,items,_) if (items.forall(_.isConst)) =>
              val bs = items.map { case Def(Const(b: Boolean)) => b }
              toRep(bs.forall(_ == true))
            case _ =>
              super.rewriteDef(d)
          }
        }
        else
          super.rewriteDef(d)
    }
  }

  /** Lazy values, which are immutable, but can be reset, so that the next time they are accessed
    * the expression is re-evaluated. Each value should be reset in onReset() method. */
  private val _sigmaDslBuilder: LazyRep[SigmaDslBuilder] = MutableLazy(variable[SigmaDslBuilder])
  @inline def sigmaDslBuilder: Ref[SigmaDslBuilder] = _sigmaDslBuilder.value

  private val _colBuilder: LazyRep[CollBuilder] = MutableLazy(variable[CollBuilder])
  @inline def colBuilder: Ref[CollBuilder] = _colBuilder.value

  protected override def onReset(): Unit = {
    super.onReset()
    // WARNING: every lazy value should be listed here, otherwise bevavior after resetContext is undefined and may throw.
    Array(_sigmaDslBuilder, _colBuilder)
      .foreach(_.reset())
  }

  /** If `f` returns `isValid` graph node, then it is filtered out. */
  def removeIsProven[T,R](f: Ref[T] => Ref[R]): Ref[T] => Ref[R] = { x: Ref[T] =>
    val y = f(x);
    val res = y match {
      case SigmaPropMethods.isValid(p) => p
      case v => v
    }
    asRep[R](res)
  }

  /** Translates SType descriptor to Elem descriptor used in graph IR.
    * Should be inverse to `elemToSType`. */
  def stypeToElem[T <: SType](t: T): Elem[T#WrappedType] = (t match {
    case SBoolean => BooleanElement
    case SByte => ByteElement
    case SShort => ShortElement
    case SInt => IntElement
    case SLong => LongElement
    case SString => StringElement
    case SAny => AnyElement
    case SBigInt => bigIntElement
    case SBox => boxElement
    case SContext => contextElement
    case SGlobal => sigmaDslBuilderElement
    case SHeader => headerElement
    case SPreHeader => preHeaderElement
    case SGroupElement => groupElementElement
    case SAvlTree => avlTreeElement
    case SSigmaProp => sigmaPropElement
    case STuple(Seq(a, b)) => pairElement(stypeToElem(a), stypeToElem(b))
    case c: SCollectionType[a] => collElement(stypeToElem(c.elemType))
    case o: SOption[a] => wOptionElement(stypeToElem(o.elemType))
    case SFunc(Seq(tpeArg), tpeRange, Nil) => funcElement(stypeToElem(tpeArg), stypeToElem(tpeRange))
    case _ => error(s"Don't know how to convert SType $t to Elem")
  }).asInstanceOf[Elem[T#WrappedType]]

  /** Translates Elem descriptor to SType descriptor used in ErgoTree.
    * Should be inverse to `stypeToElem`. */
  def elemToSType[T](e: Elem[T]): SType = e match {
    case BooleanElement => SBoolean
    case ByteElement => SByte
    case ShortElement => SShort
    case IntElement => SInt
    case LongElement => SLong
    case StringElement => SString
    case AnyElement => SAny
    case _: BigIntElem[_] => SBigInt
    case _: GroupElementElem[_] => SGroupElement
    case _: AvlTreeElem[_] => SAvlTree
    case oe: WOptionElem[_, _] => SOption(elemToSType(oe.eItem))
    case _: BoxElem[_] => SBox
    case _: ContextElem[_] => SContext
    case _: SigmaDslBuilderElem[_] => SGlobal
    case _: HeaderElem[_] => SHeader
    case _: PreHeaderElem[_] => SPreHeader
    case _: SigmaPropElem[_] => SSigmaProp
    case ce: CollElem[_, _] => SCollection(elemToSType(ce.eItem))
    case fe: FuncElem[_, _] => SFunc(elemToSType(fe.eDom), elemToSType(fe.eRange))
    case pe: PairElem[_, _] => STuple(elemToSType(pe.eFst), elemToSType(pe.eSnd))
    case _ => error(s"Don't know how to convert Elem $e to SType")
  }

  /** Translates Elem to the corresponding Liftable instance.
    * @param eWT type descriptor
    */
  def liftableFromElem[WT](eWT: Elem[WT]): Liftable[_,WT] = (eWT match {
    case BooleanElement => BooleanIsLiftable
    case ByteElement => ByteIsLiftable
    case ShortElement => ShortIsLiftable
    case IntElement => IntIsLiftable
    case LongElement => LongIsLiftable
    case StringElement => StringIsLiftable
    case UnitElement => UnitIsLiftable
    case _: BigIntElem[_] => LiftableBigInt
    case _: GroupElementElem[_] => LiftableGroupElement
    case ce: CollElem[t,_] =>
      implicit val lt = liftableFromElem[t](ce.eItem)
      liftableColl(lt)
    case pe: PairElem[a,b] =>
      implicit val la = liftableFromElem[a](pe.eFst)
      implicit val lb = liftableFromElem[b](pe.eSnd)
      PairIsLiftable(la, lb)
    case pe: FuncElem[a,b] =>
      implicit val la = liftableFromElem[a](pe.eDom)
      implicit val lb = liftableFromElem[b](pe.eRange)
      FuncIsLiftable(la, lb)
  }).asInstanceOf[Liftable[_,WT]]

  import sigma.data.NumericOps._
  private lazy val elemToExactNumericMap = Map[Elem[_], ExactNumeric[_]](
    (ByteElement, ByteIsExactIntegral),
    (ShortElement, ShortIsExactIntegral),
    (IntElement, IntIsExactIntegral),
    (LongElement, LongIsExactIntegral),
    (bigIntElement, BigIntIsExactIntegral)
  )
  private lazy val elemToExactIntegralMap = Map[Elem[_], ExactIntegral[_]](
    (ByteElement,   ByteIsExactIntegral),
    (ShortElement,  ShortIsExactIntegral),
    (IntElement,    IntIsExactIntegral),
    (LongElement,   LongIsExactIntegral)
  )
  protected lazy val elemToExactOrderingMap = Map[Elem[_], ExactOrdering[_]](
    (ByteElement,   ByteIsExactOrdering),
    (ShortElement,  ShortIsExactOrdering),
    (IntElement,    IntIsExactOrdering),
    (LongElement,   LongIsExactOrdering),
    (bigIntElement, BigIntIsExactOrdering)
  )

  /** @return [[ExactNumeric]] instance for the given type */
  def elemToExactNumeric [T](e: Elem[T]): ExactNumeric[T]  = elemToExactNumericMap(e).asInstanceOf[ExactNumeric[T]]

  /** @return [[ExactIntegral]] instance for the given type */
  def elemToExactIntegral[T](e: Elem[T]): ExactIntegral[T] = elemToExactIntegralMap(e).asInstanceOf[ExactIntegral[T]]

  /** @return [[ExactOrdering]] instance for the given type */
  def elemToExactOrdering[T](e: Elem[T]): ExactOrdering[T] = elemToExactOrderingMap(e).asInstanceOf[ExactOrdering[T]]

  /** @return binary operation for the given opCode and type */
  def opcodeToEndoBinOp[T](opCode: Byte, eT: Elem[T]): EndoBinOp[T] = opCode match {
    case OpCodes.PlusCode => NumericPlus(elemToExactNumeric(eT))(eT)
    case OpCodes.MinusCode => NumericMinus(elemToExactNumeric(eT))(eT)
    case OpCodes.MultiplyCode => NumericTimes(elemToExactNumeric(eT))(eT)
    case OpCodes.DivisionCode => IntegralDivide(elemToExactIntegral(eT))(eT)
    case OpCodes.ModuloCode => IntegralMod(elemToExactIntegral(eT))(eT)
    case OpCodes.MinCode => OrderingMin(elemToExactOrdering(eT))(eT)
    case OpCodes.MaxCode => OrderingMax(elemToExactOrdering(eT))(eT)
    case _ => error(s"Cannot find EndoBinOp for opcode $opCode")
  }

  /** @return binary operation for the given opCode and type */
  def opcodeToBinOp[A](opCode: Byte, eA: Elem[A]): BinOp[A,_] = opCode match {
    case OpCodes.EqCode  => Equals[A]()(eA)
    case OpCodes.NeqCode => NotEquals[A]()(eA)
    case OpCodes.GtCode  => OrderingGT[A](elemToExactOrdering(eA))
    case OpCodes.LtCode  => OrderingLT[A](elemToExactOrdering(eA))
    case OpCodes.GeCode  => OrderingGTEQ[A](elemToExactOrdering(eA))
    case OpCodes.LeCode  => OrderingLTEQ[A](elemToExactOrdering(eA))
    case _ => error(s"Cannot find BinOp for opcode newOpCode(${opCode.toUByte - LastConstantCode}) and type $eA")
  }

  protected implicit def groupElementToECPoint(g: sigma.GroupElement): EcPointType = CSigmaDslBuilder.toECPoint(g).asInstanceOf[EcPointType]

  def error(msg: String) = throw new GraphBuildingException(msg, None)
  def error(msg: String, srcCtx: Option[SourceContext]) = throw new GraphBuildingException(msg, srcCtx)

  /** Graph node to represent a placeholder of a constant in ErgoTree.
    * @param id Zero based index in ErgoTree.constants array.
    * @param resultType type descriptor of the constant value.
    */
  case class ConstantPlaceholder[T](id: Int, resultType: Elem[T]) extends Def[T]

  /** Smart constructor method for [[ConstantPlaceholder]], should be used instead of the
    * class constructor.
    */
  @inline def constantPlaceholder[T](id: Int, eT: Elem[T]): Ref[T] = ConstantPlaceholder(id, eT)


  /** Translates the given typed expression to IR graph representing a function from
    * Context to some type T.
    * @param env contains values for each named constant used
    */
  def buildGraph[T](env: ScriptEnv, typed: SValue): Ref[Context => T] = {
    val envVals = env.map { case (name, v) => (name: Any, builder.liftAny(v).get) }
    fun(removeIsProven({ ctxC: Ref[Context] =>
      val env = envVals.map { case (k, v) => k -> buildNode(ctxC, Map.empty, v) }.toMap
      val res = asRep[T](buildNode(ctxC, env, typed))
      res
    }))
  }

  /** Type of the mapping between variable names (see Ident) or definition ids (see
    * ValDef) and graph nodes. Thus, the key is either String or Int.
    * Used in `buildNode` method.
    */
  protected type CompilingEnv = Map[Any, Ref[_]]

  /** Builds IR graph for the given ErgoTree expression `node`.
    *
    * @param ctx  reference to a graph node that represents Context value passed to script interpreter
    * @param env  compilation environment which resolves variables to graph nodes
    * @param node ErgoTree expression to be translated to graph
    * @return reference to the graph node which represents `node` expression as part of in
    *         the IR graph data structure
    */
  protected def buildNode[T <: SType](ctx: Ref[Context], env: CompilingEnv, node: Value[T]): Ref[T#WrappedType] = {
    def eval[T <: SType](node: Value[T]): Ref[T#WrappedType] = buildNode(ctx, env, node)
    object In { def unapply(v: SValue): Nullable[Ref[Any]] = Nullable(asRep[Any](buildNode(ctx, env, v))) }
    class InColl[T: Elem] {
      def unapply(v: SValue): Nullable[Ref[Coll[T]]] = {
        val res = asRep[Coll[T]](buildNode(ctx, env, v))
        Nullable(res)
      }
    }
    val InCollByte = new InColl[Byte]; val InCollAny = new InColl[Any]()(AnyElement); val InCollInt = new InColl[Int]

    object InSeq { def unapply(items: Seq[SValue]): Nullable[Seq[Ref[Any]]] = {
      val res = items.map { x: SValue =>
        val r = eval(x)
        asRep[Any](r)
      }
      Nullable(res)
    }}
    def throwError =
      error(s"Don't know how to buildNode($node)", node.sourceContext.toOption)

    val res: Ref[Any] = node match {
      case Constant(v, tpe) => v match {
        case p: SSigmaProp =>
          assert(tpe == SSigmaProp)
          val resV = liftConst(p)
          resV
        case bi: SBigInt =>
          assert(tpe == SBigInt)
          val resV = liftConst(bi)
          resV
        case p: SGroupElement =>
          assert(tpe == SGroupElement)
          val resV = liftConst(p)
          resV
        case coll: SColl[a] =>
          val tpeA = tpe.asCollection[SType].elemType
          stypeToElem(tpeA) match {
            case eWA: Elem[wa] =>
              implicit val l = liftableFromElem[wa](eWA).asInstanceOf[Liftable[a, wa]]
              val resVals = liftConst[SColl[a], Coll[wa]](coll)
              resVals
          }
        case box: SBox =>
          val boxV = liftConst(box)
          boxV
        case tree: sigma.AvlTree =>
          val treeV = liftConst(tree)
          treeV
        case s: String =>
          val resV = toRep(s)(stypeToElem(tpe).asInstanceOf[Elem[String]])
          resV
        case _ =>
          val e = stypeToElem(tpe)
          val resV = toRep(v)(e)
          resV
      }
      case sigma.ast.ConstantPlaceholder(id, tpe) =>
        constantPlaceholder(id, stypeToElem(tpe))
      case sigma.ast.Context => ctx
      case Global => sigmaDslBuilder
      case Height => ctx.HEIGHT
      case Inputs => ctx.INPUTS
      case Outputs => ctx.OUTPUTS
      case Self => ctx.SELF
      case LastBlockUtxoRootHash => ctx.LastBlockUtxoRootHash
      case MinerPubkey => ctx.minerPubKey

      case Ident(n, _) =>
        env.getOrElse(n, !!!(s"Variable $n not found in environment $env"))

      case ast.Upcast(Constant(value, _), toTpe: SNumericType) =>
        eval(mkConstant(toTpe.upcast(value.asInstanceOf[AnyVal]), toTpe))

      case ast.Downcast(Constant(value, _), toTpe: SNumericType) =>
        eval(mkConstant(toTpe.downcast(value.asInstanceOf[AnyVal]), toTpe))

      // Rule: col.size --> SizeOf(col)
      case Select(obj, "size", _) =>
        if (obj.tpe.isCollectionLike)
          eval(mkSizeOf(obj.asValue[SCollection[SType]]))
        else
          error(s"The type of $obj is expected to be Collection to select 'size' property", obj.sourceContext.toOption)

      // Rule: proof.isProven --> IsValid(proof)
      case Select(p, SSigmaPropMethods.IsProven, _) if p.tpe == SSigmaProp =>
        eval(SigmaPropIsProven(p.asSigmaProp))

      // Rule: prop.propBytes --> SigmaProofBytes(prop)
      case Select(p, SSigmaPropMethods.PropBytes, _) if p.tpe == SSigmaProp =>
        eval(SigmaPropBytes(p.asSigmaProp))

      // box.R$i[valType] =>
      case sel @ Select(Typed(box, SBox), regName, Some(SOption(valType))) if regName.startsWith("R") =>
        val reg = ErgoBox.registerByName.getOrElse(regName,
          error(s"Invalid register name $regName in expression $sel", sel.sourceContext.toOption))
        eval(mkExtractRegisterAs(box.asBox, reg, SOption(valType)).asValue[SOption[valType.type]])

      case sel @ Select(obj, field, _) if obj.tpe == SBox =>
        (obj.asValue[SBox.type], field) match {
          case (box, SBoxMethods.Value) => eval(mkExtractAmount(box))
          case (box, SBoxMethods.PropositionBytes) => eval(mkExtractScriptBytes(box))
          case (box, SBoxMethods.Id) => eval(mkExtractId(box))
          case (box, SBoxMethods.Bytes) => eval(mkExtractBytes(box))
          case (box, SBoxMethods.BytesWithoutRef) => eval(mkExtractBytesWithNoRef(box))
          case (box, SBoxMethods.CreationInfo) => eval(mkExtractCreationInfo(box))
          case _ => error(s"Invalid access to Box property in $sel: field $field is not found", sel.sourceContext.toOption)
        }

      case Select(tuple, fn, _) if tuple.tpe.isTuple && fn.startsWith("_") =>
        val index = fn.substring(1).toByte
        eval(mkSelectField(tuple.asTuple, index))

      case Select(obj, method, Some(tRes: SNumericType))
            if obj.tpe.isNumType && SNumericTypeMethods.isCastMethod(method) =>
        val numValue = obj.asNumValue
        if (numValue.tpe == tRes)
          eval(numValue)
        else if ((numValue.tpe max tRes) == numValue.tpe)
          eval(mkDowncast(numValue, tRes))
        else
          eval(mkUpcast(numValue, tRes))

      case sigma.ast.Apply(col, Seq(index)) if col.tpe.isCollection =>
        eval(mkByIndex(col.asCollection[SType], index.asValue[SInt.type], None))

      case GetVar(id, optTpe) =>
        val e = stypeToElem(optTpe.elemType)
        ctx.getVar(id)(e)

      case deserializeToBytes(bytes, tpe) =>
        sigmaDslBuilder.deserializeTo(asRep[Coll[Byte]](eval(bytes)))(stypeToElem(tpe))

      case ValUse(valId, _) =>
        env.getOrElse(valId, !!!(s"ValUse $valId not found in environment $env"))

      case Block(binds, res) =>
        var curEnv = env
        for (v @ Val(n, _, b) <- binds) {
          if (curEnv.contains(n))
            error(s"Variable $n already defined ($n = ${curEnv(n)}", v.sourceContext.toOption)
          val bV = buildNode(ctx, curEnv, b)
          curEnv = curEnv + (n -> bV)
        }
        val resV = buildNode(ctx, curEnv, res)
        resV

      case BlockValue(binds, res) =>
        var curEnv = env
        for (v @ ValDef(id, _, b) <- binds) {
          if (curEnv.contains(id))
            error(s"Variable $id already defined ($id = ${curEnv(id)}", v.sourceContext.toOption)
          val bV = buildNode(ctx, curEnv, b)
          curEnv = curEnv + (id -> bV)
        }
        val resV = buildNode(ctx, curEnv, res)
        resV

      case CreateProveDlog(In(_v)) =>
        val v = asRep[GroupElement](_v)
        sigmaDslBuilder.proveDlog(v)

      case CreateProveDHTuple(In(_gv), In(_hv), In(_uv), In(_vv)) =>
        val gv = asRep[GroupElement](_gv)
        val hv = asRep[GroupElement](_hv)
        val uv = asRep[GroupElement](_uv)
        val vv = asRep[GroupElement](_vv)
        sigmaDslBuilder.proveDHTuple(gv, hv, uv, vv)

      case Exponentiate(In(l), In(r)) =>
        val lV = asRep[GroupElement](l)
        val rV = asRep[BigInt](r)
        lV.exp(rV)

      case MultiplyGroup(In(_l), In(_r)) =>
        val l = asRep[GroupElement](_l)
        val r = asRep[GroupElement](_r)
        l.multiply(r)

      case GroupGenerator =>
        sigmaDslBuilder.groupGenerator

      case ByteArrayToBigInt(In(arr)) =>
        val arrV = asRep[Coll[Byte]](arr)
        sigmaDslBuilder.byteArrayToBigInt(arrV)

      case LongToByteArray(In(x)) =>
        val xV = asRep[Long](x)
        sigmaDslBuilder.longToByteArray(xV)

      // opt.get
      case OptionGet(In(opt: ROption[_]@unchecked)) =>
        opt.get

      // opt.isDefined
      case OptionIsDefined(In(opt: ROption[_]@unchecked)) =>
        opt.isDefined

      // opt.getOrElse(default)
      case OptionGetOrElse(In(opt: ROption[a]@unchecked), In(default)) =>
        opt.getOrElse(asRep[a](default))

      // tup._1 or tup._2
      case SelectField(In(tup), fieldIndex) =>
        val eTuple = tup.elem.asInstanceOf[Elem[_]]
        checkTupleType(IR)(eTuple)
        eTuple match {
          case pe: PairElem[a,b] =>
            assert(fieldIndex == 1 || fieldIndex == 2, s"Invalid field index $fieldIndex of the pair $tup: $pe")
            val pair = asRep[(a,b)](tup)
            val res = if (fieldIndex == 1) pair._1 else pair._2
            res
        }

      // (x, y)
      case Tuple(InSeq(Seq(x, y))) =>
        Pair(x, y)

      // xs.exists(predicate) or xs.forall(predicate)
      case node: BooleanTransformer[_] =>
        val tpeIn = node.input.tpe.elemType
        val eIn = stypeToElem(tpeIn)
        val xs = asRep[Coll[Any]](eval(node.input))
        val eAny = xs.elem.asInstanceOf[CollElem[Any,_]].eItem
        assert(eIn == eAny, s"Types should be equal: but $eIn != $eAny")
        val predicate = asRep[Any => SType#WrappedType](eval(node.condition))
        val res = predicate.elem.eRange match {
          case BooleanElement =>
            node match {
              case _: ForAll[_] =>
                xs.forall(asRep[Any => Boolean](predicate))
              case _: Exists[_] =>
                xs.exists(asRep[Any => Boolean](predicate))
            }
          case _: SigmaPropElem[_] =>
            val children = xs.map(asRep[Any => SigmaProp](predicate))
            node match {
              case _: ForAll[_] =>
                sigmaDslBuilder.allZK(children)
              case _: Exists[_] =>
                sigmaDslBuilder.anyZK(children)
            }
        }
        res

      // input.map(mapper)
      case MapCollection(InCollAny(inputV), sfunc) =>
        val mapper = asRep[Any => Any](eval(sfunc))
        inputV.map(mapper)

      // input.fold(zero, (acc, x) => op)
      case Fold(input, zero, sfunc) =>
        val eItem = stypeToElem(input.tpe.elemType)
        val eState = stypeToElem(zero.tpe)
        (eState, eItem) match { case (eState: Elem[s], eItem: Elem[a]) =>
          val inputV = asRep[Coll[a]](eval(input))
          implicit val eA: Elem[a] = inputV.elem.asInstanceOf[CollElem[a,_]].eItem
          assert(eItem == eA, s"Types should be equal: but $eItem != $eA")

          val zeroV = asRep[s](eval(zero))
          implicit val eS: Elem[s] = zeroV.elem
          assert(eState == eS, s"Types should be equal: but $eState != $eS")

          val op = asRep[((s,a)) => s](eval(sfunc))
          val res = inputV.foldLeft(zeroV, op)
          res
        }

      case Slice(InCollAny(inputV), In(from), In(until)) =>
        val fromV = asRep[Int](from)
        val untilV = asRep[Int](until)
        inputV.slice(fromV, untilV)

      case Append(InCollAny(col1), InCollAny(col2)) =>
        col1.append(col2)

      case Filter(input, p) =>
        val inputV = asRep[Coll[Any]](eval(input))
        val pV = asRep[Any => Boolean](eval(p))
        inputV.filter(pV)

      case sigma.ast.Apply(f, Seq(x)) if f.tpe.isFunc =>
        val fV = asRep[Any => Coll[Any]](eval(f))
        val xV = asRep[Any](eval(x))
        Apply(fV, xV, mayInline = false)

      case CalcBlake2b256(In(input)) =>
        val inputV = asRep[Coll[Byte]](input)
        val res = sigmaDslBuilder.blake2b256(inputV)
        res

      case CalcSha256(In(input)) =>
        val inputV = asRep[Coll[Byte]](input)
        val res = sigmaDslBuilder.sha256(inputV)
        res

      case ast.SizeOf(In(xs)) =>
        xs.elem.asInstanceOf[Any] match {
          case _: CollElem[a,_] =>
            val xsV = asRep[Coll[a]](xs)
            xsV.length
          case _: PairElem[_,_] =>
            2: Ref[Int]
        }

      case ByIndex(xs, i, defaultOpt) =>
        val xsV = asRep[Coll[Any]](eval(xs))
        val iV = asRep[Int](eval(i))
        val res = defaultOpt match {
          case Some(defaultValue) =>
            val defaultV = asRep[Any](eval(defaultValue))
            xsV.getOrElse(iV, defaultV)
          case None =>
            xsV(iV)
        }
        res

      case SigmaPropIsProven(p) =>
        val pV = asRep[SigmaProp](eval(p))
        pV.isValid

      case SigmaPropBytes(p) =>
        val pV = asRep[SigmaProp](eval(p))
        pV.propBytes

      case ExtractId(In(box: Ref[Box]@unchecked)) =>
        box.id

      case ExtractBytesWithNoRef(In(box: Ref[Box]@unchecked)) =>
        box.bytesWithoutRef

      case ExtractAmount(In(box)) =>
        val boxV = asRep[Box](box)
        boxV.value

      case ExtractScriptBytes(In(box: Ref[Box]@unchecked)) =>
        box.propositionBytes

      case ExtractBytes(In(box: Ref[Box]@unchecked)) =>
        box.bytes

      case ExtractCreationInfo(In(box: Ref[Box]@unchecked)) =>
        box.creationInfo

      case ExtractRegisterAs(In(box: Ref[Box]@unchecked), regId, optTpe) =>
        val elem = stypeToElem(optTpe.elemType).asInstanceOf[Elem[Any]]
        val i: Ref[Int] = regId.number.toInt
        box.getReg(i)(elem)

      case BoolToSigmaProp(bool) =>
        sigmaDslBuilder.sigmaProp(eval(bool))

      case AtLeast(bound, input) =>
        val inputV = asRep[Coll[SigmaProp]](eval(input))
        if (inputV.length.isConst) {
          val inputCount = valueFromRep(inputV.length)
          if (inputCount > AtLeast.MaxChildrenCount)
            error(s"Expected input elements count should not exceed ${AtLeast.MaxChildrenCount}, actual: $inputCount", node.sourceContext.toOption)
        }
        val boundV = eval(bound)
        sigmaDslBuilder.atLeast(boundV, inputV)

      case op: ArithOp[_] if op.tpe == SBigInt =>
        import OpCodes._
        val xV = asRep[BigInt](eval(op.left))
        val yV = asRep[BigInt](eval(op.right))
        op.opCode match {
          case PlusCode     => xV.add(yV)
          case MinusCode    => xV.subtract(yV)
          case MultiplyCode => xV.multiply(yV)
          case DivisionCode => xV.divide(yV)
          case ModuloCode   => xV.mod(yV)
          case MinCode      => xV.min(yV)
          case MaxCode      => xV.max(yV)
          case code         => error(s"Cannot perform buildNode($op): unknown opCode ${code}", op.sourceContext.toOption)
        }

      case op: ArithOp[_] =>
        val tpe = op.left.tpe
        val et = stypeToElem(tpe)
        val binop = opcodeToEndoBinOp(op.opCode, et)
        val x = eval(op.left)
        val y = eval(op.right)
        ApplyBinOp(binop, x, y)

      case LogicalNot(input) =>
        val inputV = eval(input)
        ApplyUnOp(Not, inputV)

      case OR(input) => input match {
        case ConcreteCollection(items, _) =>
          val values = items.map(eval)
          sigmaDslBuilder.anyOf(colBuilder.fromItems(values: _*))
        case _ =>
          val inputV = asRep[Coll[Boolean]](eval(input))
          sigmaDslBuilder.anyOf(inputV)
      }

      case AND(input) => input match {
        case ConcreteCollection(items, _) =>
          val values = items.map(eval)
          sigmaDslBuilder.allOf(colBuilder.fromItems(values: _*))
        case _ =>
          val inputV = asRep[Coll[Boolean]](eval(input))
          sigmaDslBuilder.allOf(inputV)
      }

      case XorOf(input) => input match {
        case ConcreteCollection(items, _) =>
          val values = items.map(eval)
          sigmaDslBuilder.xorOf(colBuilder.fromItems(values: _*))
        case _ =>
          val inputV = asRep[Coll[Boolean]](eval(input))
          sigmaDslBuilder.xorOf(inputV)
      }

      case BinOr(l, r) =>
        val lV = eval(l)
        val rV = Thunk(eval(r))
        Or.applyLazy(lV, rV)

      case BinAnd(l, r) =>
        val lV = eval(l)
        val rV = Thunk(eval(r))
        And.applyLazy(lV, rV)

      case BinXor(l, r) =>
        val lV = eval(l)
        val rV = eval(r)
        BinaryXorOp.apply(lV, rV)

      case neg: Negation[SNumericType]@unchecked =>
        val et = stypeToElem(neg.input.tpe)
        val op = NumericNegate(elemToExactNumeric(et))(et)
        val x = buildNode(ctx, env, neg.input)
        ApplyUnOp(op, x)

      case SigmaAnd(items) =>
        val itemsV = items.map(item => asRep[SigmaProp](eval(item)))
        sigmaDslBuilder.allZK(colBuilder.fromItems(itemsV: _*))

      case SigmaOr(items) =>
        val itemsV = items.map(item => asRep[SigmaProp](eval(item)))
        sigmaDslBuilder.anyZK(colBuilder.fromItems(itemsV: _*))
        
      case If(c, t, e) =>
        val cV = eval(c)
        val resV = IF (cV) THEN {
          eval(t)
        } ELSE {
          eval(e)
        }
        resV

      case rel: Relation[t, _] =>
        val tpe = rel.left.tpe
        val et = stypeToElem(tpe)
        val binop = opcodeToBinOp(rel.opCode, et)
        val x = eval(rel.left)
        val y = eval(rel.right)
        binop.apply(x, asRep[t#WrappedType](y))

      case sigma.ast.Lambda(_, Seq((n, argTpe)), _, Some(body)) =>
        val eArg = stypeToElem(argTpe).asInstanceOf[Elem[Any]]
        val f = fun(removeIsProven({ x: Ref[Any] =>
          buildNode(ctx, env + (n -> x), body)
        }))(Lazy(eArg))
        f

      case sigma.ast.Lambda(_, Seq((accN, accTpe), (n, tpe)), _, Some(body)) =>
        (stypeToElem(accTpe), stypeToElem(tpe)) match { case (eAcc: Elem[s], eA: Elem[a]) =>
          val eArg = pairElement(eAcc, eA)
          val f = fun { x: Ref[(s, a)] =>
            buildNode(ctx, env + (accN -> x._1) + (n -> x._2), body)
          }(Lazy(eArg))
          f
        }

      case FuncValue(Seq((n, argTpe)), body) =>
        val eArg = stypeToElem(argTpe).asInstanceOf[Elem[Any]]
        val f = fun { x: Ref[Any] =>
          buildNode(ctx, env + (n -> x), body)
        }(Lazy(eArg))
        f

      case ConcreteCollection(InSeq(vs), elemType) =>
        val eAny = stypeToElem(elemType).asInstanceOf[Elem[Any]]
        val values = colBuilder.fromItems(vs: _*)(eAny)
        values

      case ast.Upcast(In(input), tpe) =>
        val elem = stypeToElem(tpe.asNumType)
        upcast(input)(elem)

      case ast.Downcast(In(input), tpe) =>
        val elem = stypeToElem(tpe.asNumType)
        downcast(input)(elem)

      case ByteArrayToLong(In(arr)) =>
        val coll = asRep[Coll[Byte]](arr)
        sigmaDslBuilder.byteArrayToLong(coll)

      case Xor(InCollByte(l), InCollByte(r)) =>
        colBuilder.xor(l, r)

      case SubstConstants(InCollByte(bytes), InCollInt(positions), InCollAny(newValues)) =>
        sigmaDslBuilder.substConstants(bytes, positions, newValues)

      case DecodePoint(InCollByte(bytes)) =>
        sigmaDslBuilder.decodePoint(bytes)

      // fallback rule for MethodCall, should be the last case in the list
      case sigma.ast.MethodCall(obj, method, args, typeSubst) =>
        val objV = eval(obj)
        val argsV = args.map(eval)
        (objV, method.objType) match {
          case (xs: RColl[t]@unchecked, SCollectionMethods) => method.name match {
            case SCollectionMethods.IndicesMethod.name =>
              xs.indices
            case SCollectionMethods.PatchMethod.name =>
              val from = asRep[Int](argsV(0))
              val patch = asRep[Coll[t]](argsV(1))
              val replaced = asRep[Int](argsV(2))
              xs.patch(from, patch, replaced)
            case SCollectionMethods.UpdatedMethod.name =>
              val index = asRep[Int](argsV(0))
              val value = asRep[t](argsV(1))
              xs.updated(index, value)
            case SCollectionMethods.AppendMethod.name =>
              val ys = asRep[Coll[t]](argsV(0))
              xs.append(ys)
            case SCollectionMethods.SliceMethod.name =>
              val from = asRep[Int](argsV(0))
              val until = asRep[Int](argsV(1))
              xs.slice(from, until)
            case SCollectionMethods.UpdateManyMethod.name =>
              val indexes = asRep[Coll[Int]](argsV(0))
              val values = asRep[Coll[t]](argsV(1))
              xs.updateMany(indexes, values)
            case SCollectionMethods.IndexOfMethod.name =>
              val elem = asRep[t](argsV(0))
              val from = asRep[Int](argsV(1))
              xs.indexOf(elem, from)
            case SCollectionMethods.ZipMethod.name =>
              val ys = asRep[Coll[Any]](argsV(0))
              xs.zip(ys)
            case SCollectionMethods.FlatMapMethod.name =>
              val f = asRep[Any => Coll[Any]](argsV(0))
              xs.flatMap(f)
            case SCollectionMethods.MapMethod.name =>
              val f = asRep[Any => Any](argsV(0))
              xs.map(f)
            case SCollectionMethods.FilterMethod.name =>
              val p = asRep[Any => Boolean](argsV(0))
              xs.filter(p)
            case SCollectionMethods.ForallMethod.name =>
              val p = asRep[Any => Boolean](argsV(0))
              xs.forall(p)
            case SCollectionMethods.ExistsMethod.name =>
              val p = asRep[Any => Boolean](argsV(0))
              xs.exists(p)
            case SCollectionMethods.FoldMethod.name =>
              val zero = asRep[Any](argsV(0))
              val op = asRep[((Any, Any)) => Any](argsV(1))
              xs.foldLeft(zero, op)
            case SCollectionMethods.GetOrElseMethod.name =>
              val i = asRep[Int](argsV(0))
              val d = asRep[t](argsV(1))
              xs.getOrElse(i, d)
            case _ => throwError
          }
          case (opt: ROption[t]@unchecked, SOptionMethods) => method.name match {
            case SOptionMethods.GetMethod.name =>
              opt.get
            case SOptionMethods.GetOrElseMethod.name =>
              val defaultTh = asRep[t](argsV(0))
              opt.getOrElse(Thunk(defaultTh))
            case SOptionMethods.IsDefinedMethod.name =>
              opt.isDefined
            case SOptionMethods.MapMethod.name =>
              opt.map(asRep[t => Any](argsV(0)))
            case SOptionMethods.FilterMethod.name =>
              opt.filter(asRep[t => Boolean](argsV(0)))
            case _ => throwError
          }
          case (ge: Ref[GroupElement]@unchecked, SGroupElementMethods) => method.name match {
            case SGroupElementMethods.GetEncodedMethod.name =>
              ge.getEncoded
            case SGroupElementMethods.NegateMethod.name =>
              ge.negate
            case SGroupElementMethods.MultiplyMethod.name =>
              val g2 = asRep[GroupElement](argsV(0))
              ge.multiply(g2)
            case SGroupElementMethods.ExponentiateMethod.name =>
              val k = asRep[BigInt](argsV(0))
              ge.exp(k)
            case _ => throwError
          }
          case (box: Ref[Box]@unchecked, SBoxMethods) => method.name match {
            case SBoxMethods.tokensMethod.name =>
              box.tokens
            case _ => throwError
          }
          case (ctx: Ref[Context]@unchecked, SContextMethods) => method.name match {
            case SContextMethods.dataInputsMethod.name =>
              ctx.dataInputs
            case SContextMethods.headersMethod.name =>
              ctx.headers
            case SContextMethods.preHeaderMethod.name =>
              ctx.preHeader
            case SContextMethods.inputsMethod.name =>
              ctx.INPUTS
            case SContextMethods.outputsMethod.name =>
              ctx.OUTPUTS
            case SContextMethods.heightMethod.name =>
              ctx.HEIGHT
            case SContextMethods.selfMethod.name =>
              ctx.SELF
            case SContextMethods.selfBoxIndexMethod.name =>
              ctx.selfBoxIndex
            case SContextMethods.lastBlockUtxoRootHashMethod.name =>
              ctx.LastBlockUtxoRootHash
            case SContextMethods.minerPubKeyMethod.name =>
              ctx.minerPubKey
            case _ => throwError
          }
          case (tree: Ref[AvlTree]@unchecked, SAvlTreeMethods) => method.name match {
            case SAvlTreeMethods.digestMethod.name =>
              tree.digest
            case SAvlTreeMethods.keyLengthMethod.name =>
              tree.keyLength
            case SAvlTreeMethods.valueLengthOptMethod.name =>
              tree.valueLengthOpt
            case SAvlTreeMethods.enabledOperationsMethod.name =>
              tree.enabledOperations
            case SAvlTreeMethods.isInsertAllowedMethod.name =>
              tree.isInsertAllowed
            case SAvlTreeMethods.isRemoveAllowedMethod.name =>
              tree.isRemoveAllowed
            case SAvlTreeMethods.isUpdateAllowedMethod.name =>
              tree.isUpdateAllowed
            case SAvlTreeMethods.updateDigestMethod.name =>
              val digest = asRep[Coll[Byte]](argsV(0))
              tree.updateDigest(digest)
            case SAvlTreeMethods.updateOperationsMethod.name =>
              val operations = asRep[Byte](argsV(0))
              tree.updateOperations(operations)
            case SAvlTreeMethods.getMethod.name =>
              val key = asRep[Coll[Byte]](argsV(0))
              val proof = asRep[Coll[Byte]](argsV(1))
              tree.get(key, proof)
            case SAvlTreeMethods.getManyMethod.name =>
              val keys = asRep[Coll[Coll[Byte]]](argsV(0))
              val proof = asRep[Coll[Byte]](argsV(1))
              tree.getMany(keys, proof)
            case SAvlTreeMethods.containsMethod.name =>
              val key = asRep[Coll[Byte]](argsV(0))
              val proof = asRep[Coll[Byte]](argsV(1))
              tree.contains(key, proof)
            case SAvlTreeMethods.insertMethod.name =>
              val operations = asRep[Coll[(Coll[Byte], Coll[Byte])]](argsV(0))
              val proof = asRep[Coll[Byte]](argsV(1))
              tree.insert(operations, proof)
            case SAvlTreeMethods.removeMethod.name =>
              val operations = asRep[Coll[Coll[Byte]]](argsV(0))
              val proof = asRep[Coll[Byte]](argsV(1))
              tree.remove(operations, proof)
            case SAvlTreeMethods.updateMethod.name =>
              val operations = asRep[Coll[(Coll[Byte], Coll[Byte])]](argsV(0))
              val proof = asRep[Coll[Byte]](argsV(1))
              tree.update(operations, proof)
            case _ => throwError
          }
          case (ph: Ref[PreHeader]@unchecked, SPreHeaderMethods) => method.name match {
            case SPreHeaderMethods.versionMethod.name =>
              ph.version
            case SPreHeaderMethods.parentIdMethod.name =>
              ph.parentId
            case SPreHeaderMethods.timestampMethod.name =>
              ph.timestamp
            case SPreHeaderMethods.nBitsMethod.name =>
              ph.nBits
            case SPreHeaderMethods.heightMethod.name =>
              ph.height
            case SPreHeaderMethods.minerPkMethod.name =>
              ph.minerPk
            case SPreHeaderMethods.votesMethod.name =>
              ph.votes
            case _ => throwError
          }
          case (h: Ref[Header]@unchecked, SHeaderMethods) => method.name match {
            case SHeaderMethods.idMethod.name =>
              h.id
            case SHeaderMethods.versionMethod.name =>
              h.version
            case SHeaderMethods.parentIdMethod.name =>
              h.parentId
            case SHeaderMethods.ADProofsRootMethod.name =>
              h.ADProofsRoot
            case SHeaderMethods.stateRootMethod.name =>
              h.stateRoot
            case SHeaderMethods.transactionsRootMethod.name =>
              h.transactionsRoot
            case SHeaderMethods.timestampMethod.name =>
              h.timestamp
            case SHeaderMethods.nBitsMethod.name =>
              h.nBits
            case SHeaderMethods.heightMethod.name =>
              h.height
            case SHeaderMethods.extensionRootMethod.name =>
              h.extensionRoot
            case SHeaderMethods.minerPkMethod.name =>
              h.minerPk
            case SHeaderMethods.powOnetimePkMethod.name =>
              h.powOnetimePk
            case SHeaderMethods.powNonceMethod.name =>
              h.powNonce
            case SHeaderMethods.powDistanceMethod.name =>
              h.powDistance
            case SHeaderMethods.votesMethod.name =>
              h.votes
            case SHeaderMethods.checkPowMethod.name if VersionContext.current.isV6SoftForkActivated =>
              h.checkPow
            case _ => throwError
          }
          case (g: Ref[SigmaDslBuilder]@unchecked, SGlobalMethods) => method.name match {
            case SGlobalMethods.groupGeneratorMethod.name =>
              g.groupGenerator
            case SGlobalMethods.xorMethod.name =>
              val c1 = asRep[Coll[Byte]](argsV(0))
              val c2 = asRep[Coll[Byte]](argsV(1))
              g.xor(c1, c2)
<<<<<<< HEAD
            case SGlobalMethods.deserializeToMethod.name if VersionContext.current.isV6SoftForkActivated =>
              val c1 = asRep[Coll[Byte]](argsV(0))
              val c2 = stypeToElem(method.stype.tRange.withSubstTypes(typeSubst))
              g.deserializeTo(c1)(c2)
            case SGlobalMethods.serializeMethod.name =>
              val value = asRep[Any](argsV(0))
              g.serialize(value)
=======
            case SGlobalMethods.encodeNBitsMethod.name if VersionContext.current.isV6SoftForkActivated =>
              val c1 = asRep[BigInt](argsV(0))
              g.encodeNbits(c1)
            case SGlobalMethods.decodeNBitsMethod.name if VersionContext.current.isV6SoftForkActivated =>
              val c1 = asRep[Long](argsV(0))
              g.decodeNbits(c1)
>>>>>>> 6981c34c
            case _ => throwError
          }
          case _ => throwError
        }

      case _ =>
        throwError
    }
    val resC = asRep[T#WrappedType](res)
    resC
  }

}<|MERGE_RESOLUTION|>--- conflicted
+++ resolved
@@ -9,7 +9,6 @@
 import sigma.ast._
 import sigma.compiler.ir.core.MutableLazy
 import sigma.crypto.EcPointType
-import sigma.VersionContext
 import sigma.data.ExactIntegral.{ByteIsExactIntegral, IntIsExactIntegral, LongIsExactIntegral, ShortIsExactIntegral}
 import sigma.data.ExactOrdering.{ByteIsExactOrdering, IntIsExactOrdering, LongIsExactOrdering, ShortIsExactOrdering}
 import sigma.data.{CSigmaDslBuilder, ExactIntegral, ExactNumeric, ExactOrdering, Lazy, Nullable}
@@ -1173,7 +1172,6 @@
               val c1 = asRep[Coll[Byte]](argsV(0))
               val c2 = asRep[Coll[Byte]](argsV(1))
               g.xor(c1, c2)
-<<<<<<< HEAD
             case SGlobalMethods.deserializeToMethod.name if VersionContext.current.isV6SoftForkActivated =>
               val c1 = asRep[Coll[Byte]](argsV(0))
               val c2 = stypeToElem(method.stype.tRange.withSubstTypes(typeSubst))
@@ -1181,14 +1179,12 @@
             case SGlobalMethods.serializeMethod.name =>
               val value = asRep[Any](argsV(0))
               g.serialize(value)
-=======
             case SGlobalMethods.encodeNBitsMethod.name if VersionContext.current.isV6SoftForkActivated =>
               val c1 = asRep[BigInt](argsV(0))
               g.encodeNbits(c1)
             case SGlobalMethods.decodeNBitsMethod.name if VersionContext.current.isV6SoftForkActivated =>
               val c1 = asRep[Long](argsV(0))
               g.decodeNbits(c1)
->>>>>>> 6981c34c
             case _ => throwError
           }
           case _ => throwError
