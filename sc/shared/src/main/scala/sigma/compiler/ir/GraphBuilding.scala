package sigma.compiler.ir

import org.ergoplatform._
<<<<<<< HEAD
import sigma.ast.SCollection.SByteArray
import sigma.{SigmaException, VersionContext, ast}
=======
import sigma.Evaluation.stypeToRType
import sigma.ast.SType.tT
>>>>>>> 43db8df7
import sigma.ast.TypeCodes.LastConstantCode
import sigma.ast.Value.Typed
import sigma.ast.syntax.{SValue, ValueOps}
import sigma.ast._
import sigma.compiler.ir.core.MutableLazy
import sigma.crypto.EcPointType
import sigma.data.ExactIntegral.{ByteIsExactIntegral, IntIsExactIntegral, LongIsExactIntegral, ShortIsExactIntegral}
import sigma.data.ExactOrdering.{ByteIsExactOrdering, IntIsExactOrdering, LongIsExactOrdering, ShortIsExactOrdering}
import sigma.data.{CSigmaDslBuilder, ExactIntegral, ExactNumeric, ExactOrdering, Lazy, Nullable}
import sigma.exceptions.GraphBuildingException
import sigma.serialization.OpCodes
import sigma.util.Extensions.ByteOps
<<<<<<< HEAD
=======
import sigma.{SigmaException, VersionContext, ast}
>>>>>>> 43db8df7
import sigmastate.interpreter.Interpreter.ScriptEnv

import scala.collection.mutable.ArrayBuffer


/** Perform translation of typed expression given by [[Value]] to a graph in IRContext.
  * Which be than be translated to [[ErgoTree]] by using [[TreeBuilding]].
  *
  * Common Sub-expression Elimination (CSE) optimization is performed which reduces
  * serialized size of the resulting ErgoTree.
  * CSE however means the original structure of source code may not be preserved in the
  * resulting ErgoTree.
  * */
trait GraphBuilding extends Base with DefRewriting { IR: IRContext =>
  import AvlTree._
  import BigInt._
  import Box._
  import Coll._
  import CollBuilder._
  import Context._
  import GroupElement._
  import Header._
  import Liftables._
  import PreHeader._
  import SigmaDslBuilder._
  import SigmaProp._
  import WOption._

  /** Builder used to create ErgoTree nodes. */
  val builder = TransformingSigmaBuilder
  import builder._

  val okMeasureOperationTime: Boolean = false

  this.isInlineThunksOnForce = true  // this required for splitting of cost graph
  this.keepOriginalFunc = false  // original lambda of Lambda node contains invocations of evalNode and we don't want that
  this.useAlphaEquality = false

  /** Whether to save calcF and costF graphs in the file given by ScriptNameProp environment variable */
  var saveGraphsInFile: Boolean = false

  /** Check the tuple type is valid.
    * In v5.x this code is taken from CheckTupleType validation rule which is no longer
    * part of consensus.
    */
  def checkTupleType[Ctx <: IRContext, T](ctx: Ctx)(e: ctx.Elem[_]): Unit = {
    val condition = e match {
      case _: ctx.PairElem[_, _] => true
      case _ => false
    }
    if (!condition) {
      throw new SigmaException(s"Invalid tuple type $e")
    }
  }

  type RColl[T] = Ref[Coll[T]]
  type ROption[T] = Ref[WOption[T]]

  private val CBM      = CollBuilderMethods
  private val SigmaM   = SigmaPropMethods
  private val SDBM     = SigmaDslBuilderMethods

  /** Recognizer of [[SigmaDslBuilder.anyOf]] method call in Graph-IR. This method call
    * represents `anyOf` predefined function.
    */
  object AnyOf {
    def unapply(d: Def[_]): Nullable[(Ref[CollBuilder], Seq[Ref[A]], Elem[A]) forSome {type A}] = d match {
      case SDBM.anyOf(_, xs) =>
        CBM.fromItems.unapply(xs)
      case _ => Nullable.None
    }
  }

  /** Recognizer of [[SigmaDslBuilder.allOf]] method call in Graph-IR. This method call
    * represents `allOf` predefined function.
    */
  object AllOf {
    def unapply(d: Def[_]): Nullable[(Ref[CollBuilder], Seq[Ref[A]], Elem[A]) forSome {type A}] = d match {
      case SDBM.allOf(_, xs) =>
        CBM.fromItems.unapply(xs)
      case _ => Nullable.None
    }
  }

  /** Recognizer of [[SigmaDslBuilder.anyZK]] method call in Graph-IR. This method call
    * represents `anyZK` predefined function.
    */
  object AnyZk {
    def unapply(d: Def[_]): Nullable[(Ref[CollBuilder], Seq[Ref[SigmaProp]], Elem[SigmaProp])] = d match {
      case SDBM.anyZK(_, xs) =>
        CBM.fromItems.unapply(xs).asInstanceOf[Nullable[(Ref[CollBuilder], Seq[Ref[SigmaProp]], Elem[SigmaProp])]]
      case _ => Nullable.None
    }
  }

  /** Recognizer of [[SigmaDslBuilder.allZK]] method call in Graph-IR. This method call
    * represents `allZK` predefined function.
    */
  object AllZk {
    def unapply(d: Def[_]): Nullable[(Ref[CollBuilder], Seq[Ref[SigmaProp]], Elem[SigmaProp])] = d match {
      case SDBM.allZK(_, xs) =>
        CBM.fromItems.unapply(xs).asInstanceOf[Nullable[(Ref[CollBuilder], Seq[Ref[SigmaProp]], Elem[SigmaProp])]]
      case _ => Nullable.None
    }
  }

  /** Pattern match extractor which recognizes `isValid` nodes among items.
    *
    * @param items list of graph nodes which are expected to be of Ref[Boolean] type
    * @return `None` if there is no `isValid` node among items
    *         `Some((bs, ss)) if there are `isValid` nodes where `ss` are `SigmaProp`
    *         arguments of those nodes and `bs` contains all the other nodes.
    */
  object HasSigmas {
    def unapply(items: Seq[Sym]): Option[(Seq[Ref[Boolean]], Seq[Ref[SigmaProp]])] = {
      val bs = ArrayBuffer.empty[Ref[Boolean]]
      val ss = ArrayBuffer.empty[Ref[SigmaProp]]
      for (i <- items) {
        i match {
          case SigmaM.isValid(s) => ss += s
          case b => bs += asRep[Boolean](b)
        }
      }
      assert(items.length == bs.length + ss.length)
      if (ss.isEmpty) None
      else Some((bs.toSeq, ss.toSeq))
    }
  }

  /** For performance reasons the patterns are organized in special (non-declarative) way.
    * Unfortunately, this is less readable, but gives significant performance boost
    * Look at comments to understand the logic of the rules.
    *
    * HOTSPOT: executed for each node of the graph, don't beautify.
    */
  override def rewriteDef[T](d: Def[T]): Ref[_] = {
    // First we match on node type, and then depending on it, we have further branching logic.
    // On each branching level each node type should be matched exactly once,
    // for the rewriting to be sound.
    d match {
      // Rule: ThunkDef(x, Nil).force => x
      case ThunkForce(Def(ThunkDef(root, sch))) if sch.isEmpty => root

      // Rule: l.isValid op Thunk {... root} => (l op TrivialSigma(root)).isValid
      case ApplyBinOpLazy(op, SigmaM.isValid(l), Def(ThunkDef(root, _))) if root.elem == BooleanElement =>
        // don't need new Thunk because sigma logical ops always strict
        val r = asRep[SigmaProp](sigmaDslBuilder.sigmaProp(asRep[Boolean](root)))
        val res = if (op == And)
          l && r
        else
          l || r
        res.isValid

      // Rule: l op Thunk {... prop.isValid} => (TrivialSigma(l) op prop).isValid
      case ApplyBinOpLazy(op, l, Def(ThunkDef(root @ SigmaM.isValid(prop), sch))) if l.elem == BooleanElement =>
        val l1 = asRep[SigmaProp](sigmaDslBuilder.sigmaProp(asRep[Boolean](l)))
        // don't need new Thunk because sigma logical ops always strict
        val res = if (op == And)
          l1 && prop
        else
          l1 || prop
        res.isValid

      case SDBM.Colls(_) => colBuilder
      case SDBM.sigmaProp(_, SigmaM.isValid(p)) => p
      case SigmaM.isValid(SDBM.sigmaProp(_, bool)) => bool

      case AllOf(b, HasSigmas(bools, sigmas), _) =>
        val zkAll = sigmaDslBuilder.allZK(b.fromItems(sigmas:_*))
        if (bools.isEmpty)
          zkAll.isValid
        else
          (sigmaDslBuilder.sigmaProp(sigmaDslBuilder.allOf(b.fromItems(bools:_*))) && zkAll).isValid

      case AnyOf(b, HasSigmas(bs, ss), _) =>
        val zkAny = sigmaDslBuilder.anyZK(b.fromItems(ss:_*))
        if (bs.isEmpty)
          zkAny.isValid
        else
          (sigmaDslBuilder.sigmaProp(sigmaDslBuilder.anyOf(b.fromItems(bs:_*))) || zkAny).isValid

      case AllOf(_,items,_) if items.length == 1 => items(0)
      case AnyOf(_,items,_) if items.length == 1 => items(0)
      case AllZk(_,items,_) if items.length == 1 => items(0)
      case AnyZk(_,items,_) if items.length == 1 => items(0)

      case _ =>
        if (currentPass.config.constantPropagation) {
          // additional constant propagation rules (see other similar cases)
          d match {
            case AnyOf(_,items,_) if (items.forall(_.isConst)) =>
              val bs = items.map { case Def(Const(b: Boolean)) => b }
              toRep(bs.exists(_ == true))
            case AllOf(_,items,_) if (items.forall(_.isConst)) =>
              val bs = items.map { case Def(Const(b: Boolean)) => b }
              toRep(bs.forall(_ == true))
            case _ =>
              super.rewriteDef(d)
          }
        }
        else
          super.rewriteDef(d)
    }
  }

  /** Lazy values, which are immutable, but can be reset, so that the next time they are accessed
    * the expression is re-evaluated. Each value should be reset in onReset() method. */
  private val _sigmaDslBuilder: LazyRep[SigmaDslBuilder] = MutableLazy(variable[SigmaDslBuilder])
  @inline def sigmaDslBuilder: Ref[SigmaDslBuilder] = _sigmaDslBuilder.value

  private val _colBuilder: LazyRep[CollBuilder] = MutableLazy(variable[CollBuilder])
  @inline def colBuilder: Ref[CollBuilder] = _colBuilder.value

  protected override def onReset(): Unit = {
    super.onReset()
    // WARNING: every lazy value should be listed here, otherwise bevavior after resetContext is undefined and may throw.
    Array(_sigmaDslBuilder, _colBuilder)
      .foreach(_.reset())
  }

  /** If `f` returns `isValid` graph node, then it is filtered out. */
  def removeIsProven[T,R](f: Ref[T] => Ref[R]): Ref[T] => Ref[R] = { x: Ref[T] =>
    val y = f(x);
    val res = y match {
      case SigmaPropMethods.isValid(p) => p
      case v => v
    }
    asRep[R](res)
  }

  /** Translates SType descriptor to Elem descriptor used in graph IR.
    * Should be inverse to `elemToSType`. */
  def stypeToElem[T <: SType](t: T): Elem[T#WrappedType] = (t match {
    case SBoolean => BooleanElement
    case SByte => ByteElement
    case SShort => ShortElement
    case SInt => IntElement
    case SLong => LongElement
    case SString => StringElement
    case SAny => AnyElement
    case SBigInt => bigIntElement
    case SBox => boxElement
    case SContext => contextElement
    case SGlobal => sigmaDslBuilderElement
    case SHeader => headerElement
    case SPreHeader => preHeaderElement
    case SGroupElement => groupElementElement
    case SAvlTree => avlTreeElement
    case SSigmaProp => sigmaPropElement
    case STuple(Seq(a, b)) => pairElement(stypeToElem(a), stypeToElem(b))
    case c: SCollectionType[a] => collElement(stypeToElem(c.elemType))
    case o: SOption[a] => wOptionElement(stypeToElem(o.elemType))
    case SFunc(Seq(tpeArg), tpeRange, Nil) => funcElement(stypeToElem(tpeArg), stypeToElem(tpeRange))
    case _ => error(s"Don't know how to convert SType $t to Elem")
  }).asInstanceOf[Elem[T#WrappedType]]

  /** Translates Elem descriptor to SType descriptor used in ErgoTree.
    * Should be inverse to `stypeToElem`. */
  def elemToSType[T](e: Elem[T]): SType = e match {
    case BooleanElement => SBoolean
    case ByteElement => SByte
    case ShortElement => SShort
    case IntElement => SInt
    case LongElement => SLong
    case StringElement => SString
    case AnyElement => SAny
    case _: BigIntElem[_] => SBigInt
    case _: GroupElementElem[_] => SGroupElement
    case _: AvlTreeElem[_] => SAvlTree
    case oe: WOptionElem[_, _] => SOption(elemToSType(oe.eItem))
    case _: BoxElem[_] => SBox
    case _: ContextElem[_] => SContext
    case _: SigmaDslBuilderElem[_] => SGlobal
    case _: HeaderElem[_] => SHeader
    case _: PreHeaderElem[_] => SPreHeader
    case _: SigmaPropElem[_] => SSigmaProp
    case ce: CollElem[_, _] => SCollection(elemToSType(ce.eItem))
    case fe: FuncElem[_, _] => SFunc(elemToSType(fe.eDom), elemToSType(fe.eRange))
    case pe: PairElem[_, _] => STuple(elemToSType(pe.eFst), elemToSType(pe.eSnd))
    case _ => error(s"Don't know how to convert Elem $e to SType")
  }

  /** Translates Elem to the corresponding Liftable instance.
    * @param eWT type descriptor
    */
  def liftableFromElem[WT](eWT: Elem[WT]): Liftable[_,WT] = (eWT match {
    case BooleanElement => BooleanIsLiftable
    case ByteElement => ByteIsLiftable
    case ShortElement => ShortIsLiftable
    case IntElement => IntIsLiftable
    case LongElement => LongIsLiftable
    case StringElement => StringIsLiftable
    case UnitElement => UnitIsLiftable
    case _: BigIntElem[_] => LiftableBigInt
    case _: GroupElementElem[_] => LiftableGroupElement
    case ce: CollElem[t,_] =>
      implicit val lt = liftableFromElem[t](ce.eItem)
      liftableColl(lt)
    case pe: PairElem[a,b] =>
      implicit val la = liftableFromElem[a](pe.eFst)
      implicit val lb = liftableFromElem[b](pe.eSnd)
      PairIsLiftable(la, lb)
    case pe: FuncElem[a,b] =>
      implicit val la = liftableFromElem[a](pe.eDom)
      implicit val lb = liftableFromElem[b](pe.eRange)
      FuncIsLiftable(la, lb)
  }).asInstanceOf[Liftable[_,WT]]

  import sigma.data.NumericOps._
  private lazy val elemToExactNumericMap = Map[Elem[_], ExactNumeric[_]](
    (ByteElement, ByteIsExactIntegral),
    (ShortElement, ShortIsExactIntegral),
    (IntElement, IntIsExactIntegral),
    (LongElement, LongIsExactIntegral),
    (bigIntElement, BigIntIsExactIntegral)
  )
  private lazy val elemToExactIntegralMap = Map[Elem[_], ExactIntegral[_]](
    (ByteElement,   ByteIsExactIntegral),
    (ShortElement,  ShortIsExactIntegral),
    (IntElement,    IntIsExactIntegral),
    (LongElement,   LongIsExactIntegral)
  )
  protected lazy val elemToExactOrderingMap = Map[Elem[_], ExactOrdering[_]](
    (ByteElement,   ByteIsExactOrdering),
    (ShortElement,  ShortIsExactOrdering),
    (IntElement,    IntIsExactOrdering),
    (LongElement,   LongIsExactOrdering),
    (bigIntElement, BigIntIsExactOrdering)
  )

  /** @return [[ExactNumeric]] instance for the given type */
  def elemToExactNumeric [T](e: Elem[T]): ExactNumeric[T]  = elemToExactNumericMap(e).asInstanceOf[ExactNumeric[T]]

  /** @return [[ExactIntegral]] instance for the given type */
  def elemToExactIntegral[T](e: Elem[T]): ExactIntegral[T] = elemToExactIntegralMap(e).asInstanceOf[ExactIntegral[T]]

  /** @return [[ExactOrdering]] instance for the given type */
  def elemToExactOrdering[T](e: Elem[T]): ExactOrdering[T] = elemToExactOrderingMap(e).asInstanceOf[ExactOrdering[T]]

  /** @return binary operation for the given opCode and type */
  def opcodeToEndoBinOp[T](opCode: Byte, eT: Elem[T]): EndoBinOp[T] = opCode match {
    case OpCodes.PlusCode => NumericPlus(elemToExactNumeric(eT))(eT)
    case OpCodes.MinusCode => NumericMinus(elemToExactNumeric(eT))(eT)
    case OpCodes.MultiplyCode => NumericTimes(elemToExactNumeric(eT))(eT)
    case OpCodes.DivisionCode => IntegralDivide(elemToExactIntegral(eT))(eT)
    case OpCodes.ModuloCode => IntegralMod(elemToExactIntegral(eT))(eT)
    case OpCodes.MinCode => OrderingMin(elemToExactOrdering(eT))(eT)
    case OpCodes.MaxCode => OrderingMax(elemToExactOrdering(eT))(eT)
    case _ => error(s"Cannot find EndoBinOp for opcode $opCode")
  }

  /** @return binary operation for the given opCode and type */
  def opcodeToBinOp[A](opCode: Byte, eA: Elem[A]): BinOp[A,_] = opCode match {
    case OpCodes.EqCode  => Equals[A]()(eA)
    case OpCodes.NeqCode => NotEquals[A]()(eA)
    case OpCodes.GtCode  => OrderingGT[A](elemToExactOrdering(eA))
    case OpCodes.LtCode  => OrderingLT[A](elemToExactOrdering(eA))
    case OpCodes.GeCode  => OrderingGTEQ[A](elemToExactOrdering(eA))
    case OpCodes.LeCode  => OrderingLTEQ[A](elemToExactOrdering(eA))
    case _ => error(s"Cannot find BinOp for opcode newOpCode(${opCode.toUByte - LastConstantCode}) and type $eA")
  }

  protected implicit def groupElementToECPoint(g: sigma.GroupElement): EcPointType = CSigmaDslBuilder.toECPoint(g).asInstanceOf[EcPointType]

  def error(msg: String) = throw new GraphBuildingException(msg, None)
  def error(msg: String, srcCtx: Option[SourceContext]) = throw new GraphBuildingException(msg, srcCtx)

  /** Graph node to represent a placeholder of a constant in ErgoTree.
    * @param id Zero based index in ErgoTree.constants array.
    * @param resultType type descriptor of the constant value.
    */
  case class ConstantPlaceholder[T](id: Int, resultType: Elem[T]) extends Def[T]

  /** Smart constructor method for [[ConstantPlaceholder]], should be used instead of the
    * class constructor.
    */
  @inline def constantPlaceholder[T](id: Int, eT: Elem[T]): Ref[T] = ConstantPlaceholder(id, eT)


  /** Translates the given typed expression to IR graph representing a function from
    * Context to some type T.
    * @param env contains values for each named constant used
    */
  def buildGraph[T](env: ScriptEnv, typed: SValue): Ref[Context => T] = {
    val envVals = env.map { case (name, v) => (name: Any, builder.liftAny(v).get) }
    fun(removeIsProven({ ctxC: Ref[Context] =>
      val env = envVals.map { case (k, v) => k -> buildNode(ctxC, Map.empty, v) }.toMap
      val res = asRep[T](buildNode(ctxC, env, typed))
      res
    }))
  }

  /** Type of the mapping between variable names (see Ident) or definition ids (see
    * ValDef) and graph nodes. Thus, the key is either String or Int.
    * Used in `buildNode` method.
    */
  protected type CompilingEnv = Map[Any, Ref[_]]

  /** Builds IR graph for the given ErgoTree expression `node`.
    *
    * @param ctx  reference to a graph node that represents Context value passed to script interpreter
    * @param env  compilation environment which resolves variables to graph nodes
    * @param node ErgoTree expression to be translated to graph
    * @return reference to the graph node which represents `node` expression as part of in
    *         the IR graph data structure
    */
  protected def buildNode[T <: SType](ctx: Ref[Context], env: CompilingEnv, node: Value[T]): Ref[T#WrappedType] = {
    def eval[T <: SType](node: Value[T]): Ref[T#WrappedType] = buildNode(ctx, env, node)
    object In { def unapply(v: SValue): Nullable[Ref[Any]] = Nullable(asRep[Any](buildNode(ctx, env, v))) }
    class InColl[T: Elem] {
      def unapply(v: SValue): Nullable[Ref[Coll[T]]] = {
        val res = asRep[Coll[T]](buildNode(ctx, env, v))
        Nullable(res)
      }
    }
    val InCollByte = new InColl[Byte]; val InCollAny = new InColl[Any]()(AnyElement); val InCollInt = new InColl[Int]

    object InSeq { def unapply(items: Seq[SValue]): Nullable[Seq[Ref[Any]]] = {
      val res = items.map { x: SValue =>
        val r = eval(x)
        asRep[Any](r)
      }
      Nullable(res)
    }}
    def throwError(clue: String = "") =
      error((if (clue.nonEmpty) clue + ": " else "") + s"Don't know how to buildNode($node)", node.sourceContext.toOption)

    val res: Ref[Any] = node match {
      case Constant(v, tpe) => v match {
        case p: SSigmaProp =>
          assert(tpe == SSigmaProp)
          val resV = liftConst(p)
          resV
        case bi: SBigInt =>
          assert(tpe == SBigInt)
          val resV = liftConst(bi)
          resV
        case p: SGroupElement =>
          assert(tpe == SGroupElement)
          val resV = liftConst(p)
          resV
        case coll: SColl[a] =>
          val tpeA = tpe.asCollection[SType].elemType
          stypeToElem(tpeA) match {
            case eWA: Elem[wa] =>
              implicit val l = liftableFromElem[wa](eWA).asInstanceOf[Liftable[a, wa]]
              val resVals = liftConst[SColl[a], Coll[wa]](coll)
              resVals
          }
        case box: SBox =>
          val boxV = liftConst(box)
          boxV
        case tree: sigma.AvlTree =>
          val treeV = liftConst(tree)
          treeV
        case s: String =>
          val resV = toRep(s)(stypeToElem(tpe).asInstanceOf[Elem[String]])
          resV
        case _ =>
          val e = stypeToElem(tpe)
          val resV = toRep(v)(e)
          resV
      }
      case sigma.ast.ConstantPlaceholder(id, tpe) =>
        constantPlaceholder(id, stypeToElem(tpe))
      case sigma.ast.Context => ctx
      case Global => sigmaDslBuilder
      case Height => ctx.HEIGHT
      case Inputs => ctx.INPUTS
      case Outputs => ctx.OUTPUTS
      case Self => ctx.SELF
      case LastBlockUtxoRootHash => ctx.LastBlockUtxoRootHash
      case MinerPubkey => ctx.minerPubKey

      case Ident(n, _) =>
        env.getOrElse(n, !!!(s"Variable $n not found in environment $env"))

      case ast.Upcast(Constant(value, _), toTpe: SNumericType) =>
        eval(mkConstant(toTpe.upcast(value.asInstanceOf[AnyVal]), toTpe))

      case ast.Downcast(Constant(value, _), toTpe: SNumericType) =>
        eval(mkConstant(toTpe.downcast(value.asInstanceOf[AnyVal]), toTpe))

      // Rule: col.size --> SizeOf(col)
      case Select(obj, "size", _) =>
        if (obj.tpe.isCollectionLike)
          eval(mkSizeOf(obj.asValue[SCollection[SType]]))
        else
          error(s"The type of $obj is expected to be Collection to select 'size' property", obj.sourceContext.toOption)

      // Rule: proof.isProven --> IsValid(proof)
      case Select(p, SSigmaPropMethods.IsProven, _) if p.tpe == SSigmaProp =>
        eval(SigmaPropIsProven(p.asSigmaProp))

      // Rule: prop.propBytes --> SigmaProofBytes(prop)
      case Select(p, SSigmaPropMethods.PropBytes, _) if p.tpe == SSigmaProp =>
        eval(SigmaPropBytes(p.asSigmaProp))

      // box.R$i[valType] =>
      case sel @ Select(Typed(box, SBox), regName, Some(SOption(valType))) if regName.startsWith("R") =>
        val reg = ErgoBox.registerByName.getOrElse(regName,
          error(s"Invalid register name $regName in expression $sel", sel.sourceContext.toOption))
        eval(mkExtractRegisterAs(box.asBox, reg, SOption(valType)).asValue[SOption[valType.type]])

      case sel @ Select(obj, field, _) if obj.tpe == SBox =>
        (obj.asValue[SBox.type], field) match {
          case (box, SBoxMethods.Value) => eval(mkExtractAmount(box))
          case (box, SBoxMethods.PropositionBytes) => eval(mkExtractScriptBytes(box))
          case (box, SBoxMethods.Id) => eval(mkExtractId(box))
          case (box, SBoxMethods.Bytes) => eval(mkExtractBytes(box))
          case (box, SBoxMethods.BytesWithoutRef) => eval(mkExtractBytesWithNoRef(box))
          case (box, SBoxMethods.CreationInfo) => eval(mkExtractCreationInfo(box))
          case _ => error(s"Invalid access to Box property in $sel: field $field is not found", sel.sourceContext.toOption)
        }

      case Select(tuple, fn, _) if tuple.tpe.isTuple && fn.startsWith("_") =>
        val index = fn.substring(1).toByte
        eval(mkSelectField(tuple.asTuple, index))

      case Select(obj, method, Some(tRes: SNumericType))
            if obj.tpe.isNumType && SNumericTypeMethods.isCastMethod(method) =>
        val numValue = obj.asNumValue
        if (numValue.tpe == tRes)
          eval(numValue)
        else if ((numValue.tpe max tRes) == numValue.tpe)
          eval(mkDowncast(numValue, tRes))
        else
          eval(mkUpcast(numValue, tRes))

      case sigma.ast.Apply(col, Seq(index)) if col.tpe.isCollection =>
        eval(mkByIndex(col.asCollection[SType], index.asValue[SInt.type], None))

      case GetVar(id, optTpe) =>
        val e = stypeToElem(optTpe.elemType)
        ctx.getVar(id)(e)

      case ValUse(valId, _) =>
        env.getOrElse(valId, !!!(s"ValUse $valId not found in environment $env"))

      case Block(binds, res) =>
        var curEnv = env
        for (v @ Val(n, _, b) <- binds) {
          if (curEnv.contains(n))
            error(s"Variable $n already defined ($n = ${curEnv(n)}", v.sourceContext.toOption)
          val bV = buildNode(ctx, curEnv, b)
          curEnv = curEnv + (n -> bV)
        }
        val resV = buildNode(ctx, curEnv, res)
        resV

      case BlockValue(binds, res) =>
        var curEnv = env
        for (v @ ValDef(id, _, b) <- binds) {
          if (curEnv.contains(id))
            error(s"Variable $id already defined ($id = ${curEnv(id)}", v.sourceContext.toOption)
          val bV = buildNode(ctx, curEnv, b)
          curEnv = curEnv + (id -> bV)
        }
        val resV = buildNode(ctx, curEnv, res)
        resV

      case CreateProveDlog(In(_v)) =>
        val v = asRep[GroupElement](_v)
        sigmaDslBuilder.proveDlog(v)

      case CreateProveDHTuple(In(_gv), In(_hv), In(_uv), In(_vv)) =>
        val gv = asRep[GroupElement](_gv)
        val hv = asRep[GroupElement](_hv)
        val uv = asRep[GroupElement](_uv)
        val vv = asRep[GroupElement](_vv)
        sigmaDslBuilder.proveDHTuple(gv, hv, uv, vv)

      case Exponentiate(In(l), In(r)) =>
        val lV = asRep[GroupElement](l)
        val rV = asRep[BigInt](r)
        lV.exp(rV)

      case MultiplyGroup(In(_l), In(_r)) =>
        val l = asRep[GroupElement](_l)
        val r = asRep[GroupElement](_r)
        l.multiply(r)

      case GroupGenerator =>
        sigmaDslBuilder.groupGenerator

      case ByteArrayToBigInt(In(arr)) =>
        val arrV = asRep[Coll[Byte]](arr)
        sigmaDslBuilder.byteArrayToBigInt(arrV)

      case LongToByteArray(In(x)) =>
        val xV = asRep[Long](x)
        sigmaDslBuilder.longToByteArray(xV)

      // opt.get
      case OptionGet(In(opt: ROption[_]@unchecked)) =>
        opt.get

      // opt.isDefined
      case OptionIsDefined(In(opt: ROption[_]@unchecked)) =>
        opt.isDefined

      // opt.getOrElse(default)
      case OptionGetOrElse(In(opt: ROption[a]@unchecked), In(default)) =>
        opt.getOrElse(asRep[a](default))

      // tup._1 or tup._2
      case SelectField(In(tup), fieldIndex) =>
        val eTuple = tup.elem.asInstanceOf[Elem[_]]
        checkTupleType(IR)(eTuple)
        eTuple match {
          case pe: PairElem[a,b] =>
            assert(fieldIndex == 1 || fieldIndex == 2, s"Invalid field index $fieldIndex of the pair $tup: $pe")
            val pair = asRep[(a,b)](tup)
            val res = if (fieldIndex == 1) pair._1 else pair._2
            res
        }

      // (x, y)
      case Tuple(InSeq(Seq(x, y))) =>
        Pair(x, y)

      // xs.exists(predicate) or xs.forall(predicate)
      case node: BooleanTransformer[_] =>
        val tpeIn = node.input.tpe.elemType
        val eIn = stypeToElem(tpeIn)
        val xs = asRep[Coll[Any]](eval(node.input))
        val eAny = xs.elem.asInstanceOf[CollElem[Any,_]].eItem
        assert(eIn == eAny, s"Types should be equal: but $eIn != $eAny")
        val predicate = asRep[Any => SType#WrappedType](eval(node.condition))
        val res = predicate.elem.eRange match {
          case BooleanElement =>
            node match {
              case _: ForAll[_] =>
                xs.forall(asRep[Any => Boolean](predicate))
              case _: Exists[_] =>
                xs.exists(asRep[Any => Boolean](predicate))
            }
          case _: SigmaPropElem[_] =>
            val children = xs.map(asRep[Any => SigmaProp](predicate))
            node match {
              case _: ForAll[_] =>
                sigmaDslBuilder.allZK(children)
              case _: Exists[_] =>
                sigmaDslBuilder.anyZK(children)
            }
        }
        res

      // input.map(mapper)
      case MapCollection(InCollAny(inputV), sfunc) =>
        val mapper = asRep[Any => Any](eval(sfunc))
        inputV.map(mapper)

      // input.fold(zero, (acc, x) => op)
      case Fold(input, zero, sfunc) =>
        val eItem = stypeToElem(input.tpe.elemType)
        val eState = stypeToElem(zero.tpe)
        (eState, eItem) match { case (eState: Elem[s], eItem: Elem[a]) =>
          val inputV = asRep[Coll[a]](eval(input))
          implicit val eA: Elem[a] = inputV.elem.asInstanceOf[CollElem[a,_]].eItem
          assert(eItem == eA, s"Types should be equal: but $eItem != $eA")

          val zeroV = asRep[s](eval(zero))
          implicit val eS: Elem[s] = zeroV.elem
          assert(eState == eS, s"Types should be equal: but $eState != $eS")

          val op = asRep[((s,a)) => s](eval(sfunc))
          val res = inputV.foldLeft(zeroV, op)
          res
        }

      case Slice(InCollAny(inputV), In(from), In(until)) =>
        val fromV = asRep[Int](from)
        val untilV = asRep[Int](until)
        inputV.slice(fromV, untilV)

      case Append(InCollAny(col1), InCollAny(col2)) =>
        col1.append(col2)

      case Filter(input, p) =>
        val inputV = asRep[Coll[Any]](eval(input))
        val pV = asRep[Any => Boolean](eval(p))
        inputV.filter(pV)

      case sigma.ast.Apply(f, Seq(x)) if f.tpe.isFunc =>
        val fV = asRep[Any => Coll[Any]](eval(f))
        val xV = asRep[Any](eval(x))
        Apply(fV, xV, mayInline = false)

      case CalcBlake2b256(In(input)) =>
        val inputV = asRep[Coll[Byte]](input)
        val res = sigmaDslBuilder.blake2b256(inputV)
        res

      case CalcSha256(In(input)) =>
        val inputV = asRep[Coll[Byte]](input)
        val res = sigmaDslBuilder.sha256(inputV)
        res

      case ast.SizeOf(In(xs)) =>
        xs.elem.asInstanceOf[Any] match {
          case _: CollElem[a,_] =>
            val xsV = asRep[Coll[a]](xs)
            xsV.length
          case _: PairElem[_,_] =>
            2: Ref[Int]
        }

      case ByIndex(xs, i, defaultOpt) =>
        val xsV = asRep[Coll[Any]](eval(xs))
        val iV = asRep[Int](eval(i))
        val res = defaultOpt match {
          case Some(defaultValue) =>
            val defaultV = asRep[Any](eval(defaultValue))
            xsV.getOrElse(iV, defaultV)
          case None =>
            xsV(iV)
        }
        res

      case SigmaPropIsProven(p) =>
        val pV = asRep[SigmaProp](eval(p))
        pV.isValid

      case SigmaPropBytes(p) =>
        val pV = asRep[SigmaProp](eval(p))
        pV.propBytes

      case ExtractId(In(box: Ref[Box]@unchecked)) =>
        box.id

      case ExtractBytesWithNoRef(In(box: Ref[Box]@unchecked)) =>
        box.bytesWithoutRef

      case ExtractAmount(In(box)) =>
        val boxV = asRep[Box](box)
        boxV.value

      case ExtractScriptBytes(In(box: Ref[Box]@unchecked)) =>
        box.propositionBytes

      case ExtractBytes(In(box: Ref[Box]@unchecked)) =>
        box.bytes

      case ExtractCreationInfo(In(box: Ref[Box]@unchecked)) =>
        box.creationInfo

      case ExtractRegisterAs(In(box: Ref[Box]@unchecked), regId, optTpe) =>
        val elem = stypeToElem(optTpe.elemType).asInstanceOf[Elem[Any]]
        val i: Ref[Int] = regId.number.toInt
        box.getReg(i)(elem)

      case BoolToSigmaProp(bool) =>
        sigmaDslBuilder.sigmaProp(eval(bool))

      case AtLeast(bound, input) =>
        val inputV = asRep[Coll[SigmaProp]](eval(input))
        if (inputV.length.isConst) {
          val inputCount = valueFromRep(inputV.length)
          if (inputCount > AtLeast.MaxChildrenCount)
            error(s"Expected input elements count should not exceed ${AtLeast.MaxChildrenCount}, actual: $inputCount", node.sourceContext.toOption)
        }
        val boundV = eval(bound)
        sigmaDslBuilder.atLeast(boundV, inputV)

      case op: ArithOp[_] if op.tpe == SBigInt =>
        import OpCodes._
        val xV = asRep[BigInt](eval(op.left))
        val yV = asRep[BigInt](eval(op.right))
        op.opCode match {
          case PlusCode     => xV.add(yV)
          case MinusCode    => xV.subtract(yV)
          case MultiplyCode => xV.multiply(yV)
          case DivisionCode => xV.divide(yV)
          case ModuloCode   => xV.mod(yV)
          case MinCode      => xV.min(yV)
          case MaxCode      => xV.max(yV)
          case code         => error(s"Cannot perform buildNode($op): unknown opCode ${code}", op.sourceContext.toOption)
        }

      case op: ArithOp[_] =>
        val tpe = op.left.tpe
        val et = stypeToElem(tpe)
        val binop = opcodeToEndoBinOp(op.opCode, et)
        val x = eval(op.left)
        val y = eval(op.right)
        ApplyBinOp(binop, x, y)

      case LogicalNot(input) =>
        val inputV = eval(input)
        ApplyUnOp(Not, inputV)

      case OR(input) => input match {
        case ConcreteCollection(items, _) =>
          val values = items.map(eval)
          sigmaDslBuilder.anyOf(colBuilder.fromItems(values: _*))
        case _ =>
          val inputV = asRep[Coll[Boolean]](eval(input))
          sigmaDslBuilder.anyOf(inputV)
      }

      case AND(input) => input match {
        case ConcreteCollection(items, _) =>
          val values = items.map(eval)
          sigmaDslBuilder.allOf(colBuilder.fromItems(values: _*))
        case _ =>
          val inputV = asRep[Coll[Boolean]](eval(input))
          sigmaDslBuilder.allOf(inputV)
      }

      case XorOf(input) => input match {
        case ConcreteCollection(items, _) =>
          val values = items.map(eval)
          sigmaDslBuilder.xorOf(colBuilder.fromItems(values: _*))
        case _ =>
          val inputV = asRep[Coll[Boolean]](eval(input))
          sigmaDslBuilder.xorOf(inputV)
      }

      case BinOr(l, r) =>
        val lV = eval(l)
        val rV = Thunk(eval(r))
        Or.applyLazy(lV, rV)

      case BinAnd(l, r) =>
        val lV = eval(l)
        val rV = Thunk(eval(r))
        And.applyLazy(lV, rV)

      case BinXor(l, r) =>
        val lV = eval(l)
        val rV = eval(r)
        BinaryXorOp.apply(lV, rV)

      case neg: Negation[SNumericType]@unchecked =>
        val et = stypeToElem(neg.input.tpe)
        val op = NumericNegate(elemToExactNumeric(et))(et)
        val x = buildNode(ctx, env, neg.input)
        ApplyUnOp(op, x)

      case SigmaAnd(items) =>
        val itemsV = items.map(item => asRep[SigmaProp](eval(item)))
        sigmaDslBuilder.allZK(colBuilder.fromItems(itemsV: _*))

      case SigmaOr(items) =>
        val itemsV = items.map(item => asRep[SigmaProp](eval(item)))
        sigmaDslBuilder.anyZK(colBuilder.fromItems(itemsV: _*))
        
      case If(c, t, e) =>
        val cV = eval(c)
        val resV = IF (cV) THEN {
          eval(t)
        } ELSE {
          eval(e)
        }
        resV

      case rel: Relation[t, _] =>
        val tpe = rel.left.tpe
        val et = stypeToElem(tpe)
        val binop = opcodeToBinOp(rel.opCode, et)
        val x = eval(rel.left)
        val y = eval(rel.right)
        binop.apply(x, asRep[t#WrappedType](y))

      case sigma.ast.Lambda(_, Seq((n, argTpe)), _, Some(body)) =>
        val eArg = stypeToElem(argTpe).asInstanceOf[Elem[Any]]
        val f = fun(removeIsProven({ x: Ref[Any] =>
          buildNode(ctx, env + (n -> x), body)
        }))(Lazy(eArg))
        f

      case sigma.ast.Lambda(_, Seq((accN, accTpe), (n, tpe)), _, Some(body)) =>
        (stypeToElem(accTpe), stypeToElem(tpe)) match { case (eAcc: Elem[s], eA: Elem[a]) =>
          val eArg = pairElement(eAcc, eA)
          val f = fun { x: Ref[(s, a)] =>
            buildNode(ctx, env + (accN -> x._1) + (n -> x._2), body)
          }(Lazy(eArg))
          f
        }

      case FuncValue(Seq((n, argTpe)), body) =>
        val eArg = stypeToElem(argTpe).asInstanceOf[Elem[Any]]
        val f = fun { x: Ref[Any] =>
          buildNode(ctx, env + (n -> x), body)
        }(Lazy(eArg))
        f

      case ConcreteCollection(InSeq(vs), elemType) =>
        val eAny = stypeToElem(elemType).asInstanceOf[Elem[Any]]
        val values = colBuilder.fromItems(vs: _*)(eAny)
        values

      case ast.Upcast(In(input), tpe) =>
        val elem = stypeToElem(tpe.asNumType)
        upcast(input)(elem)

      case ast.Downcast(In(input), tpe) =>
        val elem = stypeToElem(tpe.asNumType)
        downcast(input)(elem)

      case ByteArrayToLong(In(arr)) =>
        val coll = asRep[Coll[Byte]](arr)
        sigmaDslBuilder.byteArrayToLong(coll)

      case Xor(InCollByte(l), InCollByte(r)) =>
        colBuilder.xor(l, r)

      case SubstConstants(InCollByte(bytes), InCollInt(positions), InCollAny(newValues)) =>
        sigmaDslBuilder.substConstants(bytes, positions, newValues)

      case DecodePoint(InCollByte(bytes)) =>
        sigmaDslBuilder.decodePoint(bytes)

      // fallback rule for MethodCall, should be the last case in the list
      case sigma.ast.MethodCall(obj, method, args, typeSubst) =>
        val objV = eval(obj)
        val argsV = args.map(eval)
        (objV, method.objType) match {
          case (xs: RColl[t]@unchecked, SCollectionMethods) => method.name match {
            case SCollectionMethods.IndicesMethod.name =>
              xs.indices
            case SCollectionMethods.PatchMethod.name =>
              val from = asRep[Int](argsV(0))
              val patch = asRep[Coll[t]](argsV(1))
              val replaced = asRep[Int](argsV(2))
              xs.patch(from, patch, replaced)
            case SCollectionMethods.UpdatedMethod.name =>
              val index = asRep[Int](argsV(0))
              val value = asRep[t](argsV(1))
              xs.updated(index, value)
            case SCollectionMethods.AppendMethod.name =>
              val ys = asRep[Coll[t]](argsV(0))
              xs.append(ys)
            case SCollectionMethods.SliceMethod.name =>
              val from = asRep[Int](argsV(0))
              val until = asRep[Int](argsV(1))
              xs.slice(from, until)
            case SCollectionMethods.UpdateManyMethod.name =>
              val indexes = asRep[Coll[Int]](argsV(0))
              val values = asRep[Coll[t]](argsV(1))
              xs.updateMany(indexes, values)
            case SCollectionMethods.IndexOfMethod.name =>
              val elem = asRep[t](argsV(0))
              val from = asRep[Int](argsV(1))
              xs.indexOf(elem, from)
            case SCollectionMethods.ZipMethod.name =>
              val ys = asRep[Coll[Any]](argsV(0))
              xs.zip(ys)
            case SCollectionMethods.FlatMapMethod.name =>
              val f = asRep[Any => Coll[Any]](argsV(0))
              xs.flatMap(f)
            case SCollectionMethods.MapMethod.name =>
              val f = asRep[Any => Any](argsV(0))
              xs.map(f)
            case SCollectionMethods.FilterMethod.name =>
              val p = asRep[Any => Boolean](argsV(0))
              xs.filter(p)
            case SCollectionMethods.ForallMethod.name =>
              val p = asRep[Any => Boolean](argsV(0))
              xs.forall(p)
            case SCollectionMethods.ExistsMethod.name =>
              val p = asRep[Any => Boolean](argsV(0))
              xs.exists(p)
            case SCollectionMethods.FoldMethod.name =>
              val zero = asRep[Any](argsV(0))
              val op = asRep[((Any, Any)) => Any](argsV(1))
              xs.foldLeft(zero, op)
            case SCollectionMethods.GetOrElseMethod.name =>
              val i = asRep[Int](argsV(0))
              val d = asRep[t](argsV(1))
              xs.getOrElse(i, d)
            case _ => throwError()
          }
          case (opt: ROption[t]@unchecked, SOptionMethods) => method.name match {
            case SOptionMethods.GetMethod.name =>
              opt.get
            case SOptionMethods.GetOrElseMethod.name =>
              val defaultTh = asRep[t](argsV(0))
              opt.getOrElse(Thunk(defaultTh))
            case SOptionMethods.IsDefinedMethod.name =>
              opt.isDefined
            case SOptionMethods.MapMethod.name =>
              opt.map(asRep[t => Any](argsV(0)))
            case SOptionMethods.FilterMethod.name =>
              opt.filter(asRep[t => Boolean](argsV(0)))
            case _ => throwError()
          }
          case (ge: Ref[GroupElement]@unchecked, SGroupElementMethods) => method.name match {
            case SGroupElementMethods.GetEncodedMethod.name =>
              ge.getEncoded
            case SGroupElementMethods.NegateMethod.name =>
              ge.negate
            case SGroupElementMethods.MultiplyMethod.name =>
              val g2 = asRep[GroupElement](argsV(0))
              ge.multiply(g2)
            case SGroupElementMethods.ExponentiateMethod.name =>
              val k = asRep[BigInt](argsV(0))
              ge.exp(k)
            case _ => throwError()
          }
          case (box: Ref[Box]@unchecked, SBoxMethods) => method.name match {
            case SBoxMethods.tokensMethod.name =>
              box.tokens
            case SBoxMethods.getRegMethodV6.name if VersionContext.current.isV6SoftForkActivated =>
              val c1 = asRep[Int](argsV(0))
              val c2 = stypeToElem(typeSubst.apply(tT))
              box.getReg(c1)(c2)
            case _ => throwError()
          }
          case (ctx: Ref[Context]@unchecked, SContextMethods) => method.name match {
            case SContextMethods.dataInputsMethod.name =>
              ctx.dataInputs
            case SContextMethods.headersMethod.name =>
              ctx.headers
            case SContextMethods.preHeaderMethod.name =>
              ctx.preHeader
            case SContextMethods.inputsMethod.name =>
              ctx.INPUTS
            case SContextMethods.outputsMethod.name =>
              ctx.OUTPUTS
            case SContextMethods.heightMethod.name =>
              ctx.HEIGHT
            case SContextMethods.selfMethod.name =>
              ctx.SELF
            case SContextMethods.selfBoxIndexMethod.name =>
              ctx.selfBoxIndex
            case SContextMethods.lastBlockUtxoRootHashMethod.name =>
              ctx.LastBlockUtxoRootHash
            case SContextMethods.minerPubKeyMethod.name =>
              ctx.minerPubKey
            case _ => throwError()
          }
          case (tree: Ref[AvlTree]@unchecked, SAvlTreeMethods) => method.name match {
            case SAvlTreeMethods.digestMethod.name =>
              tree.digest
            case SAvlTreeMethods.keyLengthMethod.name =>
              tree.keyLength
            case SAvlTreeMethods.valueLengthOptMethod.name =>
              tree.valueLengthOpt
            case SAvlTreeMethods.enabledOperationsMethod.name =>
              tree.enabledOperations
            case SAvlTreeMethods.isInsertAllowedMethod.name =>
              tree.isInsertAllowed
            case SAvlTreeMethods.isRemoveAllowedMethod.name =>
              tree.isRemoveAllowed
            case SAvlTreeMethods.isUpdateAllowedMethod.name =>
              tree.isUpdateAllowed
            case SAvlTreeMethods.updateDigestMethod.name =>
              val digest = asRep[Coll[Byte]](argsV(0))
              tree.updateDigest(digest)
            case SAvlTreeMethods.updateOperationsMethod.name =>
              val operations = asRep[Byte](argsV(0))
              tree.updateOperations(operations)
            case SAvlTreeMethods.getMethod.name =>
              val key = asRep[Coll[Byte]](argsV(0))
              val proof = asRep[Coll[Byte]](argsV(1))
              tree.get(key, proof)
            case SAvlTreeMethods.getManyMethod.name =>
              val keys = asRep[Coll[Coll[Byte]]](argsV(0))
              val proof = asRep[Coll[Byte]](argsV(1))
              tree.getMany(keys, proof)
            case SAvlTreeMethods.containsMethod.name =>
              val key = asRep[Coll[Byte]](argsV(0))
              val proof = asRep[Coll[Byte]](argsV(1))
              tree.contains(key, proof)
            case SAvlTreeMethods.insertMethod.name =>
              val operations = asRep[Coll[(Coll[Byte], Coll[Byte])]](argsV(0))
              val proof = asRep[Coll[Byte]](argsV(1))
              tree.insert(operations, proof)
            case SAvlTreeMethods.removeMethod.name =>
              val operations = asRep[Coll[Coll[Byte]]](argsV(0))
              val proof = asRep[Coll[Byte]](argsV(1))
              tree.remove(operations, proof)
            case SAvlTreeMethods.updateMethod.name =>
              val operations = asRep[Coll[(Coll[Byte], Coll[Byte])]](argsV(0))
              val proof = asRep[Coll[Byte]](argsV(1))
              tree.update(operations, proof)
            case _ => throwError()
          }
          case (ph: Ref[PreHeader]@unchecked, SPreHeaderMethods) => method.name match {
            case SPreHeaderMethods.versionMethod.name =>
              ph.version
            case SPreHeaderMethods.parentIdMethod.name =>
              ph.parentId
            case SPreHeaderMethods.timestampMethod.name =>
              ph.timestamp
            case SPreHeaderMethods.nBitsMethod.name =>
              ph.nBits
            case SPreHeaderMethods.heightMethod.name =>
              ph.height
            case SPreHeaderMethods.minerPkMethod.name =>
              ph.minerPk
            case SPreHeaderMethods.votesMethod.name =>
              ph.votes
            case _ => throwError()
          }
          case (h: Ref[Header]@unchecked, SHeaderMethods) => method.name match {
            case SHeaderMethods.idMethod.name =>
              h.id
            case SHeaderMethods.versionMethod.name =>
              h.version
            case SHeaderMethods.parentIdMethod.name =>
              h.parentId
            case SHeaderMethods.ADProofsRootMethod.name =>
              h.ADProofsRoot
            case SHeaderMethods.stateRootMethod.name =>
              h.stateRoot
            case SHeaderMethods.transactionsRootMethod.name =>
              h.transactionsRoot
            case SHeaderMethods.timestampMethod.name =>
              h.timestamp
            case SHeaderMethods.nBitsMethod.name =>
              h.nBits
            case SHeaderMethods.heightMethod.name =>
              h.height
            case SHeaderMethods.extensionRootMethod.name =>
              h.extensionRoot
            case SHeaderMethods.minerPkMethod.name =>
              h.minerPk
            case SHeaderMethods.powOnetimePkMethod.name =>
              h.powOnetimePk
            case SHeaderMethods.powNonceMethod.name =>
              h.powNonce
            case SHeaderMethods.powDistanceMethod.name =>
              h.powDistance
            case SHeaderMethods.votesMethod.name =>
              h.votes
            case SHeaderMethods.checkPowMethod.name if VersionContext.current.isV6SoftForkActivated =>
              h.checkPow
<<<<<<< HEAD
            case _ => throwError
=======
            case _ => throwError()
>>>>>>> 43db8df7
          }
          case (g: Ref[SigmaDslBuilder]@unchecked, SGlobalMethods) => method.name match {
            case SGlobalMethods.groupGeneratorMethod.name =>
              g.groupGenerator
            case SGlobalMethods.xorMethod.name =>
              val c1 = asRep[Coll[Byte]](argsV(0))
              val c2 = asRep[Coll[Byte]](argsV(1))
              g.xor(c1, c2)
<<<<<<< HEAD
            case SGlobalMethods.deserializeToMethod.name if VersionContext.current.isV6SoftForkActivated =>
              val c1 = asRep[Coll[Byte]](argsV(0))
              val c2 = stypeToElem(method.stype.tRange.withSubstTypes(typeSubst))
              g.deserializeTo(c1)(c2)
            case _ => throwError
=======
            case SGlobalMethods.serializeMethod.name =>
              val value = asRep[Any](argsV(0))
              g.serialize(value)
            case _ => throwError()
>>>>>>> 43db8df7
          }
          case (x: Ref[tNum], _: SNumericTypeMethods) => method.name match {
            case SNumericTypeMethods.ToBytesMethod.name =>
              val op = NumericToBigEndianBytes(elemToExactNumeric(x.elem))
              ApplyUnOp(op, x)
            case SNumericTypeMethods.ToBitsMethod.name =>
              val op = NumericToBits(elemToExactNumeric(x.elem))
              ApplyUnOp(op, x)
            case SNumericTypeMethods.BitwiseInverseMethod.name =>
              val op = NumericBitwiseInverse(elemToExactNumeric(x.elem))(x.elem)
              ApplyUnOp(op, x)
            case SNumericTypeMethods.BitwiseOrMethod.name =>
              val y = asRep[tNum](argsV(0))
              val op = NumericBitwiseOr(elemToExactNumeric(x.elem))(x.elem)
              ApplyBinOp(op, x, y)
            case SNumericTypeMethods.BitwiseAndMethod.name =>
              val y = asRep[tNum](argsV(0))
              val op = NumericBitwiseAnd(elemToExactNumeric(x.elem))(x.elem)
              ApplyBinOp(op, x, y)
            case SNumericTypeMethods.BitwiseXorMethod.name =>
              val y = asRep[tNum](argsV(0))
              val op = NumericBitwiseXor(elemToExactNumeric(x.elem))(x.elem)
              ApplyBinOp(op, x, y)
            case SNumericTypeMethods.ShiftLeftMethod.name =>
              val y = asRep[Int](argsV(0))
              val op = NumericShiftLeft(elemToExactNumeric(x.elem))(x.elem)
              ApplyBinOpDiffArgs(op, x, y)
            case SNumericTypeMethods.ShiftRightMethod.name =>
              val y = asRep[Int](argsV(0))
              val op = NumericShiftRight(elemToExactNumeric(x.elem))(x.elem)
              ApplyBinOpDiffArgs(op, x, y)
            case _ => throwError()
          }
          case _ => throwError(s"Type ${stypeToRType(obj.tpe).name} doesn't have methods")
        }

      case _ =>
        throwError()
    }
    val resC = asRep[T#WrappedType](res)
    resC
  }

}<|MERGE_RESOLUTION|>--- conflicted
+++ resolved
@@ -1,13 +1,9 @@
 package sigma.compiler.ir
 
 import org.ergoplatform._
-<<<<<<< HEAD
-import sigma.ast.SCollection.SByteArray
 import sigma.{SigmaException, VersionContext, ast}
-=======
 import sigma.Evaluation.stypeToRType
 import sigma.ast.SType.tT
->>>>>>> 43db8df7
 import sigma.ast.TypeCodes.LastConstantCode
 import sigma.ast.Value.Typed
 import sigma.ast.syntax.{SValue, ValueOps}
@@ -20,10 +16,6 @@
 import sigma.exceptions.GraphBuildingException
 import sigma.serialization.OpCodes
 import sigma.util.Extensions.ByteOps
-<<<<<<< HEAD
-=======
-import sigma.{SigmaException, VersionContext, ast}
->>>>>>> 43db8df7
 import sigmastate.interpreter.Interpreter.ScriptEnv
 
 import scala.collection.mutable.ArrayBuffer
@@ -1154,11 +1146,7 @@
               h.votes
             case SHeaderMethods.checkPowMethod.name if VersionContext.current.isV6SoftForkActivated =>
               h.checkPow
-<<<<<<< HEAD
-            case _ => throwError
-=======
             case _ => throwError()
->>>>>>> 43db8df7
           }
           case (g: Ref[SigmaDslBuilder]@unchecked, SGlobalMethods) => method.name match {
             case SGlobalMethods.groupGeneratorMethod.name =>
@@ -1167,18 +1155,14 @@
               val c1 = asRep[Coll[Byte]](argsV(0))
               val c2 = asRep[Coll[Byte]](argsV(1))
               g.xor(c1, c2)
-<<<<<<< HEAD
             case SGlobalMethods.deserializeToMethod.name if VersionContext.current.isV6SoftForkActivated =>
               val c1 = asRep[Coll[Byte]](argsV(0))
               val c2 = stypeToElem(method.stype.tRange.withSubstTypes(typeSubst))
               g.deserializeTo(c1)(c2)
-            case _ => throwError
-=======
             case SGlobalMethods.serializeMethod.name =>
               val value = asRep[Any](argsV(0))
               g.serialize(value)
             case _ => throwError()
->>>>>>> 43db8df7
           }
           case (x: Ref[tNum], _: SNumericTypeMethods) => method.name match {
             case SNumericTypeMethods.ToBytesMethod.name =>
