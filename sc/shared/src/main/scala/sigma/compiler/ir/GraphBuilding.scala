package sigma.compiler.ir

import org.ergoplatform._
<<<<<<< HEAD
=======
import sigma.Evaluation.stypeToRType
>>>>>>> 43db8df7
import sigma.ast.SType.tT
import sigma.ast.TypeCodes.LastConstantCode
import sigma.ast.Value.Typed
import sigma.ast.syntax.{SValue, ValueOps}
import sigma.ast._
import sigma.compiler.ir.core.MutableLazy
import sigma.crypto.EcPointType
import sigma.data.ExactIntegral.{ByteIsExactIntegral, IntIsExactIntegral, LongIsExactIntegral, ShortIsExactIntegral}
import sigma.data.ExactOrdering.{ByteIsExactOrdering, IntIsExactOrdering, LongIsExactOrdering, ShortIsExactOrdering}
import sigma.data.{CSigmaDslBuilder, ExactIntegral, ExactNumeric, ExactOrdering, Lazy, Nullable}
import sigma.exceptions.GraphBuildingException
import sigma.serialization.OpCodes
import sigma.util.Extensions.ByteOps
import sigma.{SigmaException, VersionContext, ast}
import sigmastate.interpreter.Interpreter.ScriptEnv

import scala.collection.mutable.ArrayBuffer

/** Perform translation of typed expression given by [[Value]] to a graph in IRContext.
  * Which be than be translated to [[ErgoTree]] by using [[TreeBuilding]].
  *
  * Common Sub-expression Elimination (CSE) optimization is performed which reduces
  * serialized size of the resulting ErgoTree.
  * CSE however means the original structure of source code may not be preserved in the
  * resulting ErgoTree.
  * */
trait GraphBuilding extends Base with DefRewriting { IR: IRContext =>
  import AvlTree._
  import BigInt._
  import Box._
  import Coll._
  import CollBuilder._
  import Context._
  import GroupElement._
  import Header._
  import Liftables._
  import PreHeader._
  import SigmaDslBuilder._
  import SigmaProp._
  import WOption._

  /** Builder used to create ErgoTree nodes. */
  val builder = TransformingSigmaBuilder
  import builder._

  val okMeasureOperationTime: Boolean = false

  this.isInlineThunksOnForce = true  // this required for splitting of cost graph
  this.keepOriginalFunc = false  // original lambda of Lambda node contains invocations of evalNode and we don't want that
  this.useAlphaEquality = false

  /** Whether to save calcF and costF graphs in the file given by ScriptNameProp environment variable */
  var saveGraphsInFile: Boolean = false

  /** Check the tuple type is valid.
    * In v5.x this code is taken from CheckTupleType validation rule which is no longer
    * part of consensus.
    */
  def checkTupleType[Ctx <: IRContext, T](ctx: Ctx)(e: ctx.Elem[_]): Unit = {
    val condition = e match {
      case _: ctx.PairElem[_, _] => true
      case _ => false
    }
    if (!condition) {
      throw new SigmaException(s"Invalid tuple type $e")
    }
  }

  type RColl[T] = Ref[Coll[T]]
  type ROption[T] = Ref[WOption[T]]

  private val CBM      = CollBuilderMethods
  private val SigmaM   = SigmaPropMethods
  private val SDBM     = SigmaDslBuilderMethods

  /** Recognizer of [[SigmaDslBuilder.anyOf]] method call in Graph-IR. This method call
    * represents `anyOf` predefined function.
    */
  object AnyOf {
    def unapply(d: Def[_]): Nullable[(Ref[CollBuilder], Seq[Ref[A]], Elem[A]) forSome {type A}] = d match {
      case SDBM.anyOf(_, xs) =>
        CBM.fromItems.unapply(xs)
      case _ => Nullable.None
    }
  }

  /** Recognizer of [[SigmaDslBuilder.allOf]] method call in Graph-IR. This method call
    * represents `allOf` predefined function.
    */
  object AllOf {
    def unapply(d: Def[_]): Nullable[(Ref[CollBuilder], Seq[Ref[A]], Elem[A]) forSome {type A}] = d match {
      case SDBM.allOf(_, xs) =>
        CBM.fromItems.unapply(xs)
      case _ => Nullable.None
    }
  }

  /** Recognizer of [[SigmaDslBuilder.anyZK]] method call in Graph-IR. This method call
    * represents `anyZK` predefined function.
    */
  object AnyZk {
    def unapply(d: Def[_]): Nullable[(Ref[CollBuilder], Seq[Ref[SigmaProp]], Elem[SigmaProp])] = d match {
      case SDBM.anyZK(_, xs) =>
        CBM.fromItems.unapply(xs).asInstanceOf[Nullable[(Ref[CollBuilder], Seq[Ref[SigmaProp]], Elem[SigmaProp])]]
      case _ => Nullable.None
    }
  }

  /** Recognizer of [[SigmaDslBuilder.allZK]] method call in Graph-IR. This method call
    * represents `allZK` predefined function.
    */
  object AllZk {
    def unapply(d: Def[_]): Nullable[(Ref[CollBuilder], Seq[Ref[SigmaProp]], Elem[SigmaProp])] = d match {
      case SDBM.allZK(_, xs) =>
        CBM.fromItems.unapply(xs).asInstanceOf[Nullable[(Ref[CollBuilder], Seq[Ref[SigmaProp]], Elem[SigmaProp])]]
      case _ => Nullable.None
    }
  }

  /** Pattern match extractor which recognizes `isValid` nodes among items.
    *
    * @param items list of graph nodes which are expected to be of Ref[Boolean] type
    * @return `None` if there is no `isValid` node among items
    *         `Some((bs, ss)) if there are `isValid` nodes where `ss` are `SigmaProp`
    *         arguments of those nodes and `bs` contains all the other nodes.
    */
  object HasSigmas {
    def unapply(items: Seq[Sym]): Option[(Seq[Ref[Boolean]], Seq[Ref[SigmaProp]])] = {
      val bs = ArrayBuffer.empty[Ref[Boolean]]
      val ss = ArrayBuffer.empty[Ref[SigmaProp]]
      for (i <- items) {
        i match {
          case SigmaM.isValid(s) => ss += s
          case b => bs += asRep[Boolean](b)
        }
      }
      assert(items.length == bs.length + ss.length)
      if (ss.isEmpty) None
      else Some((bs.toSeq, ss.toSeq))
    }
  }

  /** For performance reasons the patterns are organized in special (non-declarative) way.
    * Unfortunately, this is less readable, but gives significant performance boost
    * Look at comments to understand the logic of the rules.
    *
    * HOTSPOT: executed for each node of the graph, don't beautify.
    */
  override def rewriteDef[T](d: Def[T]): Ref[_] = {
    // First we match on node type, and then depending on it, we have further branching logic.
    // On each branching level each node type should be matched exactly once,
    // for the rewriting to be sound.
    d match {
      // Rule: ThunkDef(x, Nil).force => x
      case ThunkForce(Def(ThunkDef(root, sch))) if sch.isEmpty => root

      // Rule: l.isValid op Thunk {... root} => (l op TrivialSigma(root)).isValid
      case ApplyBinOpLazy(op, SigmaM.isValid(l), Def(ThunkDef(root, _))) if root.elem == BooleanElement =>
        // don't need new Thunk because sigma logical ops always strict
        val r = asRep[SigmaProp](sigmaDslBuilder.sigmaProp(asRep[Boolean](root)))
        val res = if (op == And)
          l && r
        else
          l || r
        res.isValid

      // Rule: l op Thunk {... prop.isValid} => (TrivialSigma(l) op prop).isValid
      case ApplyBinOpLazy(op, l, Def(ThunkDef(root @ SigmaM.isValid(prop), sch))) if l.elem == BooleanElement =>
        val l1 = asRep[SigmaProp](sigmaDslBuilder.sigmaProp(asRep[Boolean](l)))
        // don't need new Thunk because sigma logical ops always strict
        val res = if (op == And)
          l1 && prop
        else
          l1 || prop
        res.isValid

      case SDBM.Colls(_) => colBuilder
      case SDBM.sigmaProp(_, SigmaM.isValid(p)) => p
      case SigmaM.isValid(SDBM.sigmaProp(_, bool)) => bool

      case AllOf(b, HasSigmas(bools, sigmas), _) =>
        val zkAll = sigmaDslBuilder.allZK(b.fromItems(sigmas:_*))
        if (bools.isEmpty)
          zkAll.isValid
        else
          (sigmaDslBuilder.sigmaProp(sigmaDslBuilder.allOf(b.fromItems(bools:_*))) && zkAll).isValid

      case AnyOf(b, HasSigmas(bs, ss), _) =>
        val zkAny = sigmaDslBuilder.anyZK(b.fromItems(ss:_*))
        if (bs.isEmpty)
          zkAny.isValid
        else
          (sigmaDslBuilder.sigmaProp(sigmaDslBuilder.anyOf(b.fromItems(bs:_*))) || zkAny).isValid

      case AllOf(_,items,_) if items.length == 1 => items(0)
      case AnyOf(_,items,_) if items.length == 1 => items(0)
      case AllZk(_,items,_) if items.length == 1 => items(0)
      case AnyZk(_,items,_) if items.length == 1 => items(0)

      case _ =>
        if (currentPass.config.constantPropagation) {
          // additional constant propagation rules (see other similar cases)
          d match {
            case AnyOf(_,items,_) if (items.forall(_.isConst)) =>
              val bs = items.map { case Def(Const(b: Boolean)) => b }
              toRep(bs.exists(_ == true))
            case AllOf(_,items,_) if (items.forall(_.isConst)) =>
              val bs = items.map { case Def(Const(b: Boolean)) => b }
              toRep(bs.forall(_ == true))
            case _ =>
              super.rewriteDef(d)
          }
        }
        else
          super.rewriteDef(d)
    }
  }

  /** Lazy values, which are immutable, but can be reset, so that the next time they are accessed
    * the expression is re-evaluated. Each value should be reset in onReset() method. */
  private val _sigmaDslBuilder: LazyRep[SigmaDslBuilder] = MutableLazy(variable[SigmaDslBuilder])
  @inline def sigmaDslBuilder: Ref[SigmaDslBuilder] = _sigmaDslBuilder.value

  private val _colBuilder: LazyRep[CollBuilder] = MutableLazy(variable[CollBuilder])
  @inline def colBuilder: Ref[CollBuilder] = _colBuilder.value

  protected override def onReset(): Unit = {
    super.onReset()
    // WARNING: every lazy value should be listed here, otherwise bevavior after resetContext is undefined and may throw.
    Array(_sigmaDslBuilder, _colBuilder)
      .foreach(_.reset())
  }

  /** If `f` returns `isValid` graph node, then it is filtered out. */
  def removeIsProven[T,R](f: Ref[T] => Ref[R]): Ref[T] => Ref[R] = { x: Ref[T] =>
    val y = f(x);
    val res = y match {
      case SigmaPropMethods.isValid(p) => p
      case v => v
    }
    asRep[R](res)
  }

  /** Translates SType descriptor to Elem descriptor used in graph IR.
    * Should be inverse to `elemToSType`. */
  def stypeToElem[T <: SType](t: T): Elem[T#WrappedType] = (t match {
    case SBoolean => BooleanElement
    case SByte => ByteElement
    case SShort => ShortElement
    case SInt => IntElement
    case SLong => LongElement
    case SString => StringElement
    case SAny => AnyElement
    case SBigInt => bigIntElement
    case SBox => boxElement
    case SContext => contextElement
    case SGlobal => sigmaDslBuilderElement
    case SHeader => headerElement
    case SPreHeader => preHeaderElement
    case SGroupElement => groupElementElement
    case SAvlTree => avlTreeElement
    case SSigmaProp => sigmaPropElement
    case STuple(Seq(a, b)) => pairElement(stypeToElem(a), stypeToElem(b))
    case c: SCollectionType[a] => collElement(stypeToElem(c.elemType))
    case o: SOption[a] => wOptionElement(stypeToElem(o.elemType))
    case SFunc(Seq(tpeArg), tpeRange, Nil) => funcElement(stypeToElem(tpeArg), stypeToElem(tpeRange))
    case _ => error(s"Don't know how to convert SType $t to Elem")
  }).asInstanceOf[Elem[T#WrappedType]]

  /** Translates Elem descriptor to SType descriptor used in ErgoTree.
    * Should be inverse to `stypeToElem`. */
  def elemToSType[T](e: Elem[T]): SType = e match {
    case BooleanElement => SBoolean
    case ByteElement => SByte
    case ShortElement => SShort
    case IntElement => SInt
    case LongElement => SLong
    case StringElement => SString
    case AnyElement => SAny
    case _: BigIntElem[_] => SBigInt
    case _: GroupElementElem[_] => SGroupElement
    case _: AvlTreeElem[_] => SAvlTree
    case oe: WOptionElem[_, _] => SOption(elemToSType(oe.eItem))
    case _: BoxElem[_] => SBox
    case _: ContextElem[_] => SContext
    case _: SigmaDslBuilderElem[_] => SGlobal
    case _: HeaderElem[_] => SHeader
    case _: PreHeaderElem[_] => SPreHeader
    case _: SigmaPropElem[_] => SSigmaProp
    case ce: CollElem[_, _] => SCollection(elemToSType(ce.eItem))
    case fe: FuncElem[_, _] => SFunc(elemToSType(fe.eDom), elemToSType(fe.eRange))
    case pe: PairElem[_, _] => STuple(elemToSType(pe.eFst), elemToSType(pe.eSnd))
    case _ => error(s"Don't know how to convert Elem $e to SType")
  }

  /** Translates Elem to the corresponding Liftable instance.
    * @param eWT type descriptor
    */
  def liftableFromElem[WT](eWT: Elem[WT]): Liftable[_,WT] = (eWT match {
    case BooleanElement => BooleanIsLiftable
    case ByteElement => ByteIsLiftable
    case ShortElement => ShortIsLiftable
    case IntElement => IntIsLiftable
    case LongElement => LongIsLiftable
    case StringElement => StringIsLiftable
    case UnitElement => UnitIsLiftable
    case _: BigIntElem[_] => LiftableBigInt
    case _: GroupElementElem[_] => LiftableGroupElement
    case ce: CollElem[t,_] =>
      implicit val lt = liftableFromElem[t](ce.eItem)
      liftableColl(lt)
    case pe: PairElem[a,b] =>
      implicit val la = liftableFromElem[a](pe.eFst)
      implicit val lb = liftableFromElem[b](pe.eSnd)
      PairIsLiftable(la, lb)
    case pe: FuncElem[a,b] =>
      implicit val la = liftableFromElem[a](pe.eDom)
      implicit val lb = liftableFromElem[b](pe.eRange)
      FuncIsLiftable(la, lb)
  }).asInstanceOf[Liftable[_,WT]]

  import sigma.data.NumericOps._
  private lazy val elemToExactNumericMap = Map[Elem[_], ExactNumeric[_]](
    (ByteElement, ByteIsExactIntegral),
    (ShortElement, ShortIsExactIntegral),
    (IntElement, IntIsExactIntegral),
    (LongElement, LongIsExactIntegral),
    (bigIntElement, BigIntIsExactIntegral)
  )
  private lazy val elemToExactIntegralMap = Map[Elem[_], ExactIntegral[_]](
    (ByteElement,   ByteIsExactIntegral),
    (ShortElement,  ShortIsExactIntegral),
    (IntElement,    IntIsExactIntegral),
    (LongElement,   LongIsExactIntegral)
  )
  protected lazy val elemToExactOrderingMap = Map[Elem[_], ExactOrdering[_]](
    (ByteElement,   ByteIsExactOrdering),
    (ShortElement,  ShortIsExactOrdering),
    (IntElement,    IntIsExactOrdering),
    (LongElement,   LongIsExactOrdering),
    (bigIntElement, BigIntIsExactOrdering)
  )

  /** @return [[ExactNumeric]] instance for the given type */
  def elemToExactNumeric [T](e: Elem[T]): ExactNumeric[T]  = elemToExactNumericMap(e).asInstanceOf[ExactNumeric[T]]

  /** @return [[ExactIntegral]] instance for the given type */
  def elemToExactIntegral[T](e: Elem[T]): ExactIntegral[T] = elemToExactIntegralMap(e).asInstanceOf[ExactIntegral[T]]

  /** @return [[ExactOrdering]] instance for the given type */
  def elemToExactOrdering[T](e: Elem[T]): ExactOrdering[T] = elemToExactOrderingMap(e).asInstanceOf[ExactOrdering[T]]

  /** @return binary operation for the given opCode and type */
  def opcodeToEndoBinOp[T](opCode: Byte, eT: Elem[T]): EndoBinOp[T] = opCode match {
    case OpCodes.PlusCode => NumericPlus(elemToExactNumeric(eT))(eT)
    case OpCodes.MinusCode => NumericMinus(elemToExactNumeric(eT))(eT)
    case OpCodes.MultiplyCode => NumericTimes(elemToExactNumeric(eT))(eT)
    case OpCodes.DivisionCode => IntegralDivide(elemToExactIntegral(eT))(eT)
    case OpCodes.ModuloCode => IntegralMod(elemToExactIntegral(eT))(eT)
    case OpCodes.MinCode => OrderingMin(elemToExactOrdering(eT))(eT)
    case OpCodes.MaxCode => OrderingMax(elemToExactOrdering(eT))(eT)
    case _ => error(s"Cannot find EndoBinOp for opcode $opCode")
  }

  /** @return binary operation for the given opCode and type */
  def opcodeToBinOp[A](opCode: Byte, eA: Elem[A]): BinOp[A,_] = opCode match {
    case OpCodes.EqCode  => Equals[A]()(eA)
    case OpCodes.NeqCode => NotEquals[A]()(eA)
    case OpCodes.GtCode  => OrderingGT[A](elemToExactOrdering(eA))
    case OpCodes.LtCode  => OrderingLT[A](elemToExactOrdering(eA))
    case OpCodes.GeCode  => OrderingGTEQ[A](elemToExactOrdering(eA))
    case OpCodes.LeCode  => OrderingLTEQ[A](elemToExactOrdering(eA))
    case _ => error(s"Cannot find BinOp for opcode newOpCode(${opCode.toUByte - LastConstantCode}) and type $eA")
  }

  protected implicit def groupElementToECPoint(g: sigma.GroupElement): EcPointType = CSigmaDslBuilder.toECPoint(g).asInstanceOf[EcPointType]

  def error(msg: String) = throw new GraphBuildingException(msg, None)
  def error(msg: String, srcCtx: Option[SourceContext]) = throw new GraphBuildingException(msg, srcCtx)

  /** Graph node to represent a placeholder of a constant in ErgoTree.
    * @param id Zero based index in ErgoTree.constants array.
    * @param resultType type descriptor of the constant value.
    */
  case class ConstantPlaceholder[T](id: Int, resultType: Elem[T]) extends Def[T]

  /** Smart constructor method for [[ConstantPlaceholder]], should be used instead of the
    * class constructor.
    */
  @inline def constantPlaceholder[T](id: Int, eT: Elem[T]): Ref[T] = ConstantPlaceholder(id, eT)


  /** Translates the given typed expression to IR graph representing a function from
    * Context to some type T.
    * @param env contains values for each named constant used
    */
  def buildGraph[T](env: ScriptEnv, typed: SValue): Ref[Context => T] = {
    val envVals = env.map { case (name, v) => (name: Any, builder.liftAny(v).get) }
    fun(removeIsProven({ ctxC: Ref[Context] =>
      val env = envVals.map { case (k, v) => k -> buildNode(ctxC, Map.empty, v) }.toMap
      val res = asRep[T](buildNode(ctxC, env, typed))
      res
    }))
  }

  /** Type of the mapping between variable names (see Ident) or definition ids (see
    * ValDef) and graph nodes. Thus, the key is either String or Int.
    * Used in `buildNode` method.
    */
  protected type CompilingEnv = Map[Any, Ref[_]]

  /** Builds IR graph for the given ErgoTree expression `node`.
    *
    * @param ctx  reference to a graph node that represents Context value passed to script interpreter
    * @param env  compilation environment which resolves variables to graph nodes
    * @param node ErgoTree expression to be translated to graph
    * @return reference to the graph node which represents `node` expression as part of in
    *         the IR graph data structure
    */
  protected def buildNode[T <: SType](ctx: Ref[Context], env: CompilingEnv, node: Value[T]): Ref[T#WrappedType] = {
    def eval[T <: SType](node: Value[T]): Ref[T#WrappedType] = buildNode(ctx, env, node)
    object In { def unapply(v: SValue): Nullable[Ref[Any]] = Nullable(asRep[Any](buildNode(ctx, env, v))) }
    class InColl[T: Elem] {
      def unapply(v: SValue): Nullable[Ref[Coll[T]]] = {
        val res = asRep[Coll[T]](buildNode(ctx, env, v))
        Nullable(res)
      }
    }
    val InCollByte = new InColl[Byte]; val InCollAny = new InColl[Any]()(AnyElement); val InCollInt = new InColl[Int]

    object InSeq { def unapply(items: Seq[SValue]): Nullable[Seq[Ref[Any]]] = {
      val res = items.map { x: SValue =>
        val r = eval(x)
        asRep[Any](r)
      }
      Nullable(res)
    }}
    def throwError(clue: String = "") =
      error((if (clue.nonEmpty) clue + ": " else "") + s"Don't know how to buildNode($node)", node.sourceContext.toOption)

    val res: Ref[Any] = node match {
      case Constant(v, tpe) => v match {
        case p: SSigmaProp =>
          assert(tpe == SSigmaProp)
          val resV = liftConst(p)
          resV
        case bi: SBigInt =>
          assert(tpe == SBigInt)
          val resV = liftConst(bi)
          resV
        case p: SGroupElement =>
          assert(tpe == SGroupElement)
          val resV = liftConst(p)
          resV
        case coll: SColl[a] =>
          val tpeA = tpe.asCollection[SType].elemType
          stypeToElem(tpeA) match {
            case eWA: Elem[wa] =>
              implicit val l = liftableFromElem[wa](eWA).asInstanceOf[Liftable[a, wa]]
              val resVals = liftConst[SColl[a], Coll[wa]](coll)
              resVals
          }
        case box: SBox =>
          val boxV = liftConst(box)
          boxV
        case tree: sigma.AvlTree =>
          val treeV = liftConst(tree)
          treeV
        case s: String =>
          val resV = toRep(s)(stypeToElem(tpe).asInstanceOf[Elem[String]])
          resV
        case _ =>
          val e = stypeToElem(tpe)
          val resV = toRep(v)(e)
          resV
      }
      case sigma.ast.ConstantPlaceholder(id, tpe) =>
        constantPlaceholder(id, stypeToElem(tpe))
      case sigma.ast.Context => ctx
      case Global => sigmaDslBuilder
      case Height => ctx.HEIGHT
      case Inputs => ctx.INPUTS
      case Outputs => ctx.OUTPUTS
      case Self => ctx.SELF
      case LastBlockUtxoRootHash => ctx.LastBlockUtxoRootHash
      case MinerPubkey => ctx.minerPubKey

      case Ident(n, _) =>
        env.getOrElse(n, !!!(s"Variable $n not found in environment $env"))

      case ast.Upcast(Constant(value, _), toTpe: SNumericType) =>
        eval(mkConstant(toTpe.upcast(value.asInstanceOf[AnyVal]), toTpe))

      case ast.Downcast(Constant(value, _), toTpe: SNumericType) =>
        eval(mkConstant(toTpe.downcast(value.asInstanceOf[AnyVal]), toTpe))

      // Rule: col.size --> SizeOf(col)
      case Select(obj, "size", _) =>
        if (obj.tpe.isCollectionLike)
          eval(mkSizeOf(obj.asValue[SCollection[SType]]))
        else
          error(s"The type of $obj is expected to be Collection to select 'size' property", obj.sourceContext.toOption)

      // Rule: proof.isProven --> IsValid(proof)
      case Select(p, SSigmaPropMethods.IsProven, _) if p.tpe == SSigmaProp =>
        eval(SigmaPropIsProven(p.asSigmaProp))

      // Rule: prop.propBytes --> SigmaProofBytes(prop)
      case Select(p, SSigmaPropMethods.PropBytes, _) if p.tpe == SSigmaProp =>
        eval(SigmaPropBytes(p.asSigmaProp))

      // box.R$i[valType] =>
      case sel @ Select(Typed(box, SBox), regName, Some(SOption(valType))) if regName.startsWith("R") =>
        val reg = ErgoBox.registerByName.getOrElse(regName,
          error(s"Invalid register name $regName in expression $sel", sel.sourceContext.toOption))
        eval(mkExtractRegisterAs(box.asBox, reg, SOption(valType)).asValue[SOption[valType.type]])

      case sel @ Select(obj, field, _) if obj.tpe == SBox =>
        (obj.asValue[SBox.type], field) match {
          case (box, SBoxMethods.Value) => eval(mkExtractAmount(box))
          case (box, SBoxMethods.PropositionBytes) => eval(mkExtractScriptBytes(box))
          case (box, SBoxMethods.Id) => eval(mkExtractId(box))
          case (box, SBoxMethods.Bytes) => eval(mkExtractBytes(box))
          case (box, SBoxMethods.BytesWithoutRef) => eval(mkExtractBytesWithNoRef(box))
          case (box, SBoxMethods.CreationInfo) => eval(mkExtractCreationInfo(box))
          case _ => error(s"Invalid access to Box property in $sel: field $field is not found", sel.sourceContext.toOption)
        }

      case Select(tuple, fn, _) if tuple.tpe.isTuple && fn.startsWith("_") =>
        val index = fn.substring(1).toByte
        eval(mkSelectField(tuple.asTuple, index))

      case Select(obj, method, Some(tRes: SNumericType))
            if obj.tpe.isNumType && SNumericTypeMethods.isCastMethod(method) =>
        val numValue = obj.asNumValue
        if (numValue.tpe == tRes)
          eval(numValue)
        else if ((numValue.tpe max tRes) == numValue.tpe)
          eval(mkDowncast(numValue, tRes))
        else
          eval(mkUpcast(numValue, tRes))

      case sigma.ast.Apply(col, Seq(index)) if col.tpe.isCollection =>
        eval(mkByIndex(col.asCollection[SType], index.asValue[SInt.type], None))

      case GetVar(id, optTpe) =>
        val e = stypeToElem(optTpe.elemType)
        ctx.getVar(id)(e)

      case ValUse(valId, _) =>
        env.getOrElse(valId, !!!(s"ValUse $valId not found in environment $env"))

      case Block(binds, res) =>
        var curEnv = env
        for (v @ Val(n, _, b) <- binds) {
          if (curEnv.contains(n))
            error(s"Variable $n already defined ($n = ${curEnv(n)}", v.sourceContext.toOption)
          val bV = buildNode(ctx, curEnv, b)
          curEnv = curEnv + (n -> bV)
        }
        val resV = buildNode(ctx, curEnv, res)
        resV

      case BlockValue(binds, res) =>
        var curEnv = env
        for (v @ ValDef(id, _, b) <- binds) {
          if (curEnv.contains(id))
            error(s"Variable $id already defined ($id = ${curEnv(id)}", v.sourceContext.toOption)
          val bV = buildNode(ctx, curEnv, b)
          curEnv = curEnv + (id -> bV)
        }
        val resV = buildNode(ctx, curEnv, res)
        resV

      case CreateProveDlog(In(_v)) =>
        val v = asRep[GroupElement](_v)
        sigmaDslBuilder.proveDlog(v)

      case CreateProveDHTuple(In(_gv), In(_hv), In(_uv), In(_vv)) =>
        val gv = asRep[GroupElement](_gv)
        val hv = asRep[GroupElement](_hv)
        val uv = asRep[GroupElement](_uv)
        val vv = asRep[GroupElement](_vv)
        sigmaDslBuilder.proveDHTuple(gv, hv, uv, vv)

      case Exponentiate(In(l), In(r)) =>
        val lV = asRep[GroupElement](l)
        val rV = asRep[BigInt](r)
        lV.exp(rV)

      case MultiplyGroup(In(_l), In(_r)) =>
        val l = asRep[GroupElement](_l)
        val r = asRep[GroupElement](_r)
        l.multiply(r)

      case GroupGenerator =>
        sigmaDslBuilder.groupGenerator

      case ByteArrayToBigInt(In(arr)) =>
        val arrV = asRep[Coll[Byte]](arr)
        sigmaDslBuilder.byteArrayToBigInt(arrV)

      case LongToByteArray(In(x)) =>
        val xV = asRep[Long](x)
        sigmaDslBuilder.longToByteArray(xV)

      // opt.get
      case OptionGet(In(opt: ROption[_]@unchecked)) =>
        opt.get

      // opt.isDefined
      case OptionIsDefined(In(opt: ROption[_]@unchecked)) =>
        opt.isDefined

      // opt.getOrElse(default)
      case OptionGetOrElse(In(opt: ROption[a]@unchecked), In(default)) =>
        opt.getOrElse(asRep[a](default))

      // tup._1 or tup._2
      case SelectField(In(tup), fieldIndex) =>
        val eTuple = tup.elem.asInstanceOf[Elem[_]]
        checkTupleType(IR)(eTuple)
        eTuple match {
          case pe: PairElem[a,b] =>
            assert(fieldIndex == 1 || fieldIndex == 2, s"Invalid field index $fieldIndex of the pair $tup: $pe")
            val pair = asRep[(a,b)](tup)
            val res = if (fieldIndex == 1) pair._1 else pair._2
            res
        }

      // (x, y)
      case Tuple(InSeq(Seq(x, y))) =>
        Pair(x, y)

      // xs.exists(predicate) or xs.forall(predicate)
      case node: BooleanTransformer[_] =>
        val tpeIn = node.input.tpe.elemType
        val eIn = stypeToElem(tpeIn)
        val xs = asRep[Coll[Any]](eval(node.input))
        val eAny = xs.elem.asInstanceOf[CollElem[Any,_]].eItem
        assert(eIn == eAny, s"Types should be equal: but $eIn != $eAny")
        val predicate = asRep[Any => SType#WrappedType](eval(node.condition))
        val res = predicate.elem.eRange match {
          case BooleanElement =>
            node match {
              case _: ForAll[_] =>
                xs.forall(asRep[Any => Boolean](predicate))
              case _: Exists[_] =>
                xs.exists(asRep[Any => Boolean](predicate))
            }
          case _: SigmaPropElem[_] =>
            val children = xs.map(asRep[Any => SigmaProp](predicate))
            node match {
              case _: ForAll[_] =>
                sigmaDslBuilder.allZK(children)
              case _: Exists[_] =>
                sigmaDslBuilder.anyZK(children)
            }
        }
        res

      // input.map(mapper)
      case MapCollection(InCollAny(inputV), sfunc) =>
        val mapper = asRep[Any => Any](eval(sfunc))
        inputV.map(mapper)

      // input.fold(zero, (acc, x) => op)
      case Fold(input, zero, sfunc) =>
        val eItem = stypeToElem(input.tpe.elemType)
        val eState = stypeToElem(zero.tpe)
        (eState, eItem) match { case (eState: Elem[s], eItem: Elem[a]) =>
          val inputV = asRep[Coll[a]](eval(input))
          implicit val eA: Elem[a] = inputV.elem.asInstanceOf[CollElem[a,_]].eItem
          assert(eItem == eA, s"Types should be equal: but $eItem != $eA")

          val zeroV = asRep[s](eval(zero))
          implicit val eS: Elem[s] = zeroV.elem
          assert(eState == eS, s"Types should be equal: but $eState != $eS")

          val op = asRep[((s,a)) => s](eval(sfunc))
          val res = inputV.foldLeft(zeroV, op)
          res
        }

      case Slice(InCollAny(inputV), In(from), In(until)) =>
        val fromV = asRep[Int](from)
        val untilV = asRep[Int](until)
        inputV.slice(fromV, untilV)

      case Append(InCollAny(col1), InCollAny(col2)) =>
        col1.append(col2)

      case Filter(input, p) =>
        val inputV = asRep[Coll[Any]](eval(input))
        val pV = asRep[Any => Boolean](eval(p))
        inputV.filter(pV)

      case sigma.ast.Apply(f, Seq(x)) if f.tpe.isFunc =>
        val fV = asRep[Any => Coll[Any]](eval(f))
        val xV = asRep[Any](eval(x))
        Apply(fV, xV, mayInline = false)

      case CalcBlake2b256(In(input)) =>
        val inputV = asRep[Coll[Byte]](input)
        val res = sigmaDslBuilder.blake2b256(inputV)
        res

      case CalcSha256(In(input)) =>
        val inputV = asRep[Coll[Byte]](input)
        val res = sigmaDslBuilder.sha256(inputV)
        res

      case ast.SizeOf(In(xs)) =>
        xs.elem.asInstanceOf[Any] match {
          case _: CollElem[a,_] =>
            val xsV = asRep[Coll[a]](xs)
            xsV.length
          case _: PairElem[_,_] =>
            2: Ref[Int]
        }

      case ByIndex(xs, i, defaultOpt) =>
        val xsV = asRep[Coll[Any]](eval(xs))
        val iV = asRep[Int](eval(i))
        val res = defaultOpt match {
          case Some(defaultValue) =>
            val defaultV = asRep[Any](eval(defaultValue))
            xsV.getOrElse(iV, defaultV)
          case None =>
            xsV(iV)
        }
        res

      case SigmaPropIsProven(p) =>
        val pV = asRep[SigmaProp](eval(p))
        pV.isValid

      case SigmaPropBytes(p) =>
        val pV = asRep[SigmaProp](eval(p))
        pV.propBytes

      case ExtractId(In(box: Ref[Box]@unchecked)) =>
        box.id

      case ExtractBytesWithNoRef(In(box: Ref[Box]@unchecked)) =>
        box.bytesWithoutRef

      case ExtractAmount(In(box)) =>
        val boxV = asRep[Box](box)
        boxV.value

      case ExtractScriptBytes(In(box: Ref[Box]@unchecked)) =>
        box.propositionBytes

      case ExtractBytes(In(box: Ref[Box]@unchecked)) =>
        box.bytes

      case ExtractCreationInfo(In(box: Ref[Box]@unchecked)) =>
        box.creationInfo

      case ExtractRegisterAs(In(box: Ref[Box]@unchecked), regId, optTpe) =>
        val elem = stypeToElem(optTpe.elemType).asInstanceOf[Elem[Any]]
        val i: Ref[Int] = regId.number.toInt
        box.getReg(i)(elem)

      case BoolToSigmaProp(bool) =>
        sigmaDslBuilder.sigmaProp(eval(bool))

      case AtLeast(bound, input) =>
        val inputV = asRep[Coll[SigmaProp]](eval(input))
        if (inputV.length.isConst) {
          val inputCount = valueFromRep(inputV.length)
          if (inputCount > AtLeast.MaxChildrenCount)
            error(s"Expected input elements count should not exceed ${AtLeast.MaxChildrenCount}, actual: $inputCount", node.sourceContext.toOption)
        }
        val boundV = eval(bound)
        sigmaDslBuilder.atLeast(boundV, inputV)

      case op: ArithOp[_] if op.tpe == SBigInt =>
        import OpCodes._
        val xV = asRep[BigInt](eval(op.left))
        val yV = asRep[BigInt](eval(op.right))
        op.opCode match {
          case PlusCode     => xV.add(yV)
          case MinusCode    => xV.subtract(yV)
          case MultiplyCode => xV.multiply(yV)
          case DivisionCode => xV.divide(yV)
          case ModuloCode   => xV.mod(yV)
          case MinCode      => xV.min(yV)
          case MaxCode      => xV.max(yV)
          case code         => error(s"Cannot perform buildNode($op): unknown opCode ${code}", op.sourceContext.toOption)
        }

      case op: ArithOp[_] =>
        val tpe = op.left.tpe
        val et = stypeToElem(tpe)
        val binop = opcodeToEndoBinOp(op.opCode, et)
        val x = eval(op.left)
        val y = eval(op.right)
        ApplyBinOp(binop, x, y)

      case LogicalNot(input) =>
        val inputV = eval(input)
        ApplyUnOp(Not, inputV)

      case OR(input) => input match {
        case ConcreteCollection(items, _) =>
          val values = items.map(eval)
          sigmaDslBuilder.anyOf(colBuilder.fromItems(values: _*))
        case _ =>
          val inputV = asRep[Coll[Boolean]](eval(input))
          sigmaDslBuilder.anyOf(inputV)
      }

      case AND(input) => input match {
        case ConcreteCollection(items, _) =>
          val values = items.map(eval)
          sigmaDslBuilder.allOf(colBuilder.fromItems(values: _*))
        case _ =>
          val inputV = asRep[Coll[Boolean]](eval(input))
          sigmaDslBuilder.allOf(inputV)
      }

      case XorOf(input) => input match {
        case ConcreteCollection(items, _) =>
          val values = items.map(eval)
          sigmaDslBuilder.xorOf(colBuilder.fromItems(values: _*))
        case _ =>
          val inputV = asRep[Coll[Boolean]](eval(input))
          sigmaDslBuilder.xorOf(inputV)
      }

      case BinOr(l, r) =>
        val lV = eval(l)
        val rV = Thunk(eval(r))
        Or.applyLazy(lV, rV)

      case BinAnd(l, r) =>
        val lV = eval(l)
        val rV = Thunk(eval(r))
        And.applyLazy(lV, rV)

      case BinXor(l, r) =>
        val lV = eval(l)
        val rV = eval(r)
        BinaryXorOp.apply(lV, rV)

      case neg: Negation[SNumericType]@unchecked =>
        val et = stypeToElem(neg.input.tpe)
        val op = NumericNegate(elemToExactNumeric(et))(et)
        val x = buildNode(ctx, env, neg.input)
        ApplyUnOp(op, x)

      case SigmaAnd(items) =>
        val itemsV = items.map(item => asRep[SigmaProp](eval(item)))
        sigmaDslBuilder.allZK(colBuilder.fromItems(itemsV: _*))

      case SigmaOr(items) =>
        val itemsV = items.map(item => asRep[SigmaProp](eval(item)))
        sigmaDslBuilder.anyZK(colBuilder.fromItems(itemsV: _*))
        
      case If(c, t, e) =>
        val cV = eval(c)
        val resV = IF (cV) THEN {
          eval(t)
        } ELSE {
          eval(e)
        }
        resV

      case rel: Relation[t, _] =>
        val tpe = rel.left.tpe
        val et = stypeToElem(tpe)
        val binop = opcodeToBinOp(rel.opCode, et)
        val x = eval(rel.left)
        val y = eval(rel.right)
        binop.apply(x, asRep[t#WrappedType](y))

      case sigma.ast.Lambda(_, Seq((n, argTpe)), _, Some(body)) =>
        val eArg = stypeToElem(argTpe).asInstanceOf[Elem[Any]]
        val f = fun(removeIsProven({ x: Ref[Any] =>
          buildNode(ctx, env + (n -> x), body)
        }))(Lazy(eArg))
        f

      case sigma.ast.Lambda(_, Seq((accN, accTpe), (n, tpe)), _, Some(body)) =>
        (stypeToElem(accTpe), stypeToElem(tpe)) match { case (eAcc: Elem[s], eA: Elem[a]) =>
          val eArg = pairElement(eAcc, eA)
          val f = fun { x: Ref[(s, a)] =>
            buildNode(ctx, env + (accN -> x._1) + (n -> x._2), body)
          }(Lazy(eArg))
          f
        }

      case FuncValue(Seq((n, argTpe)), body) =>
        val eArg = stypeToElem(argTpe).asInstanceOf[Elem[Any]]
        val f = fun { x: Ref[Any] =>
          buildNode(ctx, env + (n -> x), body)
        }(Lazy(eArg))
        f

      case ConcreteCollection(InSeq(vs), elemType) =>
        val eAny = stypeToElem(elemType).asInstanceOf[Elem[Any]]
        val values = colBuilder.fromItems(vs: _*)(eAny)
        values

      case ast.Upcast(In(input), tpe) =>
        val elem = stypeToElem(tpe.asNumType)
        upcast(input)(elem)

      case ast.Downcast(In(input), tpe) =>
        val elem = stypeToElem(tpe.asNumType)
        downcast(input)(elem)

      case ByteArrayToLong(In(arr)) =>
        val coll = asRep[Coll[Byte]](arr)
        sigmaDslBuilder.byteArrayToLong(coll)

      case Xor(InCollByte(l), InCollByte(r)) =>
        colBuilder.xor(l, r)

      case SubstConstants(InCollByte(bytes), InCollInt(positions), InCollAny(newValues)) =>
        sigmaDslBuilder.substConstants(bytes, positions, newValues)

      case DecodePoint(InCollByte(bytes)) =>
        sigmaDslBuilder.decodePoint(bytes)

      // fallback rule for MethodCall, should be the last case in the list
      case sigma.ast.MethodCall(obj, method, args, typeSubst) =>
        val objV = eval(obj)
        val argsV = args.map(eval)
        (objV, method.objType) match {
          case (xs: RColl[t]@unchecked, SCollectionMethods) => method.name match {
            case SCollectionMethods.IndicesMethod.name =>
              xs.indices
            case SCollectionMethods.PatchMethod.name =>
              val from = asRep[Int](argsV(0))
              val patch = asRep[Coll[t]](argsV(1))
              val replaced = asRep[Int](argsV(2))
              xs.patch(from, patch, replaced)
            case SCollectionMethods.UpdatedMethod.name =>
              val index = asRep[Int](argsV(0))
              val value = asRep[t](argsV(1))
              xs.updated(index, value)
            case SCollectionMethods.AppendMethod.name =>
              val ys = asRep[Coll[t]](argsV(0))
              xs.append(ys)
            case SCollectionMethods.SliceMethod.name =>
              val from = asRep[Int](argsV(0))
              val until = asRep[Int](argsV(1))
              xs.slice(from, until)
            case SCollectionMethods.UpdateManyMethod.name =>
              val indexes = asRep[Coll[Int]](argsV(0))
              val values = asRep[Coll[t]](argsV(1))
              xs.updateMany(indexes, values)
            case SCollectionMethods.IndexOfMethod.name =>
              val elem = asRep[t](argsV(0))
              val from = asRep[Int](argsV(1))
              xs.indexOf(elem, from)
            case SCollectionMethods.ZipMethod.name =>
              val ys = asRep[Coll[Any]](argsV(0))
              xs.zip(ys)
            case SCollectionMethods.FlatMapMethod.name =>
              val f = asRep[Any => Coll[Any]](argsV(0))
              xs.flatMap(f)
            case SCollectionMethods.MapMethod.name =>
              val f = asRep[Any => Any](argsV(0))
              xs.map(f)
            case SCollectionMethods.FilterMethod.name =>
              val p = asRep[Any => Boolean](argsV(0))
              xs.filter(p)
            case SCollectionMethods.ForallMethod.name =>
              val p = asRep[Any => Boolean](argsV(0))
              xs.forall(p)
            case SCollectionMethods.ExistsMethod.name =>
              val p = asRep[Any => Boolean](argsV(0))
              xs.exists(p)
            case SCollectionMethods.FoldMethod.name =>
              val zero = asRep[Any](argsV(0))
              val op = asRep[((Any, Any)) => Any](argsV(1))
              xs.foldLeft(zero, op)
            case SCollectionMethods.GetOrElseMethod.name =>
              val i = asRep[Int](argsV(0))
              val d = asRep[t](argsV(1))
              xs.getOrElse(i, d)
            case _ => throwError()
          }
          case (opt: ROption[t]@unchecked, SOptionMethods) => method.name match {
            case SOptionMethods.GetMethod.name =>
              opt.get
            case SOptionMethods.GetOrElseMethod.name =>
              val defaultTh = asRep[t](argsV(0))
              opt.getOrElse(Thunk(defaultTh))
            case SOptionMethods.IsDefinedMethod.name =>
              opt.isDefined
            case SOptionMethods.MapMethod.name =>
              opt.map(asRep[t => Any](argsV(0)))
            case SOptionMethods.FilterMethod.name =>
              opt.filter(asRep[t => Boolean](argsV(0)))
            case _ => throwError()
          }
          case (ge: Ref[GroupElement]@unchecked, SGroupElementMethods) => method.name match {
            case SGroupElementMethods.GetEncodedMethod.name =>
              ge.getEncoded
            case SGroupElementMethods.NegateMethod.name =>
              ge.negate
            case SGroupElementMethods.MultiplyMethod.name =>
              val g2 = asRep[GroupElement](argsV(0))
              ge.multiply(g2)
            case SGroupElementMethods.ExponentiateMethod.name =>
              val k = asRep[BigInt](argsV(0))
              ge.exp(k)
            case _ => throwError()
          }
          case (box: Ref[Box]@unchecked, SBoxMethods) => method.name match {
            case SBoxMethods.tokensMethod.name =>
              box.tokens
            case SBoxMethods.getRegMethodV6.name if VersionContext.current.isV6SoftForkActivated =>
              val c1 = asRep[Int](argsV(0))
              val c2 = stypeToElem(typeSubst.apply(tT))
              box.getReg(c1)(c2)
            case _ => throwError()
          }
          case (ctx: Ref[Context]@unchecked, SContextMethods) => method.name match {
            case SContextMethods.dataInputsMethod.name =>
              ctx.dataInputs
            case SContextMethods.headersMethod.name =>
              ctx.headers
            case SContextMethods.preHeaderMethod.name =>
              ctx.preHeader
            case SContextMethods.inputsMethod.name =>
              ctx.INPUTS
            case SContextMethods.outputsMethod.name =>
              ctx.OUTPUTS
            case SContextMethods.heightMethod.name =>
              ctx.HEIGHT
            case SContextMethods.selfMethod.name =>
              ctx.SELF
            case SContextMethods.selfBoxIndexMethod.name =>
              ctx.selfBoxIndex
            case SContextMethods.lastBlockUtxoRootHashMethod.name =>
              ctx.LastBlockUtxoRootHash
            case SContextMethods.minerPubKeyMethod.name =>
              ctx.minerPubKey
<<<<<<< HEAD
            case SContextMethods.getVarV6Method.name =>
              val c2 = asRep[Byte](argsV(0))
              val c3 = stypeToElem(typeSubst.apply(tT))
              ctx.getVar(c2)(c3)
            case SContextMethods.getVarFromInputMethod.name =>
              val c1 = asRep[Short](argsV(0))
              val c2 = asRep[Byte](argsV(1))
              val c3 = stypeToElem(typeSubst.apply(tT))
              ctx.getVarFromInput(c1, c2)(c3)
            case _ => throwError
=======
            case _ => throwError()
>>>>>>> 43db8df7
          }
          case (tree: Ref[AvlTree]@unchecked, SAvlTreeMethods) => method.name match {
            case SAvlTreeMethods.digestMethod.name =>
              tree.digest
            case SAvlTreeMethods.keyLengthMethod.name =>
              tree.keyLength
            case SAvlTreeMethods.valueLengthOptMethod.name =>
              tree.valueLengthOpt
            case SAvlTreeMethods.enabledOperationsMethod.name =>
              tree.enabledOperations
            case SAvlTreeMethods.isInsertAllowedMethod.name =>
              tree.isInsertAllowed
            case SAvlTreeMethods.isRemoveAllowedMethod.name =>
              tree.isRemoveAllowed
            case SAvlTreeMethods.isUpdateAllowedMethod.name =>
              tree.isUpdateAllowed
            case SAvlTreeMethods.updateDigestMethod.name =>
              val digest = asRep[Coll[Byte]](argsV(0))
              tree.updateDigest(digest)
            case SAvlTreeMethods.updateOperationsMethod.name =>
              val operations = asRep[Byte](argsV(0))
              tree.updateOperations(operations)
            case SAvlTreeMethods.getMethod.name =>
              val key = asRep[Coll[Byte]](argsV(0))
              val proof = asRep[Coll[Byte]](argsV(1))
              tree.get(key, proof)
            case SAvlTreeMethods.getManyMethod.name =>
              val keys = asRep[Coll[Coll[Byte]]](argsV(0))
              val proof = asRep[Coll[Byte]](argsV(1))
              tree.getMany(keys, proof)
            case SAvlTreeMethods.containsMethod.name =>
              val key = asRep[Coll[Byte]](argsV(0))
              val proof = asRep[Coll[Byte]](argsV(1))
              tree.contains(key, proof)
            case SAvlTreeMethods.insertMethod.name =>
              val operations = asRep[Coll[(Coll[Byte], Coll[Byte])]](argsV(0))
              val proof = asRep[Coll[Byte]](argsV(1))
              tree.insert(operations, proof)
            case SAvlTreeMethods.removeMethod.name =>
              val operations = asRep[Coll[Coll[Byte]]](argsV(0))
              val proof = asRep[Coll[Byte]](argsV(1))
              tree.remove(operations, proof)
            case SAvlTreeMethods.updateMethod.name =>
              val operations = asRep[Coll[(Coll[Byte], Coll[Byte])]](argsV(0))
              val proof = asRep[Coll[Byte]](argsV(1))
              tree.update(operations, proof)
            case _ => throwError()
          }
          case (ph: Ref[PreHeader]@unchecked, SPreHeaderMethods) => method.name match {
            case SPreHeaderMethods.versionMethod.name =>
              ph.version
            case SPreHeaderMethods.parentIdMethod.name =>
              ph.parentId
            case SPreHeaderMethods.timestampMethod.name =>
              ph.timestamp
            case SPreHeaderMethods.nBitsMethod.name =>
              ph.nBits
            case SPreHeaderMethods.heightMethod.name =>
              ph.height
            case SPreHeaderMethods.minerPkMethod.name =>
              ph.minerPk
            case SPreHeaderMethods.votesMethod.name =>
              ph.votes
            case _ => throwError()
          }
          case (h: Ref[Header]@unchecked, SHeaderMethods) => method.name match {
            case SHeaderMethods.idMethod.name =>
              h.id
            case SHeaderMethods.versionMethod.name =>
              h.version
            case SHeaderMethods.parentIdMethod.name =>
              h.parentId
            case SHeaderMethods.ADProofsRootMethod.name =>
              h.ADProofsRoot
            case SHeaderMethods.stateRootMethod.name =>
              h.stateRoot
            case SHeaderMethods.transactionsRootMethod.name =>
              h.transactionsRoot
            case SHeaderMethods.timestampMethod.name =>
              h.timestamp
            case SHeaderMethods.nBitsMethod.name =>
              h.nBits
            case SHeaderMethods.heightMethod.name =>
              h.height
            case SHeaderMethods.extensionRootMethod.name =>
              h.extensionRoot
            case SHeaderMethods.minerPkMethod.name =>
              h.minerPk
            case SHeaderMethods.powOnetimePkMethod.name =>
              h.powOnetimePk
            case SHeaderMethods.powNonceMethod.name =>
              h.powNonce
            case SHeaderMethods.powDistanceMethod.name =>
              h.powDistance
            case SHeaderMethods.votesMethod.name =>
              h.votes
            case SHeaderMethods.checkPowMethod.name if VersionContext.current.isV6SoftForkActivated =>
              h.checkPow
            case _ => throwError()
          }
          case (g: Ref[SigmaDslBuilder]@unchecked, SGlobalMethods) => method.name match {
            case SGlobalMethods.groupGeneratorMethod.name =>
              g.groupGenerator
            case SGlobalMethods.xorMethod.name =>
              val c1 = asRep[Coll[Byte]](argsV(0))
              val c2 = asRep[Coll[Byte]](argsV(1))
              g.xor(c1, c2)
            case SGlobalMethods.serializeMethod.name =>
              val value = asRep[Any](argsV(0))
              g.serialize(value)
            case _ => throwError()
          }
          case (x: Ref[tNum], _: SNumericTypeMethods) => method.name match {
            case SNumericTypeMethods.ToBytesMethod.name =>
              val op = NumericToBigEndianBytes(elemToExactNumeric(x.elem))
              ApplyUnOp(op, x)
            case SNumericTypeMethods.ToBitsMethod.name =>
              val op = NumericToBits(elemToExactNumeric(x.elem))
              ApplyUnOp(op, x)
            case SNumericTypeMethods.BitwiseInverseMethod.name =>
              val op = NumericBitwiseInverse(elemToExactNumeric(x.elem))(x.elem)
              ApplyUnOp(op, x)
            case SNumericTypeMethods.BitwiseOrMethod.name =>
              val y = asRep[tNum](argsV(0))
              val op = NumericBitwiseOr(elemToExactNumeric(x.elem))(x.elem)
              ApplyBinOp(op, x, y)
            case SNumericTypeMethods.BitwiseAndMethod.name =>
              val y = asRep[tNum](argsV(0))
              val op = NumericBitwiseAnd(elemToExactNumeric(x.elem))(x.elem)
              ApplyBinOp(op, x, y)
            case SNumericTypeMethods.BitwiseXorMethod.name =>
              val y = asRep[tNum](argsV(0))
              val op = NumericBitwiseXor(elemToExactNumeric(x.elem))(x.elem)
              ApplyBinOp(op, x, y)
            case SNumericTypeMethods.ShiftLeftMethod.name =>
              val y = asRep[Int](argsV(0))
              val op = NumericShiftLeft(elemToExactNumeric(x.elem))(x.elem)
              ApplyBinOpDiffArgs(op, x, y)
            case SNumericTypeMethods.ShiftRightMethod.name =>
              val y = asRep[Int](argsV(0))
              val op = NumericShiftRight(elemToExactNumeric(x.elem))(x.elem)
              ApplyBinOpDiffArgs(op, x, y)
            case _ => throwError()
          }
          case _ => throwError(s"Type ${stypeToRType(obj.tpe).name} doesn't have methods")
        }

      case _ =>
        throwError()
    }
    val resC = asRep[T#WrappedType](res)
    resC
  }

}<|MERGE_RESOLUTION|>--- conflicted
+++ resolved
@@ -1,10 +1,8 @@
 package sigma.compiler.ir
 
 import org.ergoplatform._
-<<<<<<< HEAD
-=======
+import sigma.ast.SType.tT
 import sigma.Evaluation.stypeToRType
->>>>>>> 43db8df7
 import sigma.ast.SType.tT
 import sigma.ast.TypeCodes.LastConstantCode
 import sigma.ast.Value.Typed
@@ -1049,7 +1047,6 @@
               ctx.LastBlockUtxoRootHash
             case SContextMethods.minerPubKeyMethod.name =>
               ctx.minerPubKey
-<<<<<<< HEAD
             case SContextMethods.getVarV6Method.name =>
               val c2 = asRep[Byte](argsV(0))
               val c3 = stypeToElem(typeSubst.apply(tT))
@@ -1059,10 +1056,7 @@
               val c2 = asRep[Byte](argsV(1))
               val c3 = stypeToElem(typeSubst.apply(tT))
               ctx.getVarFromInput(c1, c2)(c3)
-            case _ => throwError
-=======
             case _ => throwError()
->>>>>>> 43db8df7
           }
           case (tree: Ref[AvlTree]@unchecked, SAvlTreeMethods) => method.name match {
             case SAvlTreeMethods.digestMethod.name =>
