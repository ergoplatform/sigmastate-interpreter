package sigmastate

import sigmastate.crypto.DLogProtocol.DLogProverInput
import scorex.crypto.hash.Blake2b256
import sigma.ast._
import sigma.ast.syntax._
import sigmastate.interpreter._
import Interpreter._
import io.circe.parser.parse
import org.ergoplatform._
import org.ergoplatform.sdk.JsonCodecs
import org.scalatest.BeforeAndAfterAll
import scorex.util.encode.Base58
import sigma.Colls
import sigma.VersionContext.V6SoftForkVersion
import sigma.crypto.CryptoConstants
import sigma.data.{CAND, CAvlTree, ProveDlog, SigmaBoolean, TrivialProp}
import sigma.interpreter.ContextExtension
import sigma.util.Extensions.IntOps
import sigmastate.helpers.{CompilerTestingCommons, ErgoLikeContextTesting, ErgoLikeTestInterpreter, ErgoLikeTestProvingInterpreter}
import sigmastate.helpers.TestingHelpers._
import sigma.serialization.{GroupElementSerializer, SigmaSerializer, ValueSerializer}
import sigmastate.eval.CPreHeader
import sigmastate.helpers.ErgoLikeContextTesting.noBoxes
import sigmastate.interpreter.CErgoTreeEvaluator.DefaultEvalSettings
import sigmastate.utils.Helpers._
import sigma.util.Extensions._

import scala.util.Random

class TestingInterpreterSpecification extends CompilerTestingCommons
  with CompilerCrossVersionProps with BeforeAndAfterAll {

  val IR: TestingIRContext = new TestingIRContext

  lazy val prover = new ErgoLikeTestProvingInterpreter()

  lazy val verifier = new ErgoLikeTestInterpreter
  
  def testingContext(h: Int = 614401) = {

    // valid header from Ergo blockchain
    val headerJson =
      """
        |{
        |  "extensionId" : "00cce45975d87414e8bdd8146bc88815be59cd9fe37a125b5021101e05675a18",
        |  "votes" : "000000",
        |  "timestamp" : 4928911477310178288,
        |  "size" : 223,
        |  "unparsedBytes" : "",
        |  "stateRoot" : {
        |      "digest" : "5c8c00b8403d3701557181c8df800001b6d5009e2201c6ff807d71808c00019780",
        |      "treeFlags" : "0",
        |      "keyLength" : "32"
        |  },
        |  "height" : 614400,
        |  "nBits" : 37748736,
        |  "version" : 2,
        |  "id" : "5603a937ec1988220fc44fb5022fb82d5565b961f005ebb55d85bd5a9e6f801f",
        |  "adProofsRoot" : "5d3f80dcff7f5e7f59007294c180808d0158d1ff6ba10000f901c7f0ef87dcff",
        |  "transactionsRoot" : "f17fffacb6ff7f7f1180d2ff7f1e24ffffe1ff937f807f0797b9ff6ebdae007e",
        |  "extensionRoot" : "1480887f80007f4b01cf7f013ff1ffff564a0000b9a54f00770e807f41ff88c0",
        |  "minerPk" : "03bedaee069ff4829500b3c07c4d5fe6b3ea3d3bf76c5c28c1d4dcdb1bed0ade0c",
        |  "powOnetimePk" : "0279be667ef9dcbbac55a06295ce870b07029bfcdb2dce28d959f2815b16f81798",
        |  "powNonce" : "0000000000003105",
        |  "powDistance" : 0,
        |  "adProofsId" : "dec129290a763f4de41f04e87e2b661dd59758af6bdd00dd51f5d97c3a8cb9b5",
        |  "transactionsId" : "eba1dd82cf51147232e09c1f72b37c554c30f63274d5093bff36849a83472a42",
        |  "parentId" : "ac2101807f0000ca01ff0119db227f202201007f62000177a080005d440896d0"
        |}
        |""".stripMargin

    object JsonCodecs extends JsonCodecs
    val header1 = JsonCodecs.headerDecoder.decodeJson(parse(headerJson).toOption.get).toOption.get

    val boxesToSpend = IndexedSeq(fakeSelf)

    val preHeader = CPreHeader(activatedVersionInTests,
      parentId = header1.id,
      timestamp = 3,
      nBits = 0,
      height = h,
      minerPk = GroupElementSerializer.parse(SigmaSerializer.startReader(ErgoLikeContextTesting.dummyPubkey)).toGroupElement,
      votes = Colls.emptyColl[Byte]
    )

    new ErgoLikeContext(
      header1.stateRoot.asInstanceOf[CAvlTree].treeData, Colls.fromArray(Array(header1)),
      preHeader, noBoxes,
      boxesToSpend, ErgoLikeTransaction(IndexedSeq.empty, IndexedSeq.empty),
      boxesToSpend.indexOf(fakeSelf), ContextExtension.empty, vs, DefaultEvalSettings.scriptCostLimitInEvaluator,
      initCost = 0L, activatedVersionInTests).withErgoTreeVersion(ergoTreeVersionInTests)
  }

  property("Reduction to crypto #1") {
    forAll() { i: Int =>
      val h = i.toAbs
      whenever(h > 0 && h < Int.MaxValue - 1) {
        val dk1 = SigmaPropConstant(DLogProverInput.random().publicImage)

        val ctx = testingContext(h)
        testReduce(prover)(ctx, SigmaAnd(GE(Height, IntConstant(h - 1)), dk1)) should(
          matchPattern { case _: SigmaBoolean => })
        testReduce(prover)(ctx, SigmaAnd(GE(Height, IntConstant(h)), dk1)) should (
          matchPattern { case _: SigmaBoolean => })

        {
          val res = testReduce(prover)(ctx, SigmaAnd(GE(Height, IntConstant(h + 1)), dk1))
          res should matchPattern { case TrivialProp.FalseProp => }
        }

        {
          val res = testReduce(prover)(ctx, SigmaOr(GE(Height, IntConstant(h - 1)), dk1))
          res should matchPattern { case TrivialProp.TrueProp => }
        }

        {
          val res = testReduce(prover)(ctx, SigmaOr(GE(Height, IntConstant(h)), dk1))
          res should matchPattern { case TrivialProp.TrueProp => }
        }
        {
          val res = testReduce(prover)(ctx, SigmaOr(GE(Height, IntConstant(h + 1)), dk1))
          res should matchPattern { case _: SigmaBoolean => }
        }
      }
    }
  }

  property("Reduction to crypto #2") {
    forAll() { i: Int =>
      val h = i.toAbs
      whenever(h > 0 && h < Int.MaxValue - 1) {

        val dk1 = DLogProverInput.random().publicImage
        val dk2 = DLogProverInput.random().publicImage

        val ctx = testingContext(h)

        assert(testReduce(prover)(ctx, SigmaOr(
                  SigmaAnd(LE(Height, IntConstant(h + 1)), SigmaAnd(dk1, dk2)),
                  SigmaAnd(GT(Height, IntConstant(h + 1)), dk1)
                )).isInstanceOf[CAND])


        assert(testReduce(prover)(ctx, SigmaOr(
                  SigmaAnd(LE(Height, IntConstant(h - 1)), SigmaAnd(dk1, dk2)),
                  SigmaAnd(GT(Height, IntConstant(h - 1)), dk1)
                )).isInstanceOf[ProveDlog])

        testReduce(prover)(ctx, SigmaOr(
          SigmaAnd(LE(Height, IntConstant(h - 1)), SigmaAnd(dk1, dk2)),
          SigmaAnd(GT(Height, IntConstant(h + 1)), dk1)
        )) shouldBe TrivialProp.FalseProp

        testReduce(prover)(ctx,
          SigmaOr(
            SigmaOr(
              SigmaAnd(LE(Height, IntConstant(h - 1)), SigmaAnd(dk1, dk2)),
              SigmaAnd(GT(Height, IntConstant(h + 1)), dk1)
            ),
            AND(GT(Height, IntConstant(h - 1)), LE(Height, IntConstant(h + 1)))
          )
        ) shouldBe TrivialProp.TrueProp

      }
    }
  }

  def testEval(code: String) = {
    val reg1 = ErgoBox.nonMandatoryRegisters.head
    val reg2 = ErgoBox.nonMandatoryRegisters(1)

    val dk1 = prover.dlogSecrets(0).publicImage
    val dk2 = prover.dlogSecrets(1).publicImage
    val ctx = testingContext()
    val env = Map(
      "dk1" -> dk1,
      "dk2" -> dk2,
      "bytes1" -> Array[Byte](1, 2, 3),
      "bytes2" -> Array[Byte](4, 5, 6),
      "box1" -> testBox(10, TrueTree, 0, Seq(), Map(
          reg1 -> IntArrayConstant(Array[Int](1, 2, 3)),
<<<<<<< HEAD
          reg2 -> BoolArrayConstant(Array[Boolean](true, false, true))
      ))
    )
    val prop = mkTestErgoTree(compile(env, code).asBoolValue.toSigmaProp)
=======
          reg2 -> BoolArrayConstant(Array[Boolean](true, false, true)))))
    val prop = mkTestErgoTree(compile(env, code)(IR).asBoolValue.toSigmaProp)
>>>>>>> 72814c07
    val challenge = Array.fill(32)(Random.nextInt(100).toByte)
    val proof1 = prover.prove(prop, ctx, challenge).get.proof
    verifier.verify(Interpreter.emptyEnv, prop, ctx, proof1, challenge)
      .map(_._1)
      .getOrElse(false) shouldBe true
  }

  property("Evaluate array ops") {
    testEval(
      """{
        |  val arr = Coll(1, 2) ++ Coll(3, 4)
        |  arr.size == 4
        |}""".stripMargin)
    testEval(
      """{
        |  val arr = Coll(1, 2, 3)
        |  arr.slice(1, 3) == Coll(2, 3)
        |}""".stripMargin)
    testEval(
      """{
        |  val arr = bytes1 ++ bytes2
        |  arr.size == 6
        |}""".stripMargin)
    testEval(
      """{
        |  val arr = bytes1 ++ Coll[Byte]()
        |  arr.size == 3
        |}""".stripMargin)
    testEval(
      """{
        |  val arr = Coll[Byte]() ++ bytes1
        |  arr.size == 3
        |}""".stripMargin)
    testEval(
      """{
        |  val arr = box1.R4[Coll[Int]].get
        |  arr.size == 3
        |}""".stripMargin)
    testEval(
      """{
        |  val arr = box1.R5[Coll[Boolean]].get
        |  anyOf(arr)
        |}""".stripMargin)
    testEval(
      """{
        |  val arr = box1.R5[Coll[Boolean]].get
        |  allOf(arr) == false
        |}""".stripMargin)
    testEval(
      """{
        |  val arr = Coll(1, 2, 3)
        |  arr.size == 3
        |}""".stripMargin)
    testEval(
      """{
        |  val arr = Coll(true, false)
        |  anyOf(arr)
        |}""".stripMargin)
    testEval(
      """{
        |  val arr = Coll(true, false)
        |  allOf(arr) == false
        |}""".stripMargin)
    testEval(
      """{
        |  val arr = Coll(1, 2, 3)
        |  arr.map {(i: Int) => i + 1} == Coll(2, 3, 4)
        |}""".stripMargin)
    testEval(
      """{
        |  val arr = Coll(1, 2, 3)
        |  arr.filter {(i: Int) => i < 3} == Coll(1, 2)
        |}""".stripMargin)
  }

  property("Evaluate numeric casting ops") {
    def testWithCasting(castSuffix: String): Unit = {
      testEval(s"OUTPUTS.size.toByte.$castSuffix == 0.$castSuffix")
      testEval(s"OUTPUTS.size.toShort.$castSuffix == 0.$castSuffix")
      testEval(s"OUTPUTS.size.toInt.$castSuffix == 0.$castSuffix")
      testEval(s"OUTPUTS.size.toLong.$castSuffix == 0.$castSuffix")
    }
    testWithCasting("toByte")
    testWithCasting("toShort")
    testWithCasting("toInt")
    testWithCasting("toLong")
    testWithCasting("toBigInt")
  }

  property("Evaluate arithmetic ops") {
    def testWithCasting(castSuffix: String): Unit = {
      testEval(s"1.$castSuffix + 2.$castSuffix == 3.$castSuffix")
      testEval(s"5.$castSuffix - 1.$castSuffix == 4.$castSuffix")
      testEval(s"5.$castSuffix * 2.$castSuffix == 10.$castSuffix")
      testEval(s"5.$castSuffix / 2.$castSuffix == 2.$castSuffix")
      testEval(s"5.$castSuffix % 2.$castSuffix == 1.$castSuffix")
      testEval(s"min(5.$castSuffix, 2.$castSuffix) == 2.$castSuffix")
      testEval(s"max(5.$castSuffix, 2.$castSuffix) == 5.$castSuffix")
    }
    testWithCasting("toByte")
    testWithCasting("toShort")
    testWithCasting("toInt")
    testWithCasting("toLong")
    testWithCasting("toBigInt")
  }

  property("failed numeric downcast (overflow)") {
    assertExceptionThrown(testEval("Coll(999)(0).toByte > 0"),
      rootCause(_).isInstanceOf[ArithmeticException])
    assertExceptionThrown(testEval("Coll(999)(0).toShort.toByte > 0"),
      rootCause(_).isInstanceOf[ArithmeticException])
    assertExceptionThrown(testEval(s"Coll(${Int.MaxValue})(0).toShort > 0"),
      rootCause(_).isInstanceOf[ArithmeticException])
    assertExceptionThrown(testEval(s"Coll(${Long.MaxValue}L)(0).toInt > 0"),
      rootCause(_).isInstanceOf[ArithmeticException])
  }

  property("Coll indexing (out of bounds with const default value)") {
    testEval("Coll(1, 2).getOrElse(3, 0) == 0")
  }

  property("Coll indexing (out of bounds with evaluated default value)") {
    testEval("Coll(1, 1).getOrElse(3, 1 + 1) == 2")
  }

  property("Evaluation example #1") {
    val dk1 = prover.dlogSecrets(0).publicImage
    val dk2 = prover.dlogSecrets(1).publicImage

    val env1 = testingContext(99)
    val env2 = testingContext(101)

    val prop = mkTestErgoTree(SigmaOr(
      SigmaAnd(LE(Height, IntConstant(100)), SigmaAnd(dk1, dk2)),
      SigmaAnd(GT(Height, IntConstant(100)), dk1)
    ))

    val challenge = Array.fill(32)(Random.nextInt(100).toByte)

    val proof1 = prover.prove(prop, env1, challenge).get.proof

    verifier.verify(emptyEnv, prop, env1, proof1, challenge).map(_._1).getOrElse(false) shouldBe true

    verifier.verify(emptyEnv, prop, env2, proof1, challenge).map(_._1).getOrElse(false) shouldBe false
  }

  property("Evaluation - no real proving - true case") {
    val prop1 = TrueTree

    val challenge = Array.fill(32)(Random.nextInt(100).toByte)
    val proof = NoProof
    val env = testingContext(99)

    verifier.verify(prop1, env, proof, challenge).map(_._1).getOrThrow shouldBe true

    val prop2 = mkTestErgoTree(OR(TrueLeaf, FalseLeaf).toSigmaProp)
    verifier.verify(prop2, env, proof, challenge).map(_._1).getOrThrow shouldBe true

    val prop3 = mkTestErgoTree(AND(TrueLeaf, TrueLeaf).toSigmaProp)
    verifier.verify(prop3, env, proof, challenge).map(_._1).getOrThrow shouldBe true

    val prop4 = mkTestErgoTree(GT(Height, IntConstant(90)).toSigmaProp)
    verifier.verify(prop4, env, proof, challenge).map(_._1).getOrThrow shouldBe true
  }

  property("Evaluation - no real proving - false case") {
    val prop1 = FalseTree

    val challenge = Array.fill(32)(Random.nextInt(100).toByte)
    val proof = NoProof
    val env = testingContext(99)

    verifier.verify(prop1, env, proof, challenge).map(_._1).getOrThrow shouldBe false

    val prop2 = mkTestErgoTree(OR(FalseLeaf, FalseLeaf).toSigmaProp)
    verifier.verify(prop2, env, proof, challenge).map(_._1).getOrThrow shouldBe false

    val prop3 = mkTestErgoTree(AND(FalseLeaf, TrueLeaf).toSigmaProp)
    verifier.verify(prop3, env, proof, challenge).map(_._1).getOrThrow shouldBe false

    val prop4 = mkTestErgoTree(GT(Height, IntConstant(100)).toSigmaProp)
    verifier.verify(prop4, env, proof, challenge).map(_._1).getOrThrow shouldBe false
  }

  property("Evaluation - hash function") {
    val bytes = "hello world".getBytes
    val hash = Blake2b256(bytes)

    val prop1 = mkTestErgoTree(EQ(
      CalcBlake2b256(ByteArrayConstant(bytes)),
      ByteArrayConstant(hash)).toSigmaProp)

    val challenge = Array.fill(32)(Random.nextInt(100).toByte)
    val proof = NoProof
    val env = testingContext(99)

    verifier.verify(prop1, env, proof, challenge).map(_._1).getOrElse(false) shouldBe true

    val prop2 = mkTestErgoTree(NEQ(
      CalcBlake2b256(ByteArrayConstant(bytes)),
      ByteArrayConstant(hash)).toSigmaProp)

    verifier.verify(prop2, env, proof, challenge).map(_._1).getOrElse(false) shouldBe false

    val prop3 = mkTestErgoTree(EQ(
      CalcBlake2b256(ByteArrayConstant(bytes)),
      ByteArrayConstant(bytes)).toSigmaProp)

    verifier.verify(prop3, env, proof, challenge).map(_._1).getOrElse(false) shouldBe false
  }

  property("passing a lambda argument") {
    // single expression
    testEval(
      """ Coll[Int](1,2,3).map { (a: Int) =>
        |   a + 1
        | } == Coll[Int](2,3,4) """.stripMargin)
    // block
    testEval(
      """ Coll[Int](1,2,3).map { (a: Int) =>
        |   val b = a - 1
        |   b + 2
        | } == Coll[Int](2,3,4) """.stripMargin)
  }

  property("nested lambdas argument") {
    // block with nested lambda
    testEval(
      """ Coll[Int](1,2,3).exists { (a: Int) =>
        |   Coll[Int](1).exists{ (c: Int) => c == 1 }
        | } == true """.stripMargin)

    // block with nested lambda (assigned to a val)
    testEval(
      """ Coll[Int](1,2,3).exists { (a: Int) =>
        |   def g(c: Int) = c == 1
        |   Coll[Int](1).exists(g)
        | } == true """.stripMargin)
  }

  property("deserialize") {
    val str = Base58.encode(ValueSerializer.serialize(ByteArrayConstant(Array[Byte](2))))
    testEval(s"""deserialize[Coll[Byte]]("$str")(0) == 2""")
  }

  property("header.id") {
    testEval(
      """ {
        |     val h = CONTEXT.headers(0)
        |     val id = h.id
        |     id.size == 32
        | }""".stripMargin)
  }

  property("checkPow") {

    //todo: check invalid header
    
    val source = """ {
                   |     val h = CONTEXT.headers(0)
                   |      h.checkPow
                   | }
                   | """.stripMargin

    if (activatedVersionInTests < V6SoftForkVersion) {
      an [sigmastate.exceptions.MethodNotFound] should be thrownBy testEval(source)
    } else {
      testEval(source)
    }
  }

  override protected def afterAll(): Unit = {
  }

}
<|MERGE_RESOLUTION|>--- conflicted
+++ resolved
@@ -180,15 +180,10 @@
       "bytes2" -> Array[Byte](4, 5, 6),
       "box1" -> testBox(10, TrueTree, 0, Seq(), Map(
           reg1 -> IntArrayConstant(Array[Int](1, 2, 3)),
-<<<<<<< HEAD
           reg2 -> BoolArrayConstant(Array[Boolean](true, false, true))
       ))
     )
-    val prop = mkTestErgoTree(compile(env, code).asBoolValue.toSigmaProp)
-=======
-          reg2 -> BoolArrayConstant(Array[Boolean](true, false, true)))))
     val prop = mkTestErgoTree(compile(env, code)(IR).asBoolValue.toSigmaProp)
->>>>>>> 72814c07
     val challenge = Array.fill(32)(Random.nextInt(100).toByte)
     val proof1 = prover.prove(prop, ctx, challenge).get.proof
     verifier.verify(Interpreter.emptyEnv, prop, ctx, proof1, challenge)
@@ -446,7 +441,7 @@
   property("checkPow") {
 
     //todo: check invalid header
-    
+
     val source = """ {
                    |     val h = CONTEXT.headers(0)
                    |      h.checkPow
