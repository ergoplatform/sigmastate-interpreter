--- conflicted
+++ resolved
@@ -164,19 +164,15 @@
       }
       (res.value, costDetails)
     }
-<<<<<<< HEAD
-    val funcVal = expr match {
-      case Apply(funcVal, _) => funcVal
-      case BlockValue(Seq(ValDef(_, _, body), _*), _) => body
-    }
-=======
     if (evalSettings.isDebug) {
       // Deep clone expr using kiama. This is to make sure JS reflection works correctly.
       val copyRule = strategy[Any] { case x: SValue => Some(Rewriter.copy(x)) }
       val Some(copy) = everywherebu(copyRule)(expr)
     }
-    val sigma.ast.Apply(funcVal, _) = expr.asInstanceOf[SValue]
->>>>>>> 493cbfb8
+    val funcVal = expr match {
+      case Apply(funcVal, _) => funcVal
+      case BlockValue(Seq(ValDef(_, _, body), _*), _) => body
+    }
     CompiledFunc(funcScript, bindings, funcVal, expr, f)
   }
 
