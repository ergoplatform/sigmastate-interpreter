--- conflicted
+++ resolved
@@ -3201,7 +3201,53 @@
     }
   }
 
-<<<<<<< HEAD
+  property("avltree.insertOrUpdate") {
+    val avlProver = new BatchAVLProver[Digest32, Blake2b256.type](keyLength = 32, None)
+
+    val elements = Seq(123, 22)
+    val treeElements = elements.map(i => Longs.toByteArray(i)).map(s => (ADKey @@@ Blake2b256(s), ADValue @@ s))
+    treeElements.foreach(s => avlProver.performOneOperation(Insert(s._1, s._2)))
+    avlProver.generateProof()
+    val treeData = new AvlTreeData(avlProver.digest.toColl, AvlTreeFlags.AllOperationsAllowed, 32, None)
+
+    val elements2 = Seq(1, 22)
+    val treeElements2 = elements2.map(i => Longs.toByteArray(i)).map(s => (ADKey @@@ Blake2b256(s), ADValue @@ s))
+    treeElements2.foreach(s => avlProver.performOneOperation(InsertOrUpdate(s._1, s._2)))
+    val updateProof = avlProver.generateProof()
+    val treeData2 = new AvlTreeData(avlProver.digest.toColl, AvlTreeFlags.AllOperationsAllowed, 32, None)
+
+    val v: Coll[(Coll[Byte], Coll[Byte])] = treeElements2.map(t => t._1.toColl -> t._2.toColl).toArray.toColl
+    val ops = IR.builder.mkConstant[SType](v.asWrappedType, SCollection(STuple(SByteArray, SByteArray)))
+
+    val customExt = Seq(
+      21.toByte -> AvlTreeConstant(treeData),
+      22.toByte -> AvlTreeConstant(treeData2),
+      23.toByte -> ops,
+      24.toByte -> ByteArrayConstant(updateProof)
+    )
+
+    def deserTest() = test("deserializeTo", env, customExt,
+      s"""{
+            val tree1 = getVar[AvlTree](21).get
+            val tree2 = getVar[AvlTree](22).get
+
+            val toInsert = getVar[Coll[(Coll[Byte], Coll[Byte])]](23).get
+            val proof = getVar[Coll[Byte]](24).get
+
+            val tree1Updated = tree1.insertOrUpdate(toInsert, proof).get
+            tree2.digest == tree1Updated.digest
+          }""",
+      null,
+      true
+    )
+
+    if (VersionContext.current.isV6SoftForkActivated) {
+      deserTest()
+    } else {
+      an[ValidationException] should be thrownBy deserTest()
+    }
+  }
+
   property("Global.decodeNbits - result of more than 256 bits") {
     def someTest(): Assertion = {
       test("some", env, ext,
@@ -3218,52 +3264,6 @@
       an[Exception] should be thrownBy someTest()
     } else {
       an[sigma.validation.ValidationException] should be thrownBy someTest()
-=======
-  property("avltree.insertOrUpdate") {
-    val avlProver = new BatchAVLProver[Digest32, Blake2b256.type](keyLength = 32, None)
-
-    val elements = Seq(123, 22)
-    val treeElements = elements.map(i => Longs.toByteArray(i)).map(s => (ADKey @@@ Blake2b256(s), ADValue @@ s))
-    treeElements.foreach(s => avlProver.performOneOperation(Insert(s._1, s._2)))
-    avlProver.generateProof()
-    val treeData = new AvlTreeData(avlProver.digest.toColl, AvlTreeFlags.AllOperationsAllowed, 32, None)
-
-    val elements2 = Seq(1, 22)
-    val treeElements2 = elements2.map(i => Longs.toByteArray(i)).map(s => (ADKey @@@ Blake2b256(s), ADValue @@ s))
-    treeElements2.foreach(s => avlProver.performOneOperation(InsertOrUpdate(s._1, s._2)))
-    val updateProof = avlProver.generateProof()
-    val treeData2 = new AvlTreeData(avlProver.digest.toColl, AvlTreeFlags.AllOperationsAllowed, 32, None)
-
-    val v: Coll[(Coll[Byte], Coll[Byte])] = treeElements2.map(t => t._1.toColl -> t._2.toColl).toArray.toColl
-    val ops = IR.builder.mkConstant[SType](v.asWrappedType, SCollection(STuple(SByteArray, SByteArray)))
-
-    val customExt = Seq(
-      21.toByte -> AvlTreeConstant(treeData),
-      22.toByte -> AvlTreeConstant(treeData2),
-      23.toByte -> ops,
-      24.toByte -> ByteArrayConstant(updateProof)
-    )
-
-    def deserTest() = test("deserializeTo", env, customExt,
-      s"""{
-            val tree1 = getVar[AvlTree](21).get
-            val tree2 = getVar[AvlTree](22).get
-
-            val toInsert = getVar[Coll[(Coll[Byte], Coll[Byte])]](23).get
-            val proof = getVar[Coll[Byte]](24).get
-
-            val tree1Updated = tree1.insertOrUpdate(toInsert, proof).get
-            tree2.digest == tree1Updated.digest
-          }""",
-      null,
-      true
-    )
-
-    if (VersionContext.current.isV6SoftForkActivated) {
-      deserTest()
-    } else {
-      an[ValidationException] should be thrownBy deserTest()
->>>>>>> f1c1287b
     }
   }
 
