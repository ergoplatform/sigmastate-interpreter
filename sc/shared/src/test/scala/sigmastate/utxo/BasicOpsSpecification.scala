package sigmastate.utxo

import org.ergoplatform.ErgoBox.{AdditionalRegisters, R6, R8}
import org.ergoplatform._
import org.scalatest.Assertion
import scorex.util.encode.Base16
<<<<<<< HEAD
import org.scalatest.Assertion
import scorex.util.encode.Base16
=======
>>>>>>> b074b283
import scorex.utils.Ints
import sigma.Extensions.ArrayOps
import sigma.{SigmaTestingData, VersionContext}
import sigma.VersionContext.{V6SoftForkVersion, withVersions}
import sigma.ast.SCollection.SByteArray
import sigma.ast.SType.AnyOps
import sigma.data.{AvlTreeData, CAnyValue, CSigmaDslBuilder}
import sigma.util.StringUtil._
import sigma.ast._
import sigma.ast.syntax._
import sigma.crypto.CryptoConstants
import sigmastate._
import sigmastate.helpers.TestingHelpers._
import sigmastate.helpers.{CompilerTestingCommons, ContextEnrichingTestProvingInterpreter, ErgoLikeContextTesting, ErgoLikeTestInterpreter}
import sigma.interpreter.ContextExtension.VarBinding
import sigmastate.interpreter.CErgoTreeEvaluator.{DefaultEvalSettings, currentEvaluator}
import sigmastate.interpreter.Interpreter._
import sigma.ast.Apply
import sigma.eval.EvalSettings
import sigma.exceptions.InvalidType
import sigma.serialization.ErgoTreeSerializer
import sigma.interpreter.{ContextExtension, ProverResult}
import sigmastate.utils.Helpers
import sigmastate.utils.Helpers._

import java.math.BigInteger
import scala.collection.compat.immutable.ArraySeq

class BasicOpsSpecification extends CompilerTestingCommons
  with CompilerCrossVersionProps {
  override val printVersions: Boolean = false
  implicit lazy val IR = new TestingIRContext {
  }

  private val reg1 = ErgoBox.nonMandatoryRegisters.head
  private val reg2 = ErgoBox.nonMandatoryRegisters.tail.head
  val intVar1 = 1.toByte
  val intVar2 = 2.toByte
  val byteVar1 = 3.toByte
  val byteVar2 = 4.toByte
  val bigIntVar1 = 5.toByte
  val bigIntVar2 = 6.toByte
  val bigIntVar3 = 7.toByte
  val byteVar3 = 8.toByte
  val booleanVar = 9.toByte
  val propVar1 = 10.toByte
  val propVar2 = 11.toByte
  val lastExtVar = propVar2

  val ext: Seq[VarBinding] = Seq(
    (intVar1, IntConstant(1)), (intVar2, IntConstant(2)),
    (byteVar1, ByteConstant(1)), (byteVar2, ByteConstant(2)),
    (bigIntVar1, BigIntConstant(BigInt(10).underlying())), (bigIntVar2, BigIntConstant(BigInt(20).underlying())),
    (booleanVar, TrueLeaf))
  // to support both JVM and JS we need to wrap numeric values into CAnyValue
  val env = Map(
    "intVar1" -> CAnyValue(intVar1), "intVar2" -> CAnyValue(intVar2),
    "byteVar1" -> CAnyValue(byteVar1), "byteVar2" -> CAnyValue(byteVar2), "byteVar3" -> CAnyValue(byteVar3),
    "bigIntVar1" -> CAnyValue(bigIntVar1), "bigIntVar2" -> CAnyValue(bigIntVar2), "bigIntVar3" -> CAnyValue(bigIntVar3),
    "trueVar" -> CAnyValue(booleanVar),
    "proofVar1" -> CAnyValue(propVar1),
    "proofVar2" -> CAnyValue(propVar2)
    )

  def test(name: String, env: ScriptEnv,
           ext: Seq[VarBinding],
           script: String,
           propExp: SValue,
           onlyPositive: Boolean = true,
           testExceededCost: Boolean = true,
           additionalRegistersOpt: Option[AdditionalRegisters] = None) = {
    val prover = new ContextEnrichingTestProvingInterpreter() {
      override lazy val contextExtenders: Map[Byte, EvaluatedValue[_ <: SType]] = {
        val p1 = dlogSecrets(0).publicImage
        val p2 = dlogSecrets(1).publicImage
        (ext ++ Seq(propVar1 -> SigmaPropConstant(p1), propVar2 -> SigmaPropConstant(p2))).toMap
      }
      override val evalSettings: EvalSettings = DefaultEvalSettings.copy(
        isMeasureOperationTime = true,
        isDebug = true,
        isTestRun = testExceededCost)
    }

    val prop = if (script.isNullOrEmpty) {
      // for some testcases the script cannot be compiled (i.e. the corresponding syntax
      // is not supported by ErgoScript Compiler)
      // In such cases we use expected property as the property to test
      propExp.asSigmaProp
    } else {
      withVersions(VersionContext.MaxSupportedScriptVersion, ergoTreeVersionInTests) {
        compile(env, script).asBoolValue.toSigmaProp
      }
    }

    if (propExp != null)
      prop shouldBe propExp

    val tree = ErgoTree.fromProposition(ergoTreeHeaderInTests, prop)
    val p3 = prover.dlogSecrets(2).publicImage
    val boxToSpend = testBox(10, tree,
      additionalRegisters = additionalRegistersOpt.getOrElse(Map(
        reg1 -> SigmaPropConstant(p3),
        reg2 -> IntConstant(1))
      ),
      creationHeight = 5)

    val newBox1 = testBox(10, tree, creationHeight = 0, boxIndex = 0, additionalRegisters = Map(
      reg1 -> IntConstant(1),
      reg2 -> IntConstant(10)))
    val ce = ContextExtension(prover.contextExtenders)
    val tx = new ErgoLikeTransaction(IndexedSeq(Input(boxToSpend.id, ProverResult(Array.empty, ce))), ArraySeq.empty, IndexedSeq(newBox1))

    val ctx = ErgoLikeContextTesting(currentHeight = 0,
      lastBlockUtxoRoot = AvlTreeData.dummy, ErgoLikeContextTesting.dummyPubkey, boxesToSpend = IndexedSeq(boxToSpend),
      spendingTransaction = tx, self = boxToSpend, activatedVersionInTests)

    val pr = prover.prove(env + (ScriptNameProp -> s"${name}_prove"), tree, ctx, fakeMessage).getOrThrow

    val ctxExt = ctx.withExtension(pr.extension)

    val testVerifier = new ErgoLikeTestInterpreter

    if (!onlyPositive) {
      // test negative case
      testVerifier.verify(
          env + (ScriptNameProp -> s"${name}_verify"),
          tree, ctx, pr.proof, fakeMessage)
        .map(_._1)
        .getOrElse(false) shouldBe false //context w/out extensions
    }

    // this is helper verifier which respects the requested parameter testExceededCost for
    // some test cases (when testExceededCost == false) it emit message in the console
    // instead of failing the test and the failing case is tested separately in that case
    val flexVerifier = new ErgoLikeTestInterpreter {
      override val evalSettings: EvalSettings = DefaultEvalSettings.copy(
        isMeasureOperationTime = true,
        isDebug = true,
        isTestRun = testExceededCost)
    }
    val verifyEnv = env + (ScriptNameProp -> s"${name}_verify_ext")
    flexVerifier.verify(verifyEnv, tree, ctxExt, pr.proof, fakeMessage).get._1 shouldBe true
  }


  property("getVarFromInput") {
    def getVarTest(): Assertion = {
      val customExt = Map(
        1.toByte -> IntConstant(5)
      ).toSeq
      test("R1", env, customExt,
        "{ sigmaProp(getVarFromInput[Int](0, 1).get == 5) }",
        null
      )
    }

    if (VersionContext.current.isV6SoftForkActivated) {
      getVarTest()
    } else {
      an[sigma.validation.ValidationException] should be thrownBy getVarTest()
    }
  }

  property("getVarFromInput - self index") {
    def getVarTest(): Assertion = {
      val customExt = Map(
        1.toByte -> IntConstant(5)
      ).toSeq
      test("R1", env, customExt,
        """{
          | val idx = CONTEXT.selfBoxIndex
          | sigmaProp(CONTEXT.getVarFromInput[Int](idx.toShort, 1.toByte).get == 5)
          | }""".stripMargin,
        null
      )
    }

    if (VersionContext.current.isV6SoftForkActivated) {
      getVarTest()
    } else {
      an[sigma.validation.ValidationException] should be thrownBy getVarTest()
    }
  }

  property("getVarFromInput - invalid input") {
    def getVarTest(): Assertion = {
      val customExt = Map(
        1.toByte -> IntConstant(5)
      ).toSeq
      test("R1", env, customExt,
        "{ sigmaProp(CONTEXT.getVarFromInput[Int](1, 1).isDefined == false) }",
        null
      )
    }

    if (VersionContext.current.isV6SoftForkActivated) {
      getVarTest()
    } else {
      an[sigma.validation.ValidationException] should be thrownBy getVarTest()
    }
  }

  property("Byte.toBits") {
    val customExt = Map(
      1.toByte -> ByteConstant(1)
    ).toSeq
    def toBitsTest() = test("Byte.toBits", env, customExt,
      """{
        | val b = getVar[Byte](1).get
        | b.toBits == Coll(false, false, false, false, false, false, false, true)
        |}""".stripMargin,
      null
    )

    if (VersionContext.current.isV6SoftForkActivated) {
      toBitsTest()
    } else {
      an[sigma.validation.ValidationException] shouldBe thrownBy(toBitsTest())
    }
  }

  property("Long.toBits") {
    val customExt = Map(
      1.toByte -> LongConstant(1)
    ).toSeq
    def toBitsTest() = test("Long.toBits", env, customExt,
      """{
        | val b = getVar[Long](1).get
        | val ba = b.toBits
        |
        | // only rightmost bit is set
        | ba.size == 64 && ba(63) == true && ba.slice(0, 63).forall({ (b: Boolean ) => b == false })
        |}""".stripMargin,
      null
    )

    if (VersionContext.current.isV6SoftForkActivated) {
      toBitsTest()
    } else {
      an[sigma.validation.ValidationException] shouldBe thrownBy(toBitsTest())
    }
  }

  property("BigInt.toBits") {
    def toBitsTest() = test("BigInt.toBits", env, ext,
      s"""{
        | val b = bigInt("${CryptoConstants.groupOrder.divide(new BigInteger("2"))}")
        | val ba = b.toBits
        | ba.size == 256
        |}""".stripMargin,
      null
    )

    if (VersionContext.current.isV6SoftForkActivated) {
      toBitsTest()
    } else {
      an[sigma.validation.ValidationException] shouldBe thrownBy(toBitsTest())
    }
  }

  property("BigInt.bitwiseInverse") {
    def bitwiseInverseTest(): Assertion = test("BigInt.bitwiseInverse", env, ext,
      s"""{
         | val b = bigInt("${CryptoConstants.groupOrder.divide(new BigInteger("2"))}")
         | val bi = b.bitwiseInverse
         | bi.bitwiseInverse == b
         |}""".stripMargin,
      null
    )

    if (VersionContext.current.isV6SoftForkActivated) {
      bitwiseInverseTest()
    } else {
      an[sigma.validation.ValidationException] shouldBe thrownBy(bitwiseInverseTest())
    }
  }


  property("Byte.bitwiseInverse") {
    def bitwiseInverseTest(): Assertion = test("Byte.bitwiseInverse", env, ext,
      s"""{
         | val b = (126 + 1).toByte  // max byte value
         | b.bitwiseInverse == (-128).toByte
         |}""".stripMargin,
      null
    )

    if (VersionContext.current.isV6SoftForkActivated) {
      bitwiseInverseTest()
    } else {
      an[sigma.validation.ValidationException] shouldBe thrownBy(bitwiseInverseTest())
    }
  }

  property("Long.bitwiseInverse") {
    val customExt = Map(
      1.toByte -> LongConstant(9223372036854775807L)
    ).toSeq
    def bitwiseInverseTest(): Assertion = test("Long.bitwiseInverse", env, customExt,
      s"""{
         | val l = getVar[Long](1).get
         | val lb = l.bitwiseInverse
         | lb.bitwiseInverse == l
         |}""".stripMargin,
      null
    )

    if (VersionContext.current.isV6SoftForkActivated) {
      bitwiseInverseTest()
    } else {
      an[sigma.validation.ValidationException] shouldBe thrownBy(bitwiseInverseTest())
    }
  }


  property("Byte.bitwiseOr") {
    val customExt = Map(
      1.toByte -> ByteConstant(127)
    ).toSeq
    def bitwiseOrTest(): Assertion = test("Byte.bitwiseOrTest", env, customExt,
      s"""{
         | val x = getVar[Byte](1).get
         | val y = (-128).toByte
         | x.bitwiseOr(y) == -1
         |}""".stripMargin,
      null
    )

    if (VersionContext.current.isV6SoftForkActivated) {
      bitwiseOrTest()
    } else {
      an[sigma.validation.ValidationException] shouldBe thrownBy(bitwiseOrTest())
    }
  }

  property("BigInt.bitwiseOr") {
    def bitwiseOrTest(): Assertion = test("BigInt.bitwiseOr", env, ext,
      s"""{
         | val x = bigInt("${CryptoConstants.groupOrder.divide(new BigInteger("2"))}")
         | x.bitwiseOr(x) == x
         |}""".stripMargin,
      null
    )

    if (VersionContext.current.isV6SoftForkActivated) {
      bitwiseOrTest()
    } else {
      an[sigma.validation.ValidationException] shouldBe thrownBy(bitwiseOrTest())
    }
  }

  property("BigInt.bitwiseAnd") {
    def bitwiseAndTest(): Assertion = test("BigInt.bitwiseAnd", env, ext,
      s"""{
         | val x = bigInt("${CryptoConstants.groupOrder.divide(new BigInteger("2"))}")
         | val y = 0.toBigInt
         | x.bitwiseAnd(y) == y
         |}""".stripMargin,
      null
    )

    if (VersionContext.current.isV6SoftForkActivated) {
      bitwiseAndTest()
    } else {
      an[sigma.validation.ValidationException] shouldBe thrownBy(bitwiseAndTest())
    }
  }

  property("Short.bitwiseAnd") {
    val customExt = Map(
      1.toByte -> ShortConstant(32767)
    ).toSeq
    def bitwiseAndTest(): Assertion = test("Short.bitwiseAnd", env, customExt,
      s"""{
         | val x = getVar[Short](1).get
         | val y = (-32768).toShort
         | x.bitwiseAnd(y) == 0
         |}""".stripMargin,
      null
    )

    if (VersionContext.current.isV6SoftForkActivated) {
      bitwiseAndTest()
    } else {
      an[sigma.validation.ValidationException] shouldBe thrownBy(bitwiseAndTest())
    }
  }

  property("Short.bitwiseXor") {
    val customExt = Map(
      1.toByte -> ShortConstant(32767)
    ).toSeq
    def bitwiseXorTest(): Assertion = test("Short.bitwiseXor", env, customExt,
      s"""{
         | val x = getVar[Short](1).get
         | val y = (-32768).toShort
         | x.bitwiseXor(y) == -1
         |}""".stripMargin,
      null
    )

    if (VersionContext.current.isV6SoftForkActivated) {
      bitwiseXorTest()
    } else {
      an[sigma.validation.ValidationException] shouldBe thrownBy(bitwiseXorTest())
    }
  }

  property("Byte.shiftLeft") {
    def shiftLeftTest(): Assertion = test("Byte.shiftLeft", env, ext,
      s"""{
         | val x = 4.toByte
         | val y = 2
         | x.shiftLeft(y) == 16.toByte
         |}""".stripMargin,
      null
    )

    if (VersionContext.current.isV6SoftForkActivated) {
      shiftLeftTest()
    } else {
      an[sigma.validation.ValidationException] shouldBe thrownBy(shiftLeftTest())
    }
  }

  property("Byte.shiftLeft - over limit") {
    def shiftLeftTest(): Assertion = test("Byte.shiftLeft2", env, ext,
      s"""{
         | val x = 4.toByte
         | val y = 2222
         | x.shiftLeft(y) == 0
         |}""".stripMargin,
      null
    )

    if (VersionContext.current.isV6SoftForkActivated) {
      an[IllegalArgumentException] shouldBe thrownBy(shiftLeftTest())
    } else {
      an[sigma.validation.ValidationException] shouldBe thrownBy(shiftLeftTest())
    }
  }

  property("Byte.shiftLeft - over limit 2") {
    def shiftLeftTest(): Assertion = test("Byte.shiftLeft2", env, ext,
      s"""{
         | val x = (-128).toByte
         | val y = 1
         | x.shiftLeft(y) == 0
         |}""".stripMargin,
      null
    )

    if (VersionContext.current.isV6SoftForkActivated) {
      shiftLeftTest()
    } else {
      an[sigma.validation.ValidationException] shouldBe thrownBy(shiftLeftTest())
    }
  }

  property("BigInt.shiftLeft") {
    def shiftLeftTest(): Assertion = test("BigInt.shiftLeft", env, ext,
      s"""{
         | val x = bigInt("${CryptoConstants.groupOrder.divide(new BigInteger("8"))}")
         | val y = bigInt("${CryptoConstants.groupOrder.divide(new BigInteger("2"))}")
         | x.shiftLeft(2) == y
         |}""".stripMargin,
      null
    )

    if (VersionContext.current.isV6SoftForkActivated) {
      shiftLeftTest()
    } else {
      an[sigma.validation.ValidationException] shouldBe thrownBy(shiftLeftTest())
    }
  }

  property("BigInt.shiftLeft over limits") {
    def shiftLeftTest(): Assertion = test("BigInt.shiftLeft", env, ext,
      s"""{
         | val x = bigInt("${CryptoConstants.groupOrder.divide(new BigInteger("2"))}")
         | x.shiftLeft(1) > x
         |}""".stripMargin,
      null
    )

    if (VersionContext.current.isV6SoftForkActivated) {
      an[ArithmeticException] shouldBe thrownBy(shiftLeftTest())
    } else {
      an[sigma.validation.ValidationException] shouldBe thrownBy(shiftLeftTest())
    }
  }

  property("Byte.shiftRight") {
    def shiftRightTest(): Assertion = test("Byte.shiftRight", env, ext,
      s"""{
         | val x = 8.toByte
         | val y = 2
         | x.shiftRight(y) == 2.toByte
         |}""".stripMargin,
      null
    )

    if (VersionContext.current.isV6SoftForkActivated) {
      shiftRightTest()
    } else {
      an[sigma.validation.ValidationException] shouldBe thrownBy(shiftRightTest())
    }
  }

  property("Byte.shiftRight - neg") {
    def shiftRightTest(): Assertion = test("Byte.shiftRight", env, ext,
      s"""{
         | val x = (-8).toByte
         | val y = 2
         | x.shiftRight(y) == (-2).toByte
         |}""".stripMargin,
      null
    )

    if (VersionContext.current.isV6SoftForkActivated) {
      shiftRightTest()
    } else {
      an[sigma.validation.ValidationException] shouldBe thrownBy(shiftRightTest())
    }
  }

  property("Byte.shiftRight - neg - neg shift") {
    def shiftRightTest(): Assertion = test("Byte.shiftRight", env, ext,
      s"""{
         | val x = (-8).toByte
         | val y = -2
         | x.shiftRight(y) == (-1).toByte
         |}""".stripMargin,
      null
    )

    if (VersionContext.current.isV6SoftForkActivated) {
      an[IllegalArgumentException] shouldBe thrownBy(shiftRightTest())
    } else {
      an[sigma.validation.ValidationException] shouldBe thrownBy(shiftRightTest())
    }
  }


  property("Long.shiftRight - neg") {
    def shiftRightTest(): Assertion = test("Long.shiftRight", env, ext,
      s"""{
         | val x = -32L
         | val y = 2
         | x.shiftRight(y) == -8L
         |}""".stripMargin,
      null
    )

    if (VersionContext.current.isV6SoftForkActivated) {
      shiftRightTest()
    } else {
      an[sigma.validation.ValidationException] shouldBe thrownBy(shiftRightTest())
    }
  }

  property("Long.shiftRight - neg - neg shift") {
    def shiftRightTest(): Assertion = test("Long.shiftRight", env, ext,
      s"""{
         | val x = -32L
         | val y = -2
         | x.shiftRight(y) == -1L
         |}""".stripMargin,
      null
    )

    if (VersionContext.current.isV6SoftForkActivated) {
      an[IllegalArgumentException] shouldBe thrownBy(shiftRightTest())
    } else {
      an[sigma.validation.ValidationException] shouldBe thrownBy(shiftRightTest())
    }
  }

  property("BigInt.shiftRight") {
    def shiftRightTest(): Assertion = test("BigInt.shiftRight", env, ext,
      s"""{
         | val x = bigInt("${CryptoConstants.groupOrder.divide(new BigInteger("2"))}")
         | val y = 2
         | val z = bigInt("${CryptoConstants.groupOrder.divide(new BigInteger("8"))}")
         | x.shiftRight(y) == z
         |}""".stripMargin,
      null
    )

    if (VersionContext.current.isV6SoftForkActivated) {
      shiftRightTest()
    } else {
      an[sigma.validation.ValidationException] shouldBe thrownBy(shiftRightTest())
    }
  }

  property("BigInt.shiftRight - neg shift") {
    def shiftRightTest(): Assertion = test("BigInt.shiftRight", env, ext,
      s"""{
         | val x = bigInt("${CryptoConstants.groupOrder.divide(new BigInteger("2"))}")
         | val y = -2
         | val z = bigInt("${CryptoConstants.groupOrder.divide(new BigInteger("8"))}")
         | z.shiftRight(y) == x
         |}""".stripMargin,
      null
    )

    if (VersionContext.current.isV6SoftForkActivated) {
      an[IllegalArgumentException] shouldBe thrownBy(shiftRightTest())
    } else {
      an[sigma.validation.ValidationException] shouldBe thrownBy(shiftRightTest())
    }
  }

  property("getVarFromInput - invalid var") {
    def getVarTest(): Assertion = {
      val customExt = Map(
        1.toByte -> IntConstant(5)
      ).toSeq
      test("R1", env, customExt,
        "{ sigmaProp(CONTEXT.getVarFromInput[Int](0, 2).isDefined == false) }",
        null
      )
    }

    if (VersionContext.current.isV6SoftForkActivated) {
      getVarTest()
    } else {
      an[sigma.validation.ValidationException] should be thrownBy getVarTest()
    }
  }

  property("Coll.reverse"){
    def reverseTest() = test("reverse", env, ext,
      """{
        | val c1 = Coll(1, 2, 3)
        | val c2 = Coll(3, 2, 1)
        |
        | val b1 = Coll(INPUTS(0), OUTPUTS(0))
        | val b2 = Coll(OUTPUTS(0), INPUTS(0))
        |
        | c1.reverse == c2 && b1.reverse == b2
        | }""".stripMargin,
      null
    )

    if(VersionContext.current.isV6SoftForkActivated) {
      reverseTest()
    } else {
      an[sigma.validation.ValidationException] shouldBe thrownBy(reverseTest())
    }
  }

  property("Coll.distinct"){
    def reverseTest() = test("distinct", env, ext,
      """{
        | val c1 = Coll(1, 2, 3, 3, 2)
        | val c2 = Coll(3, 2, 1)
        |
        | val h1 = Coll(INPUTS(0), INPUTS(0))
        | val h2 = Coll(INPUTS(0))
        |
        | c1.distinct.reverse == c2 && h1.distinct == h2
        | }""".stripMargin,
      null
    )

    if(VersionContext.current.isV6SoftForkActivated) {
      reverseTest()
    } else {
      an[sigma.validation.ValidationException] shouldBe thrownBy(reverseTest())
    }
  }

  property("Coll.startsWith"){
    def reverseTest() = test("distinct", env, ext,
      """{
        | val c1 = Coll(1, 2, 3)
        | val c2 = Coll(1, 2)
        | val c3 = Coll(1, 3)
        | val c4 = Coll[Int]()
        | val c5 = Coll(1, 2, 3, 4)
        |
        | val b1 = c1.startsWith(c3)
        | val b2 = c1.startsWith(c5)
        |
        | c1.startsWith(c2) && c1.startsWith(c4) && c1.startsWith(c1) && !b1 && !b2
        | }""".stripMargin,
      null
    )

    if(VersionContext.current.isV6SoftForkActivated) {
      reverseTest()
    } else {
      an[sigma.validation.ValidationException] shouldBe thrownBy(reverseTest())
    }
  }

  property("Coll.startsWith - tuples"){
    def reverseTest() = test("distinct", env, ext,
      """{
        | val c1 = Coll((1, 2), (3, 4), (5, 6))
        | val c2 = Coll((1, 2), (3, 4))
        | val c3 = Coll((1, 3))
        | val c4 = Coll[(Int, Int)]()
        | val c5 = Coll((1, 2), (3, 4), (5, 6), (7, 8))
        |
        | val b1 = c1.startsWith(c3)
        | val b2 = c1.startsWith(c5)
        |
        | c1.startsWith(c2) && c1.startsWith(c4) && c1.startsWith(c1) && !b1 && !b2
        | }""".stripMargin,
      null
    )

    if(VersionContext.current.isV6SoftForkActivated) {
      reverseTest()
    } else {
      an[sigma.validation.ValidationException] shouldBe thrownBy(reverseTest())
    }
  }

  property("Coll.endsWith"){
    def reverseTest() = test("distinct", env, ext,
      """{
        | val c1 = Coll(1, 2, 3)
        | val c2 = Coll(2, 3)
        | val c3 = Coll(2, 2)
        | val c4 = Coll[Int]()
        | val c5 = Coll(1, 2, 3, 4)
        |
        | val b1 = c1.endsWith(c3)
        | val b2 = c1.endsWith(c5)
        |
        | c1.endsWith(c2) && c1.endsWith(c4) && c1.endsWith(c1) && !b1 && !b2
        | }""".stripMargin,
      null
    )

    if(VersionContext.current.isV6SoftForkActivated) {
      reverseTest()
    } else {
      an[sigma.validation.ValidationException] shouldBe thrownBy(reverseTest())
    }
  }

  property("Coll.endsWith - tuples"){
    def reverseTest() = test("endsWith tuples", env, ext,
      """{
        | val c1 = Coll((1, 2), (2, 3))
        | val c2 = Coll((2, 3))
        | val c3 = Coll((2, 2))
        | val c4 = Coll[(Int, Int)]()
        | val c5 = Coll((0, 2), (2, 3))
        |
        | val b1 = c1.endsWith(c3)
        | val b2 = c1.endsWith(c5)
        |
        | c1.endsWith(c2) && c1.endsWith(c4) && c1.endsWith(c1) && !b1 && !b2
        | }""".stripMargin,
      null
    )

    if(VersionContext.current.isV6SoftForkActivated) {
      reverseTest()
    } else {
      an[sigma.validation.ValidationException] shouldBe thrownBy(reverseTest())
    }
  }

  property("Coll.get"){
    def getTest() = test("get", env, ext,
      """{
        |   val c1 = Coll(1)
        |   val c2 = Coll[Int]()
        |
        |   c2.get(0).getOrElse(c1.get(0).get) == c1.get(0).get
        | }""".stripMargin,
      null
    )

    if(VersionContext.current.isV6SoftForkActivated) {
      getTest()
    } else {
      an[sigma.validation.ValidationException] shouldBe thrownBy(getTest())
    }
  }

  property("Global.fromBigEndianBytes - byte") {
    def fromTest() = test("fromBigEndianBytes - byte", env, ext,
      s"""{
         |  val ba = Coll(5.toByte)
         |  Global.fromBigEndianBytes[Byte](ba) == 5
         |}
         |""".stripMargin,
      null
    )
    if(VersionContext.current.isV6SoftForkActivated) {
      fromTest()
    } else {
      an[sigma.validation.ValidationException] should be thrownBy(fromTest())
    }
  }

  property("Global.fromBigEndianBytes - short") {
    def fromTest() = test("fromBigEndianBytes - short", env, ext,
      s"""{
         |  val ba = Coll(5.toByte, 5.toByte)
         |  Global.fromBigEndianBytes[Short](ba) != 0
         |}
         |""".stripMargin,
      null
    )
    if(VersionContext.current.isV6SoftForkActivated) {
      fromTest()
    } else {
      an[sigma.validation.ValidationException] should be thrownBy(fromTest())
    }
  }

  property("Global.fromBigEndianBytes - int") {
    def fromTest() = test("fromBigEndianBytes - int", env, ext,
      s"""{
         |  val ba = fromBase16("${Base16.encode(Ints.toByteArray(Int.MaxValue))}")
         |  Global.fromBigEndianBytes[Int](ba) == ${Int.MaxValue}
         |}
         |""".stripMargin,
      null
    )
    if(VersionContext.current.isV6SoftForkActivated) {
      fromTest()
    } else {
      an[sigma.validation.ValidationException] should be thrownBy(fromTest())
    }
  }

  property("Global.fromBigEndianBytes - long") {
    def fromTest() = test("fromBigEndianBytes - long", env, ext,
      s"""{
         |  val l = 1088800L
         |  val ba = longToByteArray(l)
         |  Global.fromBigEndianBytes[Long](ba) == l
         |}
         |""".stripMargin,
      null
    )
    if(VersionContext.current.isV6SoftForkActivated) {
      fromTest()
    } else {
      an[sigma.validation.ValidationException] should be thrownBy(fromTest())
    }
  }

  property("Global.fromBigEndianBytes - Long.toBytes") {
    val customExt = Map(
      1.toByte -> LongConstant(1088800L)
    ).toSeq
    def fromTest() = test("fromBigEndianBytes - long", env, customExt,
      s"""{
         |  val l = getVar[Long](1).get
         |  val ba = l.toBytes
         |  Global.fromBigEndianBytes[Long](ba) == l
         |}
         |""".stripMargin,
      null
    )
    if(VersionContext.current.isV6SoftForkActivated) {
      fromTest()
    } else {
      an[sigma.validation.ValidationException] should be thrownBy(fromTest())
    }
  }

  property("Global.fromBigEndianBytes - bigInt") {
    val bi = new BigInteger("9785856985394593489356430476450674590674598659865986594859056865984690568904")
    def fromTest() = test("fromBigEndianBytes - bigInt", env, ext,
      s"""{
         |  val ba = fromBase16("${Base16.encode(bi.toByteArray)}")
         |  Global.fromBigEndianBytes[BigInt](ba) == bigInt("$bi")
         |}
         |""".stripMargin,
      null
    )
    if(VersionContext.current.isV6SoftForkActivated) {
      fromTest()
    } else {
      an[sigma.validation.ValidationException] should be thrownBy(fromTest())
    }
  }

  property("Int.toBytes") {
    val customExt = Map(
      1.toByte -> IntConstant(1)
    ).toSeq
    def toBytesTest() = test("Int.toBytes", env, customExt,
      """{
        |   val l = getVar[Int](1).get
        |   l.toBytes == Coll(0.toByte, 0.toByte, 0.toByte, 1.toByte)
        | }""".stripMargin,
      null
    )

    if (VersionContext.current.isV6SoftForkActivated) {
      toBytesTest()
    } else {
      an[sigma.validation.ValidationException] shouldBe thrownBy(toBytesTest())
    }
  }

  property("Int.toBits") {
    val customExt = Map(
      1.toByte -> IntConstant(1477959696)
    ).toSeq
    def toBytesTest() = test("Int.toBytes", env, customExt,
      """{
        |   val l = getVar[Int](1).get
        |   l.toBits == Coll(false, true, false, true, true, false, false, false, false, false, false, true, false, true, true ,true, true, true, true, false, false, false, false, false, false, false, false, true, false, false, false, false)
        | }""".stripMargin,
      null
    )

    if (VersionContext.current.isV6SoftForkActivated) {
      toBytesTest()
    } else {
      an[sigma.validation.ValidationException] shouldBe thrownBy(toBytesTest())
    }
  }

  property("Byte.toBytes") {
    val customExt = Map(
      1.toByte -> ByteConstant(10)
    ).toSeq
    def toBytesTest() = test("Byte.toBytes", env, customExt,
      """{
        |   val l = getVar[Byte](1).get
        |   l.toBytes == Coll(10.toByte)
        | }""".stripMargin,
      null
    )

    if (VersionContext.current.isV6SoftForkActivated) {
      toBytesTest()
    } else {
      an[sigma.validation.ValidationException] shouldBe thrownBy(toBytesTest())
    }
  }


  property("BigInt.toBytes") {
    def toBytesTest() = test("BigInt.toBytes", env, ext,
      s"""{
        |   val l = bigInt("${CryptoConstants.groupOrder.divide(new BigInteger("2"))}")
        |   l.toBytes.size == 32
        | }""".stripMargin,
      null
    )

    if (VersionContext.current.isV6SoftForkActivated) {
      toBytesTest()
    } else {
      an[sigma.validation.ValidationException] shouldBe thrownBy(toBytesTest())
    }
  }

  property("serialize - byte array") {
    def deserTest() = test("serialize", env, ext,
      s"""{
            val ba = fromBase16("c0ffee");
            Global.serialize(ba).size > ba.size
          }""",
      null,
      true
    )

    if (activatedVersionInTests < V6SoftForkVersion) {
      an [sigma.validation.ValidationException] should be thrownBy deserTest()
    } else {
      deserTest()
    }
  }

  property("serialize - collection of boxes") {
    def deserTest() = test("serialize", env, ext,
      s"""{
            val boxes = INPUTS;
            Global.serialize(boxes).size > 0
          }""",
      null,
      true
    )

    if (activatedVersionInTests < V6SoftForkVersion) {
      an [sigma.validation.ValidationException] should be thrownBy deserTest()
    } else {
      deserTest()
    }
  }

  property("serialize - optional collection") {
    def deserTest() = test("serialize", env, ext,
      s"""{
            val opt = SELF.R1[Coll[Byte]];
            Global.serialize(opt).size > SELF.R1[Coll[Byte]].get.size
          }""",
      null,
      true
    )

    if (activatedVersionInTests < V6SoftForkVersion) {
      an [sigma.validation.ValidationException] should be thrownBy deserTest()
    } else {
      deserTest()
    }
  }

  property("serialize(long) is producing different result from longToByteArray()") {
    def deserTest() = test("serialize", env, ext,
      s"""{
            val l = -1000L
            val ba1 = Global.serialize(l);
            val ba2 = longToByteArray(l)
            ba1 != ba2
          }""",
      null,
      true
    )

    if (activatedVersionInTests < V6SoftForkVersion) {
      an [sigma.validation.ValidationException] should be thrownBy deserTest()
    } else {
      deserTest()
    }
  }

  // the test shows that serialize(groupElement) is the same as groupElement.getEncoded
  property("serialize - group element - equivalence with .getEncoded") {
    val ge = Helpers.decodeGroupElement("026930cb9972e01534918a6f6d6b8e35bc398f57140d13eb3623ea31fbd069939b")
  //  val ba = Base16.encode(ge.getEncoded.toArray)
    def deserTest() = test("serialize", env, Seq(21.toByte -> GroupElementConstant(ge)),
      s"""{
            val ge = getVar[GroupElement](21).get
            val ba = serialize(ge);
            ba == ge.getEncoded
          }""",
      null,
      true
    )

    if (activatedVersionInTests < V6SoftForkVersion) {
      an [sigma.validation.ValidationException] should be thrownBy deserTest()
    } else {
      deserTest()
    }
  }

  // the test shows that serialize(sigmaProp) is the same as sigmaProp.propBytes without first 2 bytes
  property("serialize and .propBytes correspondence") {
    def deserTest() = test("deserializeTo", env, ext,
      s"""{
            val p1 = getVar[SigmaProp]($propVar1).get
            val bytes = p1.propBytes
            val ba = bytes.slice(2, bytes.size)
            val ba2 = serialize(p1)
            ba == ba2
          }""",
      null,
      true
    )

    if (activatedVersionInTests < V6SoftForkVersion) {
      an [sigma.validation.ValidationException] should be thrownBy deserTest()
    } else {
      deserTest()
    }
  }

  // todo: failing, needs for Header (de)serialization support from https://github.com/ScorexFoundation/sigmastate-interpreter/pull/972
  property("serialize - collection of collection of headers") {
    val td = new SigmaTestingData {}
    val h1 = td.TestData.h1

    val customExt = Seq(21.toByte -> HeaderConstant(h1))

    def deserTest() = test("serialize", env, customExt,
      s"""{
            val h1 = getVar[Header](21).get;
            val c = Coll(Coll(h1))
            Global.serialize(c).size > 0
          }""",
      null,
      true
    )

    if (activatedVersionInTests < V6SoftForkVersion) {
      an [sigma.validation.ValidationException] should be thrownBy deserTest()
    } else {
      deserTest()
    }
  }

  // todo: roundtrip tests with deserializeTo from https://github.com/ScorexFoundation/sigmastate-interpreter/pull/979

  // todo: move spam tests to dedicated test suite?
  property("serialize - not spam") {
    val customExt = Seq(21.toByte -> ShortArrayConstant((1 to Short.MaxValue).map(_.toShort).toArray),
      22.toByte -> ByteArrayConstant(Array.fill(1)(1.toByte)))
    def deserTest() = test("serialize", env, customExt,
      s"""{
            val indices = getVar[Coll[Short]](21).get
            val base = getVar[Coll[Byte]](22).get

             def check(index:Short): Boolean = { serialize(base) != base }
            indices.forall(check)
          }""",
      null,
      true
    )

    if (activatedVersionInTests < V6SoftForkVersion) {
      an[sigma.validation.ValidationException] should be thrownBy deserTest()
    } else {
      deserTest()
    }
  }

  property("serialize - spam attempt") {
    val customExt = Seq(21.toByte -> ShortArrayConstant((1 to Short.MaxValue).map(_.toShort).toArray),
      22.toByte -> ByteArrayConstant(Array.fill(16000)(1.toByte)))
    def deserTest() = test("serialize", env, customExt,
      s"""{
            val indices = getVar[Coll[Short]](21).get
            val base = getVar[Coll[Byte]](22).get

             def check(index:Short): Boolean = { serialize(base) != base }
            indices.forall(check)
          }""",
      null,
      true
    )

    if (activatedVersionInTests < V6SoftForkVersion) {
      an[sigma.validation.ValidationException] should be thrownBy deserTest()
    } else {
      // we have wrapped CostLimitException here
      an[Exception] should be thrownBy deserTest()
    }
  }

<<<<<<< HEAD
  property("checking Bitcoin PoW") {
    val h = "00000020a82ff9c62e69a6cbed277b7f2a9ac9da3c7133a59a6305000000000000000000f6cd5708a6ba38d8501502b5b4e5b93627e8dcc9bd13991894c6e04ade262aa99582815c505b2e17479a751b"
    val customExt = Map(
      1.toByte -> ByteArrayConstant(Base16.decode(h).get)
    ).toSeq

    def powTest() = {
      test("Prop1", env, customExt,
        """{
          |    def reverse4(bytes: Coll[Byte]): Coll[Byte] = {
          |        Coll(bytes(3), bytes(2), bytes(1), bytes(0))
          |    }
          |
          |    def reverse32(bytes: Coll[Byte]): Coll[Byte] = {
          |        Coll(bytes(31), bytes(30), bytes(29), bytes(28), bytes(27), bytes(26), bytes(25), bytes(24),
          |             bytes(23), bytes(22), bytes(21), bytes(20), bytes(19), bytes(18), bytes(17), bytes(16),
          |             bytes(15), bytes(14), bytes(13), bytes(12), bytes(11), bytes(10), bytes(9), bytes(8),
          |             bytes(7), bytes(6), bytes(5), bytes(4), bytes(3), bytes(2), bytes(1), bytes(0))
          |    }
          |
          |   val bitcoinHeader = getVar[Coll[Byte]](1).get
          |   val id = reverse32(sha256(sha256(bitcoinHeader)))
          |   val hit = byteArrayToBigInt(id)
          |
          |   val nBitsBytes = reverse4(bitcoinHeader.slice(72, 76))
          |
          |   val pad = Coll[Byte](0.toByte, 0.toByte, 0.toByte, 0.toByte)
          |
          |   val nbits = byteArrayToLong(pad ++ nBitsBytes)
          |
          |   val difficulty = Global.decodeNbits(nbits)
          |
          |   // <= according to https://bitcoin.stackexchange.com/a/105224
          |   hit <= difficulty
          |}
          |""".stripMargin,
        propExp = null,
        testExceededCost = false
      )
    }
    if (activatedVersionInTests < V6SoftForkVersion) {
      an[sigma.exceptions.TyperException] should be thrownBy powTest()
    } else {
      powTest()
=======
  property("Lazy evaluation of default in Option.getOrElse") {
    val customExt = Map (
      1.toByte -> IntConstant(5)
    ).toSeq
    def optTest() = test("getOrElse", env, customExt,
      """{
        |  getVar[Int](1).getOrElse(getVar[Int](44).get) > 0
        |}
        |""".stripMargin,
      null
    )

    if (VersionContext.current.isV6SoftForkActivated) {
      optTest()
    } else {
      assertExceptionThrown(optTest(), _.isInstanceOf[NoSuchElementException])
    }
  }

  property("Lazy evaluation of default in Coll.getOrElse") {
    def optTest() = test("getOrElse", env, ext,
      """{
        |  val c = Coll[Int](1)
        |  c.getOrElse(0, getVar[Int](44).get) > 0 &&
        |   c.getOrElse(1, c.getOrElse(0, getVar[Int](44).get)) > 0
        |}
        |""".stripMargin,
      null
    )

    if(VersionContext.current.isV6SoftForkActivated) {
      optTest()
    } else {
      assertExceptionThrown(optTest(), _.isInstanceOf[NoSuchElementException])
>>>>>>> b074b283
    }
  }

  property("Relation operations") {
    test("R1", env, ext,
      "{ allOf(Coll(getVar[Boolean](trueVar).get, true, true)) }",
      AND(GetVarBoolean(booleanVar).get, TrueLeaf, TrueLeaf).toSigmaProp
    )
    test("R2", env, ext,
      "{ anyOf(Coll(getVar[Boolean](trueVar).get, true, false)) }",
      OR(GetVarBoolean(booleanVar).get, TrueLeaf, FalseLeaf).toSigmaProp
    )
    test("R3", env, ext,
      "{ getVar[Int](intVar2).get > getVar[Int](intVar1).get && getVar[Int](intVar1).get < getVar[Int](intVar2).get }",
      BlockValue(
        Vector(ValDef(1, GetVarInt(2).get), ValDef(2, GetVarInt(1).get)),
        BinAnd(GT(ValUse(1, SInt), ValUse(2, SInt)), LT(ValUse(2, SInt), ValUse(1, SInt)))).asBoolValue.toSigmaProp
    )
    test("R4", env, ext,
      "{ getVar[Int](intVar2).get >= getVar[Int](intVar1).get && getVar[Int](intVar1).get <= getVar[Int](intVar2).get }",
      BlockValue(
        Vector(ValDef(1, GetVarInt(2).get), ValDef(2, GetVarInt(1).get)),
        BinAnd(GE(ValUse(1, SInt), ValUse(2, SInt)), LE(ValUse(2, SInt), ValUse(1, SInt)))).asBoolValue.toSigmaProp
    )
    test("R5", env, ext,
      "{ getVar[Byte](byteVar2).get > getVar[Byte](byteVar1).get && getVar[Byte](byteVar1).get < getVar[Byte](byteVar2).get }",
      BlockValue(
        Vector(ValDef(1, GetVarByte(4).get), ValDef(2, GetVarByte(3).get)),
        BinAnd(GT(ValUse(1, SByte), ValUse(2, SByte)), LT(ValUse(2, SByte), ValUse(1, SByte)))).asBoolValue.toSigmaProp
    )
    test("R6", env, ext,
      "{ getVar[Byte](byteVar2).get >= getVar[Byte](byteVar1).get && getVar[Byte](byteVar1).get <= getVar[Byte](byteVar2).get }",
      BlockValue(
        Vector(ValDef(1, GetVarByte(4).get), ValDef(2, List(), GetVarByte(3).get)),
        BinAnd(GE(ValUse(1, SByte), ValUse(2, SByte)), LE(ValUse(2, SByte), ValUse(1, SByte)))).asBoolValue.toSigmaProp
    )
    test("R7", env, ext,
      "{ getVar[BigInt](bigIntVar2).get > getVar[BigInt](bigIntVar1).get && getVar[BigInt](bigIntVar1).get < getVar[BigInt](bigIntVar2).get }",
      BlockValue(
        Vector(ValDef(1, GetVarBigInt(6).get), ValDef(2, List(), GetVarBigInt(5).get)),
        BinAnd(GT(ValUse(1, SBigInt), ValUse(2, SBigInt)), LT(ValUse(2, SBigInt), ValUse(1, SBigInt)))).asBoolValue.toSigmaProp
    )
    test("R8", env, ext,
      "{ getVar[BigInt](bigIntVar2).get >= getVar[BigInt](bigIntVar1).get && getVar[BigInt](bigIntVar1).get <= getVar[BigInt](bigIntVar2).get }",
      BlockValue(
        Vector(ValDef(1, GetVarBigInt(6).get), ValDef(2, List(), GetVarBigInt(5).get)),
        BinAnd(GE(ValUse(1, SBigInt), ValUse(2, SBigInt)), LE(ValUse(2, SBigInt), ValUse(1, SBigInt)))).asBoolValue.toSigmaProp
    )
  }

  property("SigmaProp operations") {
    test("Prop1", env, ext,
      "{ getVar[SigmaProp](proofVar1).get.isProven }",
      GetVarSigmaProp(propVar1).get,
      testExceededCost = false
    )
    test("Prop2", env, ext,
      "{ getVar[SigmaProp](proofVar1).get || getVar[SigmaProp](proofVar2).get }",
      SigmaOr(Seq(GetVarSigmaProp(propVar1).get, GetVarSigmaProp(propVar2).get)),
      testExceededCost = false
    )
    test("Prop3", env, ext,
      "{ getVar[SigmaProp](proofVar1).get && getVar[SigmaProp](proofVar2).get }",
      SigmaAnd(Seq(GetVarSigmaProp(propVar1).get, GetVarSigmaProp(propVar2).get)),
      testExceededCost = false
    )
    test("Prop4", env, ext,
      "{ getVar[SigmaProp](proofVar1).get.isProven && getVar[SigmaProp](proofVar2).get }",
      SigmaAnd(Seq(GetVarSigmaProp(propVar1).get, GetVarSigmaProp(propVar2).get)),
      testExceededCost = false
    )
    test("Prop5", env, ext,
      "{ getVar[SigmaProp](proofVar1).get && getVar[Int](intVar1).get == 1 }",
      SigmaAnd(Seq(GetVarSigmaProp(propVar1).get, BoolToSigmaProp(EQ(GetVarInt(intVar1).get, 1)))),
      testExceededCost = false
    )
    test("Prop6", env, ext,
      "{ getVar[Int](intVar1).get == 1 || getVar[SigmaProp](proofVar1).get }",
      SigmaOr(Seq(BoolToSigmaProp(EQ(GetVarInt(intVar1).get, 1)), GetVarSigmaProp(propVar1).get))
    )
    test("Prop7", env, ext,
      "{ SELF.R4[SigmaProp].get.isProven }",
      ExtractRegisterAs[SSigmaProp.type](Self, reg1).get,
      onlyPositive = true,
      testExceededCost = false
    )
    test("Prop8", env, ext,
      "{ SELF.R4[SigmaProp].get && getVar[SigmaProp](proofVar1).get}",
      SigmaAnd(Seq(ExtractRegisterAs[SSigmaProp.type](Self, reg1).get, GetVarSigmaProp(propVar1).get)),
      onlyPositive = true,
      testExceededCost = false
    )
    test("Prop9", env, ext,
      "{ allOf(Coll(SELF.R4[SigmaProp].get, getVar[SigmaProp](proofVar1).get))}",
      SigmaAnd(Seq(ExtractRegisterAs[SSigmaProp.type](Self, reg1).get, GetVarSigmaProp(propVar1).get)),
      onlyPositive = true,
      testExceededCost = false
    )
    test("Prop10", env, ext,
      "{ anyOf(Coll(SELF.R4[SigmaProp].get, getVar[SigmaProp](proofVar1).get))}",
      SigmaOr(Seq(ExtractRegisterAs[SSigmaProp.type](Self, reg1).get, GetVarSigmaProp(propVar1).get)),
      onlyPositive = true,
      testExceededCost = false
    )
    test("Prop11", env, ext,
      "{ Coll(SELF.R4[SigmaProp].get, getVar[SigmaProp](proofVar1).get).forall({ (p: SigmaProp) => p.isProven }) }",
      SigmaAnd(Seq(ExtractRegisterAs[SSigmaProp.type](Self, reg1).get , GetVarSigmaProp(propVar1).get)),
      onlyPositive = true,
      testExceededCost = false
    )
    test("Prop12", env, ext,
      "{ Coll(SELF.R4[SigmaProp].get, getVar[SigmaProp](proofVar1).get).exists({ (p: SigmaProp) => p.isProven }) }",
      SigmaOr(Seq(ExtractRegisterAs[SSigmaProp.type](Self, reg1).get, GetVarSigmaProp(propVar1).get)),
      onlyPositive = true,
      testExceededCost = false
    )
    test("Prop13", env, ext,
      "{ SELF.R4[SigmaProp].get.propBytes != getVar[SigmaProp](proofVar1).get.propBytes }",
      NEQ(ExtractRegisterAs[SSigmaProp.type](Self, reg1).get.propBytes, GetVarSigmaProp(propVar1).get.propBytes).toSigmaProp,
      true
    )
  }

  property("Arith operations") {
    test("Arith1", env, ext,
      "{ getVar[Int](intVar2).get * 2 + getVar[Int](intVar1).get == 5 }",
      EQ(Plus(Multiply(GetVarInt(intVar2).get, IntConstant(2)), GetVarInt(intVar1).get), IntConstant(5)).toSigmaProp
    )
    test("Arith2", env, ext :+ (bigIntVar3 -> BigIntConstant(50)),
      "{ getVar[BigInt](bigIntVar2).get * 2 + getVar[BigInt](bigIntVar1).get == getVar[BigInt](bigIntVar3).get }",
      EQ(
        Plus(Multiply(GetVarBigInt(bigIntVar2).get, BigIntConstant(2)),
          GetVarBigInt(bigIntVar1).get),
        GetVarBigInt(bigIntVar3).get).toSigmaProp
    )
    test("Arith3", env, ext :+ (byteVar3 -> ByteConstant(5)),
      "{ getVar[Byte](byteVar2).get * 2.toByte + getVar[Byte](byteVar1).get == 5.toByte }",
      EQ(
        Plus(Multiply(GetVarByte(byteVar2).get, ByteConstant(2)),
          GetVarByte(byteVar1).get), ByteConstant(5)).toSigmaProp
    )
    test("Arith4", env, ext,
      "{ getVar[Int](intVar2).get / 2 + getVar[Int](intVar1).get == 2 }",
      EQ(Plus(Divide(GetVarInt(2).get, IntConstant(2)), GetVarInt(1).get),IntConstant(2)).toSigmaProp
    )
    test("Arith5", env, ext,
      "{ getVar[Int](intVar2).get % 2 + getVar[Int](intVar1).get == 1 }",
      EQ(Plus(Modulo(GetVarInt(intVar2).get, IntConstant(2)), GetVarInt(intVar1).get), IntConstant(1)).toSigmaProp
    )
  }

  property("Tuple operations") {
    test("Tup1", env, ext,
      "{ (getVar[Int](intVar1).get, getVar[Int](intVar2).get)._1 == 1 }",
      EQ(GetVarInt(intVar1).get, IntConstant(1)).toSigmaProp
    )
    test("Tup2", env, ext,
      "{ (getVar[Int](intVar1).get, getVar[Int](intVar2).get)._2 == 2 }",
      EQ(GetVarInt(intVar2).get, IntConstant(2)).toSigmaProp
    )
    test("Tup3", env, ext,
      """{ val p = (getVar[Int](intVar1).get, getVar[Int](intVar2).get)
        |  val res = p._1 + p._2
        |  res == 3 }""".stripMargin,
      {
        EQ(Plus(GetVarInt(intVar1).get, GetVarInt(intVar2).get), IntConstant(3)).toSigmaProp
      }
    )
  }

  property("Tuple as Collection operations") {
    test("TupColl1", env, ext,
    """{ val p = (getVar[Int](intVar1).get, getVar[Byte](byteVar2).get)
     |  p.size == 2 }""".stripMargin,
    {
      TrueLeaf.toSigmaProp
    }, true)
    test("TupColl2", env, ext,
    """{ val p = (getVar[Int](intVar1).get, getVar[Byte](byteVar2).get)
     |  p(0) == 1 }""".stripMargin,
    {
      EQ(GetVarInt(intVar1).get, IntConstant(1)).toSigmaProp
    })

    val dataVar = (lastExtVar + 1).toByte
    val Colls = CSigmaDslBuilder.Colls
    implicit val eAny = sigma.AnyType
    val data = Colls.fromItems((Array[Byte](1,2,3).toColl, 10L))
    val env1 = env + ("dataVar" -> CAnyValue(dataVar))
    val dataType = SCollection(STuple(SByteArray, SLong))
    val ext1 = ext :+ ((dataVar, Constant[SType](data.asWrappedType, dataType)))
    test("TupColl3", env1, ext1,
      """{
        |  val data = getVar[Coll[(Coll[Byte], Long)]](dataVar).get
        |  data.size == 1
        |}""".stripMargin,
      {
        val data = GetVar(dataVar, dataType).get
        EQ(SizeOf(data), IntConstant(1)).toSigmaProp
      }
    )
    test("TupColl4", env1, ext1,
      """{
        |  val data = getVar[Coll[(Coll[Byte], Long)]](dataVar).get
        |  data.exists({ (p: (Coll[Byte], Long)) => p._2 == 10L })
        |}""".stripMargin,
      {
        val data = GetVar(dataVar, dataType).get
        Exists(data,
          FuncValue(
            Vector((1, STuple(SByteArray, SLong))),
            EQ(SelectField(ValUse(1, STuple(SByteArray, SLong)), 2), LongConstant(10)))
        ).toSigmaProp
      }
    )
    test("TupColl5", env1, ext1,
      """{
        |  val data = getVar[Coll[(Coll[Byte], Long)]](dataVar).get
        |  data.forall({ (p: (Coll[Byte], Long)) => p._1.size > 0 })
        |}""".stripMargin,
      {
        val data = GetVar(dataVar, dataType).get
        ForAll(data,
          FuncValue(
            Vector((1, STuple(SByteArray, SLong))),
            GT(SizeOf(SelectField(ValUse(1, STuple(SByteArray, SLong)), 1).asCollection[SByte.type]), IntConstant(0)))
        ).toSigmaProp
      }
    )
    test("TupColl6", env1, ext1,
      """{
        |  val data = getVar[Coll[(Coll[Byte], Long)]](dataVar).get
        |  data.map({ (p: (Coll[Byte], Long)) => (p._2, p._1)}).size == 1
        |}""".stripMargin,
      {
        val data = GetVar(dataVar, dataType).get
        EQ(SizeOf(data), IntConstant(1)).toSigmaProp
      }
    )
  }

  property("GetVar") {
    test("GetVar1", env, ext,
      "{ getVar[Int](intVar2).get == 2 }",
      EQ(GetVarInt(intVar2).get, IntConstant(2)).toSigmaProp
    )
    // wrong type
    assertExceptionThrown(
      test("GetVar2", env, ext,
      "{ getVar[Byte](intVar2).isDefined }",
      GetVarByte(intVar2).isDefined.toSigmaProp,
      true
      ),
      rootCause(_).isInstanceOf[InvalidType])
  }

  property("ExtractRegisterAs") {
    test("Extract1", env, ext,
      "{ SELF.R4[SigmaProp].get.isProven }",
      ExtractRegisterAs[SSigmaProp.type](Self, reg1).get,
      onlyPositive = true,
      testExceededCost = false
    )
    // wrong type
    assertExceptionThrown(
      test("Extract2", env, ext,
        "{ SELF.R4[Long].isDefined }",
        ExtractRegisterAs[SLong.type](Self, reg1).isDefined.toSigmaProp,
        true
      ),
      rootCause(_).isInstanceOf[InvalidType])
  }

  property("OptionGet success (SomeValue)") {
    test("Opt1", env, ext,
      "{ getVar[Int](intVar2).get == 2 }",
      EQ(GetVarInt(intVar2).get, IntConstant(2)).toSigmaProp
    )
    test("Opt2", env, ext,
      "{ val v = getVar[Int](intVar2); v.get == 2 }",
      EQ(GetVarInt(intVar2).get, IntConstant(2)).toSigmaProp
    )
  }

  property("OptionGet fail (NoneValue)") {
    assertExceptionThrown(
      test("OptGet1", env, ext,
        "{ getVar[Int](99).get == 2 }",
        EQ(GetVarInt(99).get, IntConstant(2)).toSigmaProp
      ),
      rootCause(_).isInstanceOf[NoSuchElementException])
    assertExceptionThrown(
      test("OptGet2", env, ext,
        "{ SELF.R8[SigmaProp].get.propBytes != getVar[SigmaProp](proofVar1).get.propBytes }",
        NEQ(ExtractRegisterAs[SSigmaProp.type](Self, R8).get.propBytes, GetVarSigmaProp(propVar1).get.propBytes).toSigmaProp,
        true
      ),
      rootCause(_).isInstanceOf[NoSuchElementException])
  }

  property("higher order lambdas") {
    def holTest() = test("HOL", env, ext,
      """
        | {
        |   val c = Coll(Coll(1))
        |   def fn(xs: Coll[Int]) = {
        |     val inc = { (x: Int) => x + 1 }
        |     def apply(in: (Int => Int, Int)) = in._1(in._2)
        |     val ys = xs.map { (x: Int) => apply((inc, x)) }
        |     ys.size == xs.size && ys != xs
        |   }
        |
        |   c.exists(fn)
        | }
        |""".stripMargin,
      null,
      true
    )

    if(VersionContext.current.isV6SoftForkActivated) {
      holTest()
    } else {
      an[sigma.validation.ValidationException] shouldBe thrownBy(holTest())
    }
  }

  property("OptionGetOrElse") {
    test("OptGet1", env, ext,
      "{ SELF.R5[Int].getOrElse(3) == 1 }",
      EQ(ExtractRegisterAs[SInt.type](Self, reg2).getOrElse(IntConstant(3)), IntConstant(1)).toSigmaProp,
      true
    )
    // register should be empty
    test("OptGet2", env, ext,
      "{ SELF.R6[Int].getOrElse(3) == 3 }",
      EQ(ExtractRegisterAs(Self, R6, SOption(SInt)).getOrElse(IntConstant(3)), IntConstant(3)).toSigmaProp,
      true
    )
    test("OptGet3", env, ext,
      "{ getVar[Int](intVar2).getOrElse(3) == 2 }",
      EQ(GetVarInt(intVar2).getOrElse(IntConstant(3)), IntConstant(2)).toSigmaProp,
      true
    )
    // there should be no variable with this id
    test("OptGet4", env, ext,
    "{ getVar[Int](99).getOrElse(3) == 3 }",
      EQ(GetVarInt(99).getOrElse(IntConstant(3)), IntConstant(3)).toSigmaProp,
      true
    )
  }

  property("OptionIsDefined") {
    test("Def1", env, ext,
      "{ SELF.R4[SigmaProp].isDefined }",
      ExtractRegisterAs[SSigmaProp.type](Self, reg1).isDefined.toSigmaProp,
      true
    )
    // no value
    test("Def2", env, ext,
      "{ SELF.R8[Int].isDefined == false }",
      LogicalNot(ExtractRegisterAs[SInt.type](Self, R8).isDefined).toSigmaProp,
      true
    )

    test("Def3", env, ext,
      "{ getVar[Int](intVar2).isDefined }",
      GetVarInt(intVar2).isDefined.toSigmaProp,
      true
    )
    // there should be no variable with this id
    test("Def4", env, ext,
      "{ getVar[Int](99).isDefined == false }",
      LogicalNot(GetVarInt(99).isDefined).toSigmaProp,
      true
    )
  }

  property("OptionIsEmpty") {
    test("Def1", env, ext,
      "{ SELF.R4[SigmaProp].isEmpty == false }",
      ExtractRegisterAs[SSigmaProp.type](Self, reg1).isDefined.toSigmaProp,
      true
    )
    // no value
    test("Def2", env, ext,
      "{ SELF.R8[Int].isEmpty }",
      LogicalNot(ExtractRegisterAs[SInt.type](Self, R8).isDefined).toSigmaProp,
      true
    )

    test("Def3", env, ext,
      "{ getVar[Int](intVar2).isEmpty == false }",
      GetVarInt(intVar2).isDefined.toSigmaProp,
      true
    )
    // there should be no variable with this id
    test("Def4", env, ext,
      "{ getVar[Int](99).isEmpty }",
      LogicalNot(GetVarInt(99).isDefined).toSigmaProp,
      true
    )
  }

  // TODO this is valid for BigIntModQ type (https://github.com/ScorexFoundation/sigmastate-interpreter/issues/554)
  ignore("ByteArrayToBigInt: big int should always be positive") {
    test("BATBI1", env, ext,
      "{ byteArrayToBigInt(Coll[Byte](-1.toByte)) > 0 }",
      GT(ByteArrayToBigInt(ConcreteCollection.fromItems(ByteConstant(-1))), BigIntConstant(0)).toSigmaProp,
      onlyPositive = true
    )
  }

  // TODO this is valid for BigIntModQ type (https://github.com/ScorexFoundation/sigmastate-interpreter/issues/554)
  ignore("ByteArrayToBigInt: big int should not exceed dlog group order q (it is NOT ModQ integer)") {
    val q = CryptoConstants.dlogGroup.q
    val bytes = q.add(BigInteger.valueOf(1L)).toByteArray
    val itemsStr = bytes.map(v => s"$v.toByte").mkString(",")
    assertExceptionThrown(
      test("BATBI1", env, ext,
        s"{ byteArrayToBigInt(Coll[Byte]($itemsStr)) > 0 }",
        GT(ByteArrayToBigInt(ConcreteCollection.fromSeq(bytes.map(ByteConstant(_)))), BigIntConstant(0)).toSigmaProp,
        onlyPositive = true
      ),
      e => rootCause(e).isInstanceOf[ArithmeticException]
    )
  }

  property("ByteArrayToBigInt: range check") {
    def check(b: BigInteger, shouldThrow: Boolean) = {
      val bytes = b.toByteArray
      val itemsStr = bytes.map(v => s"$v.toByte").mkString(",")
      if (shouldThrow)
        assertExceptionThrown(
          test("BATBI1", env, ext,
            s"{ byteArrayToBigInt(Coll[Byte]($itemsStr)) != 0 }",
            NEQ(ByteArrayToBigInt(ConcreteCollection.fromSeq(bytes.map(ByteConstant(_)))), BigIntConstant(0)).toSigmaProp,
            onlyPositive = true
          ),
          e => rootCause(e).isInstanceOf[ArithmeticException])
      else
        test("BATBI1", env, ext,
          s"{ byteArrayToBigInt(Coll[Byte]($itemsStr)) != 0 }",
          NEQ(ByteArrayToBigInt(ConcreteCollection.fromSeq(bytes.map(ByteConstant(_)))), BigIntConstant(0)).toSigmaProp,
          onlyPositive = true
        )
    }

    val two = BigInteger.valueOf(2) // BigInteger.TWO is not exported in JDK 1.8
    check(two.negate().pow(255), false)
    check(two.negate().pow(256).subtract(BigInteger.ONE), true)
    check(two.pow(255).subtract(BigInteger.ONE), false)
    check(two.pow(255), true)
    check(two.pow(255).add(BigInteger.ONE), true)
    check(two.pow(256), true)
    check(two.negate().pow(256).subtract(BigInteger.ONE), true)
  }

  property("ExtractCreationInfo") {
    test("Info1", env, ext,
      "SELF.creationInfo._1 == 5",
      EQ(SelectField(ExtractCreationInfo(Self),1),IntConstant(5)).toSigmaProp,
      true
    )
    // suppose to be tx.id + box index
    test("Info2", env, ext,
      "SELF.creationInfo._2.size == 34",
      EQ(SizeOf(SelectField(ExtractCreationInfo(Self),2).asValue[SByteArray]),IntConstant(34)).toSigmaProp,
      true
    )
  }

  property("sigmaProp") {
    test("prop1", env, ext, "sigmaProp(HEIGHT >= 0)",
      BoolToSigmaProp(GE(Height, IntConstant(0))), true)
    test("prop2", env, ext, "sigmaProp(HEIGHT >= 0) && getVar[SigmaProp](proofVar1).get",
      SigmaAnd(Vector(BoolToSigmaProp(GE(Height, IntConstant(0))), GetVarSigmaProp(propVar1).get)),
      onlyPositive = true,
      testExceededCost = false
    )
  }

  property("numeric cast") {
    test("downcast", env, ext,
      "{ getVar[Int](intVar2).get.toByte == 2.toByte }",
      EQ(Downcast(GetVarInt(2).get, SByte), ByteConstant(2)).toSigmaProp,
      onlyPositive = true
    )
    test("upcast", env, ext,
      "{ getVar[Int](intVar2).get.toLong == 2L }",
      EQ(Upcast(GetVarInt(2).get, SLong), LongConstant(2)).toSigmaProp,
      onlyPositive = true
    )
  }

  property("EQ const array vs collection") {
    val byteArrayVar1Value = ByteArrayConstant(Array[Byte](1.toByte, 2.toByte))
    test("EQArrayCollection", env + ("byteArrayVar1" -> byteArrayVar1Value), ext,
      "byteArrayVar1 == Coll[Byte](1.toByte, 2.toByte)",
      EQ(byteArrayVar1Value, ConcreteCollection(Array(ByteConstant(1), ByteConstant(2)), SByte)).toSigmaProp,
      true
    )
  }

  property("user defined function") {
    test("function", env, ext,
      "{ def inc(i: Int) = i + 1; inc(2) == 3 }",
      EQ(
        Apply(
          FuncValue(Array((1, SInt)), Plus(ValUse(1, SInt), IntConstant(1))),
          Array(IntConstant(2))
        ),
        IntConstant(3)).toSigmaProp
    )
  }

  property("missing variable in env buildValue error") {
    test("missingVar", env, ext,
      """
        |OUTPUTS.forall({(out:Box) =>
        |  out.R5[Int].get >= HEIGHT + 10 &&
        |  blake2b256(out.propositionBytes) != Coll[Byte](1.toByte)
        |})
      """.stripMargin,
      ForAll(Outputs, FuncValue(Array((1,SBox)),
        BinAnd(
          GE(ExtractRegisterAs(ValUse(1,SBox), ErgoBox.R5, SOption(SInt)).get, Plus(Height, IntConstant(10))),
          NEQ(CalcBlake2b256(ExtractScriptBytes(ValUse(1,SBox))), ConcreteCollection(Array(ByteConstant(1.toByte)), SByte))
        ))).toSigmaProp,
      true
    )
  }

  property("Nested logical ops 1") {
   test("nestedLogic1", env, ext,
     """{
      |    val c = OUTPUTS(0).R4[Int].get
      |    val d = OUTPUTS(0).R5[Int].get
      |
      |    OUTPUTS.size == 2 &&
      |    OUTPUTS(0).value == SELF.value &&
      |    OUTPUTS(1).value == SELF.value
      |} == false""".stripMargin,
     null,
     true
   )
  }

  property("Nested logical ops 2") {
    test("nestedLogic2", env, ext,
      """{
       |    val c = OUTPUTS(0).R4[Int].get
       |    val d = OUTPUTS(0).R5[Int].get
       |
       |    OUTPUTS.size == 1 &&
       |    OUTPUTS(0).value == SELF.value &&
       |    {{ c != d || d == c }  && { true || false } }
       |} """.stripMargin,
      null,
      true
    )
  }

  property("Option.map") {
    test("Option.map", env, ext,
      "getVar[Int](intVar1).map({(i: Int) => i + 1}).get == 2",
      null,
      true
    )
  }

  property("Option.filter") {
    test("Option.filter", env, ext,
      "getVar[Int](intVar1).filter({(i: Int) => i > 0}).get == 1",
      null,
      true
    )
  }

  property("lazy OR") {
    test("lazy OR", env, ext,
      "true || ((1/0) == 1)",
      null,
      true
    )
  }

  property("lazy AND") {
    test("lazy AND", env, ext,
      "(false && ((1/0) == 1)) == false",
      null,
      true
    )
  }

  property("substConstants") {
    val initTreeScript =
      """
        | {
        |   val v1 = 1  // 0
        |   val v2 = 2  // 2
        |   val v3 = 3  // 4
        |   val v4 = 4  // 3
        |   val v5 = 5  // 1
        |   sigmaProp(v1 == -v5 && v2 == -v4 && v3 == v2 + v4)
        | }
        |""".stripMargin

    val iet = ErgoTree.fromProposition(compile(Map.empty, initTreeScript).asInstanceOf[SigmaPropValue])

    iet.constants.toArray shouldBe Array(IntConstant(1), IntConstant(5), IntConstant(2), IntConstant(4), IntConstant(3), IntConstant(6))

    val originalBytes = Base16.encode(ErgoTreeSerializer.DefaultSerializer.serializeErgoTree(iet))

    val set = ErgoTree(
      iet.header,
      IndexedSeq(IntConstant(-2), IntConstant(2), IntConstant(-1), IntConstant(1), IntConstant(0), IntConstant(0)),
      iet.toProposition(false)
    )

    val hostScript =
      s"""
        |{
        | val bytes = fromBase16("${originalBytes}")
        |
        | val substBytes = substConstants[Int](bytes, Coll[Int](0, 2, 4, 3, 1, 5), Coll[Int](-2, -1, 0, 1, 2, 0))
        |
        | val checkSubst = substBytes == fromBase16("${Base16.encode(ErgoTreeSerializer.DefaultSerializer.serializeErgoTree(set))}")
        |
        | sigmaProp(checkSubst)
        |}
        |""".stripMargin

    test("subst", env, ext, hostScript, null)
  }

  property("Box.getReg") {
    val customExt = Map(
      1.toByte -> IntConstant(0)
    ).toSeq
    def getRegTest(): Assertion = {
      test("Box.getReg", env, customExt,
        """{
          |   val idx = getVar[Int](1).get
          |   val x = SELF
          |   x.getReg[Long](idx).get == SELF.value &&
          |   x.getReg[Coll[(Coll[Byte], Long)]](2).get == SELF.tokens &&
          |   x.getReg[Int](9).isEmpty
          |}""".stripMargin,
        null
      )
    }

    if (VersionContext.current.isV6SoftForkActivated) {
      getRegTest()
    } else {
      an[sigma.exceptions.ConstraintFailed] should be thrownBy getRegTest()
    }
  }

  property("Box.getReg - computable index") {
    val ext: Seq[VarBinding] = Seq(
      (intVar1, IntConstant(0))
    )
    def getRegTest(): Assertion = {
      test("Box.getReg", env, ext,
        """{
          |   val x = SELF.getReg[Long](getVar[Int](1).get).get
          |   x == SELF.value
          |}""".stripMargin,
        null
      )
    }

    if (VersionContext.current.isV6SoftForkActivated) {
      getRegTest()
    } else {
      an[java.nio.BufferUnderflowException] should be thrownBy getRegTest()
    }
  }

  property("Unit register") {
    // TODO frontend: implement missing Unit support in compiler
    //  https://github.com/ScorexFoundation/sigmastate-interpreter/issues/820
    test("R1", env, ext,
      script = "", /* means cannot be compiled
                     the corresponding script is { SELF.R4[Unit].isDefined } */
      ExtractRegisterAs[SUnit.type](Self, reg1)(SUnit).isDefined.toSigmaProp,
      additionalRegistersOpt = Some(Map(
        reg1 -> UnitConstant.instance
      ))
    )

    test("R2", env, ext,
      script = "", /* means cannot be compiled
                   the corresponding script is "{ SELF.R4[Unit].get == () }" */
      EQ(ExtractRegisterAs[SUnit.type](Self, reg1)(SUnit).get, UnitConstant.instance).toSigmaProp,
      additionalRegistersOpt = Some(Map(
        reg1 -> UnitConstant.instance
      ))
    )
  }

}<|MERGE_RESOLUTION|>--- conflicted
+++ resolved
@@ -4,11 +4,8 @@
 import org.ergoplatform._
 import org.scalatest.Assertion
 import scorex.util.encode.Base16
-<<<<<<< HEAD
 import org.scalatest.Assertion
 import scorex.util.encode.Base16
-=======
->>>>>>> b074b283
 import scorex.utils.Ints
 import sigma.Extensions.ArrayOps
 import sigma.{SigmaTestingData, VersionContext}
@@ -98,6 +95,7 @@
       // In such cases we use expected property as the property to test
       propExp.asSigmaProp
     } else {
+      // compile with the latest compiler version, to get validation exception during execution, not compilation error
       withVersions(VersionContext.MaxSupportedScriptVersion, ergoTreeVersionInTests) {
         compile(env, script).asBoolValue.toSigmaProp
       }
@@ -1157,7 +1155,43 @@
     }
   }
 
-<<<<<<< HEAD
+  property("Lazy evaluation of default in Option.getOrElse") {
+    val customExt = Map (
+      1.toByte -> IntConstant(5)
+    ).toSeq
+    def optTest() = test("getOrElse", env, customExt,
+      """{
+        |  getVar[Int](1).getOrElse(getVar[Int](44).get) > 0
+        |}
+        |""".stripMargin,
+      null
+    )
+
+    if (VersionContext.current.isV6SoftForkActivated) {
+      optTest()
+    } else {
+      assertExceptionThrown(optTest(), _.isInstanceOf[NoSuchElementException])
+    }
+  }
+
+  property("Lazy evaluation of default in Coll.getOrElse") {
+    def optTest() = test("getOrElse", env, ext,
+      """{
+        |  val c = Coll[Int](1)
+        |  c.getOrElse(0, getVar[Int](44).get) > 0 &&
+        |   c.getOrElse(1, c.getOrElse(0, getVar[Int](44).get)) > 0
+        |}
+        |""".stripMargin,
+      null
+    )
+
+    if(VersionContext.current.isV6SoftForkActivated) {
+      optTest()
+    } else {
+      assertExceptionThrown(optTest(), _.isInstanceOf[NoSuchElementException])
+    }
+  }
+
   property("checking Bitcoin PoW") {
     val h = "00000020a82ff9c62e69a6cbed277b7f2a9ac9da3c7133a59a6305000000000000000000f6cd5708a6ba38d8501502b5b4e5b93627e8dcc9bd13991894c6e04ade262aa99582815c505b2e17479a751b"
     val customExt = Map(
@@ -1199,45 +1233,9 @@
       )
     }
     if (activatedVersionInTests < V6SoftForkVersion) {
-      an[sigma.exceptions.TyperException] should be thrownBy powTest()
+      an[sigma.validation.ValidationException] should be thrownBy powTest()
     } else {
       powTest()
-=======
-  property("Lazy evaluation of default in Option.getOrElse") {
-    val customExt = Map (
-      1.toByte -> IntConstant(5)
-    ).toSeq
-    def optTest() = test("getOrElse", env, customExt,
-      """{
-        |  getVar[Int](1).getOrElse(getVar[Int](44).get) > 0
-        |}
-        |""".stripMargin,
-      null
-    )
-
-    if (VersionContext.current.isV6SoftForkActivated) {
-      optTest()
-    } else {
-      assertExceptionThrown(optTest(), _.isInstanceOf[NoSuchElementException])
-    }
-  }
-
-  property("Lazy evaluation of default in Coll.getOrElse") {
-    def optTest() = test("getOrElse", env, ext,
-      """{
-        |  val c = Coll[Int](1)
-        |  c.getOrElse(0, getVar[Int](44).get) > 0 &&
-        |   c.getOrElse(1, c.getOrElse(0, getVar[Int](44).get)) > 0
-        |}
-        |""".stripMargin,
-      null
-    )
-
-    if(VersionContext.current.isV6SoftForkActivated) {
-      optTest()
-    } else {
-      assertExceptionThrown(optTest(), _.isInstanceOf[NoSuchElementException])
->>>>>>> b074b283
     }
   }
 
