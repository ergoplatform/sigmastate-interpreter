package sigmastate.utxo

import org.ergoplatform.ErgoBox.{AdditionalRegisters, R6, R8}
import org.ergoplatform._
import org.scalatest.Assertion
import scorex.util.encode.Base16
import scorex.utils.Ints
import sigma.Extensions.ArrayOps
import sigma.{SigmaTestingData, VersionContext}
import sigma.VersionContext.{V6SoftForkVersion, withVersions}
import sigma.ast.SCollection.SByteArray
import sigma.ast.SType.AnyOps
import sigma.data.{AvlTreeData, CAnyValue, CSigmaDslBuilder}
import sigma.util.StringUtil._
import sigma.ast._
import sigma.ast.syntax._
import sigma.crypto.CryptoConstants
import sigmastate._
import sigmastate.helpers.TestingHelpers._
import sigmastate.helpers.{CompilerTestingCommons, ContextEnrichingTestProvingInterpreter, ErgoLikeContextTesting, ErgoLikeTestInterpreter}
import sigma.interpreter.ContextExtension.VarBinding
import sigmastate.interpreter.CErgoTreeEvaluator.{DefaultEvalSettings, currentEvaluator}
import sigmastate.interpreter.Interpreter._
import sigma.ast.Apply
import sigma.eval.EvalSettings
import sigma.exceptions.InvalidType
import sigma.serialization.ErgoTreeSerializer
<<<<<<< HEAD
import sigma.validation.ValidationException
=======
import sigma.interpreter.{ContextExtension, ProverResult}
>>>>>>> b074b283
import sigmastate.utils.Helpers
import sigmastate.utils.Helpers._

import java.math.BigInteger
import scala.collection.compat.immutable.ArraySeq

class BasicOpsSpecification extends CompilerTestingCommons
  with CompilerCrossVersionProps {
  override val printVersions: Boolean = false
  implicit lazy val IR = new TestingIRContext {
  }

  private val reg1 = ErgoBox.nonMandatoryRegisters.head
  private val reg2 = ErgoBox.nonMandatoryRegisters.tail.head
  val intVar1 = 1.toByte
  val intVar2 = 2.toByte
  val byteVar1 = 3.toByte
  val byteVar2 = 4.toByte
  val bigIntVar1 = 5.toByte
  val bigIntVar2 = 6.toByte
  val bigIntVar3 = 7.toByte
  val byteVar3 = 8.toByte
  val booleanVar = 9.toByte
  val propVar1 = 10.toByte
  val propVar2 = 11.toByte
  val lastExtVar = propVar2

  val ext: Seq[VarBinding] = Seq(
    (intVar1, IntConstant(1)), (intVar2, IntConstant(2)),
    (byteVar1, ByteConstant(1)), (byteVar2, ByteConstant(2)),
    (bigIntVar1, BigIntConstant(BigInt(10).underlying())), (bigIntVar2, BigIntConstant(BigInt(20).underlying())),
    (booleanVar, TrueLeaf))
  // to support both JVM and JS we need to wrap numeric values into CAnyValue
  val env = Map(
    "intVar1" -> CAnyValue(intVar1), "intVar2" -> CAnyValue(intVar2),
    "byteVar1" -> CAnyValue(byteVar1), "byteVar2" -> CAnyValue(byteVar2), "byteVar3" -> CAnyValue(byteVar3),
    "bigIntVar1" -> CAnyValue(bigIntVar1), "bigIntVar2" -> CAnyValue(bigIntVar2), "bigIntVar3" -> CAnyValue(bigIntVar3),
    "trueVar" -> CAnyValue(booleanVar),
    "proofVar1" -> CAnyValue(propVar1),
    "proofVar2" -> CAnyValue(propVar2)
    )

  def test(name: String, env: ScriptEnv,
           ext: Seq[VarBinding],
           script: String,
           propExp: SValue,
           onlyPositive: Boolean = true,
           testExceededCost: Boolean = true,
           additionalRegistersOpt: Option[AdditionalRegisters] = None) = {
    val prover = new ContextEnrichingTestProvingInterpreter() {
      override lazy val contextExtenders: Map[Byte, EvaluatedValue[_ <: SType]] = {
        val p1 = dlogSecrets(0).publicImage
        val p2 = dlogSecrets(1).publicImage
        (ext ++ Seq(propVar1 -> SigmaPropConstant(p1), propVar2 -> SigmaPropConstant(p2))).toMap
      }
      override val evalSettings: EvalSettings = DefaultEvalSettings.copy(
        isMeasureOperationTime = true,
        isDebug = true,
        isTestRun = testExceededCost)
    }

    val prop = if (script.isNullOrEmpty) {
      // for some testcases the script cannot be compiled (i.e. the corresponding syntax
      // is not supported by ErgoScript Compiler)
      // In such cases we use expected property as the property to test
      propExp.asSigmaProp
    } else {
      withVersions(VersionContext.MaxSupportedScriptVersion, ergoTreeVersionInTests) {
        compile(env, script).asBoolValue.toSigmaProp
      }
    }

    if (propExp != null)
      prop shouldBe propExp

    val tree = ErgoTree.fromProposition(ergoTreeHeaderInTests, prop)
    val p3 = prover.dlogSecrets(2).publicImage
    val boxToSpend = testBox(10, tree,
      additionalRegisters = additionalRegistersOpt.getOrElse(Map(
        reg1 -> SigmaPropConstant(p3),
        reg2 -> IntConstant(1))
      ),
      creationHeight = 5)

    val newBox1 = testBox(10, tree, creationHeight = 0, boxIndex = 0, additionalRegisters = Map(
      reg1 -> IntConstant(1),
      reg2 -> IntConstant(10)))
    val ce = ContextExtension(prover.contextExtenders)
    val tx = new ErgoLikeTransaction(IndexedSeq(Input(boxToSpend.id, ProverResult(Array.empty, ce))), ArraySeq.empty, IndexedSeq(newBox1))

    val ctx = ErgoLikeContextTesting(currentHeight = 0,
      lastBlockUtxoRoot = AvlTreeData.dummy, ErgoLikeContextTesting.dummyPubkey, boxesToSpend = IndexedSeq(boxToSpend),
      spendingTransaction = tx, self = boxToSpend, activatedVersionInTests)

    val pr = prover.prove(env + (ScriptNameProp -> s"${name}_prove"), tree, ctx, fakeMessage).getOrThrow

    val ctxExt = ctx.withExtension(pr.extension)

    val testVerifier = new ErgoLikeTestInterpreter

    if (!onlyPositive) {
      // test negative case
      testVerifier.verify(
          env + (ScriptNameProp -> s"${name}_verify"),
          tree, ctx, pr.proof, fakeMessage)
        .map(_._1)
        .getOrElse(false) shouldBe false //context w/out extensions
    }

    // this is helper verifier which respects the requested parameter testExceededCost for
    // some test cases (when testExceededCost == false) it emit message in the console
    // instead of failing the test and the failing case is tested separately in that case
    val flexVerifier = new ErgoLikeTestInterpreter {
      override val evalSettings: EvalSettings = DefaultEvalSettings.copy(
        isMeasureOperationTime = true,
        isDebug = true,
        isTestRun = testExceededCost)
    }
    val verifyEnv = env + (ScriptNameProp -> s"${name}_verify_ext")
    flexVerifier.verify(verifyEnv, tree, ctxExt, pr.proof, fakeMessage).get._1 shouldBe true
  }


  property("getVarFromInput") {
    def getVarTest(): Assertion = {
      val customExt = Map(
        1.toByte -> IntConstant(5)
      ).toSeq
      test("R1", env, customExt,
        "{ sigmaProp(getVarFromInput[Int](0, 1).get == 5) }",
        null
      )
    }

    if (VersionContext.current.isV6SoftForkActivated) {
      getVarTest()
    } else {
      an[sigma.validation.ValidationException] should be thrownBy getVarTest()
    }
  }

  property("getVarFromInput - self index") {
    def getVarTest(): Assertion = {
      val customExt = Map(
        1.toByte -> IntConstant(5)
      ).toSeq
      test("R1", env, customExt,
        """{
          | val idx = CONTEXT.selfBoxIndex
          | sigmaProp(CONTEXT.getVarFromInput[Int](idx.toShort, 1.toByte).get == 5)
          | }""".stripMargin,
        null
      )
    }

    if (VersionContext.current.isV6SoftForkActivated) {
      getVarTest()
    } else {
      an[sigma.validation.ValidationException] should be thrownBy getVarTest()
    }
  }

  property("getVarFromInput - invalid input") {
    def getVarTest(): Assertion = {
      val customExt = Map(
        1.toByte -> IntConstant(5)
      ).toSeq
      test("R1", env, customExt,
        "{ sigmaProp(CONTEXT.getVarFromInput[Int](1, 1).isDefined == false) }",
        null
      )
    }

    if (VersionContext.current.isV6SoftForkActivated) {
      getVarTest()
    } else {
      an[sigma.validation.ValidationException] should be thrownBy getVarTest()
    }
  }

  property("Byte.toBits") {
    val customExt = Map(
      1.toByte -> ByteConstant(1)
    ).toSeq
    def toBitsTest() = test("Byte.toBits", env, customExt,
      """{
        | val b = getVar[Byte](1).get
        | b.toBits == Coll(false, false, false, false, false, false, false, true)
        |}""".stripMargin,
      null
    )

    if (VersionContext.current.isV6SoftForkActivated) {
      toBitsTest()
    } else {
      an[sigma.validation.ValidationException] shouldBe thrownBy(toBitsTest())
    }
  }

  property("Long.toBits") {
    val customExt = Map(
      1.toByte -> LongConstant(1)
    ).toSeq
    def toBitsTest() = test("Long.toBits", env, customExt,
      """{
        | val b = getVar[Long](1).get
        | val ba = b.toBits
        |
        | // only rightmost bit is set
        | ba.size == 64 && ba(63) == true && ba.slice(0, 63).forall({ (b: Boolean ) => b == false })
        |}""".stripMargin,
      null
    )

    if (VersionContext.current.isV6SoftForkActivated) {
      toBitsTest()
    } else {
      an[sigma.validation.ValidationException] shouldBe thrownBy(toBitsTest())
    }
  }

  property("BigInt.toBits") {
    def toBitsTest() = test("BigInt.toBits", env, ext,
      s"""{
        | val b = bigInt("${CryptoConstants.groupOrder.divide(new BigInteger("2"))}")
        | val ba = b.toBits
        | ba.size == 256
        |}""".stripMargin,
      null
    )

    if (VersionContext.current.isV6SoftForkActivated) {
      toBitsTest()
    } else {
      an[sigma.validation.ValidationException] shouldBe thrownBy(toBitsTest())
    }
  }

  property("BigInt.bitwiseInverse") {
    def bitwiseInverseTest(): Assertion = test("BigInt.bitwiseInverse", env, ext,
      s"""{
         | val b = bigInt("${CryptoConstants.groupOrder.divide(new BigInteger("2"))}")
         | val bi = b.bitwiseInverse
         | bi.bitwiseInverse == b
         |}""".stripMargin,
      null
    )

    if (VersionContext.current.isV6SoftForkActivated) {
      bitwiseInverseTest()
    } else {
      an[sigma.validation.ValidationException] shouldBe thrownBy(bitwiseInverseTest())
    }
  }


  property("Byte.bitwiseInverse") {
    def bitwiseInverseTest(): Assertion = test("Byte.bitwiseInverse", env, ext,
      s"""{
         | val b = (126 + 1).toByte  // max byte value
         | b.bitwiseInverse == (-128).toByte
         |}""".stripMargin,
      null
    )

    if (VersionContext.current.isV6SoftForkActivated) {
      bitwiseInverseTest()
    } else {
      an[sigma.validation.ValidationException] shouldBe thrownBy(bitwiseInverseTest())
    }
  }

  property("Long.bitwiseInverse") {
    val customExt = Map(
      1.toByte -> LongConstant(9223372036854775807L)
    ).toSeq
    def bitwiseInverseTest(): Assertion = test("Long.bitwiseInverse", env, customExt,
      s"""{
         | val l = getVar[Long](1).get
         | val lb = l.bitwiseInverse
         | lb.bitwiseInverse == l
         |}""".stripMargin,
      null
    )

    if (VersionContext.current.isV6SoftForkActivated) {
      bitwiseInverseTest()
    } else {
      an[sigma.validation.ValidationException] shouldBe thrownBy(bitwiseInverseTest())
    }
  }


  property("Byte.bitwiseOr") {
    val customExt = Map(
      1.toByte -> ByteConstant(127)
    ).toSeq
    def bitwiseOrTest(): Assertion = test("Byte.bitwiseOrTest", env, customExt,
      s"""{
         | val x = getVar[Byte](1).get
         | val y = (-128).toByte
         | x.bitwiseOr(y) == -1
         |}""".stripMargin,
      null
    )

    if (VersionContext.current.isV6SoftForkActivated) {
      bitwiseOrTest()
    } else {
      an[sigma.validation.ValidationException] shouldBe thrownBy(bitwiseOrTest())
    }
  }

  property("BigInt.bitwiseOr") {
    def bitwiseOrTest(): Assertion = test("BigInt.bitwiseOr", env, ext,
      s"""{
         | val x = bigInt("${CryptoConstants.groupOrder.divide(new BigInteger("2"))}")
         | x.bitwiseOr(x) == x
         |}""".stripMargin,
      null
    )

    if (VersionContext.current.isV6SoftForkActivated) {
      bitwiseOrTest()
    } else {
      an[sigma.validation.ValidationException] shouldBe thrownBy(bitwiseOrTest())
    }
  }

  property("BigInt.bitwiseAnd") {
    def bitwiseAndTest(): Assertion = test("BigInt.bitwiseAnd", env, ext,
      s"""{
         | val x = bigInt("${CryptoConstants.groupOrder.divide(new BigInteger("2"))}")
         | val y = 0.toBigInt
         | x.bitwiseAnd(y) == y
         |}""".stripMargin,
      null
    )

    if (VersionContext.current.isV6SoftForkActivated) {
      bitwiseAndTest()
    } else {
      an[sigma.validation.ValidationException] shouldBe thrownBy(bitwiseAndTest())
    }
  }

  property("Short.bitwiseAnd") {
    val customExt = Map(
      1.toByte -> ShortConstant(32767)
    ).toSeq
    def bitwiseAndTest(): Assertion = test("Short.bitwiseAnd", env, customExt,
      s"""{
         | val x = getVar[Short](1).get
         | val y = (-32768).toShort
         | x.bitwiseAnd(y) == 0
         |}""".stripMargin,
      null
    )

    if (VersionContext.current.isV6SoftForkActivated) {
      bitwiseAndTest()
    } else {
      an[sigma.validation.ValidationException] shouldBe thrownBy(bitwiseAndTest())
    }
  }

  property("Short.bitwiseXor") {
    val customExt = Map(
      1.toByte -> ShortConstant(32767)
    ).toSeq
    def bitwiseXorTest(): Assertion = test("Short.bitwiseXor", env, customExt,
      s"""{
         | val x = getVar[Short](1).get
         | val y = (-32768).toShort
         | x.bitwiseXor(y) == -1
         |}""".stripMargin,
      null
    )

    if (VersionContext.current.isV6SoftForkActivated) {
      bitwiseXorTest()
    } else {
      an[sigma.validation.ValidationException] shouldBe thrownBy(bitwiseXorTest())
    }
  }

  property("Byte.shiftLeft") {
    def shiftLeftTest(): Assertion = test("Byte.shiftLeft", env, ext,
      s"""{
         | val x = 4.toByte
         | val y = 2
         | x.shiftLeft(y) == 16.toByte
         |}""".stripMargin,
      null
    )

    if (VersionContext.current.isV6SoftForkActivated) {
      shiftLeftTest()
    } else {
      an[sigma.validation.ValidationException] shouldBe thrownBy(shiftLeftTest())
    }
  }

  property("Byte.shiftLeft - over limit") {
    def shiftLeftTest(): Assertion = test("Byte.shiftLeft2", env, ext,
      s"""{
         | val x = 4.toByte
         | val y = 2222
         | x.shiftLeft(y) == 0
         |}""".stripMargin,
      null
    )

    if (VersionContext.current.isV6SoftForkActivated) {
      an[IllegalArgumentException] shouldBe thrownBy(shiftLeftTest())
    } else {
      an[sigma.validation.ValidationException] shouldBe thrownBy(shiftLeftTest())
    }
  }

  property("Byte.shiftLeft - over limit 2") {
    def shiftLeftTest(): Assertion = test("Byte.shiftLeft2", env, ext,
      s"""{
         | val x = (-128).toByte
         | val y = 1
         | x.shiftLeft(y) == 0
         |}""".stripMargin,
      null
    )

    if (VersionContext.current.isV6SoftForkActivated) {
      shiftLeftTest()
    } else {
      an[sigma.validation.ValidationException] shouldBe thrownBy(shiftLeftTest())
    }
  }

  property("BigInt.shiftLeft") {
    def shiftLeftTest(): Assertion = test("BigInt.shiftLeft", env, ext,
      s"""{
         | val x = bigInt("${CryptoConstants.groupOrder.divide(new BigInteger("8"))}")
         | val y = bigInt("${CryptoConstants.groupOrder.divide(new BigInteger("2"))}")
         | x.shiftLeft(2) == y
         |}""".stripMargin,
      null
    )

    if (VersionContext.current.isV6SoftForkActivated) {
      shiftLeftTest()
    } else {
      an[sigma.validation.ValidationException] shouldBe thrownBy(shiftLeftTest())
    }
  }

  property("BigInt.shiftLeft over limits") {
    def shiftLeftTest(): Assertion = test("BigInt.shiftLeft", env, ext,
      s"""{
         | val x = bigInt("${CryptoConstants.groupOrder.divide(new BigInteger("2"))}")
         | x.shiftLeft(1) > x
         |}""".stripMargin,
      null
    )

    if (VersionContext.current.isV6SoftForkActivated) {
      an[ArithmeticException] shouldBe thrownBy(shiftLeftTest())
    } else {
      an[sigma.validation.ValidationException] shouldBe thrownBy(shiftLeftTest())
    }
  }

  property("Byte.shiftRight") {
    def shiftRightTest(): Assertion = test("Byte.shiftRight", env, ext,
      s"""{
         | val x = 8.toByte
         | val y = 2
         | x.shiftRight(y) == 2.toByte
         |}""".stripMargin,
      null
    )

    if (VersionContext.current.isV6SoftForkActivated) {
      shiftRightTest()
    } else {
      an[sigma.validation.ValidationException] shouldBe thrownBy(shiftRightTest())
    }
  }

  property("Byte.shiftRight - neg") {
    def shiftRightTest(): Assertion = test("Byte.shiftRight", env, ext,
      s"""{
         | val x = (-8).toByte
         | val y = 2
         | x.shiftRight(y) == (-2).toByte
         |}""".stripMargin,
      null
    )

    if (VersionContext.current.isV6SoftForkActivated) {
      shiftRightTest()
    } else {
      an[sigma.validation.ValidationException] shouldBe thrownBy(shiftRightTest())
    }
  }

  property("Byte.shiftRight - neg - neg shift") {
    def shiftRightTest(): Assertion = test("Byte.shiftRight", env, ext,
      s"""{
         | val x = (-8).toByte
         | val y = -2
         | x.shiftRight(y) == (-1).toByte
         |}""".stripMargin,
      null
    )

    if (VersionContext.current.isV6SoftForkActivated) {
      an[IllegalArgumentException] shouldBe thrownBy(shiftRightTest())
    } else {
      an[sigma.validation.ValidationException] shouldBe thrownBy(shiftRightTest())
    }
  }


  property("Long.shiftRight - neg") {
    def shiftRightTest(): Assertion = test("Long.shiftRight", env, ext,
      s"""{
         | val x = -32L
         | val y = 2
         | x.shiftRight(y) == -8L
         |}""".stripMargin,
      null
    )

    if (VersionContext.current.isV6SoftForkActivated) {
      shiftRightTest()
    } else {
      an[sigma.validation.ValidationException] shouldBe thrownBy(shiftRightTest())
    }
  }

  property("Long.shiftRight - neg - neg shift") {
    def shiftRightTest(): Assertion = test("Long.shiftRight", env, ext,
      s"""{
         | val x = -32L
         | val y = -2
         | x.shiftRight(y) == -1L
         |}""".stripMargin,
      null
    )

    if (VersionContext.current.isV6SoftForkActivated) {
      an[IllegalArgumentException] shouldBe thrownBy(shiftRightTest())
    } else {
      an[sigma.validation.ValidationException] shouldBe thrownBy(shiftRightTest())
    }
  }

  property("BigInt.shiftRight") {
    def shiftRightTest(): Assertion = test("BigInt.shiftRight", env, ext,
      s"""{
         | val x = bigInt("${CryptoConstants.groupOrder.divide(new BigInteger("2"))}")
         | val y = 2
         | val z = bigInt("${CryptoConstants.groupOrder.divide(new BigInteger("8"))}")
         | x.shiftRight(y) == z
         |}""".stripMargin,
      null
    )

    if (VersionContext.current.isV6SoftForkActivated) {
      shiftRightTest()
    } else {
      an[sigma.validation.ValidationException] shouldBe thrownBy(shiftRightTest())
    }
  }

  property("BigInt.shiftRight - neg shift") {
    def shiftRightTest(): Assertion = test("BigInt.shiftRight", env, ext,
      s"""{
         | val x = bigInt("${CryptoConstants.groupOrder.divide(new BigInteger("2"))}")
         | val y = -2
         | val z = bigInt("${CryptoConstants.groupOrder.divide(new BigInteger("8"))}")
         | z.shiftRight(y) == x
         |}""".stripMargin,
      null
    )

    if (VersionContext.current.isV6SoftForkActivated) {
      an[IllegalArgumentException] shouldBe thrownBy(shiftRightTest())
    } else {
      an[sigma.validation.ValidationException] shouldBe thrownBy(shiftRightTest())
    }
  }

  property("getVarFromInput - invalid var") {
    def getVarTest(): Assertion = {
      val customExt = Map(
        1.toByte -> IntConstant(5)
      ).toSeq
      test("R1", env, customExt,
        "{ sigmaProp(CONTEXT.getVarFromInput[Int](0, 2).isDefined == false) }",
        null
      )
    }

    if (VersionContext.current.isV6SoftForkActivated) {
      getVarTest()
    } else {
      an[sigma.validation.ValidationException] should be thrownBy getVarTest()
    }
  }

  property("Coll.reverse"){
    def reverseTest() = test("reverse", env, ext,
      """{
        | val c1 = Coll(1, 2, 3)
        | val c2 = Coll(3, 2, 1)
        |
        | val b1 = Coll(INPUTS(0), OUTPUTS(0))
        | val b2 = Coll(OUTPUTS(0), INPUTS(0))
        |
        | c1.reverse == c2 && b1.reverse == b2
        | }""".stripMargin,
      null
    )

    if(VersionContext.current.isV6SoftForkActivated) {
      reverseTest()
    } else {
      an[sigma.validation.ValidationException] shouldBe thrownBy(reverseTest())
    }
  }

  property("Coll.distinct"){
    def reverseTest() = test("distinct", env, ext,
      """{
        | val c1 = Coll(1, 2, 3, 3, 2)
        | val c2 = Coll(3, 2, 1)
        |
        | val h1 = Coll(INPUTS(0), INPUTS(0))
        | val h2 = Coll(INPUTS(0))
        |
        | c1.distinct.reverse == c2 && h1.distinct == h2
        | }""".stripMargin,
      null
    )

    if(VersionContext.current.isV6SoftForkActivated) {
      reverseTest()
    } else {
      an[sigma.validation.ValidationException] shouldBe thrownBy(reverseTest())
    }
  }

  property("Coll.startsWith"){
    def reverseTest() = test("distinct", env, ext,
      """{
        | val c1 = Coll(1, 2, 3)
        | val c2 = Coll(1, 2)
        | val c3 = Coll(1, 3)
        | val c4 = Coll[Int]()
        | val c5 = Coll(1, 2, 3, 4)
        |
        | val b1 = c1.startsWith(c3)
        | val b2 = c1.startsWith(c5)
        |
        | c1.startsWith(c2) && c1.startsWith(c4) && c1.startsWith(c1) && !b1 && !b2
        | }""".stripMargin,
      null
    )

    if(VersionContext.current.isV6SoftForkActivated) {
      reverseTest()
    } else {
      an[sigma.validation.ValidationException] shouldBe thrownBy(reverseTest())
    }
  }

  property("Coll.startsWith - tuples"){
    def reverseTest() = test("distinct", env, ext,
      """{
        | val c1 = Coll((1, 2), (3, 4), (5, 6))
        | val c2 = Coll((1, 2), (3, 4))
        | val c3 = Coll((1, 3))
        | val c4 = Coll[(Int, Int)]()
        | val c5 = Coll((1, 2), (3, 4), (5, 6), (7, 8))
        |
        | val b1 = c1.startsWith(c3)
        | val b2 = c1.startsWith(c5)
        |
        | c1.startsWith(c2) && c1.startsWith(c4) && c1.startsWith(c1) && !b1 && !b2
        | }""".stripMargin,
      null
    )

    if(VersionContext.current.isV6SoftForkActivated) {
      reverseTest()
    } else {
      an[sigma.validation.ValidationException] shouldBe thrownBy(reverseTest())
    }
  }

  property("Coll.endsWith"){
    def reverseTest() = test("distinct", env, ext,
      """{
        | val c1 = Coll(1, 2, 3)
        | val c2 = Coll(2, 3)
        | val c3 = Coll(2, 2)
        | val c4 = Coll[Int]()
        | val c5 = Coll(1, 2, 3, 4)
        |
        | val b1 = c1.endsWith(c3)
        | val b2 = c1.endsWith(c5)
        |
        | c1.endsWith(c2) && c1.endsWith(c4) && c1.endsWith(c1) && !b1 && !b2
        | }""".stripMargin,
      null
    )

    if(VersionContext.current.isV6SoftForkActivated) {
      reverseTest()
    } else {
      an[sigma.validation.ValidationException] shouldBe thrownBy(reverseTest())
    }
  }

  property("Coll.endsWith - tuples"){
    def reverseTest() = test("endsWith tuples", env, ext,
      """{
        | val c1 = Coll((1, 2), (2, 3))
        | val c2 = Coll((2, 3))
        | val c3 = Coll((2, 2))
        | val c4 = Coll[(Int, Int)]()
        | val c5 = Coll((0, 2), (2, 3))
        |
        | val b1 = c1.endsWith(c3)
        | val b2 = c1.endsWith(c5)
        |
        | c1.endsWith(c2) && c1.endsWith(c4) && c1.endsWith(c1) && !b1 && !b2
        | }""".stripMargin,
      null
    )

    if(VersionContext.current.isV6SoftForkActivated) {
      reverseTest()
    } else {
      an[sigma.validation.ValidationException] shouldBe thrownBy(reverseTest())
    }
  }

  property("Coll.get"){
    def getTest() = test("get", env, ext,
      """{
        |   val c1 = Coll(1)
        |   val c2 = Coll[Int]()
        |
        |   c2.get(0).getOrElse(c1.get(0).get) == c1.get(0).get
        | }""".stripMargin,
      null
    )

    if(VersionContext.current.isV6SoftForkActivated) {
      getTest()
    } else {
      an[sigma.validation.ValidationException] shouldBe thrownBy(getTest())
    }
  }

  property("Global.fromBigEndianBytes - byte") {
    def fromTest() = test("fromBigEndianBytes - byte", env, ext,
      s"""{
         |  val ba = Coll(5.toByte)
         |  Global.fromBigEndianBytes[Byte](ba) == 5
         |}
         |""".stripMargin,
      null
    )
    if(VersionContext.current.isV6SoftForkActivated) {
      fromTest()
    } else {
      an[sigma.validation.ValidationException] should be thrownBy(fromTest())
    }
  }

  property("Global.fromBigEndianBytes - short") {
    def fromTest() = test("fromBigEndianBytes - short", env, ext,
      s"""{
         |  val ba = Coll(5.toByte, 5.toByte)
         |  Global.fromBigEndianBytes[Short](ba) != 0
         |}
         |""".stripMargin,
      null
    )
    if(VersionContext.current.isV6SoftForkActivated) {
      fromTest()
    } else {
      an[sigma.validation.ValidationException] should be thrownBy(fromTest())
    }
  }

  property("Global.fromBigEndianBytes - int") {
    def fromTest() = test("fromBigEndianBytes - int", env, ext,
      s"""{
         |  val ba = fromBase16("${Base16.encode(Ints.toByteArray(Int.MaxValue))}")
         |  Global.fromBigEndianBytes[Int](ba) == ${Int.MaxValue}
         |}
         |""".stripMargin,
      null
    )
    if(VersionContext.current.isV6SoftForkActivated) {
      fromTest()
    } else {
      an[sigma.validation.ValidationException] should be thrownBy(fromTest())
    }
  }

  property("Global.fromBigEndianBytes - long") {
    def fromTest() = test("fromBigEndianBytes - long", env, ext,
      s"""{
         |  val l = 1088800L
         |  val ba = longToByteArray(l)
         |  Global.fromBigEndianBytes[Long](ba) == l
         |}
         |""".stripMargin,
      null
    )
    if(VersionContext.current.isV6SoftForkActivated) {
      fromTest()
    } else {
      an[sigma.validation.ValidationException] should be thrownBy(fromTest())
    }
  }

  property("Global.fromBigEndianBytes - Long.toBytes") {
    val customExt = Map(
      1.toByte -> LongConstant(1088800L)
    ).toSeq
    def fromTest() = test("fromBigEndianBytes - long", env, customExt,
      s"""{
         |  val l = getVar[Long](1).get
         |  val ba = l.toBytes
         |  Global.fromBigEndianBytes[Long](ba) == l
         |}
         |""".stripMargin,
      null
    )
    if(VersionContext.current.isV6SoftForkActivated) {
      fromTest()
    } else {
      an[sigma.validation.ValidationException] should be thrownBy(fromTest())
    }
  }

  property("Global.fromBigEndianBytes - bigInt") {
    val bi = new BigInteger("9785856985394593489356430476450674590674598659865986594859056865984690568904")
    def fromTest() = test("fromBigEndianBytes - bigInt", env, ext,
      s"""{
         |  val ba = fromBase16("${Base16.encode(bi.toByteArray)}")
         |  Global.fromBigEndianBytes[BigInt](ba) == bigInt("$bi")
         |}
         |""".stripMargin,
      null
    )
    if(VersionContext.current.isV6SoftForkActivated) {
      fromTest()
    } else {
      an[sigma.validation.ValidationException] should be thrownBy(fromTest())
    }
  }

  property("Int.toBytes") {
    val customExt = Map(
      1.toByte -> IntConstant(1)
    ).toSeq
    def toBytesTest() = test("Int.toBytes", env, customExt,
      """{
        |   val l = getVar[Int](1).get
        |   l.toBytes == Coll(0.toByte, 0.toByte, 0.toByte, 1.toByte)
        | }""".stripMargin,
      null
    )

    if (VersionContext.current.isV6SoftForkActivated) {
      toBytesTest()
    } else {
      an[sigma.validation.ValidationException] shouldBe thrownBy(toBytesTest())
    }
  }

  property("Int.toBits") {
    val customExt = Map(
      1.toByte -> IntConstant(1477959696)
    ).toSeq
    def toBytesTest() = test("Int.toBytes", env, customExt,
      """{
        |   val l = getVar[Int](1).get
        |   l.toBits == Coll(false, true, false, true, true, false, false, false, false, false, false, true, false, true, true ,true, true, true, true, false, false, false, false, false, false, false, false, true, false, false, false, false)
        | }""".stripMargin,
      null
    )

    if (VersionContext.current.isV6SoftForkActivated) {
      toBytesTest()
    } else {
      an[sigma.validation.ValidationException] shouldBe thrownBy(toBytesTest())
    }
  }

  property("Byte.toBytes") {
    val customExt = Map(
      1.toByte -> ByteConstant(10)
    ).toSeq
    def toBytesTest() = test("Byte.toBytes", env, customExt,
      """{
        |   val l = getVar[Byte](1).get
        |   l.toBytes == Coll(10.toByte)
        | }""".stripMargin,
      null
    )

    if (VersionContext.current.isV6SoftForkActivated) {
      toBytesTest()
    } else {
      an[sigma.validation.ValidationException] shouldBe thrownBy(toBytesTest())
    }
  }


  property("BigInt.toBytes") {
    def toBytesTest() = test("BigInt.toBytes", env, ext,
      s"""{
        |   val l = bigInt("${CryptoConstants.groupOrder.divide(new BigInteger("2"))}")
        |   l.toBytes.size == 32
        | }""".stripMargin,
      null
    )

    if (VersionContext.current.isV6SoftForkActivated) {
      toBytesTest()
    } else {
      an[sigma.validation.ValidationException] shouldBe thrownBy(toBytesTest())
    }
  }

  property("serialize - byte array") {
    def deserTest() = test("serialize", env, ext,
      s"""{
            val ba = fromBase16("c0ffee");
            Global.serialize(ba).size > ba.size
          }""",
      null,
      true
    )

    if (activatedVersionInTests < V6SoftForkVersion) {
      an [sigma.validation.ValidationException] should be thrownBy deserTest()
    } else {
      deserTest()
    }
  }

  property("serialize - collection of boxes") {
    def deserTest() = test("serialize", env, ext,
      s"""{
            val boxes = INPUTS;
            Global.serialize(boxes).size > 0
          }""",
      null,
      true
    )

    if (activatedVersionInTests < V6SoftForkVersion) {
      an [sigma.validation.ValidationException] should be thrownBy deserTest()
    } else {
      deserTest()
    }
  }

  property("serialize - optional collection") {
    def deserTest() = test("serialize", env, ext,
      s"""{
            val opt = SELF.R1[Coll[Byte]];
            Global.serialize(opt).size > SELF.R1[Coll[Byte]].get.size
          }""",
      null,
      true
    )

    if (activatedVersionInTests < V6SoftForkVersion) {
      an [sigma.validation.ValidationException] should be thrownBy deserTest()
    } else {
      deserTest()
    }
  }

  property("serialize(long) is producing different result from longToByteArray()") {
    def deserTest() = test("serialize", env, ext,
      s"""{
            val l = -1000L
            val ba1 = Global.serialize(l);
            val ba2 = longToByteArray(l)
            ba1 != ba2
          }""",
      null,
      true
    )

    if (activatedVersionInTests < V6SoftForkVersion) {
      an [sigma.validation.ValidationException] should be thrownBy deserTest()
    } else {
      deserTest()
    }
  }

  // the test shows that serialize(groupElement) is the same as groupElement.getEncoded
  property("serialize - group element - equivalence with .getEncoded") {
    val ge = Helpers.decodeGroupElement("026930cb9972e01534918a6f6d6b8e35bc398f57140d13eb3623ea31fbd069939b")
  //  val ba = Base16.encode(ge.getEncoded.toArray)
    def deserTest() = test("serialize", env, Seq(21.toByte -> GroupElementConstant(ge)),
      s"""{
            val ge = getVar[GroupElement](21).get
            val ba = serialize(ge);
            ba == ge.getEncoded
          }""",
      null,
      true
    )

    if (activatedVersionInTests < V6SoftForkVersion) {
      an [sigma.validation.ValidationException] should be thrownBy deserTest()
    } else {
      deserTest()
    }
  }

  // the test shows that serialize(sigmaProp) is the same as sigmaProp.propBytes without first 2 bytes
  property("serialize and .propBytes correspondence") {
    def deserTest() = test("deserializeTo", env, ext,
      s"""{
            val p1 = getVar[SigmaProp]($propVar1).get
            val bytes = p1.propBytes
            val ba = bytes.slice(2, bytes.size)
            val ba2 = serialize(p1)
            ba == ba2
          }""",
      null,
      true
    )

    if (activatedVersionInTests < V6SoftForkVersion) {
      an [sigma.validation.ValidationException] should be thrownBy deserTest()
    } else {
      deserTest()
    }
  }

  property("serialize - collection of collection of headers") {
    val td = new SigmaTestingData {}
    val h1 = td.TestData.h1

    val customExt = Seq(21.toByte -> HeaderConstant(h1))

    def deserTest() = test("serialize", env, customExt,
      s"""{
            val h1 = getVar[Header](21).get;
            val c = Coll(Coll(h1))
            Global.serialize(c).size > 0
          }""",
      null,
      true
    )

    if (activatedVersionInTests < V6SoftForkVersion) {
      an [sigma.validation.ValidationException] should be thrownBy deserTest()
    } else {
      deserTest()
    }
  }

  // todo: roundtrip tests with deserializeTo from https://github.com/ScorexFoundation/sigmastate-interpreter/pull/979

  // todo: move spam tests to dedicated test suite?
  property("serialize - not spam") {
    val customExt = Seq(21.toByte -> ShortArrayConstant((1 to Short.MaxValue).map(_.toShort).toArray),
      22.toByte -> ByteArrayConstant(Array.fill(1)(1.toByte)))
    def deserTest() = test("serialize", env, customExt,
      s"""{
            val indices = getVar[Coll[Short]](21).get
            val base = getVar[Coll[Byte]](22).get

             def check(index:Short): Boolean = { serialize(base) != base }
            indices.forall(check)
          }""",
      null,
      true
    )

    if (activatedVersionInTests < V6SoftForkVersion) {
      an[sigma.validation.ValidationException] should be thrownBy deserTest()
    } else {
      deserTest()
    }
  }

  property("serialize - spam attempt") {
    val customExt = Seq(21.toByte -> ShortArrayConstant((1 to Short.MaxValue).map(_.toShort).toArray),
      22.toByte -> ByteArrayConstant(Array.fill(16000)(1.toByte)))
    def deserTest() = test("serialize", env, customExt,
      s"""{
            val indices = getVar[Coll[Short]](21).get
            val base = getVar[Coll[Byte]](22).get

             def check(index:Short): Boolean = { serialize(base) != base }
            indices.forall(check)
          }""",
      null,
      true
    )

    if (activatedVersionInTests < V6SoftForkVersion) {
      an[sigma.validation.ValidationException] should be thrownBy deserTest()
    } else {
      // we have wrapped CostLimitException here
      an[Exception] should be thrownBy deserTest()
    }
  }

  property("Lazy evaluation of default in Option.getOrElse") {
    val customExt = Map (
      1.toByte -> IntConstant(5)
    ).toSeq
    def optTest() = test("getOrElse", env, customExt,
      """{
        |  getVar[Int](1).getOrElse(getVar[Int](44).get) > 0
        |}
        |""".stripMargin,
      null
    )

    if (VersionContext.current.isV6SoftForkActivated) {
      optTest()
    } else {
      assertExceptionThrown(optTest(), _.isInstanceOf[NoSuchElementException])
    }
  }

  property("Lazy evaluation of default in Coll.getOrElse") {
    def optTest() = test("getOrElse", env, ext,
      """{
        |  val c = Coll[Int](1)
        |  c.getOrElse(0, getVar[Int](44).get) > 0 &&
        |   c.getOrElse(1, c.getOrElse(0, getVar[Int](44).get)) > 0
        |}
        |""".stripMargin,
      null
    )

    if(VersionContext.current.isV6SoftForkActivated) {
      optTest()
    } else {
      assertExceptionThrown(optTest(), _.isInstanceOf[NoSuchElementException])
    }
  }

  property("Relation operations") {
    test("R1", env, ext,
      "{ allOf(Coll(getVar[Boolean](trueVar).get, true, true)) }",
      AND(GetVarBoolean(booleanVar).get, TrueLeaf, TrueLeaf).toSigmaProp
    )
    test("R2", env, ext,
      "{ anyOf(Coll(getVar[Boolean](trueVar).get, true, false)) }",
      OR(GetVarBoolean(booleanVar).get, TrueLeaf, FalseLeaf).toSigmaProp
    )
    test("R3", env, ext,
      "{ getVar[Int](intVar2).get > getVar[Int](intVar1).get && getVar[Int](intVar1).get < getVar[Int](intVar2).get }",
      BlockValue(
        Vector(ValDef(1, GetVarInt(2).get), ValDef(2, GetVarInt(1).get)),
        BinAnd(GT(ValUse(1, SInt), ValUse(2, SInt)), LT(ValUse(2, SInt), ValUse(1, SInt)))).asBoolValue.toSigmaProp
    )
    test("R4", env, ext,
      "{ getVar[Int](intVar2).get >= getVar[Int](intVar1).get && getVar[Int](intVar1).get <= getVar[Int](intVar2).get }",
      BlockValue(
        Vector(ValDef(1, GetVarInt(2).get), ValDef(2, GetVarInt(1).get)),
        BinAnd(GE(ValUse(1, SInt), ValUse(2, SInt)), LE(ValUse(2, SInt), ValUse(1, SInt)))).asBoolValue.toSigmaProp
    )
    test("R5", env, ext,
      "{ getVar[Byte](byteVar2).get > getVar[Byte](byteVar1).get && getVar[Byte](byteVar1).get < getVar[Byte](byteVar2).get }",
      BlockValue(
        Vector(ValDef(1, GetVarByte(4).get), ValDef(2, GetVarByte(3).get)),
        BinAnd(GT(ValUse(1, SByte), ValUse(2, SByte)), LT(ValUse(2, SByte), ValUse(1, SByte)))).asBoolValue.toSigmaProp
    )
    test("R6", env, ext,
      "{ getVar[Byte](byteVar2).get >= getVar[Byte](byteVar1).get && getVar[Byte](byteVar1).get <= getVar[Byte](byteVar2).get }",
      BlockValue(
        Vector(ValDef(1, GetVarByte(4).get), ValDef(2, List(), GetVarByte(3).get)),
        BinAnd(GE(ValUse(1, SByte), ValUse(2, SByte)), LE(ValUse(2, SByte), ValUse(1, SByte)))).asBoolValue.toSigmaProp
    )
    test("R7", env, ext,
      "{ getVar[BigInt](bigIntVar2).get > getVar[BigInt](bigIntVar1).get && getVar[BigInt](bigIntVar1).get < getVar[BigInt](bigIntVar2).get }",
      BlockValue(
        Vector(ValDef(1, GetVarBigInt(6).get), ValDef(2, List(), GetVarBigInt(5).get)),
        BinAnd(GT(ValUse(1, SBigInt), ValUse(2, SBigInt)), LT(ValUse(2, SBigInt), ValUse(1, SBigInt)))).asBoolValue.toSigmaProp
    )
    test("R8", env, ext,
      "{ getVar[BigInt](bigIntVar2).get >= getVar[BigInt](bigIntVar1).get && getVar[BigInt](bigIntVar1).get <= getVar[BigInt](bigIntVar2).get }",
      BlockValue(
        Vector(ValDef(1, GetVarBigInt(6).get), ValDef(2, List(), GetVarBigInt(5).get)),
        BinAnd(GE(ValUse(1, SBigInt), ValUse(2, SBigInt)), LE(ValUse(2, SBigInt), ValUse(1, SBigInt)))).asBoolValue.toSigmaProp
    )
  }

  property("SigmaProp operations") {
    test("Prop1", env, ext,
      "{ getVar[SigmaProp](proofVar1).get.isProven }",
      GetVarSigmaProp(propVar1).get,
      testExceededCost = false
    )
    test("Prop2", env, ext,
      "{ getVar[SigmaProp](proofVar1).get || getVar[SigmaProp](proofVar2).get }",
      SigmaOr(Seq(GetVarSigmaProp(propVar1).get, GetVarSigmaProp(propVar2).get)),
      testExceededCost = false
    )
    test("Prop3", env, ext,
      "{ getVar[SigmaProp](proofVar1).get && getVar[SigmaProp](proofVar2).get }",
      SigmaAnd(Seq(GetVarSigmaProp(propVar1).get, GetVarSigmaProp(propVar2).get)),
      testExceededCost = false
    )
    test("Prop4", env, ext,
      "{ getVar[SigmaProp](proofVar1).get.isProven && getVar[SigmaProp](proofVar2).get }",
      SigmaAnd(Seq(GetVarSigmaProp(propVar1).get, GetVarSigmaProp(propVar2).get)),
      testExceededCost = false
    )
    test("Prop5", env, ext,
      "{ getVar[SigmaProp](proofVar1).get && getVar[Int](intVar1).get == 1 }",
      SigmaAnd(Seq(GetVarSigmaProp(propVar1).get, BoolToSigmaProp(EQ(GetVarInt(intVar1).get, 1)))),
      testExceededCost = false
    )
    test("Prop6", env, ext,
      "{ getVar[Int](intVar1).get == 1 || getVar[SigmaProp](proofVar1).get }",
      SigmaOr(Seq(BoolToSigmaProp(EQ(GetVarInt(intVar1).get, 1)), GetVarSigmaProp(propVar1).get))
    )
    test("Prop7", env, ext,
      "{ SELF.R4[SigmaProp].get.isProven }",
      ExtractRegisterAs[SSigmaProp.type](Self, reg1).get,
      onlyPositive = true,
      testExceededCost = false
    )
    test("Prop8", env, ext,
      "{ SELF.R4[SigmaProp].get && getVar[SigmaProp](proofVar1).get}",
      SigmaAnd(Seq(ExtractRegisterAs[SSigmaProp.type](Self, reg1).get, GetVarSigmaProp(propVar1).get)),
      onlyPositive = true,
      testExceededCost = false
    )
    test("Prop9", env, ext,
      "{ allOf(Coll(SELF.R4[SigmaProp].get, getVar[SigmaProp](proofVar1).get))}",
      SigmaAnd(Seq(ExtractRegisterAs[SSigmaProp.type](Self, reg1).get, GetVarSigmaProp(propVar1).get)),
      onlyPositive = true,
      testExceededCost = false
    )
    test("Prop10", env, ext,
      "{ anyOf(Coll(SELF.R4[SigmaProp].get, getVar[SigmaProp](proofVar1).get))}",
      SigmaOr(Seq(ExtractRegisterAs[SSigmaProp.type](Self, reg1).get, GetVarSigmaProp(propVar1).get)),
      onlyPositive = true,
      testExceededCost = false
    )
    test("Prop11", env, ext,
      "{ Coll(SELF.R4[SigmaProp].get, getVar[SigmaProp](proofVar1).get).forall({ (p: SigmaProp) => p.isProven }) }",
      SigmaAnd(Seq(ExtractRegisterAs[SSigmaProp.type](Self, reg1).get , GetVarSigmaProp(propVar1).get)),
      onlyPositive = true,
      testExceededCost = false
    )
    test("Prop12", env, ext,
      "{ Coll(SELF.R4[SigmaProp].get, getVar[SigmaProp](proofVar1).get).exists({ (p: SigmaProp) => p.isProven }) }",
      SigmaOr(Seq(ExtractRegisterAs[SSigmaProp.type](Self, reg1).get, GetVarSigmaProp(propVar1).get)),
      onlyPositive = true,
      testExceededCost = false
    )
    test("Prop13", env, ext,
      "{ SELF.R4[SigmaProp].get.propBytes != getVar[SigmaProp](proofVar1).get.propBytes }",
      NEQ(ExtractRegisterAs[SSigmaProp.type](Self, reg1).get.propBytes, GetVarSigmaProp(propVar1).get.propBytes).toSigmaProp,
      true
    )
  }

  property("Arith operations") {
    test("Arith1", env, ext,
      "{ getVar[Int](intVar2).get * 2 + getVar[Int](intVar1).get == 5 }",
      EQ(Plus(Multiply(GetVarInt(intVar2).get, IntConstant(2)), GetVarInt(intVar1).get), IntConstant(5)).toSigmaProp
    )
    test("Arith2", env, ext :+ (bigIntVar3 -> BigIntConstant(50)),
      "{ getVar[BigInt](bigIntVar2).get * 2 + getVar[BigInt](bigIntVar1).get == getVar[BigInt](bigIntVar3).get }",
      EQ(
        Plus(Multiply(GetVarBigInt(bigIntVar2).get, BigIntConstant(2)),
          GetVarBigInt(bigIntVar1).get),
        GetVarBigInt(bigIntVar3).get).toSigmaProp
    )
    test("Arith3", env, ext :+ (byteVar3 -> ByteConstant(5)),
      "{ getVar[Byte](byteVar2).get * 2.toByte + getVar[Byte](byteVar1).get == 5.toByte }",
      EQ(
        Plus(Multiply(GetVarByte(byteVar2).get, ByteConstant(2)),
          GetVarByte(byteVar1).get), ByteConstant(5)).toSigmaProp
    )
    test("Arith4", env, ext,
      "{ getVar[Int](intVar2).get / 2 + getVar[Int](intVar1).get == 2 }",
      EQ(Plus(Divide(GetVarInt(2).get, IntConstant(2)), GetVarInt(1).get),IntConstant(2)).toSigmaProp
    )
    test("Arith5", env, ext,
      "{ getVar[Int](intVar2).get % 2 + getVar[Int](intVar1).get == 1 }",
      EQ(Plus(Modulo(GetVarInt(intVar2).get, IntConstant(2)), GetVarInt(intVar1).get), IntConstant(1)).toSigmaProp
    )
  }

  property("Tuple operations") {
    test("Tup1", env, ext,
      "{ (getVar[Int](intVar1).get, getVar[Int](intVar2).get)._1 == 1 }",
      EQ(GetVarInt(intVar1).get, IntConstant(1)).toSigmaProp
    )
    test("Tup2", env, ext,
      "{ (getVar[Int](intVar1).get, getVar[Int](intVar2).get)._2 == 2 }",
      EQ(GetVarInt(intVar2).get, IntConstant(2)).toSigmaProp
    )
    test("Tup3", env, ext,
      """{ val p = (getVar[Int](intVar1).get, getVar[Int](intVar2).get)
        |  val res = p._1 + p._2
        |  res == 3 }""".stripMargin,
      {
        EQ(Plus(GetVarInt(intVar1).get, GetVarInt(intVar2).get), IntConstant(3)).toSigmaProp
      }
    )
  }

  property("Tuple as Collection operations") {
    test("TupColl1", env, ext,
    """{ val p = (getVar[Int](intVar1).get, getVar[Byte](byteVar2).get)
     |  p.size == 2 }""".stripMargin,
    {
      TrueLeaf.toSigmaProp
    }, true)
    test("TupColl2", env, ext,
    """{ val p = (getVar[Int](intVar1).get, getVar[Byte](byteVar2).get)
     |  p(0) == 1 }""".stripMargin,
    {
      EQ(GetVarInt(intVar1).get, IntConstant(1)).toSigmaProp
    })

    val dataVar = (lastExtVar + 1).toByte
    val Colls = CSigmaDslBuilder.Colls
    implicit val eAny = sigma.AnyType
    val data = Colls.fromItems((Array[Byte](1,2,3).toColl, 10L))
    val env1 = env + ("dataVar" -> CAnyValue(dataVar))
    val dataType = SCollection(STuple(SByteArray, SLong))
    val ext1 = ext :+ ((dataVar, Constant[SType](data.asWrappedType, dataType)))
    test("TupColl3", env1, ext1,
      """{
        |  val data = getVar[Coll[(Coll[Byte], Long)]](dataVar).get
        |  data.size == 1
        |}""".stripMargin,
      {
        val data = GetVar(dataVar, dataType).get
        EQ(SizeOf(data), IntConstant(1)).toSigmaProp
      }
    )
    test("TupColl4", env1, ext1,
      """{
        |  val data = getVar[Coll[(Coll[Byte], Long)]](dataVar).get
        |  data.exists({ (p: (Coll[Byte], Long)) => p._2 == 10L })
        |}""".stripMargin,
      {
        val data = GetVar(dataVar, dataType).get
        Exists(data,
          FuncValue(
            Vector((1, STuple(SByteArray, SLong))),
            EQ(SelectField(ValUse(1, STuple(SByteArray, SLong)), 2), LongConstant(10)))
        ).toSigmaProp
      }
    )
    test("TupColl5", env1, ext1,
      """{
        |  val data = getVar[Coll[(Coll[Byte], Long)]](dataVar).get
        |  data.forall({ (p: (Coll[Byte], Long)) => p._1.size > 0 })
        |}""".stripMargin,
      {
        val data = GetVar(dataVar, dataType).get
        ForAll(data,
          FuncValue(
            Vector((1, STuple(SByteArray, SLong))),
            GT(SizeOf(SelectField(ValUse(1, STuple(SByteArray, SLong)), 1).asCollection[SByte.type]), IntConstant(0)))
        ).toSigmaProp
      }
    )
    test("TupColl6", env1, ext1,
      """{
        |  val data = getVar[Coll[(Coll[Byte], Long)]](dataVar).get
        |  data.map({ (p: (Coll[Byte], Long)) => (p._2, p._1)}).size == 1
        |}""".stripMargin,
      {
        val data = GetVar(dataVar, dataType).get
        EQ(SizeOf(data), IntConstant(1)).toSigmaProp
      }
    )
  }

  property("GetVar") {
    test("GetVar1", env, ext,
      "{ getVar[Int](intVar2).get == 2 }",
      EQ(GetVarInt(intVar2).get, IntConstant(2)).toSigmaProp
    )
    // wrong type
    assertExceptionThrown(
      test("GetVar2", env, ext,
      "{ getVar[Byte](intVar2).isDefined }",
      GetVarByte(intVar2).isDefined.toSigmaProp,
      true
      ),
      rootCause(_).isInstanceOf[InvalidType])
  }

  property("ExtractRegisterAs") {
    test("Extract1", env, ext,
      "{ SELF.R4[SigmaProp].get.isProven }",
      ExtractRegisterAs[SSigmaProp.type](Self, reg1).get,
      onlyPositive = true,
      testExceededCost = false
    )
    // wrong type
    assertExceptionThrown(
      test("Extract2", env, ext,
        "{ SELF.R4[Long].isDefined }",
        ExtractRegisterAs[SLong.type](Self, reg1).isDefined.toSigmaProp,
        true
      ),
      rootCause(_).isInstanceOf[InvalidType])
  }

  property("OptionGet success (SomeValue)") {
    test("Opt1", env, ext,
      "{ getVar[Int](intVar2).get == 2 }",
      EQ(GetVarInt(intVar2).get, IntConstant(2)).toSigmaProp
    )
    test("Opt2", env, ext,
      "{ val v = getVar[Int](intVar2); v.get == 2 }",
      EQ(GetVarInt(intVar2).get, IntConstant(2)).toSigmaProp
    )
  }

  property("OptionGet fail (NoneValue)") {
    assertExceptionThrown(
      test("OptGet1", env, ext,
        "{ getVar[Int](99).get == 2 }",
        EQ(GetVarInt(99).get, IntConstant(2)).toSigmaProp
      ),
      rootCause(_).isInstanceOf[NoSuchElementException])
    assertExceptionThrown(
      test("OptGet2", env, ext,
        "{ SELF.R8[SigmaProp].get.propBytes != getVar[SigmaProp](proofVar1).get.propBytes }",
        NEQ(ExtractRegisterAs[SSigmaProp.type](Self, R8).get.propBytes, GetVarSigmaProp(propVar1).get.propBytes).toSigmaProp,
        true
      ),
      rootCause(_).isInstanceOf[NoSuchElementException])
  }

  property("higher order lambdas") {
    def holTest() = test("HOL", env, ext,
      """
        | {
        |   val c = Coll(Coll(1))
        |   def fn(xs: Coll[Int]) = {
        |     val inc = { (x: Int) => x + 1 }
        |     def apply(in: (Int => Int, Int)) = in._1(in._2)
        |     val ys = xs.map { (x: Int) => apply((inc, x)) }
        |     ys.size == xs.size && ys != xs
        |   }
        |
        |   c.exists(fn)
        | }
        |""".stripMargin,
      null,
      true
    )

    if(VersionContext.current.isV6SoftForkActivated) {
      holTest()
    } else {
      an[sigma.validation.ValidationException] shouldBe thrownBy(holTest())
    }
  }

  property("OptionGetOrElse") {
    test("OptGet1", env, ext,
      "{ SELF.R5[Int].getOrElse(3) == 1 }",
      EQ(ExtractRegisterAs[SInt.type](Self, reg2).getOrElse(IntConstant(3)), IntConstant(1)).toSigmaProp,
      true
    )
    // register should be empty
    test("OptGet2", env, ext,
      "{ SELF.R6[Int].getOrElse(3) == 3 }",
      EQ(ExtractRegisterAs(Self, R6, SOption(SInt)).getOrElse(IntConstant(3)), IntConstant(3)).toSigmaProp,
      true
    )
    test("OptGet3", env, ext,
      "{ getVar[Int](intVar2).getOrElse(3) == 2 }",
      EQ(GetVarInt(intVar2).getOrElse(IntConstant(3)), IntConstant(2)).toSigmaProp,
      true
    )
    // there should be no variable with this id
    test("OptGet4", env, ext,
    "{ getVar[Int](99).getOrElse(3) == 3 }",
      EQ(GetVarInt(99).getOrElse(IntConstant(3)), IntConstant(3)).toSigmaProp,
      true
    )
  }

  property("OptionIsDefined") {
    test("Def1", env, ext,
      "{ SELF.R4[SigmaProp].isDefined }",
      ExtractRegisterAs[SSigmaProp.type](Self, reg1).isDefined.toSigmaProp,
      true
    )
    // no value
    test("Def2", env, ext,
      "{ SELF.R8[Int].isDefined == false }",
      LogicalNot(ExtractRegisterAs[SInt.type](Self, R8).isDefined).toSigmaProp,
      true
    )

    test("Def3", env, ext,
      "{ getVar[Int](intVar2).isDefined }",
      GetVarInt(intVar2).isDefined.toSigmaProp,
      true
    )
    // there should be no variable with this id
    test("Def4", env, ext,
      "{ getVar[Int](99).isDefined == false }",
      LogicalNot(GetVarInt(99).isDefined).toSigmaProp,
      true
    )
  }

  property("OptionIsEmpty") {
    test("Def1", env, ext,
      "{ SELF.R4[SigmaProp].isEmpty == false }",
      ExtractRegisterAs[SSigmaProp.type](Self, reg1).isDefined.toSigmaProp,
      true
    )
    // no value
    test("Def2", env, ext,
      "{ SELF.R8[Int].isEmpty }",
      LogicalNot(ExtractRegisterAs[SInt.type](Self, R8).isDefined).toSigmaProp,
      true
    )

    test("Def3", env, ext,
      "{ getVar[Int](intVar2).isEmpty == false }",
      GetVarInt(intVar2).isDefined.toSigmaProp,
      true
    )
    // there should be no variable with this id
    test("Def4", env, ext,
      "{ getVar[Int](99).isEmpty }",
      LogicalNot(GetVarInt(99).isDefined).toSigmaProp,
      true
    )
  }

  // TODO this is valid for BigIntModQ type (https://github.com/ScorexFoundation/sigmastate-interpreter/issues/554)
  ignore("ByteArrayToBigInt: big int should always be positive") {
    test("BATBI1", env, ext,
      "{ byteArrayToBigInt(Coll[Byte](-1.toByte)) > 0 }",
      GT(ByteArrayToBigInt(ConcreteCollection.fromItems(ByteConstant(-1))), BigIntConstant(0)).toSigmaProp,
      onlyPositive = true
    )
  }

  // TODO this is valid for BigIntModQ type (https://github.com/ScorexFoundation/sigmastate-interpreter/issues/554)
  ignore("ByteArrayToBigInt: big int should not exceed dlog group order q (it is NOT ModQ integer)") {
    val q = CryptoConstants.dlogGroup.q
    val bytes = q.add(BigInteger.valueOf(1L)).toByteArray
    val itemsStr = bytes.map(v => s"$v.toByte").mkString(",")
    assertExceptionThrown(
      test("BATBI1", env, ext,
        s"{ byteArrayToBigInt(Coll[Byte]($itemsStr)) > 0 }",
        GT(ByteArrayToBigInt(ConcreteCollection.fromSeq(bytes.map(ByteConstant(_)))), BigIntConstant(0)).toSigmaProp,
        onlyPositive = true
      ),
      e => rootCause(e).isInstanceOf[ArithmeticException]
    )
  }

  property("ByteArrayToBigInt: range check") {
    def check(b: BigInteger, shouldThrow: Boolean) = {
      val bytes = b.toByteArray
      val itemsStr = bytes.map(v => s"$v.toByte").mkString(",")
      if (shouldThrow)
        assertExceptionThrown(
          test("BATBI1", env, ext,
            s"{ byteArrayToBigInt(Coll[Byte]($itemsStr)) != 0 }",
            NEQ(ByteArrayToBigInt(ConcreteCollection.fromSeq(bytes.map(ByteConstant(_)))), BigIntConstant(0)).toSigmaProp,
            onlyPositive = true
          ),
          e => rootCause(e).isInstanceOf[ArithmeticException])
      else
        test("BATBI1", env, ext,
          s"{ byteArrayToBigInt(Coll[Byte]($itemsStr)) != 0 }",
          NEQ(ByteArrayToBigInt(ConcreteCollection.fromSeq(bytes.map(ByteConstant(_)))), BigIntConstant(0)).toSigmaProp,
          onlyPositive = true
        )
    }

    val two = BigInteger.valueOf(2) // BigInteger.TWO is not exported in JDK 1.8
    check(two.negate().pow(255), false)
    check(two.negate().pow(256).subtract(BigInteger.ONE), true)
    check(two.pow(255).subtract(BigInteger.ONE), false)
    check(two.pow(255), true)
    check(two.pow(255).add(BigInteger.ONE), true)
    check(two.pow(256), true)
    check(two.negate().pow(256).subtract(BigInteger.ONE), true)
  }

  property("ExtractCreationInfo") {
    test("Info1", env, ext,
      "SELF.creationInfo._1 == 5",
      EQ(SelectField(ExtractCreationInfo(Self),1),IntConstant(5)).toSigmaProp,
      true
    )
    // suppose to be tx.id + box index
    test("Info2", env, ext,
      "SELF.creationInfo._2.size == 34",
      EQ(SizeOf(SelectField(ExtractCreationInfo(Self),2).asValue[SByteArray]),IntConstant(34)).toSigmaProp,
      true
    )
  }

  property("sigmaProp") {
    test("prop1", env, ext, "sigmaProp(HEIGHT >= 0)",
      BoolToSigmaProp(GE(Height, IntConstant(0))), true)
    test("prop2", env, ext, "sigmaProp(HEIGHT >= 0) && getVar[SigmaProp](proofVar1).get",
      SigmaAnd(Vector(BoolToSigmaProp(GE(Height, IntConstant(0))), GetVarSigmaProp(propVar1).get)),
      onlyPositive = true,
      testExceededCost = false
    )
  }

  property("numeric cast") {
    test("downcast", env, ext,
      "{ getVar[Int](intVar2).get.toByte == 2.toByte }",
      EQ(Downcast(GetVarInt(2).get, SByte), ByteConstant(2)).toSigmaProp,
      onlyPositive = true
    )
    test("upcast", env, ext,
      "{ getVar[Int](intVar2).get.toLong == 2L }",
      EQ(Upcast(GetVarInt(2).get, SLong), LongConstant(2)).toSigmaProp,
      onlyPositive = true
    )
  }

  property("EQ const array vs collection") {
    val byteArrayVar1Value = ByteArrayConstant(Array[Byte](1.toByte, 2.toByte))
    test("EQArrayCollection", env + ("byteArrayVar1" -> byteArrayVar1Value), ext,
      "byteArrayVar1 == Coll[Byte](1.toByte, 2.toByte)",
      EQ(byteArrayVar1Value, ConcreteCollection(Array(ByteConstant(1), ByteConstant(2)), SByte)).toSigmaProp,
      true
    )
  }

  property("user defined function") {
    test("function", env, ext,
      "{ def inc(i: Int) = i + 1; inc(2) == 3 }",
      EQ(
        Apply(
          FuncValue(Array((1, SInt)), Plus(ValUse(1, SInt), IntConstant(1))),
          Array(IntConstant(2))
        ),
        IntConstant(3)).toSigmaProp
    )
  }

  property("missing variable in env buildValue error") {
    test("missingVar", env, ext,
      """
        |OUTPUTS.forall({(out:Box) =>
        |  out.R5[Int].get >= HEIGHT + 10 &&
        |  blake2b256(out.propositionBytes) != Coll[Byte](1.toByte)
        |})
      """.stripMargin,
      ForAll(Outputs, FuncValue(Array((1,SBox)),
        BinAnd(
          GE(ExtractRegisterAs(ValUse(1,SBox), ErgoBox.R5, SOption(SInt)).get, Plus(Height, IntConstant(10))),
          NEQ(CalcBlake2b256(ExtractScriptBytes(ValUse(1,SBox))), ConcreteCollection(Array(ByteConstant(1.toByte)), SByte))
        ))).toSigmaProp,
      true
    )
  }

  property("Nested logical ops 1") {
   test("nestedLogic1", env, ext,
     """{
      |    val c = OUTPUTS(0).R4[Int].get
      |    val d = OUTPUTS(0).R5[Int].get
      |
      |    OUTPUTS.size == 2 &&
      |    OUTPUTS(0).value == SELF.value &&
      |    OUTPUTS(1).value == SELF.value
      |} == false""".stripMargin,
     null,
     true
   )
  }

  property("Nested logical ops 2") {
    test("nestedLogic2", env, ext,
      """{
       |    val c = OUTPUTS(0).R4[Int].get
       |    val d = OUTPUTS(0).R5[Int].get
       |
       |    OUTPUTS.size == 1 &&
       |    OUTPUTS(0).value == SELF.value &&
       |    {{ c != d || d == c }  && { true || false } }
       |} """.stripMargin,
      null,
      true
    )
  }

  property("Option.map") {
    test("Option.map", env, ext,
      "getVar[Int](intVar1).map({(i: Int) => i + 1}).get == 2",
      null,
      true
    )
  }

  property("Option.filter") {
    test("Option.filter", env, ext,
      "getVar[Int](intVar1).filter({(i: Int) => i > 0}).get == 1",
      null,
      true
    )
  }

  property("lazy OR") {
    test("lazy OR", env, ext,
      "true || ((1/0) == 1)",
      null,
      true
    )
  }

  property("lazy AND") {
    test("lazy AND", env, ext,
      "(false && ((1/0) == 1)) == false",
      null,
      true
    )
  }

  property("substConstants") {
    val initTreeScript =
      """
        | {
        |   val v1 = 1  // 0
        |   val v2 = 2  // 2
        |   val v3 = 3  // 4
        |   val v4 = 4  // 3
        |   val v5 = 5  // 1
        |   sigmaProp(v1 == -v5 && v2 == -v4 && v3 == v2 + v4)
        | }
        |""".stripMargin

    val iet = ErgoTree.fromProposition(compile(Map.empty, initTreeScript).asInstanceOf[SigmaPropValue])

    iet.constants.toArray shouldBe Array(IntConstant(1), IntConstant(5), IntConstant(2), IntConstant(4), IntConstant(3), IntConstant(6))

    val originalBytes = Base16.encode(ErgoTreeSerializer.DefaultSerializer.serializeErgoTree(iet))

    val set = ErgoTree(
      iet.header,
      IndexedSeq(IntConstant(-2), IntConstant(2), IntConstant(-1), IntConstant(1), IntConstant(0), IntConstant(0)),
      iet.toProposition(false)
    )

    val hostScript =
      s"""
        |{
        | val bytes = fromBase16("${originalBytes}")
        |
        | val substBytes = substConstants[Int](bytes, Coll[Int](0, 2, 4, 3, 1, 5), Coll[Int](-2, -1, 0, 1, 2, 0))
        |
        | val checkSubst = substBytes == fromBase16("${Base16.encode(ErgoTreeSerializer.DefaultSerializer.serializeErgoTree(set))}")
        |
        | sigmaProp(checkSubst)
        |}
        |""".stripMargin

    test("subst", env, ext, hostScript, null)
  }

  property("Box.getReg") {
    val customExt = Map(
      1.toByte -> IntConstant(0)
    ).toSeq
    def getRegTest(): Assertion = {
      test("Box.getReg", env, customExt,
        """{
          |   val idx = getVar[Int](1).get
          |   val x = SELF
          |   x.getReg[Long](idx).get == SELF.value &&
          |   x.getReg[Coll[(Coll[Byte], Long)]](2).get == SELF.tokens &&
          |   x.getReg[Int](9).isEmpty
          |}""".stripMargin,
        null
      )
    }

    if (VersionContext.current.isV6SoftForkActivated) {
      getRegTest()
    } else {
      an[sigma.exceptions.ConstraintFailed] should be thrownBy getRegTest()
    }
  }

  property("Box.getReg - computable index") {
    val ext: Seq[VarBinding] = Seq(
      (intVar1, IntConstant(0))
    )
    def getRegTest(): Assertion = {
      test("Box.getReg", env, ext,
        """{
          |   val x = SELF.getReg[Long](getVar[Int](1).get).get
          |   x == SELF.value
          |}""".stripMargin,
        null
      )
    }

    if (VersionContext.current.isV6SoftForkActivated) {
      getRegTest()
    } else {
      an[java.nio.BufferUnderflowException] should be thrownBy getRegTest()
    }
  }

<<<<<<< HEAD
  property("Global.some") {
    val ext: Seq[VarBinding] = Seq(
      (intVar1, IntConstant(0))
    )
    def someTest(): Assertion = {
      test("some", env, ext,
        """{
          |   val xo = Global.some[Int](5)
          |   xo.get == 5
          |}""".stripMargin,
        null
      )
    }

    if (VersionContext.current.isV6SoftForkActivated) {
      someTest()
    } else {
      an[sigmastate.exceptions.MethodNotFound] should be thrownBy someTest()
    }
  }

  property("Global.some - computable value") {
    val ext: Seq[VarBinding] = Seq(
      (intVar1, IntConstant(0))
    )
    def someTest(): Assertion = {
      test("some", env, ext,
        """{
          |   val i = getVar[Int](1)
          |   val xo = Global.some[Int](i.get)
          |   xo == i
          |}""".stripMargin,
        null
      )
    }

    if (VersionContext.current.isV6SoftForkActivated) {
      someTest()
    } else {
      an[sigmastate.exceptions.MethodNotFound] should be thrownBy someTest()
    }
  }

  property("Global.none") {
    val ext: Seq[VarBinding] = Seq(
      (intVar1, IntConstant(0))
    )
    def someTest(): Assertion = {
      test("some", env, ext,
        """{
          |   val xo = Global.some[Long](5L)
          |   val xn = Global.none[Long]()
          |   xn.isDefined == false && xn != xo
          |}""".stripMargin,
        null
      )
    }

    if (VersionContext.current.isV6SoftForkActivated) {
      someTest()
    } else {
      an[sigmastate.exceptions.MethodNotFound] should be thrownBy someTest()
    }
=======
  property("Unit register") {
    // TODO frontend: implement missing Unit support in compiler
    //  https://github.com/ScorexFoundation/sigmastate-interpreter/issues/820
    test("R1", env, ext,
      script = "", /* means cannot be compiled
                     the corresponding script is { SELF.R4[Unit].isDefined } */
      ExtractRegisterAs[SUnit.type](Self, reg1)(SUnit).isDefined.toSigmaProp,
      additionalRegistersOpt = Some(Map(
        reg1 -> UnitConstant.instance
      ))
    )

    test("R2", env, ext,
      script = "", /* means cannot be compiled
                   the corresponding script is "{ SELF.R4[Unit].get == () }" */
      EQ(ExtractRegisterAs[SUnit.type](Self, reg1)(SUnit).get, UnitConstant.instance).toSigmaProp,
      additionalRegistersOpt = Some(Map(
        reg1 -> UnitConstant.instance
      ))
    )
>>>>>>> b074b283
  }

}<|MERGE_RESOLUTION|>--- conflicted
+++ resolved
@@ -25,11 +25,8 @@
 import sigma.eval.EvalSettings
 import sigma.exceptions.InvalidType
 import sigma.serialization.ErgoTreeSerializer
-<<<<<<< HEAD
+import sigma.interpreter.{ContextExtension, ProverResult}
 import sigma.validation.ValidationException
-=======
-import sigma.interpreter.{ContextExtension, ProverResult}
->>>>>>> b074b283
 import sigmastate.utils.Helpers
 import sigmastate.utils.Helpers._
 
@@ -1869,71 +1866,6 @@
     }
   }
 
-<<<<<<< HEAD
-  property("Global.some") {
-    val ext: Seq[VarBinding] = Seq(
-      (intVar1, IntConstant(0))
-    )
-    def someTest(): Assertion = {
-      test("some", env, ext,
-        """{
-          |   val xo = Global.some[Int](5)
-          |   xo.get == 5
-          |}""".stripMargin,
-        null
-      )
-    }
-
-    if (VersionContext.current.isV6SoftForkActivated) {
-      someTest()
-    } else {
-      an[sigmastate.exceptions.MethodNotFound] should be thrownBy someTest()
-    }
-  }
-
-  property("Global.some - computable value") {
-    val ext: Seq[VarBinding] = Seq(
-      (intVar1, IntConstant(0))
-    )
-    def someTest(): Assertion = {
-      test("some", env, ext,
-        """{
-          |   val i = getVar[Int](1)
-          |   val xo = Global.some[Int](i.get)
-          |   xo == i
-          |}""".stripMargin,
-        null
-      )
-    }
-
-    if (VersionContext.current.isV6SoftForkActivated) {
-      someTest()
-    } else {
-      an[sigmastate.exceptions.MethodNotFound] should be thrownBy someTest()
-    }
-  }
-
-  property("Global.none") {
-    val ext: Seq[VarBinding] = Seq(
-      (intVar1, IntConstant(0))
-    )
-    def someTest(): Assertion = {
-      test("some", env, ext,
-        """{
-          |   val xo = Global.some[Long](5L)
-          |   val xn = Global.none[Long]()
-          |   xn.isDefined == false && xn != xo
-          |}""".stripMargin,
-        null
-      )
-    }
-
-    if (VersionContext.current.isV6SoftForkActivated) {
-      someTest()
-    } else {
-      an[sigmastate.exceptions.MethodNotFound] should be thrownBy someTest()
-    }
-=======
   property("Unit register") {
     // TODO frontend: implement missing Unit support in compiler
     //  https://github.com/ScorexFoundation/sigmastate-interpreter/issues/820
@@ -1954,7 +1886,71 @@
         reg1 -> UnitConstant.instance
       ))
     )
->>>>>>> b074b283
+  }
+
+  property("Global.some") {
+    val ext: Seq[VarBinding] = Seq(
+      (intVar1, IntConstant(0))
+    )
+    def someTest(): Assertion = {
+      test("some", env, ext,
+        """{
+          |   val xo = Global.some[Int](5)
+          |   xo.get == 5
+          |}""".stripMargin,
+        null
+      )
+    }
+
+    if (VersionContext.current.isV6SoftForkActivated) {
+      someTest()
+    } else {
+      an[sigma.validation.ValidationException] should be thrownBy someTest()
+    }
+  }
+
+  property("Global.some - computable value") {
+    val ext: Seq[VarBinding] = Seq(
+      (intVar1, IntConstant(0))
+    )
+    def someTest(): Assertion = {
+      test("some", env, ext,
+        """{
+          |   val i = getVar[Int](1)
+          |   val xo = Global.some[Int](i.get)
+          |   xo == i
+          |}""".stripMargin,
+        null
+      )
+    }
+
+    if (VersionContext.current.isV6SoftForkActivated) {
+      someTest()
+    } else {
+      an[sigma.validation.ValidationException] should be thrownBy someTest()
+    }
+  }
+
+  property("Global.none") {
+    val ext: Seq[VarBinding] = Seq(
+      (intVar1, IntConstant(0))
+    )
+    def someTest(): Assertion = {
+      test("some", env, ext,
+        """{
+          |   val xo = Global.some[Long](5L)
+          |   val xn = Global.none[Long]()
+          |   xn.isDefined == false && xn != xo
+          |}""".stripMargin,
+        null
+      )
+    }
+
+    if (VersionContext.current.isV6SoftForkActivated) {
+      someTest()
+    } else {
+      an[sigma.validation.ValidationException] should be thrownBy someTest()
+    }
   }
 
 }