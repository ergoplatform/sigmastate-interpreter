--- conflicted
+++ resolved
@@ -4,12 +4,9 @@
 import org.ergoplatform._
 import scorex.util.encode.Base16
 import sigma.Extensions.ArrayOps
-<<<<<<< HEAD
 import sigma.VersionContext
-=======
 import sigma.SigmaTestingData
 import sigma.VersionContext.V6SoftForkVersion
->>>>>>> 65144a9b
 import sigma.ast.SCollection.SByteArray
 import sigma.ast.SType.AnyOps
 import sigma.data.{AvlTreeData, CAnyValue, CSigmaDslBuilder}
@@ -26,11 +23,8 @@
 import sigma.ast.Apply
 import sigma.eval.EvalSettings
 import sigma.exceptions.InvalidType
-<<<<<<< HEAD
+import sigmastate.utils.Helpers
 import sigma.serialization.ErgoTreeSerializer
-=======
-import sigmastate.utils.Helpers
->>>>>>> 65144a9b
 import sigmastate.utils.Helpers._
 
 import java.math.BigInteger
@@ -169,7 +163,6 @@
     )
   }
 
-<<<<<<< HEAD
   property("Lazy evaluation of default in Option.getOrElse") {
     val customExt = Map (
       1.toByte -> IntConstant(5)
@@ -204,7 +197,9 @@
       optTest()
     } else {
       an[Exception] shouldBe thrownBy(optTest())
-=======
+    }
+  }
+
   property("serialize - byte array") {
     def deserTest() = test("serialize", env, ext,
       s"""{
@@ -386,7 +381,6 @@
     } else {
       // we have wrapped CostLimitException here
       an[Exception] should be thrownBy deserTest()
->>>>>>> 65144a9b
     }
   }
 
