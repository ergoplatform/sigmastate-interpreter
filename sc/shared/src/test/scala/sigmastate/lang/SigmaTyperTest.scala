package sigmastate.lang

import org.ergoplatform.ErgoAddressEncoder.TestnetNetworkPrefix
import org.ergoplatform._
import org.scalatest.matchers.should.Matchers
import org.scalatest.propspec.AnyPropSpec
import org.scalatestplus.scalacheck.ScalaCheckPropertyChecks
import sigma.{Colls, VersionContext}
import sigma.ast.SCollection._
import sigma.ast._
import sigma.ast.syntax.{SValue, SigmaPropValue, SigmaPropValueOps}
import sigma.crypto.CryptoConstants
import sigma.data.ProveDlog
import sigmastate._
import sigmastate.crypto.DLogProtocol.DLogProverInput
import sigmastate.interpreter.Interpreter.ScriptEnv
import SigmaPredef._
import sigmastate.lang.parsers.ParserException
import sigma.serialization.ErgoTreeSerializer
import sigma.serialization.generators.ObjectGenerators
import sigma.ast.Select
import sigma.compiler.phases.{SigmaBinder, SigmaTyper}
import sigma.exceptions.TyperException
import sigmastate.exceptions.MethodNotFound
import sigmastate.helpers.SigmaPPrint

class SigmaTyperTest extends AnyPropSpec
  with ScalaCheckPropertyChecks with Matchers with LangTests with ObjectGenerators {

  private val predefFuncRegistry = new PredefinedFuncRegistry(StdSigmaBuilder)
  import predefFuncRegistry._

  /** Checks that parsing, binding and typing of `x` results in the given expected value. */
  def typecheck(env: ScriptEnv, x: String, expected: SValue = null): SType = {
    try {
      val builder = TransformingSigmaBuilder
      val parsed = SigmaParser(x).get.value
      val predefinedFuncRegistry = new PredefinedFuncRegistry(builder)
      val binder = new SigmaBinder(env, builder, TestnetNetworkPrefix, predefinedFuncRegistry)
      val bound = binder.bind(parsed)
      val typeEnv = env.collect { case (k, v: SType) => k -> v }
      val typer = new SigmaTyper(builder, predefinedFuncRegistry, typeEnv, lowerMethodCalls = true)
      val typed = typer.typecheck(bound)
      assertSrcCtxForAllNodes(typed)
      if (expected != null) {
        if (expected != typed) {
          SigmaPPrint.pprintln(typed, width = 100)
        }
        typed shouldBe expected
      }
      typed.tpe
    } catch {
      case e: Exception => throw e
    }
  }

  def typefail(env: ScriptEnv, x: String, expectedLine: Int, expectedCol: Int): Unit = {
    val builder = TransformingSigmaBuilder
    assertExceptionThrown({
      val parsed = SigmaParser(x).get.value
      val predefinedFuncRegistry = new PredefinedFuncRegistry(builder)
      val binder = new SigmaBinder(env, builder, TestnetNetworkPrefix, predefinedFuncRegistry)
      val bound = binder.bind(parsed)
      val typeEnv = env.collect { case (k, v: SType) => k -> v }
      val typer = new SigmaTyper(builder, predefinedFuncRegistry, typeEnv, lowerMethodCalls = true)
      typer.typecheck(bound)
    }, {
      case te: TyperException =>
        withClue(s"Exception: $te, is missing source context:") { te.source shouldBe defined }
        val sourceContext = te.source.get
        sourceContext.line shouldBe expectedLine
        sourceContext.column shouldBe expectedCol
        true
      case _: ParserException => true
      case t => throw t
    })
  }

  property("simple expressions") {
    typecheck(env, "x", IntConstant(10)) shouldBe SInt   // constants are substituted from env
    typecheck(env, "x + y", Plus(10, 11)) shouldBe SInt
    typecheck(env, "x + height1", Plus(Upcast(10, SLong), 100L)) shouldBe SLong
    typecheck(env, "x - y") shouldBe SInt
    typecheck(env, "x / y") shouldBe SInt
    typecheck(env, "x % y") shouldBe SInt
    typecheck(env, "c1 && c2", BinAnd(TrueLeaf, FalseLeaf)) shouldBe SBoolean
    typecheck(env, "arr1", ByteArrayConstant(Array[Byte](1,2))) shouldBe SByteArray
    typecheck(env, "HEIGHT", Height) shouldBe SInt
    typecheck(env, "HEIGHT + 1") shouldBe SInt
    typecheck(env, "INPUTS", Inputs) shouldBe SCollection(SBox)
    typecheck(env, "INPUTS.size") shouldBe SInt
    typecheck(env, "INPUTS.size > 1", GT(Select(Inputs, "size", Some(SInt)), 1)) shouldBe SBoolean
    typecheck(env, "xor(arr1, arr2)", Xor(ByteArrayConstant(arr1), ByteArrayConstant(arr2))) shouldBe SByteArray
    typecheck(env, "arr1 ++ arr2", Append(ByteArrayConstant(arr1), ByteArrayConstant(arr2))) shouldBe SByteArray
    typecheck(env, "col1 ++ col2") shouldBe SCollection(SLong)
    typecheck(env, "g1.exp(n1)") shouldBe SGroupElement
    typecheck(env, "g1 * g2") shouldBe SGroupElement
    typecheck(env, "p1 || p2") shouldBe SSigmaProp
    typecheck(env, "p1 && p2") shouldBe SSigmaProp
    typecheck(env, "b1 < b2") shouldBe SBoolean
    typecheck(env, "b1 > b2") shouldBe SBoolean
    typecheck(env, "b1 <= b2") shouldBe SBoolean
    typecheck(env, "b1 >= b2") shouldBe SBoolean
    typecheck(env, "n1 < n2") shouldBe SBoolean
    typecheck(env, "n1 > n2") shouldBe SBoolean
    typecheck(env, "n1 <= n2") shouldBe SBoolean
    typecheck(env, "n1 >= n2") shouldBe SBoolean
    typecheck(env, "n1 == n2") shouldBe SBoolean
    typecheck(env, "n1 != n2") shouldBe SBoolean
  }

  property("predefined functions") {
    typecheck(env, "allOf") shouldBe AllOfFunc.declaration.tpe
    typecheck(env, "allOf(Coll(c1, c2))") shouldBe SBoolean
    typecheck(env, "getVar[Byte](10).get") shouldBe SByte
    typecheck(env, "getVar[Coll[Byte]](10).get") shouldBe SByteArray
    typecheck(env, "getVar[SigmaProp](10).get") shouldBe SSigmaProp
    typecheck(env, "p1 && getVar[SigmaProp](10).get") shouldBe SSigmaProp
    typecheck(env, "getVar[SigmaProp](10).get || p2") shouldBe SSigmaProp
    typecheck(env, "getVar[SigmaProp](10).get && getVar[SigmaProp](11).get") shouldBe SSigmaProp
    typecheck(env, "Coll(true, getVar[SigmaProp](11).get)") shouldBe SCollection(SBoolean)
    typecheck(env, "min(1, 2)") shouldBe SInt
    typecheck(env, "min(1L, 2)") shouldBe SLong
    typecheck(env, "min(HEIGHT, INPUTS.size)") shouldBe SInt
    typecheck(env, "max(1, 2)") shouldBe SInt
    typecheck(env, "max(1L, 2)") shouldBe SLong
    typecheck(env, """bigInt("1111")""") shouldBe SBigInt
    typecheck(env, """fromBase16("1111")""") shouldBe SByteArray
    typecheck(env, """fromBase58("111")""") shouldBe SByteArray
    typecheck(env, """fromBase64("111")""") shouldBe SByteArray

    typecheck(env, {
      implicit val ergoAddressEncoder: ErgoAddressEncoder = new ErgoAddressEncoder(TestnetNetworkPrefix)
      val pk = ProveDlog(CryptoConstants.dlogGroup.generator)
      val addr = P2PKAddress(pk)
      val str = addr.toString
      s"""PK("${str}")"""
    }) shouldBe SSigmaProp

    typecheck(env, "sigmaProp(HEIGHT > 1000)") shouldBe SSigmaProp
    typecheck(env, "ZKProof { sigmaProp(HEIGHT > 1000) }") shouldBe SBoolean
  }

  property("val constructs") {
    typecheck(env, "{val X = 10; X > 2}") shouldBe SBoolean
    typecheck(env, """{val X = 10; X >= X}""".stripMargin) shouldBe SBoolean
    typecheck(env, """{val X = 10 + 1; X >= X}""".stripMargin) shouldBe SBoolean
    typecheck(env,
      """{val X = 10
        |val Y = X + 1
        |X < Y}
      """.stripMargin) shouldBe SBoolean
    typecheck(env, "{val X = (10, true); X._1 > 2 && X._2}") shouldBe SBoolean
    typecheck(env, "{val X = (Coll(1,2,3), 1); X}") shouldBe STuple(SCollection(SInt), SInt)
  }

  property("generic methods of arrays") {
    val minToRaise = LongConstant(1000)
    val env = this.env ++ Map(
      "minToRaise" -> minToRaise
    )
    typecheck(env, "OUTPUTS.map({ (out: Box) => out.value >= minToRaise })") shouldBe ty("Coll[Boolean]")
    typecheck(env, "OUTPUTS.exists({ (out: Box) => out.value >= minToRaise })") shouldBe SBoolean
    typecheck(env, "OUTPUTS.forall({ (out: Box) => out.value >= minToRaise })") shouldBe SBoolean
    typecheck(env, "{ val arr = Coll(1,2,3); arr.fold(0, { (i1: Int, i2: Int) => i1 + i2 })}") shouldBe SInt
    typecheck(env, "OUTPUTS.slice(0, 10)") shouldBe ty("Coll[Box]")
    typecheck(env, "OUTPUTS.filter({ (out: Box) => out.value >= minToRaise })") shouldBe ty("Coll[Box]")
  }

  property("tuple constructor") {
    typecheck(env, "()") shouldBe SUnit
    typecheck(env, "(1)") shouldBe SInt
    typecheck(env, "(1, 2)") shouldBe STuple(SInt, SInt)
    typecheck(env, "(1, x + 1)") shouldBe STuple(SInt, SInt)
    typecheck(env, "(1, 2, 3)") shouldBe STuple(SInt, SInt, SInt)
    typecheck(env, "(1, 2 + 3, 4)") shouldBe STuple(SInt, SInt, SInt)

    typecheck(env, "(1, 2L)._1") shouldBe SInt
    typecheck(env, "(1, 2L)._2") shouldBe SLong
    typecheck(env, "(1, 2L, 3)._3") shouldBe SInt

    typefail(env, "(1, 2L)._3", 1, 1)

    // tuple as collection
    typecheck(env, "(1, 2L).size") shouldBe SInt
    typecheck(env, "(1, 2L)(0)") shouldBe SInt
    typecheck(env, "(1, 2L)(1)") shouldBe SLong
    typecheck(env, "{ (a: Int) => (1, 2L)(a) }") shouldBe SFunc(IndexedSeq(SInt), SAny)
  }

  // TODO soft-fork: https://github.com/ScorexFoundation/sigmastate-interpreter/issues/479
  ignore("tuple advanced operations") {
    typecheck(env, "(1, 2L).getOrElse(2, 3)") shouldBe SAny
    typecheck(env, "(1, 2L).slice(0, 2)") shouldBe SCollection(SAny)
  }

  property("types") {
    typecheck(env, "{val X: Int = 10; 3 > 2}") shouldBe SBoolean
    typecheck(env, "{val X: (Int, Boolean) = (10, true); 3 > 2}") shouldBe SBoolean
    typecheck(env, "{val X: Coll[Int] = Coll(1,2,3); X.size}") shouldBe SInt
    typecheck(env, "{val X: (Coll[Int], Int) = (Coll(1,2,3), 1); X}") shouldBe STuple(SCollection(SInt), SInt)
    typecheck(env, "{val X: (Coll[Int], Int) = (Coll(1,2,3), x); X._1}") shouldBe SCollection(SInt)
    typecheck(env, "{val X: (Coll[Int], Int) = (Coll(1,2,3), x); X._1}") shouldBe SCollection(SInt)
  }

  property("if") {
    typecheck(env, "if(true) 1 else 2") shouldBe SInt
    typecheck(env, "if(c1) 1 else 2") shouldBe SInt
    typecheck(env, "if(c1) x else y") shouldBe SInt
    typecheck(env,
      """if (true) {
        |  val A = 10; A
        |} else
        |  if ( x == y) 2 else 3""".stripMargin) shouldBe SInt
  }

  property("array literals") {
    typefail(env, "Coll()", 1, 1)
    typefail(env, "Coll(Coll())", 1, 6)
    typefail(env, "Coll(Coll(Coll()))", 1, 11)

    typecheck(env, "Coll(1)") shouldBe SCollection(SInt)
    typecheck(env, "Coll(1, x)") shouldBe SCollection(SInt)
    typecheck(env, "Coll(Coll(x + 1))") shouldBe SCollection(SCollection(SInt))

    typefail(env, "Coll(1, x + 1, Coll())", 1, 16)
    typefail(env, "Coll(1, false)", 1, 1)
  }

  property("methods returning Option") {
    typecheck(env, "getVar[Int](10)") shouldBe SOption(SInt)
    typecheck(env, "{ val v = getVar[Int](1); v.get }") shouldBe SInt
  }

  property("array indexed access") {
    typefail(env, "Coll()(0)", 1, 1)
    typecheck(env, "Coll(0)(0)") shouldBe SInt
    typefail(env, "Coll(0)(0)(0)", 1, 1)
  }

  property("array indexed access with evaluation") {
    typecheck(env, "Coll(0)(1 - 1)") shouldBe SInt
    typecheck(env, "Coll(0)((1 - 1) + 0)") shouldBe SInt
    typefail(env, "Coll(0)(0 == 0)", 1, 9)
    typefail(env, "Coll(0)(1,1,1)", 1, 1)
  }

  property("array indexed access with default value") {
    typecheck(env, "Coll(0).getOrElse(0, 1)") shouldBe SInt
    typefail(env, "Coll(0).getOrElse(true, 1)", 1, 1)
    typefail(env, "Coll(true).getOrElse(0, 1)", 1, 1)
    typefail(env, "Coll(0).getOrElse(0, Coll(1))", 1, 1)
  }

  property("array indexed access with default value with evaluation") {
    typecheck(env, "Coll(0).getOrElse(0, (2 - 1) + 0)") shouldBe SInt
  }

  property("lambdas") {
    typecheck(env, "{ (a: Int) => a + 1 }") shouldBe SFunc(IndexedSeq(SInt), SInt)
    typecheck(env, "{ (a: Int) => a + 1 }") shouldBe SFunc(IndexedSeq(SInt), SInt)
    typecheck(env, "{ (a: Int) => { a + 1 } }") shouldBe SFunc(IndexedSeq(SInt), SInt)
    typecheck(env, "{ (a: Int) => { val b = a + 1; b } }") shouldBe SFunc(IndexedSeq(SInt), SInt)
    typecheck(env, "{ (a: Int, box: Box) => a + box.value }") shouldBe
      SFunc(IndexedSeq(SInt, SBox), SLong)
    /* TODO soft-fork: https://github.com/ScorexFoundation/sigmastate-interpreter/issues/479
    typecheck(env, "{ (p: (Int, GroupElement), box: Box) => p._1 > box.value && p._2.isIdentity }") shouldBe
      SFunc(IndexedSeq(STuple(SInt, SGroupElement), SBox), SBoolean)
      */
    typecheck(env, "{ (p: (Int, SigmaProp), box: Box) => p._1 > box.value && p._2.isProven }") shouldBe
      SFunc(IndexedSeq(STuple(SInt, SSigmaProp), SBox), SBoolean)

    typefail(env, "{ (a) => a + 1 }", 1, 3)
  }

  property("function definitions via val") {
    typecheck(env, "{ val f = { (x: Int) => x + 1 }; f }") shouldBe SFunc(IndexedSeq(SInt), SInt)
  }

  property("function definitions") {
    typecheck(env, "{ def f(x: Int) = { x + 1 }; f }") shouldBe SFunc(IndexedSeq(SInt), SInt)
  }

  property("recursive function definitions") {
    an[TyperException] should be thrownBy {
      typecheck(env,
        s"""{
          |  def f(x: Int) = if (x / 2 == 0) g(x) else x
          |  def g(x: Int) = f(x + 1)
          |  g(1)
          |}
      """.stripMargin)
    }
  }

  property("predefined primitives") {
    typecheck(env, "{ (box: Box) => box.value }") shouldBe SFunc(IndexedSeq(SBox), SLong)
    typecheck(env, "{ (box: Box) => box.propositionBytes }") shouldBe SFunc(IndexedSeq(SBox), SByteArray)
    typecheck(env, "{ (box: Box) => box.bytes }") shouldBe SFunc(IndexedSeq(SBox), SByteArray)
    typecheck(env, "{ (box: Box) => box.id }") shouldBe SFunc(IndexedSeq(SBox), SByteArray)
    typecheck(env, "{ (box: Box) => box.creationInfo }") shouldBe
      SFunc(IndexedSeq(SBox), ExtractCreationInfo.ResultType)
  }

  property("type parameters") {
    typecheck(env, "SELF.R1[Int]") shouldBe SOption(SInt)
    typecheck(env, "SELF.R1[Int].isDefined") shouldBe SBoolean
    typecheck(env, "SELF.R1[Int].isEmpty") shouldBe SBoolean
    typecheck(env, "SELF.R1[Int].get") shouldBe SInt
    // TODO soft-fork: https://github.com/ScorexFoundation/sigmastate-interpreter/issues/416
    //  typecheck(env, "SELF.getReg[Int](1)") shouldBe SOption.SIntOption
    typefail(env, "x[Int]", 1, 1)
    typefail(env, "arr1[Int]", 1, 1)
    typecheck(env, "SELF.R1[(Int,Boolean)]") shouldBe SOption(STuple(SInt, SBoolean))
    typecheck(env, "SELF.R1[(Int,Boolean)].get") shouldBe STuple(SInt, SBoolean)
    typefail(env, "SELF.R1[Int,Boolean].get", 1, 6)
    typecheck(env, "Coll[Int]()") shouldBe SCollection(SInt)
  }

  property("compute unifying type substitution: prim types") {
    forAll { t: SPredefType =>
      unifyTypes(t, t) shouldBe Some(EmptySubst)
      unifyTypes(SAny, t) shouldBe Some(EmptySubst)
      unifyTypes(SAny, SCollection(t)) shouldBe Some(EmptySubst)
      unifyTypes(SCollection(SAny), SCollection(t)) shouldBe Some(EmptySubst)
      unifyTypes(SCollection(SAny), STuple(t, t, t)) shouldBe Some(EmptySubst)
      unifyTypes(SCollection(SAny), STuple(t, STuple(t, t))) shouldBe Some(EmptySubst)
    }
  }

  property("compute unifying type substitution") {
    def checkTypes(t1: SType, t2: SType, exp: Option[STypeSubst]): Unit = {
      unifyTypes(t1, t2) shouldBe exp
      exp match {
        case Some(subst) =>
          unifyTypes(applySubst(t1, subst), t2) shouldBe Some(EmptySubst)
        case None =>
      }
    }
    def check(s1: String, s2: String, exp: Option[STypeSubst] = Some(EmptySubst)): Unit = {
      val t1 = ty(s1); val t2 = ty(s2)
      checkTypes(t1, t2, exp)
    }
    def unify(s1: String, s2: String, subst: (STypeVar, SType)*): Unit =
      check(s1, s2, Some(subst.toMap))

    unifyTypes(NoType, NoType) shouldBe None
    unifyTypes(SLong, SBoolean) shouldBe None

    check("(Int, Boolean)", "Int", None)
    check("(Int, Boolean)", "(Int, Boolean)")
    check("(Int, Boolean)", "(Int, Int)", None)
    check("(Int, Box)", "(Int, Box)")
    check("(Int, Box)", "(Int, Box, Boolean)", None)

    check("Coll[Any]", "(Int, Long)")  // tuple as array
    check("Coll[Coll[Any]]", "Coll[(Int, Long)]")

    check("Coll[Int]", "Coll[Boolean]", None)
    check("Coll[Int]", "Coll[Int]")
    check("Coll[(Int,Box)]", "Coll[Int]", None)
    check("Coll[(Int,Box)]", "Coll[(Int,Box)]")
    check("Coll[Coll[Int]]", "Coll[Coll[Int]]")
    
    check("Option[Int]", "Option[Boolean]", None)
    check("Option[Int]", "Option[Int]")
    check("Option[(Int,Box)]", "Option[Int]", None)
    check("Option[(Int,Box)]", "Option[(Int,Box)]")
    check("Option[Option[Int]]", "Option[Option[Int]]")

    check("Int => Int", "Int => Boolean", None)
    check("Int => Int", "Int => Int")
    check("(Int, Boolean) => Int", "Int => Int", None)
    check("(Int, Boolean) => Int", "(Int,Boolean) => Int")

    unify("A", "A")
    check("A", "B", None)

    check("(Int, A)", "Int", None)
    unify("(Int, A)", "(Int, A)")
    unify("(Int, A)", "(Int, Int)", ("A", SInt))
    unify("(A, B)", "(A, B)")
    unify("(A, B)", "(Int, Boolean)", ("A", SInt), ("B", SBoolean))
    check("(A, B)", "(Int, Boolean, Box)", None)
    check("(A, Boolean)", "(Int, B)", None)
    check("(A, Int)", "(B, Int)", None)

    unify("A", "Coll[Boolean]", ("A", ty("Coll[Boolean]")))
    unify("Coll[A]", "Coll[Int]", ("A", SInt))
    unify("Coll[A]", "Coll[(Int, Box)]", ("A", ty("(Int, Box)")))
    unify("Coll[(Int, A)]", "Coll[(Int, Box)]", ("A", SBox))
    unify("Coll[Coll[A]]", "Coll[Coll[Int]]", ("A", SInt))
    unify("Coll[Coll[A]]", "Coll[Coll[A]]")
    check("Coll[Coll[A]]", "Coll[Coll[B]]", None)

    unify("A", "Option[Boolean]", ("A", ty("Option[Boolean]")))
    unify("Option[A]", "Option[Int]", ("A", SInt))
    unify("Option[A]", "Option[(Int, Box)]", ("A", ty("(Int, Box)")))
    unify("Option[(Int, A)]", "Option[(Int, Box)]", ("A", SBox))
    unify("Option[Option[A]]", "Option[Option[Int]]", ("A", SInt))
    unify("Option[Option[A]]", "Option[Option[A]]")
    check("Option[Option[A]]", "Option[Option[B]]", None)

    unify("A => Int", "Int => Int", ("A", SInt))
    check("A => Int", "Int => Boolean", None)
    unify("Int => A", "Int => Int", ("A", SInt))
    check("Int => A", "Boolean => Int", None)
    unify("(Int, A) => B", "(Int, Boolean) => Box", ("A", SBoolean), ("B", SBox))
    check("(Int, A) => A", "(Int, Boolean) => Box", None)
    unify("(Int, A) => A", "(Int, Boolean) => Boolean", ("A", SBoolean))

    unify(
      "((A,Int), Coll[B] => Coll[(Coll[C], B)]) => A",
      "((Int,Int), Coll[Boolean] => Coll[(Coll[C], Boolean)]) => Int",
      ("A", SInt), ("B", SBoolean))

    unifyTypes(SBoolean, SSigmaProp) shouldBe Some(EmptySubst)
    unifyTypes(SSigmaProp, SBoolean) shouldBe None
    check("(Int, Boolean)", "(Int, SigmaProp)")
    check("(Int, Boolean, Boolean)", "(Int, SigmaProp, SigmaProp)")
    check("Coll[Boolean]", "Coll[SigmaProp]")
    check("Coll[(Int,Boolean)]", "Coll[(Int,SigmaProp)]")
    check("Coll[Coll[Boolean]]", "Coll[Coll[SigmaProp]]")
    check("Option[Boolean]", "Option[SigmaProp]")
    check("Option[(Int,Boolean)]", "Option[(Int,SigmaProp)]")
    check("Option[Option[Boolean]]", "Option[Option[SigmaProp]]")
    check("Int => Boolean", "Int => SigmaProp")
    check("(Int, Boolean) => Int", "(Int, SigmaProp) => Int")
  }

  property("most specific general (MSG) type") {
    def checkTypes(t1: SType, t2: SType, exp: Option[SType]): Unit = {
      msgType(t1, t2) shouldBe exp
    }
    def checkAllTypes(ts: Seq[SType], exp: Option[SType]): Unit = {
      msgTypeOf(ts) shouldBe exp
    }
    def check(s1: String, s2: String, exp: Option[SType]): Unit = {
      val t1 = ty(s1); val t2 = ty(s2)
      checkTypes(t1, t2, exp)
    }
    def checkAll(ts: Seq[String], exp: Option[SType]): Unit = {
      val types = ts.map(ty(_))
      checkAllTypes(types, exp)
    }

    checkTypes(NoType, NoType, None)
    checkTypes(NoType, SInt, None)
    checkTypes(SInt, SInt, Some(SInt))
    checkTypes(SBoolean, SSigmaProp, Some(SBoolean))
    checkTypes(SSigmaProp, SBoolean, Some(SBoolean))

    check("(Int, Boolean)", "(Int, SigmaProp)", Some(ty("(Int, Boolean)")))
    check("(Int, SigmaProp)", "(Int, Boolean)", Some(ty("(Int, Boolean)")))
    check("Coll[Boolean]", "Coll[SigmaProp]", Some(ty("Coll[Boolean]")))
    check("Coll[SigmaProp]", "Coll[Boolean]", Some(ty("Coll[Boolean]")))
    check("Coll[(Int,Boolean)]", "Coll[(Int,SigmaProp)]", Some(ty("Coll[(Int,Boolean)]")))
    check("Coll[(Int,SigmaProp)]", "Coll[(Int,Boolean)]", Some(ty("Coll[(Int,Boolean)]")))
    check("Coll[Coll[Boolean]]", "Coll[Coll[SigmaProp]]", Some(ty("Coll[Coll[Boolean]]")))
    check("Coll[Coll[SigmaProp]]", "Coll[Coll[Boolean]]", Some(ty("Coll[Coll[Boolean]]")))
    check("Option[(Int,Boolean)]", "Option[(Int,SigmaProp)]", Some(ty("Option[(Int,Boolean)]")))
    check("Option[(Int,SigmaProp)]", "Option[(Int,Boolean)]", Some(ty("Option[(Int,Boolean)]")))
    check("Option[Option[Boolean]]", "Option[Option[SigmaProp]]", Some(ty("Option[Option[Boolean]]")))
    check("Option[Option[SigmaProp]]", "Option[Option[Boolean]]", Some(ty("Option[Option[Boolean]]")))
    check("Int => Boolean", "Int => SigmaProp", Some(ty("Int => Boolean")))
    check("Int => SigmaProp", "Int => Boolean", Some(ty("Int => Boolean")))

    checkAll(Seq("Boolean", "SigmaProp"), Some(SBoolean))
    checkAll(Seq("Boolean", "SigmaProp", "Boolean"), Some(SBoolean))
    checkAll(Seq("Boolean", "SigmaProp", "Int"), None)
    checkAll(Seq("Int", "Int", "Int"), Some(SInt))
    checkAll(Seq("(Int, Boolean)", "(Int,SigmaProp)", "(Int,Boolean)"), Some(ty("(Int,Boolean)")))
  }

  property("invalid binary operations type check") {
    typefail(env, "1 == false", 1, 1)
    typefail(env, "1 != false", 1, 1)
    typefail(env, "1 > false", 1, 1)
    typefail(env, "1 < false", 1, 1)
    typefail(env, "1 + false", 1, 5)
    typefail(env, "1 - false", 1, 1)
    typefail(env, "1 / false", 1, 1)
    typefail(env, "1 % false", 1, 1)
    typefail(env, "min(1, false)", 1, 5)
    typefail(env, "max(1, false)", 1, 5)
    typefail(env, "1 * false", 1, 5)
    typefail(env, "1 + \"a\"", 1, 5)
    typefail(env, "1 || 1", 1, 1)
    typefail(env, "col1 || col2", 1, 1)
    typefail(env, "g1 || g2", 1, 1)
    typefail(env, "true ++ false", 1, 1)
    typefail(env, "\"a\" ++ \"a\"", 1, 1)
  }

  property("upcast for binary operations with numeric types") {
    typecheck(env, "1 == 1L") shouldBe SBoolean
    typecheck(env, "1 > 1L") shouldBe SBoolean
    typecheck(env, "1 >= 1L") shouldBe SBoolean
    typecheck(env, "1 < 1L") shouldBe SBoolean
    typecheck(env, "1 <= 1L") shouldBe SBoolean
    typecheck(env, "1 + 1L") shouldBe SLong
    typecheck(env, "1 - 1L") shouldBe SLong
    typecheck(env, "1 * 1L") shouldBe SLong
    typecheck(env, "1 / 1L") shouldBe SLong
    typecheck(env, "1 % 1L") shouldBe SLong
  }

  property("casts for numeric types") {
    typecheck(env, "1.toByte") shouldBe SByte
    typecheck(env, "1.toShort") shouldBe SShort
    typecheck(env, "1L.toInt") shouldBe SInt
    typecheck(env, "1.toLong") shouldBe SLong
    typecheck(env, "1.toBigInt") shouldBe SBigInt
    // in an expression
    typecheck(env, "1L * 1.toLong") shouldBe SLong
  }

  property("invalid cast method for numeric types") {
    typefail(env, "1.toSuperBigInteger", 1, 1)
  }

  property("toBytes method for numeric types") {
    typecheck(env, "1.toByte.toBytes",
      expected = MethodCall.typed[Value[SCollection[SByte.type]]](
        Select(IntConstant(1), "toByte", Some(SByte)),
        SNumericTypeMethods.ToBytesMethod.withConcreteTypes(Map(STypeVar("TNum") -> SByte)),
        Vector(),
        Map()
      )) shouldBe SByteArray

    typecheck(env, "1.toShort.toBytes",
      expected = MethodCall.typed[Value[SCollection[SByte.type]]](
        Select(IntConstant(1), "toShort", Some(SShort)),
        SNumericTypeMethods.ToBytesMethod.withConcreteTypes(Map(STypeVar("TNum") -> SShort)),
        Vector(),
        Map()
      )) shouldBe SByteArray

    typecheck(env, "1.toBytes",
      expected = MethodCall.typed[Value[SCollection[SByte.type]]](
        IntConstant(1),
        SNumericTypeMethods.ToBytesMethod.withConcreteTypes(Map(STypeVar("TNum") -> SInt)),
        Vector(),
        Map()
      )) shouldBe SByteArray

    typecheck(env, "1.toLong.toBytes",
      expected = MethodCall.typed[Value[SCollection[SByte.type]]](
        Select(IntConstant(1), "toLong", Some(SLong)),
        SNumericTypeMethods.ToBytesMethod.withConcreteTypes(Map(STypeVar("TNum") -> SLong)),
        Vector(),
        Map()
      )) shouldBe SByteArray

    typecheck(env, "1.toBigInt.toBytes",
      expected = MethodCall.typed[Value[SCollection[SByte.type]]](
        Select(IntConstant(1), "toBigInt", Some(SBigInt)),
        SNumericTypeMethods.ToBytesMethod.withConcreteTypes(Map(STypeVar("TNum") -> SBigInt)),
        Vector(),
        Map()
      )) shouldBe SByteArray
  }

  property("string concat") {
    typecheck(env, """ "a" + "b" """) shouldBe SString
  }

  // TODO https://github.com/ScorexFoundation/sigmastate-interpreter/issues/327
  ignore("modular arith ops") {
    typecheck(env, "10.toBigInt.modQ") shouldBe SBigInt
    typecheck(env, "10.toBigInt.plusModQ(2.toBigInt)") shouldBe SBigInt
    typecheck(env, "10.toBigInt.minusModQ(2.toBigInt)") shouldBe SBigInt
    typefail(env, "10.modQ", 1, 1)
    typefail(env, "10.toBigInt.plusModQ(1)", 1, 1)
    typefail(env, "10.toBigInt.minusModQ(1)", 1, 1)
  }

  property("byteArrayToLong") {
    typecheck(env, "byteArrayToLong(Coll[Byte](1.toByte))") shouldBe SLong
    typefail(env, "byteArrayToLong(Coll[Int](1))", 1, 1)
  }

  property("decodePoint") {
    typecheck(env, "decodePoint(Coll[Byte](1.toByte))") shouldBe SGroupElement
    typefail(env, "decodePoint(Coll[Int](1))", 1, 1)
  }

  property("xorOf") {
    typecheck(env, "xorOf(Coll[Boolean](true, false))") shouldBe SBoolean
    typefail(env, "xorOf(Coll[Int](1))", 1, 1)
  }

  property("outerJoin") {
    typecheck(env,
      """outerJoin[Byte, Short, Int, Long](
        | Coll[(Byte, Short)]((1.toByte, 2.toShort)),
        | Coll[(Byte, Int)]((1.toByte, 3.toInt)),
        | { (b: Byte, s: Short) => (b + s).toLong },
        | { (b: Byte, i: Int) => (b + i).toLong },
        | { (b: Byte, s: Short, i: Int) => (b + s + i).toLong }
        | )""".stripMargin) shouldBe SCollection(STuple(SByte, SLong))
  }

  property("AtLeast (invalid parameters)") {
    typefail(env, "atLeast(2, 2)", 1, 1)
  }

  property("substConstants") {
    typecheck(env, "substConstants[Long](Coll[Byte](1.toByte), Coll[Int](1), Coll[Long](1L))") shouldBe SByteArray
  }

  property("executeFromVar") {
    typecheck(env, "executeFromVar[Boolean](1)") shouldBe SBoolean
  }

  property("LogicalNot") {
    typecheck(env, "!true") shouldBe SBoolean
    typefail(env, "!getVar[SigmaProp](1).get", 1, 2)
  }

  property("Negation") {
    typecheck(env, "-HEIGHT") shouldBe SInt
    typefail(env, "-true", 1, 2)
  }

  property("BitInversion") {
    typecheck(env, "~1") shouldBe SInt
    typefail(env, "~true", 1, 2)
  }

  property("LogicalXor") {
    typecheck(env, "true ^ false") shouldBe SBoolean
  }

  property("BitwiseOr") {
    typecheck(env, "1 | 2") shouldBe SInt
    typefail(env, "true | false", 1, 1)
  }

  property("BitwiseAnd") {
    typecheck(env, "1 & 2") shouldBe SInt
    typefail(env, "true & false", 1, 1)
  }

  property("BitwiseXor") {
    typecheck(env, "1 ^ 2") shouldBe SInt
  }

  property("BitShiftRight") {
    typecheck(env, "1 >> 2") shouldBe SInt
    typefail(env, "true >> false", 1, 1)
  }

  property("BitShiftLeft") {
    typecheck(env, "1 << 2") shouldBe SInt
    typefail(env, "true << false", 1, 1)
  }

  property("BitShiftRightZeroed") {
    typecheck(env, "1 >>> 2") shouldBe SInt
    typefail(env, "true >>> false", 1, 1)
  }

  property("SCollection.indices") {
    typecheck(env, "Coll(1).indices") shouldBe SCollection(SInt)
    typecheck(env, "INPUTS.indices") shouldBe SCollection(SInt)
  }

  property("SCollection.flatMap") {
    typecheck(env, "OUTPUTS.flatMap({ (out: Box) => Coll(out.value >= 1L) })") shouldBe SCollection(SBoolean)
  }

  property("SBox.tokens") {
    typecheck(env, "SELF.tokens") shouldBe ErgoBox.STokensRegType
  }

// TODO soft-fork: related to https://github.com/ScorexFoundation/sigmastate-interpreter/issues/479
//  property("SOption.toColl") {
//    typecheck(env, "getVar[Int](1).toColl") shouldBe SIntArray
//  }

  property("SContext.dataInputs") {
    typecheck(env, "CONTEXT.dataInputs") shouldBe SCollection(SBox)
  }

  property("SContext.getVar") {
    typecheck(env, "CONTEXT.getVar[Int](1.toByte).get") shouldBe SInt
  }

<<<<<<< HEAD
=======
  property("SContext.getVarFromInput") {
    runWithVersion(VersionContext.V6SoftForkVersion) {
      typecheck(env, "CONTEXT.getVarFromInput[Int](1.toShort, 1.toByte).get") shouldBe SInt
    }
  }

>>>>>>> a66ab556
  property("SAvlTree.digest") {
    typecheck(env, "getVar[AvlTree](1).get.digest") shouldBe SByteArray
  }

  property("SGroupElement.exp") {
    typecheck(env, "g1.exp(1.toBigInt)") shouldBe SGroupElement
  }

  property("substConst") {
    def script(pk: ProveDlog): SigmaPropValue =
      AND(EQ(IntConstant(1), IntConstant(1)), SigmaPropIsProven(SigmaPropConstant(pk))).toSigmaProp

    val pk1 = DLogProverInput.random().publicImage
    val pk2 = DLogProverInput.random().publicImage
    val script1 = script(pk1)
    val script2 = script(pk2)
    val inputBytes = ErgoTreeSerializer.DefaultSerializer.serializeErgoTree(mkTestErgoTree(script1))
    val positions = IntArrayConstant(Array[Int](2))
    val newVals = ConcreteCollection(Array[SigmaPropValue](SigmaPropConstant(pk2)), SSigmaProp)

    val expectedBytes = ErgoTreeSerializer.DefaultSerializer.serializeErgoTree(mkTestErgoTree(script2))

    val customEnv: ScriptEnv = Map(
      "scriptBytes" -> Colls.fromArray(inputBytes),
      "positions" -> positions,
      "newVals" -> newVals,
      "expectedBytes" -> Colls.fromArray(expectedBytes)
    )
    typecheck(customEnv, "substConstants(scriptBytes, positions, newVals)") shouldBe SByteArray
  }

  property("Global.serialize") {
    runWithVersion(VersionContext.V6SoftForkVersion) {
      typecheck(env, "Global.serialize(1)",
        MethodCall.typed[Value[SCollection[SByte.type]]](
          Global,
          SGlobalMethods.getMethodByName("serialize").withConcreteTypes(Map(STypeVar("T") -> SInt)),
          Array(IntConstant(1)),
          Map()
        )) shouldBe SByteArray
    }

    runWithVersion((VersionContext.V6SoftForkVersion - 1).toByte) {
      assertExceptionThrown(
        typecheck(env, "Global.serialize(1)"),
        exceptionLike[MethodNotFound]("Cannot find method 'serialize' in in the object Global")
      )
    }
  }

  property("predefined serialize") {
    runWithVersion(VersionContext.V6SoftForkVersion) {
      typecheck(env, "serialize((1, 2L))",
        expected = MethodCall.typed[Value[SCollection[SByte.type]]](
          Global,
          SGlobalMethods.getMethodByName("serialize").withConcreteTypes(Map(STypeVar("T") -> SPair(SInt, SLong))),
          Array(Tuple(Vector(IntConstant(1), LongConstant(2L)))),
          Map()
        )) shouldBe SByteArray
    }
  }

}<|MERGE_RESOLUTION|>--- conflicted
+++ resolved
@@ -687,15 +687,12 @@
     typecheck(env, "CONTEXT.getVar[Int](1.toByte).get") shouldBe SInt
   }
 
-<<<<<<< HEAD
-=======
   property("SContext.getVarFromInput") {
     runWithVersion(VersionContext.V6SoftForkVersion) {
       typecheck(env, "CONTEXT.getVarFromInput[Int](1.toShort, 1.toByte).get") shouldBe SInt
     }
   }
 
->>>>>>> a66ab556
   property("SAvlTree.digest") {
     typecheck(env, "getVar[AvlTree](1).get.digest") shouldBe SByteArray
   }
