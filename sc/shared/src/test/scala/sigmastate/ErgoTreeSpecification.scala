package sigma

import org.ergoplatform.settings.ErgoAlgos
import org.ergoplatform.{ErgoAddressEncoder, ErgoBox, ErgoLikeContext}
import sigma.VersionContext._
import sigma.ast.SCollection.SByteArray
import sigma.ast._
import sigma.ast.syntax.{SValue, SigmaPropValue, TrueSigmaProp}
import sigma.data.RType.asType
import sigma.data.{Nullable, RType, TrivialProp}
import sigma.validation.ValidationException
import sigma.validation.ValidationRules.CheckTypeCode
import ErgoTree.HeaderType
import SCollectionMethods.checkValidFlatmap
import sigma.ast.SBigIntMethods.{ToUnsigned, ToUnsignedMod}
import sigma.ast.SUnsignedBigIntMethods.{ModInverseMethod, ModMethod, MultiplyModMethod, PlusModMethod, SubtractModMethod, ToSignedMethod}
import sigmastate.eval.CProfiler
import sigmastate.helpers.{ErgoLikeContextTesting, SigmaPPrint}
import sigmastate.interpreter.Interpreter.ReductionResult
import sigmastate.interpreter.CErgoTreeEvaluator
import sigma.ast.syntax._
import sigma.compiler.CompilerSettings
import sigma.eval.EvalSettings
import sigma.exceptions.{CostLimitException, InterpreterException}
import sigma.serialization.ErgoTreeSerializer.DefaultSerializer
import sigmastate.{CrossVersionProps, Plus}
import sigmastate.utils.Helpers.TryOps


/** Regression tests with ErgoTree related test vectors.
  * This test vectors verify various constants which are consensus critical and should not change.
  */
class ErgoTreeSpecification extends SigmaDslTesting with ContractsTestkit with CrossVersionProps {

  property("Value.sourceContext") {
    val srcCtx = SourceContext.fromParserIndex(0, "")
    val value = IntConstant(10)
    value.sourceContext shouldBe Nullable.None

    value.withSrcCtx(Nullable(srcCtx))
    value.sourceContext shouldBe Nullable(srcCtx)

    assertExceptionThrown(
      value.withSrcCtx(Nullable(srcCtx)),
      t => t.isInstanceOf[RuntimeException] && t.getMessage.contains("can be set only once"))
  }

  property("Value.opType") {
    Seq(
      Block(Seq(), null),
      ValNode("x", SInt, null),
      ApplyTypes(null, Seq()),
      ValDef(1, null),
      ValUse(1, SInt),
      BlockValue(IndexedSeq(), null)
      ).foreach { node =>
      assertExceptionThrown(node.opType, t => t.getMessage.contains("is not supported for node"))
    }
    FuncValue(Vector((1, SInt)), ValUse(1, SInt)).opType shouldBe
      SFunc(Vector(), SFunc(SInt, SInt))
  }

  property("ErgoTree.toProposition") {
    val t1 = new ErgoTree(
      HeaderType @@ 16.toByte,
      Array(IntConstant(1)),
      Right(BoolToSigmaProp(EQ(ConstantPlaceholder(0, SInt), IntConstant(1))))
    )

    val t = new ErgoTree(
      HeaderType @@ 16.toByte,
      Array(IntConstant(1)),
      Left(UnparsedErgoTree(t1.bytes, ValidationException("", CheckTypeCode, Seq())))
    )
    assertExceptionThrown(
      t.toProposition(true),
      t => t.isInstanceOf[ValidationException]
    )
  }

  property("ErgoTree.template") {
    {
      val t = new ErgoTree(
        HeaderType @@ 16.toByte,
        Array(IntConstant(1)),
        Right(BoolToSigmaProp(EQ(ConstantPlaceholder(0, SInt), IntConstant(1))))
      )
      t.template shouldBe ErgoAlgos.decodeUnsafe("d19373000402")
    }

    {
      val t = ErgoTree.fromHex("100604000e000400040005000500d803d601e30004d602e4c6a70408d603e4c6a7050595e67201d804d604b2a5e4720100d605b2db63087204730000d606db6308a7d60799c1a7c17204d1968302019683050193c27204c2a7938c720501730193e4c672040408720293e4c672040505720393e4c67204060ec5a796830201929c998c7205029591b1720673028cb272067303000273047203720792720773057202")
       t.templateHex shouldBe "d803d601e30004d602e4c6a70408d603e4c6a7050595e67201d804d604b2a5e4720100d605b2db63087204730000d606db6308a7d60799c1a7c17204d1968302019683050193c27204c2a7938c720501730193e4c672040408720293e4c672040505720393e4c67204060ec5a796830201929c998c7205029591b1720673028cb272067303000273047203720792720773057202"
    }
  }

  property("ErgoTree.bytes") {
    val t = new ErgoTree(
      HeaderType @@ 16.toByte,
      Array(IntConstant(1)),
      Right(BoolToSigmaProp(EQ(ConstantPlaceholder(0, SInt), IntConstant(1))))
    )
    val expectedBytes = DefaultSerializer.serializeErgoTree(t)
    t._bytes shouldBe expectedBytes
  }

  property("Value.hasDeserialize") {
    val const = IntConstant(10)
    Value.hasDeserialize(const) shouldBe false
    val dc = DeserializeContext(1.toByte, SInt)
    Value.hasDeserialize(dc) shouldBe true
    val dr = DeserializeRegister(ErgoBox.R4, SInt)
    Value.hasDeserialize(dr) shouldBe true
    Value.hasDeserialize(EQ(const, dc)) shouldBe true
    Value.hasDeserialize(Plus(Plus(const, dc), dr)) shouldBe true
    val t = new ErgoTree(
      HeaderType @@ 16.toByte,
      Array(IntConstant(1)),
      Right(BoolToSigmaProp(EQ(ConstantPlaceholder(0, SInt), IntConstant(1))))
    )
    Value.hasDeserialize(t.toProposition(replaceConstants = true)) shouldBe false
  }

  property("ErgoTree.hasDeserialize") {
    {
      val t = new ErgoTree(
        HeaderType @@ 0.toByte,
        Array[Constant[SType]](),
        Right(TrueSigmaProp))
      t._hasDeserialize shouldBe None
      t.hasDeserialize shouldBe false
    }

    {
      val t = new ErgoTree(
        HeaderType @@ 16.toByte,
        Array(IntConstant(1)),
        Right(BoolToSigmaProp(EQ(ConstantPlaceholder(0, SInt), DeserializeContext(1.toByte, SInt))))
      )
      t._hasDeserialize shouldBe None
      t.hasDeserialize shouldBe true
    }
  }

  property("ErgoTree.isUsingBlockchainContext") {
    {
      val t = new ErgoTree(
        HeaderType @@ 0.toByte,
        Array[Constant[SType]](),
        Right(TrueSigmaProp))
      t._isUsingBlockchainContext shouldBe None
      t.isUsingBlockchainContext shouldBe false
    }

    {
      val t = new ErgoTree(
        HeaderType @@ 16.toByte,
        Array(IntConstant(1)),
        Right(BoolToSigmaProp(GT(Height, ConstantPlaceholder(0, SInt))))
      )
      t._isUsingBlockchainContext shouldBe None
      t.isUsingBlockchainContext shouldBe true
    }

    {
      val t = new ErgoTree(
        HeaderType @@ 16.toByte,
        Vector(),
        Right(OptionIsDefined(IR.builder.mkMethodCall(
          LastBlockUtxoRootHash, SAvlTreeMethods.getMethod,
          IndexedSeq(ExtractId(GetVarBox(22: Byte).get), GetVarByteArray(23: Byte).get)).asOption[SByteArray]))
      )
      t._isUsingBlockchainContext shouldBe None
      t.isUsingBlockchainContext shouldBe true
    }

    {
      val t = new ErgoTree(
        HeaderType @@ 16.toByte,
        Vector(),
        Right(BoolToSigmaProp(EQ(MinerPubkey, ErgoLikeContextTesting.dummyPubkey)))
      )
      t._isUsingBlockchainContext shouldBe None
      t.isUsingBlockchainContext shouldBe true
    }

    {
      val t = new ErgoTree(
        HeaderType @@ 16.toByte,
        Vector(),
        Right(OptionIsDefined(IR.builder.mkMethodCall(
          Context, SContextMethods.headersMethod, Vector()).asOption[SByteArray]))
      )
      t._isUsingBlockchainContext shouldBe None
      t.isUsingBlockchainContext shouldBe true
    }

    {
      val t = new ErgoTree(
        HeaderType @@ 16.toByte,
        Vector(),
        Right(OptionIsDefined(IR.builder.mkMethodCall(
          Context, SContextMethods.preHeaderMethod, Vector()).asOption[SByteArray]))
      )
      t._isUsingBlockchainContext shouldBe None
      t.isUsingBlockchainContext shouldBe true
    }

    {
      val t = new ErgoTree(
        HeaderType @@ 16.toByte,
        Vector(),
        Right(OptionIsDefined(IR.builder.mkMethodCall(
          Context, SContextMethods.heightMethod, Vector()).asOption[SByteArray]))
      )
      t._isUsingBlockchainContext shouldBe None
      t.isUsingBlockchainContext shouldBe true
    }

    {
      val t = new ErgoTree(
        HeaderType @@ 16.toByte,
        Vector(),
        Right(OptionIsDefined(IR.builder.mkMethodCall(
          Context, SContextMethods.lastBlockUtxoRootHashMethod, Vector()).asOption[SByteArray]))
      )
      t._isUsingBlockchainContext shouldBe None
      t.isUsingBlockchainContext shouldBe true
    }

    {
      val t = new ErgoTree(
        HeaderType @@ 16.toByte,
        Vector(),
        Right(OptionIsDefined(IR.builder.mkMethodCall(
          Context, SContextMethods.minerPubKeyMethod, Vector()).asOption[SByteArray]))
      )
      t._isUsingBlockchainContext shouldBe None
      t.isUsingBlockchainContext shouldBe true
    }
  }

  property("ErgoTree equality") {
    val t1 = new ErgoTree(
      HeaderType @@ 16.toByte,
      Array(IntConstant(1)),
      Right(BoolToSigmaProp(EQ(ConstantPlaceholder(0, SInt), IntConstant(1))))
    )
    val t2 = new ErgoTree(HeaderType @@ 16.toByte, Array(IntConstant(1)), Right(TrueSigmaProp))
    val t3 = new ErgoTree(HeaderType @@ 16.toByte, Array(IntConstant(1)), Right(TrueSigmaProp))
    val t4 = new ErgoTree(HeaderType @@ 16.toByte, Vector(), Right(TrueSigmaProp))
    val t5 = new ErgoTree(ErgoTree.DefaultHeader, Vector(), Right(TrueSigmaProp))
    assert(t1 != t2)
    assert(t2 == t3)
    assert(t3 != t4)
    assert(t4 != t5)
    assert(t5 != t1)
  }

  property("ConstantNode equality") {
    assert(IntConstant(10) == IntConstant(10))
    assert(ShortConstant(10) == ShortConstant(10))
    assert(IntConstant(10) != IntConstant(11))
    assert(IntConstant(10) != ShortConstant(10))
  }

  val typeCodes = Table(
    ("constant", "expectedValue"),
    (SPrimType.LastPrimTypeCode, 9),
    (SPrimType.MaxPrimTypeCode, 11)
  )
  
  property("Expected values of constants") {
    forAll(typeCodes) { (const, expValue) =>
      const shouldBe expValue
    }
  }

  // Expected meta-parameters of predefined types (see Predefined Types section in docs/spec/spec.pdf)
  val types = Table(
    ("type", "Code", "IsPrim", "IsEmbed", "IsNum"),
    (SBoolean, 1, true, true, false),
    (SByte,    2, true, true, true),
    (SShort,   3, true, true, true),
    (SInt,     4, true, true, true),
    (SLong,    5, true, true, true),
    (SBigInt,  6, true, true, true),
    (SGroupElement, 7, true, true, false),
    (SSigmaProp,    8, true, true, false),
    (SUnsignedBigInt, 9, true, true, true),
    (SBox,       99,  false, false, false),
    (SAvlTree,   100, false, false, false),
    (SContext,   101, false, false, false),
    (SHeader,    104, false, false, false),
    (SPreHeader, 105, false, false, false),
    (SGlobal,    106, false, false, false)
  )

  property("Predefined Types") {
    forAll(types) { (t, code, isPrim, isEmbed, isNum) =>
      t.typeCode shouldBe code
      t.typeId shouldBe code
      t.isInstanceOf[SPrimType] shouldBe isPrim
      t.isEmbeddable shouldBe isEmbed
      t.isNumType shouldBe isNum
      whenever(isPrim) {
        t.typeCode should be <= SPrimType.LastPrimTypeCode
      }
    }
  }

  /** Expected parameters of resolved method (see `methods` table below).
    *
    * @param isResolvableFromIds if true, them SMethod.fromIds must resolve, otherwise
    *                            ValidationException must be thrown
    */
  case class MInfo(methodId: Byte, method: SMethod, isResolvableFromIds: Boolean = true)

  def isV6Activated = VersionContext.current.isV3OrLaterErgoTreeVersion

  // NOTE, the type code constants are checked above
  // The methodId codes as checked here, they MUST be PRESERVED.
  // Note, the following table is dependent on SF activation.
  def methods = {
    import SNumericTypeMethods._
    Table(
    ("typeId",        "methods",               "CanHaveMethods"),
    (SBoolean.typeId, Seq.empty[MInfo], true),
    {
      if (isV6Activated)
        (SByte.typeId, Seq(
          MInfo(methodId = 1, ToByteMethod),
          MInfo(2, ToShortMethod),
          MInfo(3, ToIntMethod),
          MInfo(4, ToLongMethod),
          MInfo(5, ToBigIntMethod),
          MInfo(6, ToBytesMethod),
          MInfo(7, ToBitsMethod),
          MInfo(8, BitwiseInverseMethod, isResolvableFromIds = true),
          MInfo(9, BitwiseOrMethod, isResolvableFromIds = true),
          MInfo(10, BitwiseAndMethod, isResolvableFromIds = true),
          MInfo(11, BitwiseXorMethod, isResolvableFromIds = true),
          MInfo(12, ShiftLeftMethod, isResolvableFromIds = true),
          MInfo(13, ShiftRightMethod, isResolvableFromIds = true)
        ), true)
      else
        (SByte.typeId, Seq.empty[MInfo], false)
    },
    {
      if (isV6Activated)
        (SShort.typeId, Seq(
          MInfo(methodId = 1, ToByteMethod),
          MInfo(2, ToShortMethod),
          MInfo(3, ToIntMethod),
          MInfo(4, ToLongMethod),
          MInfo(5, ToBigIntMethod),
          MInfo(6, ToBytesMethod),
          MInfo(7, ToBitsMethod),
          MInfo(8, BitwiseInverseMethod, isResolvableFromIds = true),
          MInfo(9, BitwiseOrMethod, isResolvableFromIds = true),
          MInfo(10, BitwiseAndMethod, isResolvableFromIds = true),
          MInfo(11, BitwiseXorMethod, isResolvableFromIds = true),
          MInfo(12, ShiftLeftMethod, isResolvableFromIds = true),
          MInfo(13, ShiftRightMethod, isResolvableFromIds = true)
        ), true)
      else
        (SShort.typeId, Seq.empty[MInfo], false)
    },
    {
      if (isV6Activated)
        (SInt.typeId, Seq(
          MInfo(methodId = 1, ToByteMethod),
          MInfo(2, ToShortMethod),
          MInfo(3, ToIntMethod),
          MInfo(4, ToLongMethod),
          MInfo(5, ToBigIntMethod),
          MInfo(6, ToBytesMethod),
          MInfo(7, ToBitsMethod),
          MInfo(8, BitwiseInverseMethod, isResolvableFromIds = true),
          MInfo(9, BitwiseOrMethod, isResolvableFromIds = true),
          MInfo(10, BitwiseAndMethod, isResolvableFromIds = true),
          MInfo(11, BitwiseXorMethod, isResolvableFromIds = true),
          MInfo(12, ShiftLeftMethod, isResolvableFromIds = true),
          MInfo(13, ShiftRightMethod, isResolvableFromIds = true)
        ), true)
      else
        (SInt.typeId, Seq.empty[MInfo], false)
    },
    {
      if (isV6Activated)
        (SLong.typeId, Seq(
          MInfo(methodId = 1, ToByteMethod),
          MInfo(2, ToShortMethod),
          MInfo(3, ToIntMethod),
          MInfo(4, ToLongMethod),
          MInfo(5, ToBigIntMethod),
          MInfo(6, ToBytesMethod),
          MInfo(7, ToBitsMethod),
          MInfo(8, BitwiseInverseMethod, isResolvableFromIds = true),
          MInfo(9, BitwiseOrMethod, isResolvableFromIds = true),
          MInfo(10, BitwiseAndMethod, isResolvableFromIds = true),
          MInfo(11, BitwiseXorMethod, isResolvableFromIds = true),
          MInfo(12, ShiftLeftMethod, isResolvableFromIds = true),
          MInfo(13, ShiftRightMethod, isResolvableFromIds = true)
        ), true)
      else
        (SLong.typeId, Seq.empty[MInfo], false)
    },

//    { // SNumericType.typeId is erroneously shadowed by SGlobal.typeId
//      // this should be preserved in v3.x and fixed in v4.0
//      (SNumericType.typeId,  Seq(
//        MInfo(methodId = 1, SGlobalMethods.groupGeneratorMethod),
//        MInfo(2, SGlobalMethods.xorMethod)
//      ), true)
//    },

    { // SBigInt inherit methods from SNumericType.methods
      // however they are not resolvable via SBigInt.typeId before v6.0
      import SNumericTypeMethods._
      (SBigInt.typeId,  Seq(
        MInfo(methodId = 1, ToByteMethod, isResolvableFromIds = if (isV6Activated) true else false),
        MInfo(2, ToShortMethod, isResolvableFromIds = if (isV6Activated) true else false),
        MInfo(3, ToIntMethod, isResolvableFromIds = if (isV6Activated) true else false),
        MInfo(4, ToLongMethod, isResolvableFromIds = if (isV6Activated) true else false),
        MInfo(5, ToBigIntMethod, isResolvableFromIds = if (isV6Activated) true else false),
        MInfo(6, ToBytesMethod, isResolvableFromIds = if (isV6Activated) true else false),
        MInfo(7, ToBitsMethod, isResolvableFromIds = if (isV6Activated) true else false)) ++
        (if (isV6Activated) Seq(
          // methods added in v6.0
          MInfo(8, BitwiseInverseMethod, isResolvableFromIds = true),
          MInfo(9, BitwiseOrMethod, isResolvableFromIds = true),
          MInfo(10, BitwiseAndMethod, isResolvableFromIds = true),
          MInfo(11, BitwiseXorMethod, isResolvableFromIds = true),
          MInfo(12, ShiftLeftMethod, isResolvableFromIds = true),
          MInfo(13, ShiftRightMethod, isResolvableFromIds = true),
          MInfo(14, ToUnsigned, isResolvableFromIds = true),
          MInfo(15, ToUnsignedMod, isResolvableFromIds = true)
        ) else Seq.empty)
        , true)
    },
      {
        if (isV6Activated) {
          // SUnsignedBigInt inherit methods from SNumericType.methods
          // however they are not resolvable via SBigInt.typeId before v6.0
          import SNumericTypeMethods._
          (SUnsignedBigInt.typeId, Seq(
            MInfo(methodId = 1, ToByteMethod, isResolvableFromIds = true),
            MInfo(2, ToShortMethod, isResolvableFromIds = if (isV6Activated) true else false),
            MInfo(3, ToIntMethod, isResolvableFromIds = if (isV6Activated) true else false),
            MInfo(4, ToLongMethod, isResolvableFromIds = if (isV6Activated) true else false),
            MInfo(5, ToBigIntMethod, isResolvableFromIds = if (isV6Activated) true else false),
            MInfo(6, ToBytesMethod, isResolvableFromIds = if (isV6Activated) true else false),
            MInfo(7, ToBitsMethod, isResolvableFromIds = if (isV6Activated) true else false),
            MInfo(8, BitwiseInverseMethod, isResolvableFromIds = true),
            MInfo(9, BitwiseOrMethod, isResolvableFromIds = true),
            MInfo(10, BitwiseAndMethod, isResolvableFromIds = true),
            MInfo(11, BitwiseXorMethod, isResolvableFromIds = true),
            MInfo(12, ShiftLeftMethod, isResolvableFromIds = true),
            MInfo(13, ShiftRightMethod, isResolvableFromIds = true),
            MInfo(14, ModInverseMethod, true),
            MInfo(15, PlusModMethod, true),
            MInfo(16, SubtractModMethod, true),
            MInfo(17, MultiplyModMethod, true),
            MInfo(18, ModMethod, true),
            MInfo(19, ToSignedMethod, true)
          ), true)
        } else {
          (SUnsignedBigInt.typeId, Seq.empty, false)
        }
      },
    { import SGroupElementMethods._
      (SGroupElement.typeId,  Seq(
        MInfo(2, GetEncodedMethod),
        MInfo(3, ExponentiateMethod),
        MInfo(4, MultiplyMethod),
        MInfo(5, NegateMethod)
      ) ++ {
        if(VersionContext.current.isV3OrLaterErgoTreeVersion) {
          Seq(MInfo(6, ExponentiateUnsignedMethod))
        } else {
          Seq.empty
        }
      }, true)
    },
    { import SSigmaPropMethods._
      (SSigmaProp.typeId,  Seq(
        MInfo(1, PropBytesMethod),
        MInfo(2, IsProvenMethod)  // TODO v5.x (3h): this method must be removed (see https://github.com/ScorexFoundation/sigmastate-interpreter/pull/800)
      ), true)
    },
    { import SBoxMethods._
      (SBox.typeId,  Seq(
        MInfo(1, ValueMethod),
        MInfo(2, PropositionBytesMethod),
        MInfo(3, BytesMethod),
        MInfo(4, BytesWithoutRefMethod),
        MInfo(5, IdMethod),
        MInfo(6, creationInfoMethod),
        MInfo(8, tokensMethod)
      ) ++ (if (isV6Activated) {
        Seq(MInfo(7, getRegMethodV6))
      } else {
        Seq(MInfo(7, getRegMethodV5))
      }) ++ registers(idOfs = 8)
        .zipWithIndex
        .map { case (m,i) => MInfo((8 + i + 1).toByte, m) }, true)
    },
    { import SAvlTreeMethods._
      (SAvlTree.typeId,  Seq(
        MInfo(1, digestMethod),
        MInfo(2, enabledOperationsMethod),
        MInfo(3, keyLengthMethod),
        MInfo(4, valueLengthOptMethod),
        MInfo(5, isInsertAllowedMethod),
        MInfo(6, isUpdateAllowedMethod),
        MInfo(7, isRemoveAllowedMethod),
        MInfo(8, updateOperationsMethod),
        MInfo(9, containsMethod),
        MInfo(10, getMethod),
        MInfo(11, getManyMethod),
        MInfo(12, insertMethod),
        MInfo(13, updateMethod),
        MInfo(14, removeMethod),
        MInfo(15, updateDigestMethod)
      ) ++ (if (isV6Activated) {
        Seq(MInfo(16, insertOrUpdateMethod))
      } else {
        Seq.empty
      }), true)
    },
    { import SHeaderMethods._
      (SHeader.typeId,  Seq(
        MInfo(1, idMethod), MInfo(2, versionMethod), MInfo(3, parentIdMethod),
        MInfo(4, ADProofsRootMethod), MInfo(5, stateRootMethod), MInfo(6, transactionsRootMethod),
        MInfo(7, timestampMethod), MInfo(8, nBitsMethod), MInfo(9, heightMethod),
        MInfo(10, extensionRootMethod), MInfo(11, minerPkMethod), MInfo(12, powOnetimePkMethod),
        MInfo(13, powNonceMethod), MInfo(14, powDistanceMethod), MInfo(15, votesMethod)
      ) ++ (if (isV6Activated) {
        Seq(MInfo(16, checkPowMethod)) // methods added in v6.0
      } else {
        Seq.empty[MInfo]
      }), true)
    },
    { import SPreHeaderMethods._
      (SPreHeader.typeId,  Seq(
        MInfo(1, versionMethod), MInfo(2, parentIdMethod), MInfo(3, timestampMethod),
        MInfo(4, nBitsMethod), MInfo(5, heightMethod), MInfo(6, minerPkMethod),
        MInfo(7, votesMethod)
      ), true)
    },
    { import SContextMethods._
      (SContext.typeId, Seq(
        MInfo(1, dataInputsMethod), MInfo(2, headersMethod), MInfo(3, preHeaderMethod),
        MInfo(4, inputsMethod), MInfo(5, outputsMethod), MInfo(6, heightMethod),
        MInfo(7, selfMethod), MInfo(8, selfBoxIndexMethod), MInfo(9, lastBlockUtxoRootHashMethod),
<<<<<<< HEAD
        MInfo(10, minerPubKeyMethod)) ++ (if(VersionContext.current.isV3OrLaterErgoTreeVersion){
          Seq(MInfo(11, getVarV6Method), MInfo(12, getVarFromInputMethod))
=======
        MInfo(10, minerPubKeyMethod), MInfo(11, getVarV5Method)
      ) ++ (if(VersionContext.current.isV6SoftForkActivated){
          Seq(MInfo(12, getVarFromInputMethod))
>>>>>>> 1c0a9afb
        } else {
          Seq.empty[MInfo]
        }), true)
    },
    { import SGlobalMethods._
      (SGlobal.typeId, Seq(
        MInfo(1, groupGeneratorMethod), MInfo(2, xorMethod)
      ) ++ (if (isV6Activated) {
        Seq(MInfo(3, serializeMethod), MInfo(4, deserializeToMethod), MInfo(5, FromBigEndianBytesMethod), MInfo(6, encodeNBitsMethod), MInfo(7, decodeNBitsMethod), MInfo(8, powHitMethod), MInfo(9, someMethod), MInfo(10, noneMethod)) // methods added in v6.0
      } else {
        Seq.empty[MInfo]
      }), true)
    },
    { import SCollectionMethods._
      (SCollection.typeId, Seq(
        MInfo(1, SizeMethod),
        MInfo(2, GetOrElseMethod),
        MInfo(3, MapMethod),
        MInfo(4, ExistsMethod),
        MInfo(5, FoldMethod),
        MInfo(6, ForallMethod),
        MInfo(7, SliceMethod),
        MInfo(8, FilterMethod),
        MInfo(9, AppendMethod),
        MInfo(10, ApplyMethod),
        /* TODO soft-fork: https://github.com/ScorexFoundation/sigmastate-interpreter/issues/479
        BitShiftLeftMethod,
        BitShiftRightMethod,
        BitShiftRightZeroedMethod,
        */
        MInfo(14, IndicesMethod),
        MInfo(15, FlatMapMethod),
        MInfo(19, PatchMethod),
        MInfo(20, UpdatedMethod),
        MInfo(21, UpdateManyMethod),
        /*TODO soft-fork: https://github.com/ScorexFoundation/sigmastate-interpreter/issues/479
        UnionSetsMethod,
        DiffMethod,
        IntersectMethod,
        PrefixLengthMethod,
        */
        MInfo(26, IndexOfMethod),
        /* TODO soft-fork: https://github.com/ScorexFoundation/sigmastate-interpreter/issues/479
        LastIndexOfMethod,
        FindMethod,
        */
        MInfo(29, ZipMethod)
        /* TODO soft-fork: https://github.com/ScorexFoundation/sigmastate-interpreter/issues/479
        DistinctMethod,
        StartsWithMethod,
        EndsWithMethod,
        MapReduceMethod,
        */
      ) ++ (if (isV6Activated) {
        Seq(MInfo(30, ReverseMethod), MInfo(31, DistinctMethod), MInfo(32, StartsWithMethod), MInfo(33, EndsWithMethod), MInfo(34, GetMethod))
      } else Seq.empty), true)
    },
    { import SOptionMethods._
      (SOption.typeId, Seq(
        MInfo(2, IsDefinedMethod),
        MInfo(3, GetMethod),
        MInfo(4, GetOrElseMethod),
        /* TODO soft-fork: https://github.com/ScorexFoundation/sigmastate-interpreter/issues/479
        FoldMethod,
        */
        MInfo(7, MapMethod),
        MInfo(8, FilterMethod)
      ), true)
    }
    )
  }

  property("SNumericType.typeId resolves to SGlobal") {
    SNumericType.typeId shouldBe SGlobal.typeId
    SMethod.fromIds(SNumericType.typeId, 1) shouldBe SGlobalMethods.groupGeneratorMethod
  }

  property("MethodCall Codes") {
    forAll(methods) { (typeId, methods, canHaveMethods) =>
      SType.types.get(typeId) match {
        case Some(tyDesc) =>
          assert(canHaveMethods, s"Type $tyDesc should NOT have methods")

          val mc = MethodsContainer(tyDesc.typeId)

          mc.methods.length shouldBe methods.length

          for (expectedMethod <- methods) {
            if (expectedMethod.isResolvableFromIds) {

              // the following line is used in MethodCall deserializer to resolve SMethod
              val resolvedMethod = SMethod.fromIds(typeId, expectedMethod.methodId)

              resolvedMethod.objType.typeId shouldBe typeId
              resolvedMethod.name shouldBe expectedMethod.method.name
              resolvedMethod.irInfo shouldBe expectedMethod.method.irInfo
            } else {
              // declared, but not supported
              assertExceptionThrown(
                SMethod.fromIds(typeId, expectedMethod.methodId),
                { case _: ValidationException => true
                  case _ => false },
                s"MethodCall shouldn't resolve for typeId = $typeId and $expectedMethod"
              )
            }
          }
        case None =>
          assert(!canHaveMethods, s"Type with code $typeId can have methods")
      }
    }
  }

  property("MethodCall on numerics") {
    forAll(Table[STypeCompanion]("type", SByte, SShort, SInt, SLong, SBigInt, SUnsignedBigInt)) { t =>
      // this methods are expected to fail resolution in before v6.0
      if (!isV6Activated) {
        (1 to 7).foreach { methodId =>
          assertExceptionThrown(
            SMethod.fromIds(t.typeId, methodId.toByte),
            {
              case _: ValidationException => true
              case _ => false
            },
            s"SMethod mustn't resolve for typeId = ${t.typeId} and methodId = $methodId"
          )
        }
      } else {
        // in v6.0 these codes should resolve to the methods of the concrete numeric type
        (1 to 7).foreach { methodId =>
          val m = SMethod.fromIds(t.typeId, methodId.toByte)
          m.objType.ownerType shouldBe t
        }
      }
    }
  }

  implicit def IR: TestingIRContext = new TestingIRContext
  implicit def cs: CompilerSettings = compilerSettingsInTests
  implicit def es: EvalSettings = evalSettings

  property("Apply with 0 arguments") {
    val expr = Apply(FuncValue(Vector(), IntConstant(1)), IndexedSeq())

    forEachScriptAndErgoTreeVersion(activatedVersions, ergoTreeVersions) {
      VersionContext.withVersions(activatedVersionInTests, ergoTreeVersionInTests) {
        val newF = funcJitFromExpr[Int, Int]("({ (x: Int) => 1 })()", expr)
        assertExceptionThrown(
          {
            val x = 100 // any value which is not used anyway
            val _ = VersionContext.withVersions(activatedVersionInTests, ergoTreeVersionInTests) {
              newF.apply(x)
            }
          },
          exceptionLike[InterpreterException]("Function application must have 1 argument, but was:")
        )
      }
    }
  }


  property("Apply with one argument") {
    val expr = Apply(
      FuncValue(Vector((1, SInt)), Negation(ValUse(1, SInt))),
      IndexedSeq(IntConstant(1)))
    val script = "({ (x: Int) => -x })(1)"

    val x = 1

    forEachScriptAndErgoTreeVersion(activatedVersions, ergoTreeVersions) {
      VersionContext.withVersions(activatedVersionInTests, ergoTreeVersionInTests) {
        val newF = funcJitFromExpr[Int, Int](script, expr)
        val (y, _) = VersionContext.withVersions(activatedVersionInTests, ergoTreeVersionInTests) {
          newF.apply(x)
        }
        y shouldBe -1
      }
    }
  }

  property("Apply with 2 and more arguments") {
    val expr = Apply(
      FuncValue(Vector((1, SInt), (2, SInt)), Plus(ValUse(1, SInt), ValUse(2, SInt))),
      IndexedSeq(IntConstant(1), IntConstant(1))
    )
    val script = "{ (x: Int, y: Int) => x + y }"

    forEachScriptAndErgoTreeVersion(activatedVersions, ergoTreeVersions) {
      VersionContext.withVersions(activatedVersionInTests, ergoTreeVersionInTests) {
        val newF = funcJitFromExpr[(Int, Int), Int](script, expr)
        assertExceptionThrown(
          {
            val _ = VersionContext.withVersions(activatedVersionInTests, ergoTreeVersionInTests) {
              newF.apply((1, 1))
            }
          },
          exceptionLike[InterpreterException]("Function application must have 1 argument, but was:")
        )
      }
    }
  }

  /** Deeply nested maps which creates deeply nested collections.
    * @return lambda like `(xs: Coll[Byte]) => xs.map(_ => xs.map(... xs.map(_ => xs)...))`
    */
  def mkFuncValue(nDepth: Int, level: Int): SValue = {
    def mkCollection(nDepth: Int, level: Int): SValue = {
      if (level < nDepth)
        MapCollection(
          ValUse(1, SByteArray),
          FuncValue(
            Array((level + 1, SByte)),
            mkCollection(nDepth, level + 1)
          )
        )
      else
        ValUse(1, SByteArray)
    }

    FuncValue(
      Array((1, SByteArray)),
      mkCollection(nDepth, level))
  }

  property("Building deeply nested expression") {

    mkFuncValue(1, 1) shouldBe
      FuncValue(
        Array((1, SByteArray)),
        ValUse(1, SByteArray))

    mkFuncValue(2, 1) shouldBe
      FuncValue(
        Array((1, SByteArray)),
        MapCollection(
          ValUse(1, SByteArray),
          FuncValue(
            Array((2, SByte)),
            ValUse(1, SByteArray)
          )
        ))

    mkFuncValue(3, 1) shouldBe
      FuncValue(
        Array((1, SByteArray)),
        MapCollection(
          ValUse(1, SByteArray),
          FuncValue(
            Array((2, SByte)),
            MapCollection(
              ValUse(1, SByteArray),
              FuncValue(
                Array((3, SByte)),
                ValUse(1, SByteArray)
              )
            )
          )
        ))
  }

  def exprCostForSize(size: Int, oldF: CompiledFunc[Coll[Byte], AnyRef], expected: Option[Coll[Byte] => AnyRef]) = {
    val xs = Coll(Array.tabulate[Byte](size)(i => i.toByte):_*)

    val (y, details) = oldF(xs)
    assert(details.actualTimeNano.get < 1000000000 /* 1 sec */)

    if (expected.isDefined) {
      val e = expected.get(xs)
      y shouldBe e
    }
    details.cost
  }

  def mkCompiledFunc(depth: Int): CompiledFunc[Coll[Byte], AnyRef] = {
    val expr = Apply(
      mkFuncValue(depth, 1),
      Array(OptionGet(GetVar(1.toByte, SOption(SByteArray))))
    )
    val script = "{ just any string }"
    implicit val tRes: RType[AnyRef] = asType[AnyRef](Evaluation.stypeToRType(expr.tpe))
    val oldF = funcJitFromExpr[Coll[Byte], AnyRef](script, expr)
    oldF
  }

  property("Spam: Building large nested collection") {

    forEachScriptAndErgoTreeVersion(
       activatedVers = Array(JitActivationVersion),
       ergoTreeVers = ergoTreeVersions) {
      VersionContext.withVersions(activatedVersionInTests, ergoTreeVersionInTests) {

        { // depth 3
          val cf = mkCompiledFunc(3)
          val expected = (xs: Coll[Byte]) => xs.map(_ => xs.map(_ => xs))
          exprCostForSize(10, cf, Some(expected)) shouldBe JitCost(1456)
          exprCostForSize(100, cf, Some(expected)) shouldBe JitCost(104605)

          assertExceptionThrown(
            exprCostForSize(1000, cf, Some(expected)),
            exceptionLike[CostLimitException]("Estimated execution cost JitCost(10000005) exceeds the limit JitCost(10000000)")
          )
        }

        { // depth 60
          val cf = mkCompiledFunc(60)
          exprCostForSize(1, cf, None) shouldBe JitCost(2194)

          assertExceptionThrown(
            exprCostForSize(2, cf, None),
            exceptionLike[CostLimitException]("Estimated execution cost JitCost(10000001) exceeds the limit JitCost(10000000)")
          )
        }

      }
    }
  }

  property("checkValidFlatmap") {
    implicit val E = CErgoTreeEvaluator.forProfiling(new CProfiler, evalSettings)
    def mkLambda(t: SType, mkBody: SValue => SValue) = {
      MethodCall(
        ValUse(1, SCollectionType(t)),
        SCollectionMethods.getMethodByName("flatMap").withConcreteTypes(
          Map(STypeVar("IV") -> t, STypeVar("OV") -> SByte)
        ),
        Vector(FuncValue(Vector((3, t)), mkBody(ValUse(3, t)))),
        Map()
      )
    }
    val validLambdas = Seq[(SType, SValue => SValue)](
      (SBox, x => ExtractScriptBytes(x.asBox)),
      (SBox, x => ExtractId(x.asBox)),
      (SBox, x => ExtractBytes(x.asBox)),
      (SBox, x => ExtractBytesWithNoRef(x.asBox)),
      (SSigmaProp, x => SigmaPropBytes(x.asSigmaProp)),
      (SBox, x => MethodCall(x, SBoxMethods.getMethodByName("id"), Vector(), Map()))
    ).map { case (t, f) => mkLambda(t, f) }

    validLambdas.foreach { l =>
      checkValidFlatmap(l)
    }

    val invalidLambdas = Seq[(SType, SValue => SValue)](
      // identity lambda `xss.flatMap(xs => xs)`
      (SByteArray, x => x),

      // identity lambda `xss.flatMap(xs => xs ++ xs)`
      (SByteArray, x => Append(x.asCollection[SByte.type], x.asCollection[SByte.type]))
    ).map { case (t, f) => mkLambda(t, f) } ++
      Seq(
        // invalid MC like `boxes.flatMap(b => b.id, 10)`
        MethodCall(
          ValUse(1, SBox),
          SCollectionMethods.getMethodByName("flatMap").withConcreteTypes(
            Map(STypeVar("IV") -> SBox, STypeVar("OV") -> SByte)
          ),
          Vector(
            FuncValue(Vector((3, SBox)), ExtractId(ValUse(3, SBox))),
            IntConstant(10) // too much arguments
          ),
          Map()
        ),
        // invalid MC like `boxes.flatMap((b,_) => b.id)`
        MethodCall(
          ValUse(1, SBox),
          SCollectionMethods.getMethodByName("flatMap").withConcreteTypes(
            Map(STypeVar("IV") -> SBox, STypeVar("OV") -> SByte)
          ),
          Vector(
            FuncValue(Vector((3, SBox), (4, SInt)/*too much arguments*/), ExtractId(ValUse(3, SBox)))
          ),
          Map()
        )
      )

    invalidLambdas.foreach { l =>
      assertExceptionThrown(
        checkValidFlatmap(l),
        exceptionLike[RuntimeException](
          s"Unsupported lambda in flatMap: allowed usage `xs.flatMap(x => x.property)`")
      )
    }

  }

  // Test vectors for https://github.com/ScorexFoundation/sigmastate-interpreter/issues/828
  property("nested BoolToSigmaProp") {
    val addr = ErgoAddressEncoder.Mainnet.fromString("Fo6oijFP2JM87ac7w").getOrThrow
    val tree = addr.script
    tree shouldBe new ErgoTree(
      HeaderType @@ 16.toByte,
      Vector(TrueLeaf),
      Right(BoolToSigmaProp(BoolToSigmaProp(ConstantPlaceholder(0, SBoolean)).asBoolValue))
    )

    def createCtx: ErgoLikeContext = ErgoLikeContextTesting
        .dummy(fakeSelf, VersionContext.current.activatedVersion)
        .withErgoTreeVersion(tree.version)

    VersionContext.withVersions(activatedVersion = 1, tree.version) {
      // v4.x behavior
      val res = CErgoTreeEvaluator.evalToCrypto(createCtx, tree, evalSettings)
      res shouldBe ReductionResult(TrivialProp(true), 3)
    }

    VersionContext.withVersions(activatedVersion = 2, tree.version) {
      // v5.0 behavior
      assertExceptionThrown(
        CErgoTreeEvaluator.evalToCrypto(createCtx, tree, evalSettings),
        exceptionLike[ClassCastException]()
      )
    }
  }

  object BlockValueWithInvalidBoolToSigmaProp {
    def unapply(prop: SigmaPropValue): Option[BoolToSigmaProp] = prop.asValue[SType] match {
      case BlockValue(_, b @ BoolToSigmaProp(x)) if x.tpe == SSigmaProp => Some(b)
      case _ => None
    }
  }

  property("BoolToSigmaProp with SigmaProp argument should be deserializable") {
    { // Transaction: 5fe235558bd37328c5cc65711e5aff12b6f96d6f5abf062b7e7b994f7981f2ec
      val addr = ErgoAddressEncoder.Mainnet.fromString("Fo6oijFP2JM87ac7w").getOrThrow
      val tree = addr.script
      tree shouldBe new ErgoTree(
        HeaderType @@ 16.toByte,
        Vector(TrueLeaf),
        Right(BoolToSigmaProp(BoolToSigmaProp(ConstantPlaceholder(0, SBoolean)).asBoolValue))
      )
    }

    { // Transaction: 1b878563f198f622360d88f61a6258aa67dd40875e1b18d1e6ea013cd32afb40
      val addr = ErgoAddressEncoder.Mainnet.fromString("3ehvg9kjzVt2ep6VkYbsNZBXVoFjQA3b26LTmCwvE9vTUEU2TG1uKdqh7sb1a23G1HLkXa6rv4NUcR5Ucghp8CTuBnUxJB4qYq61GYNDFmCHdoZJq32vUVJ7Jsq4cFE7zp9ddFnchb8EN2Qkaa9rqzmruj4iKjLu8MMJ3V8ns1tpRF8eSp2KSjPuMYt6ZHysFNGoMt4dQ2P45YoCXbgiJtzcADgjMnr5bkpqKMx2ZEaAUWoZfHN8DUwvNawSCr2yHieHKbWujxeGuPUuGPAdJHQRcC47xpBj7rKExxGE6T117vAAzSwc98UG3CC8Lb8UeoE7WWi9LCTdXqJpJFrwb8Zqc9HnqSVRvAxeaKgcueX36absXAxpqpAGUcH8YwYoeVmSYLsQKQbUAVrFe73eJyRtgxpcVEqrs4rBZ3KeDJUe5J2NJTNYKoUFcruqqu4N1XUFCECWXANsE9TLoQNyqDgNRcnHE4t8nw6THPJXQWCTBHK6mHvkVcj6SvGinvVGfMpeuA8MF1FFtZJTMnM31cuMBexK3m5mDxsbamJngQiPrcyVqK4smDpdiqhds7APGJbwKTHgst2u1P6").getOrThrow
      val tree = addr.script
      tree match {
        case ErgoTree(_, _, Right(BlockValueWithInvalidBoolToSigmaProp(_)), _, _, _) =>
      }
    }

    { // Transactions:
      // 49ede8ab7b5a8ed00ba045f1ec9315de60566e149de5f35987a63c9fe481a13c
      // d3f35272c9e32f49b1723450fa6106032bcd1ad2b69dd199a68dbcd069be4baf
      // 1040deda322b4187e987b580b9df24c04804ad095dfc6a7e0e08db8e7b51dbfb
      // d6ca9f6760ff8d67ed0618c1f293574764813ceda31c51ce17ee10dc9743649b
      // 186afd8e39228c5b6e55a6b0d17eb08c62e03b0e82c7d3cc3a11bd51a96d2b92
      val addr = ErgoAddressEncoder.Mainnet.fromString("bpn7HXccD8wzY3x8XbymfBCh71aeci1FyM7JJgVx6mVY3vxznf2Pom7gtEgQBxr9UZb8cn9Z6GiXEjV7mB7ypRfH9Qpf3eCsd8qoEGmvsFqW2GyEvxgYWnJGd8QYTYZLBgGkSFcAeerLLDZwS1bos5oV4atMLnPDUJ6bH2EFFwVRdTAQKxaVMAhNtNYZxAcYtWhaYBJqYZM8ne3hGFrkWNTgNy7NxEDQ5LpBEM3rq6EqUENAGhH6THDL7RyU8AMkpr2vhosqEeqp4yXJmK887vU4qbnGGrMLX4w5GrgL9zLk41Vm6vzEUVLvp8XQJ8CULwkHNiKkNHRLeTk6BG4hwJsFoUSJJNWgsfputm8pEbaTuKfNG5u4NFmZ3YLfGsrqpr62c95QuNuD3g3FaoBUhxigkfNhKwFFtpKKsYerJvvp2Suh2eVRptFsCN15pjdkveUakhFsAo9j9YwhYVjjPpCWZgB8Wme8iZLRVfopSuDVdiqGsnmpJcuccmPsebgXPz3XvyjQazYE7WnR3Jrr1mRWHVEnJb3UU89JVPDpJPP1jUaSqmkKCkrPj3WMMQTDg17WW2DkhGKsb").getOrThrow
      val tree = addr.script
      tree match {
        case ErgoTree(_, _, Right(BlockValueWithInvalidBoolToSigmaProp(_)), _, _, _) =>
      }
    }

    { // Transactions:
      // d41cbc4ad342067e2f8945bfde4e04b15eafa200f868a223d131047bc46c52b3
      // 4503b5d77cb74b4354771b835cd61e9d5257022a8efff0fddfac249e0c25b492
      val addr = ErgoAddressEncoder.Mainnet.fromString("28JURWHTHwTnXJt5F38").getOrThrow
      val tree = addr.script
      tree shouldBe new ErgoTree(HeaderType @@ 16.toByte, Vector(),
        Right(BoolToSigmaProp(
          CreateProveDlog(OptionGet(ExtractRegisterAs(Self, ErgoBox.R4, SOption(SGroupElement)))).asBoolValue)
        ))
    }

    { // Transactions:
      // 263a441ecb4c2794711d7add8de59a0b0dc9b99e7a2dd3ff949cbafc958157f7
      // 5fd5027a70c2d45a853e16eb7a4909cced5d127ba3f87d0fe908f950c2084ec1
      // 4503b5d77cb74b4354771b835cd61e9d5257022a8efff0fddfac249e0c25b492
      // d4b522f88ff28d9bb686b3e2b346b91f78830279963432fbfbdebfb9e0d43fc6
      // d41cbc4ad342067e2f8945bfde4e04b15eafa200f868a223d131047bc46c52b3
      val addr = ErgoAddressEncoder.Mainnet.fromString("9drgw9DeDxHwdwYWT11yrYD3qCN3fzgnjA3eS5ZXEkR2Rrpd2x58R3HFViGAs93hYFqroBGShW5DG6h2tU7PqDURegny88hEhNKfLpWKBHpLMmfDwZwTM75MuYKXkmtyUmiMRAfGAVVjaSqThddra5ykZ4UrG8kgqkHSBTxtibVPmNff8Fx7Fy5q82xsZ95RFpjGkAX1QgtirHc3JP6QDZfHUFPx2gnyT9pDpYrKWEhjK8Ake779PoYqGzrL5gtuHyLqsC3WtLFMvP3QNfVtwPaqeCLEmjFmWYU6MV1A8fTJxGWDByiCMnva9wDgZgLh8wrSwttEGE9XHiZaWxWNWqVM8Ypn8aW8x8mKSjxQjF1BNxV41JTeGEMFDvY2HaNYgGbQhBbrTXFq9cvxuzPgXHtfwcbb2kiytr3YBCz8eNmbzp73LSKzRk4AFaTiTdFSSWJe72uLAurQTQBTzAzVgPptGWfrhMWmHCkN5qXQMpUQWNsCzwqRHeZzpSMVtWTyrBCGsbyuPitbukdLHZ8Wee7DtCy8j4Gkhewrwn23jVQu1ApN4uGAFEa29AL26bsMGD7tdu1StE9CKRVzbfEknaReqv6").getOrThrow
      val tree = addr.script
      tree match {
        case ErgoTree(_, _, Right(BlockValueWithInvalidBoolToSigmaProp(_)), _, _, _) =>
      }
      val lines = SigmaPPrint.tokenize(tree, 150, 300)
      if (printDebugInfo) {
        lines.foreach(print); println()
      }
    }

  }

}<|MERGE_RESOLUTION|>--- conflicted
+++ resolved
@@ -554,14 +554,9 @@
         MInfo(1, dataInputsMethod), MInfo(2, headersMethod), MInfo(3, preHeaderMethod),
         MInfo(4, inputsMethod), MInfo(5, outputsMethod), MInfo(6, heightMethod),
         MInfo(7, selfMethod), MInfo(8, selfBoxIndexMethod), MInfo(9, lastBlockUtxoRootHashMethod),
-<<<<<<< HEAD
-        MInfo(10, minerPubKeyMethod)) ++ (if(VersionContext.current.isV3OrLaterErgoTreeVersion){
-          Seq(MInfo(11, getVarV6Method), MInfo(12, getVarFromInputMethod))
-=======
         MInfo(10, minerPubKeyMethod), MInfo(11, getVarV5Method)
-      ) ++ (if(VersionContext.current.isV6SoftForkActivated){
+      ) ++ (if(VersionContext.current.isV3OrLaterErgoTreeVersion){
           Seq(MInfo(12, getVarFromInputMethod))
->>>>>>> 1c0a9afb
         } else {
           Seq.empty[MInfo]
         }), true)
