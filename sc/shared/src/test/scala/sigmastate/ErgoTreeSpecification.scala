package sigma

import org.ergoplatform.settings.ErgoAlgos
import org.ergoplatform.{ErgoAddressEncoder, ErgoBox, ErgoLikeContext}
import sigma.VersionContext._
import sigma.ast.SCollection.SByteArray
import sigma.ast._
import sigma.ast.syntax.{SValue, SigmaPropValue, TrueSigmaProp}
import sigma.data.RType.asType
import sigma.data.{CBox, Nullable, RType, TrivialProp}
import sigma.validation.ValidationException
import sigma.validation.ValidationRules.CheckTypeCode
import ErgoTree.HeaderType
import SCollectionMethods.checkValidFlatmap
import sigmastate.eval.CProfiler
import sigmastate.helpers.{ErgoLikeContextTesting, SigmaPPrint}
import sigmastate.interpreter.Interpreter.ReductionResult
import sigmastate.interpreter.CErgoTreeEvaluator
import sigma.ast.syntax._
import sigma.compiler.CompilerSettings
import sigma.eval.EvalSettings
import sigma.exceptions.{CostLimitException, InterpreterException}
import sigma.serialization.ErgoTreeSerializer.DefaultSerializer
import sigmastate.{CrossVersionProps, Plus}
import sigmastate.utils.Helpers.TryOps


/** Regression tests with ErgoTree related test vectors.
  * This test vectors verify various constants which are consensus critical and should not change.
  */
class ErgoTreeSpecification extends SigmaDslTesting with ContractsTestkit with CrossVersionProps {

  property("Value.sourceContext") {
    val srcCtx = SourceContext.fromParserIndex(0, "")
    val value = IntConstant(10)
    value.sourceContext shouldBe Nullable.None

    value.withSrcCtx(Nullable(srcCtx))
    value.sourceContext shouldBe Nullable(srcCtx)

    assertExceptionThrown(
      value.withSrcCtx(Nullable(srcCtx)),
      t => t.isInstanceOf[RuntimeException] && t.getMessage.contains("can be set only once"))
  }

  property("Value.opType") {
    Seq(
      Block(Seq(), null),
      ValNode("x", SInt, null),
      ApplyTypes(null, Seq()),
      ValDef(1, null),
      ValUse(1, SInt),
      BlockValue(IndexedSeq(), null)
      ).foreach { node =>
      assertExceptionThrown(node.opType, t => t.getMessage.contains("is not supported for node"))
    }
    FuncValue(Vector((1, SInt)), ValUse(1, SInt)).opType shouldBe
      SFunc(Vector(), SFunc(SInt, SInt))
  }

  property("ErgoTree.toProposition") {
    val t1 = new ErgoTree(
      HeaderType @@ 16.toByte,
      Array(IntConstant(1)),
      Right(BoolToSigmaProp(EQ(ConstantPlaceholder(0, SInt), IntConstant(1))))
    )

    val t = new ErgoTree(
      HeaderType @@ 16.toByte,
      Array(IntConstant(1)),
      Left(UnparsedErgoTree(t1.bytes, ValidationException("", CheckTypeCode, Seq())))
    )
    assertExceptionThrown(
      t.toProposition(true),
      t => t.isInstanceOf[ValidationException]
    )
  }

  property("ErgoTree.template") {
    {
      val t = new ErgoTree(
        HeaderType @@ 16.toByte,
        Array(IntConstant(1)),
        Right(BoolToSigmaProp(EQ(ConstantPlaceholder(0, SInt), IntConstant(1))))
      )
      t.template shouldBe ErgoAlgos.decodeUnsafe("d19373000402")
    }

    {
      val t = ErgoTree.fromHex("100604000e000400040005000500d803d601e30004d602e4c6a70408d603e4c6a7050595e67201d804d604b2a5e4720100d605b2db63087204730000d606db6308a7d60799c1a7c17204d1968302019683050193c27204c2a7938c720501730193e4c672040408720293e4c672040505720393e4c67204060ec5a796830201929c998c7205029591b1720673028cb272067303000273047203720792720773057202")
       t.templateHex shouldBe "d803d601e30004d602e4c6a70408d603e4c6a7050595e67201d804d604b2a5e4720100d605b2db63087204730000d606db6308a7d60799c1a7c17204d1968302019683050193c27204c2a7938c720501730193e4c672040408720293e4c672040505720393e4c67204060ec5a796830201929c998c7205029591b1720673028cb272067303000273047203720792720773057202"
    }
  }

  property("ErgoTree.bytes") {
    val t = new ErgoTree(
      HeaderType @@ 16.toByte,
      Array(IntConstant(1)),
      Right(BoolToSigmaProp(EQ(ConstantPlaceholder(0, SInt), IntConstant(1))))
    )
    val expectedBytes = DefaultSerializer.serializeErgoTree(t)
    t._bytes shouldBe expectedBytes
  }

  property("Value.hasDeserialize") {
    val const = IntConstant(10)
    Value.hasDeserialize(const) shouldBe false
    val dc = DeserializeContext(1.toByte, SInt)
    Value.hasDeserialize(dc) shouldBe true
    val dr = DeserializeRegister(ErgoBox.R4, SInt)
    Value.hasDeserialize(dr) shouldBe true
    Value.hasDeserialize(EQ(const, dc)) shouldBe true
    Value.hasDeserialize(Plus(Plus(const, dc), dr)) shouldBe true
    val t = new ErgoTree(
      HeaderType @@ 16.toByte,
      Array(IntConstant(1)),
      Right(BoolToSigmaProp(EQ(ConstantPlaceholder(0, SInt), IntConstant(1))))
    )
    Value.hasDeserialize(t.toProposition(replaceConstants = true)) shouldBe false
  }

  property("ErgoTree.hasDeserialize") {
    {
      val t = new ErgoTree(
        HeaderType @@ 0.toByte,
        Array[Constant[SType]](),
        Right(TrueSigmaProp))
      t._hasDeserialize shouldBe None
      t.hasDeserialize shouldBe false
    }

    {
      val t = new ErgoTree(
        HeaderType @@ 16.toByte,
        Array(IntConstant(1)),
        Right(BoolToSigmaProp(EQ(ConstantPlaceholder(0, SInt), DeserializeContext(1.toByte, SInt))))
      )
      t._hasDeserialize shouldBe None
      t.hasDeserialize shouldBe true
    }
  }

  property("ErgoTree.isUsingBlockchainContext") {
    {
      val t = new ErgoTree(
        HeaderType @@ 0.toByte,
        Array[Constant[SType]](),
        Right(TrueSigmaProp))
      t._isUsingBlockchainContext shouldBe None
      t.isUsingBlockchainContext shouldBe false
    }

    {
      val t = new ErgoTree(
        HeaderType @@ 16.toByte,
        Array(IntConstant(1)),
        Right(BoolToSigmaProp(GT(Height, ConstantPlaceholder(0, SInt))))
      )
      t._isUsingBlockchainContext shouldBe None
      t.isUsingBlockchainContext shouldBe true
    }

    {
      val t = new ErgoTree(
        HeaderType @@ 16.toByte,
        Vector(),
        Right(OptionIsDefined(IR.builder.mkMethodCall(
          LastBlockUtxoRootHash, SAvlTreeMethods.getMethod,
          IndexedSeq(ExtractId(GetVarBox(22: Byte).get), GetVarByteArray(23: Byte).get)).asOption[SByteArray]))
      )
      t._isUsingBlockchainContext shouldBe None
      t.isUsingBlockchainContext shouldBe true
    }

    {
      val t = new ErgoTree(
        HeaderType @@ 16.toByte,
        Vector(),
        Right(BoolToSigmaProp(EQ(MinerPubkey, ErgoLikeContextTesting.dummyPubkey)))
      )
      t._isUsingBlockchainContext shouldBe None
      t.isUsingBlockchainContext shouldBe true
    }

    {
      val t = new ErgoTree(
        HeaderType @@ 16.toByte,
        Vector(),
        Right(OptionIsDefined(IR.builder.mkMethodCall(
          Context, SContextMethods.headersMethod, Vector()).asOption[SByteArray]))
      )
      t._isUsingBlockchainContext shouldBe None
      t.isUsingBlockchainContext shouldBe true
    }

    {
      val t = new ErgoTree(
        HeaderType @@ 16.toByte,
        Vector(),
        Right(OptionIsDefined(IR.builder.mkMethodCall(
          Context, SContextMethods.preHeaderMethod, Vector()).asOption[SByteArray]))
      )
      t._isUsingBlockchainContext shouldBe None
      t.isUsingBlockchainContext shouldBe true
    }

    {
      val t = new ErgoTree(
        HeaderType @@ 16.toByte,
        Vector(),
        Right(OptionIsDefined(IR.builder.mkMethodCall(
          Context, SContextMethods.heightMethod, Vector()).asOption[SByteArray]))
      )
      t._isUsingBlockchainContext shouldBe None
      t.isUsingBlockchainContext shouldBe true
    }

    {
      val t = new ErgoTree(
        HeaderType @@ 16.toByte,
        Vector(),
        Right(OptionIsDefined(IR.builder.mkMethodCall(
          Context, SContextMethods.lastBlockUtxoRootHashMethod, Vector()).asOption[SByteArray]))
      )
      t._isUsingBlockchainContext shouldBe None
      t.isUsingBlockchainContext shouldBe true
    }

    {
      val t = new ErgoTree(
        HeaderType @@ 16.toByte,
        Vector(),
        Right(OptionIsDefined(IR.builder.mkMethodCall(
          Context, SContextMethods.minerPubKeyMethod, Vector()).asOption[SByteArray]))
      )
      t._isUsingBlockchainContext shouldBe None
      t.isUsingBlockchainContext shouldBe true
    }
  }

  property("ErgoTree equality") {
    val t1 = new ErgoTree(
      HeaderType @@ 16.toByte,
      Array(IntConstant(1)),
      Right(BoolToSigmaProp(EQ(ConstantPlaceholder(0, SInt), IntConstant(1))))
    )
    val t2 = new ErgoTree(HeaderType @@ 16.toByte, Array(IntConstant(1)), Right(TrueSigmaProp))
    val t3 = new ErgoTree(HeaderType @@ 16.toByte, Array(IntConstant(1)), Right(TrueSigmaProp))
    val t4 = new ErgoTree(HeaderType @@ 16.toByte, Vector(), Right(TrueSigmaProp))
    val t5 = new ErgoTree(ErgoTree.DefaultHeader, Vector(), Right(TrueSigmaProp))
    assert(t1 != t2)
    assert(t2 == t3)
    assert(t3 != t4)
    assert(t4 != t5)
    assert(t5 != t1)
  }

  property("ConstantNode equality") {
    assert(IntConstant(10) == IntConstant(10))
    assert(ShortConstant(10) == ShortConstant(10))
    assert(IntConstant(10) != IntConstant(11))
    assert(IntConstant(10) != ShortConstant(10))
  }

  val typeCodes = Table(
    ("constant", "expectedValue"),
    (SPrimType.LastPrimTypeCode, 8),
    (SPrimType.MaxPrimTypeCode, 11)
  )
  
  property("Expected values of constants") {
    forAll(typeCodes) { (const, expValue) =>
      const shouldBe expValue
    }
  }

  // Expected meta-parameters of predefined types (see Predefined Types section in docs/spec/spec.pdf)
  val types = Table(
    ("type", "Code", "IsPrim", "IsEmbed", "IsNum"),
    (SBoolean, 1, true, true, false),
    (SByte,    2, true, true, true),
    (SShort,   3, true, true, true),
    (SInt,     4, true, true, true),
    (SLong,    5, true, true, true),
    (SBigInt,  6, true, true, true),
    (SGroupElement, 7, true, true, false),
    (SSigmaProp,    8, true, true, false),
    (SBox,       99,  false, false, false),
    (SAvlTree,   100, false, false, false),
    (SContext,   101, false, false, false),
    (SHeader,    104, false, false, false),
    (SPreHeader, 105, false, false, false),
    (SGlobal,    106, false, false, false)
  )

  property("Predefined Types") {
    forAll(types) { (t, code, isPrim, isEmbed, isNum) =>
      t.typeCode shouldBe code
      t.typeId shouldBe code
      t.isInstanceOf[SPrimType] shouldBe isPrim
      t.isEmbeddable shouldBe isEmbed
      t.isNumType shouldBe isNum
      whenever(isPrim) {
        t.typeCode should be <= SPrimType.LastPrimTypeCode
      }
    }
  }

  /** Expected parameters of resolved method (see `methods` table below).
    *
    * @param isResolvableFromIds if true, them SMethod.fromIds must resolve, otherwise
    *                            ValidationException must be thrown
    */
  case class MInfo(methodId: Byte, method: SMethod, isResolvableFromIds: Boolean = true)

  def isV6Activated = VersionContext.current.isV6SoftForkActivated

  // NOTE, the type code constants are checked above
  // The methodId codes as checked here, they MUST be PRESERVED.
  // Note, the following table is dependent on SF activation.
  def methods = {
    import SNumericTypeMethods._
    Table(
    ("typeId",        "methods",               "CanHaveMethods"),
    (SBoolean.typeId, Seq.empty[MInfo], true),
    {
      if (isV6Activated)
        (SByte.typeId, Seq(
          MInfo(methodId = 1, ToByteMethod),
          MInfo(2, ToShortMethod),
          MInfo(3, ToIntMethod),
          MInfo(4, ToLongMethod),
          MInfo(5, ToBigIntMethod),
          MInfo(6, ToBytesMethod),
          MInfo(7, ToBitsMethod),
          MInfo(8, BitwiseInverseMethod, isResolvableFromIds = true),
          MInfo(9, BitwiseOrMethod, isResolvableFromIds = true),
          MInfo(10, BitwiseAndMethod, isResolvableFromIds = true),
          MInfo(11, BitwiseXorMethod, isResolvableFromIds = true),
          MInfo(12, ShiftLeftMethod, isResolvableFromIds = true),
          MInfo(13, ShiftRightMethod, isResolvableFromIds = true)
        ), true)
      else
        (SByte.typeId, Seq.empty[MInfo], false)
    },
    {
      if (isV6Activated)
        (SShort.typeId, Seq(
          MInfo(methodId = 1, ToByteMethod),
          MInfo(2, ToShortMethod),
          MInfo(3, ToIntMethod),
          MInfo(4, ToLongMethod),
          MInfo(5, ToBigIntMethod),
          MInfo(6, ToBytesMethod),
          MInfo(7, ToBitsMethod),
          MInfo(8, BitwiseInverseMethod, isResolvableFromIds = true),
          MInfo(9, BitwiseOrMethod, isResolvableFromIds = true),
          MInfo(10, BitwiseAndMethod, isResolvableFromIds = true),
          MInfo(11, BitwiseXorMethod, isResolvableFromIds = true),
          MInfo(12, ShiftLeftMethod, isResolvableFromIds = true),
          MInfo(13, ShiftRightMethod, isResolvableFromIds = true)
        ), true)
      else
        (SShort.typeId, Seq.empty[MInfo], false)
    },
    {
      if (isV6Activated)
        (SInt.typeId, Seq(
          MInfo(methodId = 1, ToByteMethod),
          MInfo(2, ToShortMethod),
          MInfo(3, ToIntMethod),
          MInfo(4, ToLongMethod),
          MInfo(5, ToBigIntMethod),
          MInfo(6, ToBytesMethod),
          MInfo(7, ToBitsMethod),
          MInfo(8, BitwiseInverseMethod, isResolvableFromIds = true),
          MInfo(9, BitwiseOrMethod, isResolvableFromIds = true),
          MInfo(10, BitwiseAndMethod, isResolvableFromIds = true),
          MInfo(11, BitwiseXorMethod, isResolvableFromIds = true),
          MInfo(12, ShiftLeftMethod, isResolvableFromIds = true),
          MInfo(13, ShiftRightMethod, isResolvableFromIds = true)
        ), true)
      else
        (SInt.typeId, Seq.empty[MInfo], false)
    },
    {
      if (isV6Activated)
        (SLong.typeId, Seq(
          MInfo(methodId = 1, ToByteMethod),
          MInfo(2, ToShortMethod),
          MInfo(3, ToIntMethod),
          MInfo(4, ToLongMethod),
          MInfo(5, ToBigIntMethod),
          MInfo(6, ToBytesMethod),
          MInfo(7, ToBitsMethod),
          MInfo(8, BitwiseInverseMethod, isResolvableFromIds = true),
          MInfo(9, BitwiseOrMethod, isResolvableFromIds = true),
          MInfo(10, BitwiseAndMethod, isResolvableFromIds = true),
          MInfo(11, BitwiseXorMethod, isResolvableFromIds = true),
          MInfo(12, ShiftLeftMethod, isResolvableFromIds = true),
          MInfo(13, ShiftRightMethod, isResolvableFromIds = true)
        ), true)
      else
        (SLong.typeId, Seq.empty[MInfo], false)
    },

//    { // SNumericType.typeId is erroneously shadowed by SGlobal.typeId
//      // this should be preserved in v3.x and fixed in v4.0
//      (SNumericType.typeId,  Seq(
//        MInfo(methodId = 1, SGlobalMethods.groupGeneratorMethod),
//        MInfo(2, SGlobalMethods.xorMethod)
//      ), true)
//    },

    { // SBigInt inherit methods from SNumericType.methods
      // however they are not resolvable via SBigInt.typeId before v6.0
      import SNumericTypeMethods._
      (SBigInt.typeId,  Seq(
        MInfo(methodId = 1, ToByteMethod, isResolvableFromIds = if (isV6Activated) true else false),
        MInfo(2, ToShortMethod, isResolvableFromIds = if (isV6Activated) true else false),
        MInfo(3, ToIntMethod, isResolvableFromIds = if (isV6Activated) true else false),
        MInfo(4, ToLongMethod, isResolvableFromIds = if (isV6Activated) true else false),
        MInfo(5, ToBigIntMethod, isResolvableFromIds = if (isV6Activated) true else false),
        MInfo(6, ToBytesMethod, isResolvableFromIds = if (isV6Activated) true else false),
        MInfo(7, ToBitsMethod, isResolvableFromIds = if (isV6Activated) true else false)) ++
        (if (isV6Activated) Seq(
          // methods added in v6.0
          MInfo(8, BitwiseInverseMethod, isResolvableFromIds = true),
          MInfo(9, BitwiseOrMethod, isResolvableFromIds = true),
          MInfo(10, BitwiseAndMethod, isResolvableFromIds = true),
          MInfo(11, BitwiseXorMethod, isResolvableFromIds = true),
          MInfo(12, ShiftLeftMethod, isResolvableFromIds = true),
          MInfo(13, ShiftRightMethod, isResolvableFromIds = true)
        ) else Seq.empty)
        , true)
    },
    { import SGroupElementMethods._
      (SGroupElement.typeId,  Seq(
        MInfo(2, GetEncodedMethod),
        MInfo(3, ExponentiateMethod),
        MInfo(4, MultiplyMethod),
        MInfo(5, NegateMethod)
      ), true)
    },
    { import SSigmaPropMethods._
      (SSigmaProp.typeId,  Seq(
        MInfo(1, PropBytesMethod),
        MInfo(2, IsProvenMethod)  // TODO v5.x (3h): this method must be removed (see https://github.com/ScorexFoundation/sigmastate-interpreter/pull/800)
      ), true)
    },
    { import SBoxMethods._
      (SBox.typeId,  Seq(
        MInfo(1, ValueMethod),
        MInfo(2, PropositionBytesMethod),
        MInfo(3, BytesMethod),
        MInfo(4, BytesWithoutRefMethod),
        MInfo(5, IdMethod),
        MInfo(6, creationInfoMethod),
        MInfo(8, tokensMethod)
      ) ++ (if (isV6Activated) {
        Seq(MInfo(7, getRegMethodV6))
      } else {
        Seq(MInfo(7, getRegMethodV5))
      }) ++ registers(idOfs = 8)
        .zipWithIndex
        .map { case (m,i) => MInfo((8 + i + 1).toByte, m) }, true)
    },
    { import SAvlTreeMethods._
      (SAvlTree.typeId,  Seq(
        MInfo(1, digestMethod),
        MInfo(2, enabledOperationsMethod),
        MInfo(3, keyLengthMethod),
        MInfo(4, valueLengthOptMethod),
        MInfo(5, isInsertAllowedMethod),
        MInfo(6, isUpdateAllowedMethod),
        MInfo(7, isRemoveAllowedMethod),
        MInfo(8, updateOperationsMethod),
        MInfo(9, containsMethod),
        MInfo(10, getMethod),
        MInfo(11, getManyMethod),
        MInfo(12, insertMethod),
        MInfo(13, updateMethod),
        MInfo(14, removeMethod),
        MInfo(15, updateDigestMethod)
      ), true)
    },
    { import SHeaderMethods._
      (SHeader.typeId,  Seq(
        MInfo(1, idMethod), MInfo(2, versionMethod), MInfo(3, parentIdMethod),
        MInfo(4, ADProofsRootMethod), MInfo(5, stateRootMethod), MInfo(6, transactionsRootMethod),
        MInfo(7, timestampMethod), MInfo(8, nBitsMethod), MInfo(9, heightMethod),
        MInfo(10, extensionRootMethod), MInfo(11, minerPkMethod), MInfo(12, powOnetimePkMethod),
        MInfo(13, powNonceMethod), MInfo(14, powDistanceMethod), MInfo(15, votesMethod)
      ) ++ (if (isV6Activated) {
        Seq(MInfo(16, checkPowMethod)) // methods added in v6.0
      } else {
        Seq.empty[MInfo]
      }), true)
    },
    { import SPreHeaderMethods._
      (SPreHeader.typeId,  Seq(
        MInfo(1, versionMethod), MInfo(2, parentIdMethod), MInfo(3, timestampMethod),
        MInfo(4, nBitsMethod), MInfo(5, heightMethod), MInfo(6, minerPkMethod),
        MInfo(7, votesMethod)
      ), true)
    },
    { import SContextMethods._
      (SContext.typeId, Seq(
        MInfo(1, dataInputsMethod), MInfo(2, headersMethod), MInfo(3, preHeaderMethod),
        MInfo(4, inputsMethod), MInfo(5, outputsMethod), MInfo(6, heightMethod),
        MInfo(7, selfMethod), MInfo(8, selfBoxIndexMethod), MInfo(9, lastBlockUtxoRootHashMethod),
        MInfo(10, minerPubKeyMethod), MInfo(11, getVarMethod)
      ), true)
    },
    { import SGlobalMethods._
      (SGlobal.typeId, Seq(
        MInfo(1, groupGeneratorMethod), MInfo(2, xorMethod)
      ) ++ (if (isV6Activated) {
<<<<<<< HEAD
        Seq(MInfo(3, serializeMethod), MInfo(6, encodeNBitsMethod), MInfo(7, decodeNBitsMethod)) // methods added in v6.0
=======
        // id = 4 reserved for deserializeTo method
        Seq(MInfo(3, serializeMethod), MInfo(5, fromBigEndianBytesMethod)) // methods added in v6.0
>>>>>>> 6fa801c5
      } else {
        Seq.empty[MInfo]
      }), true)
    },
    { import SCollectionMethods._
      (SCollection.typeId, Seq(
        MInfo(1, SizeMethod),
        MInfo(2, GetOrElseMethod),
        MInfo(3, MapMethod),
        MInfo(4, ExistsMethod),
        MInfo(5, FoldMethod),
        MInfo(6, ForallMethod),
        MInfo(7, SliceMethod),
        MInfo(8, FilterMethod),
        MInfo(9, AppendMethod),
        MInfo(10, ApplyMethod),
        /* TODO soft-fork: https://github.com/ScorexFoundation/sigmastate-interpreter/issues/479
        BitShiftLeftMethod,
        BitShiftRightMethod,
        BitShiftRightZeroedMethod,
        */
        MInfo(14, IndicesMethod),
        MInfo(15, FlatMapMethod),
        MInfo(19, PatchMethod),
        MInfo(20, UpdatedMethod),
        MInfo(21, UpdateManyMethod),
        /*TODO soft-fork: https://github.com/ScorexFoundation/sigmastate-interpreter/issues/479
        UnionSetsMethod,
        DiffMethod,
        IntersectMethod,
        PrefixLengthMethod,
        */
        MInfo(26, IndexOfMethod),
        /* TODO soft-fork: https://github.com/ScorexFoundation/sigmastate-interpreter/issues/479
        LastIndexOfMethod,
        FindMethod,
        */
        MInfo(29, ZipMethod)
        /* TODO soft-fork: https://github.com/ScorexFoundation/sigmastate-interpreter/issues/479
        DistinctMethod,
        StartsWithMethod,
        EndsWithMethod,
        MapReduceMethod,
        */
      ), true)
    },
    { import SOptionMethods._
      (SOption.typeId, Seq(
        MInfo(2, IsDefinedMethod),
        MInfo(3, GetMethod),
        MInfo(4, GetOrElseMethod),
        /* TODO soft-fork: https://github.com/ScorexFoundation/sigmastate-interpreter/issues/479
        FoldMethod,
        */
        MInfo(7, MapMethod),
        MInfo(8, FilterMethod)
      ), true)
    }
    )
  }

  property("SNumericType.typeId resolves to SGlobal") {
    SNumericType.typeId shouldBe SGlobal.typeId
    SMethod.fromIds(SNumericType.typeId, 1) shouldBe SGlobalMethods.groupGeneratorMethod
  }

  property("MethodCall Codes") {
    forAll(methods) { (typeId, methods, canHaveMethods) =>
      SType.types.get(typeId) match {
        case Some(tyDesc) =>
          assert(canHaveMethods, s"Type $tyDesc should NOT have methods")

          val mc = MethodsContainer(tyDesc.typeId)

          mc.methods.length shouldBe methods.length

          for (expectedMethod <- methods) {
            if (expectedMethod.isResolvableFromIds) {

              // the following line is used in MethodCall deserializer to resolve SMethod
              val resolvedMethod = SMethod.fromIds(typeId, expectedMethod.methodId)

              resolvedMethod.objType.typeId shouldBe typeId
              resolvedMethod.name shouldBe expectedMethod.method.name
              resolvedMethod.irInfo shouldBe expectedMethod.method.irInfo
            } else {
              // declared, but not supported
              assertExceptionThrown(
                SMethod.fromIds(typeId, expectedMethod.methodId),
                { case _: ValidationException => true
                  case _ => false },
                s"MethodCall shouldn't resolve for typeId = $typeId and $expectedMethod"
              )
            }
          }
        case None =>
          assert(!canHaveMethods, s"Type with code $typeId can have methods")
      }
    }
  }

  property("MethodCall on numerics") {
    forAll(Table[STypeCompanion]("type", SByte, SShort, SInt, SLong, SBigInt)) { t =>
      // this methods are expected to fail resolution in before v6.0
      if (!isV6Activated) {
        (1 to 7).foreach { methodId =>
          assertExceptionThrown(
            SMethod.fromIds(t.typeId, methodId.toByte),
            {
              case _: ValidationException => true
              case _ => false
            },
            s"SMethod mustn't resolve for typeId = ${t.typeId} and methodId = $methodId"
          )
        }
      } else {
        // in v6.0 these codes should resolve to the methods of the concrete numeric type
        (1 to 7).foreach { methodId =>
          val m = SMethod.fromIds(t.typeId, methodId.toByte)
          m.objType.ownerType shouldBe t
        }
      }
    }
  }

  implicit def IR: TestingIRContext = new TestingIRContext
  implicit def cs: CompilerSettings = compilerSettingsInTests
  implicit def es: EvalSettings = evalSettings

  property("Apply with 0 arguments") {
    val expr = Apply(FuncValue(Vector(), IntConstant(1)), IndexedSeq())

    forEachScriptAndErgoTreeVersion(activatedVersions, ergoTreeVersions) {
      VersionContext.withVersions(activatedVersionInTests, ergoTreeVersionInTests) {
        val newF = funcJitFromExpr[Int, Int]("({ (x: Int) => 1 })()", expr)
        assertExceptionThrown(
          {
            val x = 100 // any value which is not used anyway
            val _ = VersionContext.withVersions(activatedVersionInTests, ergoTreeVersionInTests) {
              newF.apply(x)
            }
          },
          exceptionLike[InterpreterException]("Function application must have 1 argument, but was:")
        )
      }
    }
  }


  property("Apply with one argument") {
    val expr = Apply(
      FuncValue(Vector((1, SInt)), Negation(ValUse(1, SInt))),
      IndexedSeq(IntConstant(1)))
    val script = "({ (x: Int) => -x })(1)"

    val x = 1

    forEachScriptAndErgoTreeVersion(activatedVersions, ergoTreeVersions) {
      VersionContext.withVersions(activatedVersionInTests, ergoTreeVersionInTests) {
        val newF = funcJitFromExpr[Int, Int](script, expr)
        val (y, _) = VersionContext.withVersions(activatedVersionInTests, ergoTreeVersionInTests) {
          newF.apply(x)
        }
        y shouldBe -1
      }
    }
  }

  property("Apply with 2 and more arguments") {
    val expr = Apply(
      FuncValue(Vector((1, SInt), (2, SInt)), Plus(ValUse(1, SInt), ValUse(2, SInt))),
      IndexedSeq(IntConstant(1), IntConstant(1))
    )
    val script = "{ (x: Int, y: Int) => x + y }"

    forEachScriptAndErgoTreeVersion(activatedVersions, ergoTreeVersions) {
      VersionContext.withVersions(activatedVersionInTests, ergoTreeVersionInTests) {
        val newF = funcJitFromExpr[(Int, Int), Int](script, expr)
        assertExceptionThrown(
          {
            val _ = VersionContext.withVersions(activatedVersionInTests, ergoTreeVersionInTests) {
              newF.apply((1, 1))
            }
          },
          exceptionLike[InterpreterException]("Function application must have 1 argument, but was:")
        )
      }
    }
  }

  /** Deeply nested maps which creates deeply nested collections.
    * @return lambda like `(xs: Coll[Byte]) => xs.map(_ => xs.map(... xs.map(_ => xs)...))`
    */
  def mkFuncValue(nDepth: Int, level: Int): SValue = {
    def mkCollection(nDepth: Int, level: Int): SValue = {
      if (level < nDepth)
        MapCollection(
          ValUse(1, SByteArray),
          FuncValue(
            Array((level + 1, SByte)),
            mkCollection(nDepth, level + 1)
          )
        )
      else
        ValUse(1, SByteArray)
    }

    FuncValue(
      Array((1, SByteArray)),
      mkCollection(nDepth, level))
  }

  property("Building deeply nested expression") {

    mkFuncValue(1, 1) shouldBe
      FuncValue(
        Array((1, SByteArray)),
        ValUse(1, SByteArray))

    mkFuncValue(2, 1) shouldBe
      FuncValue(
        Array((1, SByteArray)),
        MapCollection(
          ValUse(1, SByteArray),
          FuncValue(
            Array((2, SByte)),
            ValUse(1, SByteArray)
          )
        ))

    mkFuncValue(3, 1) shouldBe
      FuncValue(
        Array((1, SByteArray)),
        MapCollection(
          ValUse(1, SByteArray),
          FuncValue(
            Array((2, SByte)),
            MapCollection(
              ValUse(1, SByteArray),
              FuncValue(
                Array((3, SByte)),
                ValUse(1, SByteArray)
              )
            )
          )
        ))
  }

  def exprCostForSize(size: Int, oldF: CompiledFunc[Coll[Byte], AnyRef], expected: Option[Coll[Byte] => AnyRef]) = {
    val xs = Coll(Array.tabulate[Byte](size)(i => i.toByte):_*)

    val (y, details) = oldF(xs)
    assert(details.actualTimeNano.get < 1000000000 /* 1 sec */)

    if (expected.isDefined) {
      val e = expected.get(xs)
      y shouldBe e
    }
    details.cost
  }

  def mkCompiledFunc(depth: Int): CompiledFunc[Coll[Byte], AnyRef] = {
    val expr = Apply(
      mkFuncValue(depth, 1),
      Array(OptionGet(GetVar(1.toByte, SOption(SByteArray))))
    )
    val script = "{ just any string }"
    implicit val tRes: RType[AnyRef] = asType[AnyRef](Evaluation.stypeToRType(expr.tpe))
    val oldF = funcJitFromExpr[Coll[Byte], AnyRef](script, expr)
    oldF
  }

  property("Spam: Building large nested collection") {

    forEachScriptAndErgoTreeVersion(
       activatedVers = Array(JitActivationVersion),
       ergoTreeVers = ergoTreeVersions) {
      VersionContext.withVersions(activatedVersionInTests, ergoTreeVersionInTests) {

        { // depth 3
          val cf = mkCompiledFunc(3)
          val expected = (xs: Coll[Byte]) => xs.map(_ => xs.map(_ => xs))
          exprCostForSize(10, cf, Some(expected)) shouldBe JitCost(1456)
          exprCostForSize(100, cf, Some(expected)) shouldBe JitCost(104605)

          assertExceptionThrown(
            exprCostForSize(1000, cf, Some(expected)),
            exceptionLike[CostLimitException]("Estimated execution cost JitCost(10000005) exceeds the limit JitCost(10000000)")
          )
        }

        { // depth 60
          val cf = mkCompiledFunc(60)
          exprCostForSize(1, cf, None) shouldBe JitCost(2194)

          assertExceptionThrown(
            exprCostForSize(2, cf, None),
            exceptionLike[CostLimitException]("Estimated execution cost JitCost(10000001) exceeds the limit JitCost(10000000)")
          )
        }

      }
    }
  }

  property("checkValidFlatmap") {
    implicit val E = CErgoTreeEvaluator.forProfiling(new CProfiler, evalSettings)
    def mkLambda(t: SType, mkBody: SValue => SValue) = {
      MethodCall(
        ValUse(1, SCollectionType(t)),
        SCollectionMethods.getMethodByName("flatMap").withConcreteTypes(
          Map(STypeVar("IV") -> t, STypeVar("OV") -> SByte)
        ),
        Vector(FuncValue(Vector((3, t)), mkBody(ValUse(3, t)))),
        Map()
      )
    }
    val validLambdas = Seq[(SType, SValue => SValue)](
      (SBox, x => ExtractScriptBytes(x.asBox)),
      (SBox, x => ExtractId(x.asBox)),
      (SBox, x => ExtractBytes(x.asBox)),
      (SBox, x => ExtractBytesWithNoRef(x.asBox)),
      (SSigmaProp, x => SigmaPropBytes(x.asSigmaProp)),
      (SBox, x => MethodCall(x, SBoxMethods.getMethodByName("id"), Vector(), Map()))
    ).map { case (t, f) => mkLambda(t, f) }

    validLambdas.foreach { l =>
      checkValidFlatmap(l)
    }

    val invalidLambdas = Seq[(SType, SValue => SValue)](
      // identity lambda `xss.flatMap(xs => xs)`
      (SByteArray, x => x),

      // identity lambda `xss.flatMap(xs => xs ++ xs)`
      (SByteArray, x => Append(x.asCollection[SByte.type], x.asCollection[SByte.type]))
    ).map { case (t, f) => mkLambda(t, f) } ++
      Seq(
        // invalid MC like `boxes.flatMap(b => b.id, 10)`
        MethodCall(
          ValUse(1, SBox),
          SCollectionMethods.getMethodByName("flatMap").withConcreteTypes(
            Map(STypeVar("IV") -> SBox, STypeVar("OV") -> SByte)
          ),
          Vector(
            FuncValue(Vector((3, SBox)), ExtractId(ValUse(3, SBox))),
            IntConstant(10) // too much arguments
          ),
          Map()
        ),
        // invalid MC like `boxes.flatMap((b,_) => b.id)`
        MethodCall(
          ValUse(1, SBox),
          SCollectionMethods.getMethodByName("flatMap").withConcreteTypes(
            Map(STypeVar("IV") -> SBox, STypeVar("OV") -> SByte)
          ),
          Vector(
            FuncValue(Vector((3, SBox), (4, SInt)/*too much arguments*/), ExtractId(ValUse(3, SBox)))
          ),
          Map()
        )
      )

    invalidLambdas.foreach { l =>
      assertExceptionThrown(
        checkValidFlatmap(l),
        exceptionLike[RuntimeException](
          s"Unsupported lambda in flatMap: allowed usage `xs.flatMap(x => x.property)`")
      )
    }

  }

  // Test vectors for https://github.com/ScorexFoundation/sigmastate-interpreter/issues/828
  property("nested BoolToSigmaProp") {
    val addr = ErgoAddressEncoder.Mainnet.fromString("Fo6oijFP2JM87ac7w").getOrThrow
    val tree = addr.script
    tree shouldBe new ErgoTree(
      HeaderType @@ 16.toByte,
      Vector(TrueLeaf),
      Right(BoolToSigmaProp(BoolToSigmaProp(ConstantPlaceholder(0, SBoolean)).asBoolValue))
    )

    def createCtx: ErgoLikeContext = ErgoLikeContextTesting
        .dummy(fakeSelf, VersionContext.current.activatedVersion)
        .withErgoTreeVersion(tree.version)

    VersionContext.withVersions(activatedVersion = 1, tree.version) {
      // v4.x behavior
      val res = CErgoTreeEvaluator.evalToCrypto(createCtx, tree, evalSettings)
      res shouldBe ReductionResult(TrivialProp(true), 3)
    }

    VersionContext.withVersions(activatedVersion = 2, tree.version) {
      // v5.0 behavior
      assertExceptionThrown(
        CErgoTreeEvaluator.evalToCrypto(createCtx, tree, evalSettings),
        exceptionLike[ClassCastException]()
      )
    }
  }

  object BlockValueWithInvalidBoolToSigmaProp {
    def unapply(prop: SigmaPropValue): Option[BoolToSigmaProp] = prop.asValue[SType] match {
      case BlockValue(_, b @ BoolToSigmaProp(x)) if x.tpe == SSigmaProp => Some(b)
      case _ => None
    }
  }

  property("BoolToSigmaProp with SigmaProp argument should be deserializable") {
    { // Transaction: 5fe235558bd37328c5cc65711e5aff12b6f96d6f5abf062b7e7b994f7981f2ec
      val addr = ErgoAddressEncoder.Mainnet.fromString("Fo6oijFP2JM87ac7w").getOrThrow
      val tree = addr.script
      tree shouldBe new ErgoTree(
        HeaderType @@ 16.toByte,
        Vector(TrueLeaf),
        Right(BoolToSigmaProp(BoolToSigmaProp(ConstantPlaceholder(0, SBoolean)).asBoolValue))
      )
    }

    { // Transaction: 1b878563f198f622360d88f61a6258aa67dd40875e1b18d1e6ea013cd32afb40
      val addr = ErgoAddressEncoder.Mainnet.fromString("3ehvg9kjzVt2ep6VkYbsNZBXVoFjQA3b26LTmCwvE9vTUEU2TG1uKdqh7sb1a23G1HLkXa6rv4NUcR5Ucghp8CTuBnUxJB4qYq61GYNDFmCHdoZJq32vUVJ7Jsq4cFE7zp9ddFnchb8EN2Qkaa9rqzmruj4iKjLu8MMJ3V8ns1tpRF8eSp2KSjPuMYt6ZHysFNGoMt4dQ2P45YoCXbgiJtzcADgjMnr5bkpqKMx2ZEaAUWoZfHN8DUwvNawSCr2yHieHKbWujxeGuPUuGPAdJHQRcC47xpBj7rKExxGE6T117vAAzSwc98UG3CC8Lb8UeoE7WWi9LCTdXqJpJFrwb8Zqc9HnqSVRvAxeaKgcueX36absXAxpqpAGUcH8YwYoeVmSYLsQKQbUAVrFe73eJyRtgxpcVEqrs4rBZ3KeDJUe5J2NJTNYKoUFcruqqu4N1XUFCECWXANsE9TLoQNyqDgNRcnHE4t8nw6THPJXQWCTBHK6mHvkVcj6SvGinvVGfMpeuA8MF1FFtZJTMnM31cuMBexK3m5mDxsbamJngQiPrcyVqK4smDpdiqhds7APGJbwKTHgst2u1P6").getOrThrow
      val tree = addr.script
      tree match {
        case ErgoTree(_, _, Right(BlockValueWithInvalidBoolToSigmaProp(_)), _, _, _) =>
      }
    }

    { // Transactions:
      // 49ede8ab7b5a8ed00ba045f1ec9315de60566e149de5f35987a63c9fe481a13c
      // d3f35272c9e32f49b1723450fa6106032bcd1ad2b69dd199a68dbcd069be4baf
      // 1040deda322b4187e987b580b9df24c04804ad095dfc6a7e0e08db8e7b51dbfb
      // d6ca9f6760ff8d67ed0618c1f293574764813ceda31c51ce17ee10dc9743649b
      // 186afd8e39228c5b6e55a6b0d17eb08c62e03b0e82c7d3cc3a11bd51a96d2b92
      val addr = ErgoAddressEncoder.Mainnet.fromString("bpn7HXccD8wzY3x8XbymfBCh71aeci1FyM7JJgVx6mVY3vxznf2Pom7gtEgQBxr9UZb8cn9Z6GiXEjV7mB7ypRfH9Qpf3eCsd8qoEGmvsFqW2GyEvxgYWnJGd8QYTYZLBgGkSFcAeerLLDZwS1bos5oV4atMLnPDUJ6bH2EFFwVRdTAQKxaVMAhNtNYZxAcYtWhaYBJqYZM8ne3hGFrkWNTgNy7NxEDQ5LpBEM3rq6EqUENAGhH6THDL7RyU8AMkpr2vhosqEeqp4yXJmK887vU4qbnGGrMLX4w5GrgL9zLk41Vm6vzEUVLvp8XQJ8CULwkHNiKkNHRLeTk6BG4hwJsFoUSJJNWgsfputm8pEbaTuKfNG5u4NFmZ3YLfGsrqpr62c95QuNuD3g3FaoBUhxigkfNhKwFFtpKKsYerJvvp2Suh2eVRptFsCN15pjdkveUakhFsAo9j9YwhYVjjPpCWZgB8Wme8iZLRVfopSuDVdiqGsnmpJcuccmPsebgXPz3XvyjQazYE7WnR3Jrr1mRWHVEnJb3UU89JVPDpJPP1jUaSqmkKCkrPj3WMMQTDg17WW2DkhGKsb").getOrThrow
      val tree = addr.script
      tree match {
        case ErgoTree(_, _, Right(BlockValueWithInvalidBoolToSigmaProp(_)), _, _, _) =>
      }
    }

    { // Transactions:
      // d41cbc4ad342067e2f8945bfde4e04b15eafa200f868a223d131047bc46c52b3
      // 4503b5d77cb74b4354771b835cd61e9d5257022a8efff0fddfac249e0c25b492
      val addr = ErgoAddressEncoder.Mainnet.fromString("28JURWHTHwTnXJt5F38").getOrThrow
      val tree = addr.script
      tree shouldBe new ErgoTree(HeaderType @@ 16.toByte, Vector(),
        Right(BoolToSigmaProp(
          CreateProveDlog(OptionGet(ExtractRegisterAs(Self, ErgoBox.R4, SOption(SGroupElement)))).asBoolValue)
        ))
    }

    { // Transactions:
      // 263a441ecb4c2794711d7add8de59a0b0dc9b99e7a2dd3ff949cbafc958157f7
      // 5fd5027a70c2d45a853e16eb7a4909cced5d127ba3f87d0fe908f950c2084ec1
      // 4503b5d77cb74b4354771b835cd61e9d5257022a8efff0fddfac249e0c25b492
      // d4b522f88ff28d9bb686b3e2b346b91f78830279963432fbfbdebfb9e0d43fc6
      // d41cbc4ad342067e2f8945bfde4e04b15eafa200f868a223d131047bc46c52b3
      val addr = ErgoAddressEncoder.Mainnet.fromString("9drgw9DeDxHwdwYWT11yrYD3qCN3fzgnjA3eS5ZXEkR2Rrpd2x58R3HFViGAs93hYFqroBGShW5DG6h2tU7PqDURegny88hEhNKfLpWKBHpLMmfDwZwTM75MuYKXkmtyUmiMRAfGAVVjaSqThddra5ykZ4UrG8kgqkHSBTxtibVPmNff8Fx7Fy5q82xsZ95RFpjGkAX1QgtirHc3JP6QDZfHUFPx2gnyT9pDpYrKWEhjK8Ake779PoYqGzrL5gtuHyLqsC3WtLFMvP3QNfVtwPaqeCLEmjFmWYU6MV1A8fTJxGWDByiCMnva9wDgZgLh8wrSwttEGE9XHiZaWxWNWqVM8Ypn8aW8x8mKSjxQjF1BNxV41JTeGEMFDvY2HaNYgGbQhBbrTXFq9cvxuzPgXHtfwcbb2kiytr3YBCz8eNmbzp73LSKzRk4AFaTiTdFSSWJe72uLAurQTQBTzAzVgPptGWfrhMWmHCkN5qXQMpUQWNsCzwqRHeZzpSMVtWTyrBCGsbyuPitbukdLHZ8Wee7DtCy8j4Gkhewrwn23jVQu1ApN4uGAFEa29AL26bsMGD7tdu1StE9CKRVzbfEknaReqv6").getOrThrow
      val tree = addr.script
      tree match {
        case ErgoTree(_, _, Right(BlockValueWithInvalidBoolToSigmaProp(_)), _, _, _) =>
      }
      val lines = SigmaPPrint.tokenize(tree, 150, 300)
      if (printDebugInfo) {
        lines.foreach(print); println()
      }
    }

  }

}<|MERGE_RESOLUTION|>--- conflicted
+++ resolved
@@ -516,12 +516,8 @@
       (SGlobal.typeId, Seq(
         MInfo(1, groupGeneratorMethod), MInfo(2, xorMethod)
       ) ++ (if (isV6Activated) {
-<<<<<<< HEAD
-        Seq(MInfo(3, serializeMethod), MInfo(6, encodeNBitsMethod), MInfo(7, decodeNBitsMethod)) // methods added in v6.0
-=======
         // id = 4 reserved for deserializeTo method
-        Seq(MInfo(3, serializeMethod), MInfo(5, fromBigEndianBytesMethod)) // methods added in v6.0
->>>>>>> 6fa801c5
+        Seq(MInfo(3, serializeMethod), MInfo(5, fromBigEndianBytesMethod), MInfo(6, encodeNBitsMethod), MInfo(7, decodeNBitsMethod)) // methods added in v6.0
       } else {
         Seq.empty[MInfo]
       }), true)
