package sigma

import org.ergoplatform.settings.ErgoAlgos
import org.ergoplatform.{ErgoAddressEncoder, ErgoBox, ErgoLikeContext}
import sigma.VersionContext._
import sigma.ast.SCollection.SByteArray
import sigma.ast._
import sigma.ast.syntax.{SValue, SigmaPropValue, TrueSigmaProp}
import sigma.data.RType.asType
import sigma.data.{Nullable, RType, TrivialProp}
import sigma.validation.ValidationException
import sigma.validation.ValidationRules.CheckTypeCode
import ErgoTree.HeaderType
import SCollectionMethods.checkValidFlatmap
import sigma.ast.SBigIntMethods.{ToUnsigned, ToUnsignedMod}
import sigma.ast.SUnsignedBigIntMethods.{ModInverseMethod, ModMethod, MultiplyModMethod, PlusModMethod, SubtractModMethod, ToSignedMethod}
import sigmastate.eval.CProfiler
import sigmastate.helpers.{ErgoLikeContextTesting, SigmaPPrint}
import sigmastate.interpreter.Interpreter.ReductionResult
import sigmastate.interpreter.CErgoTreeEvaluator
import sigma.ast.syntax._
import sigma.compiler.CompilerSettings
import sigma.eval.EvalSettings
import sigma.exceptions.{CostLimitException, InterpreterException}
import sigma.serialization.ErgoTreeSerializer.DefaultSerializer
import sigmastate.{CrossVersionProps, Plus}
import sigmastate.utils.Helpers.TryOps


/** Regression tests with ErgoTree related test vectors.
  * This test vectors verify various constants which are consensus critical and should not change.
  */
class ErgoTreeSpecification extends SigmaDslTesting with ContractsTestkit with CrossVersionProps {

  property("Value.sourceContext") {
    val srcCtx = SourceContext.fromParserIndex(0, "")
    val value = IntConstant(10)
    value.sourceContext shouldBe Nullable.None

    value.withSrcCtx(Nullable(srcCtx))
    value.sourceContext shouldBe Nullable(srcCtx)

    assertExceptionThrown(
      value.withSrcCtx(Nullable(srcCtx)),
      t => t.isInstanceOf[RuntimeException] && t.getMessage.contains("can be set only once"))
  }

  property("Value.opType") {
    Seq(
      Block(Seq(), null),
      ValNode("x", SInt, null),
      ApplyTypes(null, Seq()),
      ValDef(1, null),
      ValUse(1, SInt),
      BlockValue(IndexedSeq(), null)
      ).foreach { node =>
      assertExceptionThrown(node.opType, t => t.getMessage.contains("is not supported for node"))
    }
    FuncValue(Vector((1, SInt)), ValUse(1, SInt)).opType shouldBe
      SFunc(Vector(), SFunc(SInt, SInt))
  }

  property("ErgoTree.toProposition") {
    val t1 = new ErgoTree(
      HeaderType @@ 16.toByte,
      Array(IntConstant(1)),
      Right(BoolToSigmaProp(EQ(ConstantPlaceholder(0, SInt), IntConstant(1))))
    )

    val t = new ErgoTree(
      HeaderType @@ 16.toByte,
      Array(IntConstant(1)),
      Left(UnparsedErgoTree(t1.bytes, ValidationException("", CheckTypeCode, Seq())))
    )
    assertExceptionThrown(
      t.toProposition(true),
      t => t.isInstanceOf[ValidationException]
    )
  }

  property("ErgoTree.template") {
    {
      val t = new ErgoTree(
        HeaderType @@ 16.toByte,
        Array(IntConstant(1)),
        Right(BoolToSigmaProp(EQ(ConstantPlaceholder(0, SInt), IntConstant(1))))
      )
      t.template shouldBe ErgoAlgos.decodeUnsafe("d19373000402")
    }

    {
      val t = ErgoTree.fromHex("100604000e000400040005000500d803d601e30004d602e4c6a70408d603e4c6a7050595e67201d804d604b2a5e4720100d605b2db63087204730000d606db6308a7d60799c1a7c17204d1968302019683050193c27204c2a7938c720501730193e4c672040408720293e4c672040505720393e4c67204060ec5a796830201929c998c7205029591b1720673028cb272067303000273047203720792720773057202")
       t.templateHex shouldBe "d803d601e30004d602e4c6a70408d603e4c6a7050595e67201d804d604b2a5e4720100d605b2db63087204730000d606db6308a7d60799c1a7c17204d1968302019683050193c27204c2a7938c720501730193e4c672040408720293e4c672040505720393e4c67204060ec5a796830201929c998c7205029591b1720673028cb272067303000273047203720792720773057202"
    }
  }

  property("ErgoTree.bytes") {
    val t = new ErgoTree(
      HeaderType @@ 16.toByte,
      Array(IntConstant(1)),
      Right(BoolToSigmaProp(EQ(ConstantPlaceholder(0, SInt), IntConstant(1))))
    )
    val expectedBytes = DefaultSerializer.serializeErgoTree(t)
    t._bytes shouldBe expectedBytes
  }

  property("Value.hasDeserialize") {
    val const = IntConstant(10)
    Value.hasDeserialize(const) shouldBe false
    val dc = DeserializeContext(1.toByte, SInt)
    Value.hasDeserialize(dc) shouldBe true
    val dr = DeserializeRegister(ErgoBox.R4, SInt)
    Value.hasDeserialize(dr) shouldBe true
    Value.hasDeserialize(EQ(const, dc)) shouldBe true
    Value.hasDeserialize(Plus(Plus(const, dc), dr)) shouldBe true
    val t = new ErgoTree(
      HeaderType @@ 16.toByte,
      Array(IntConstant(1)),
      Right(BoolToSigmaProp(EQ(ConstantPlaceholder(0, SInt), IntConstant(1))))
    )
    Value.hasDeserialize(t.toProposition(replaceConstants = true)) shouldBe false
  }

  property("ErgoTree.hasDeserialize") {
    {
      val t = new ErgoTree(
        HeaderType @@ 0.toByte,
        Array[Constant[SType]](),
        Right(TrueSigmaProp))
      t._hasDeserialize shouldBe None
      t.hasDeserialize shouldBe false
    }

    {
      val t = new ErgoTree(
        HeaderType @@ 16.toByte,
        Array(IntConstant(1)),
        Right(BoolToSigmaProp(EQ(ConstantPlaceholder(0, SInt), DeserializeContext(1.toByte, SInt))))
      )
      t._hasDeserialize shouldBe None
      t.hasDeserialize shouldBe true
    }
  }

  property("ErgoTree.isUsingBlockchainContext") {
    {
      val t = new ErgoTree(
        HeaderType @@ 0.toByte,
        Array[Constant[SType]](),
        Right(TrueSigmaProp))
      t._isUsingBlockchainContext shouldBe None
      t.isUsingBlockchainContext shouldBe false
    }

    {
      val t = new ErgoTree(
        HeaderType @@ 16.toByte,
        Array(IntConstant(1)),
        Right(BoolToSigmaProp(GT(Height, ConstantPlaceholder(0, SInt))))
      )
      t._isUsingBlockchainContext shouldBe None
      t.isUsingBlockchainContext shouldBe true
    }

    {
      val t = new ErgoTree(
        HeaderType @@ 16.toByte,
        Vector(),
        Right(OptionIsDefined(IR.builder.mkMethodCall(
          LastBlockUtxoRootHash, SAvlTreeMethods.getMethod,
          IndexedSeq(ExtractId(GetVarBox(22: Byte).get), GetVarByteArray(23: Byte).get)).asOption[SByteArray]))
      )
      t._isUsingBlockchainContext shouldBe None
      t.isUsingBlockchainContext shouldBe true
    }

    {
      val t = new ErgoTree(
        HeaderType @@ 16.toByte,
        Vector(),
        Right(BoolToSigmaProp(EQ(MinerPubkey, ErgoLikeContextTesting.dummyPubkey)))
      )
      t._isUsingBlockchainContext shouldBe None
      t.isUsingBlockchainContext shouldBe true
    }

    {
      val t = new ErgoTree(
        HeaderType @@ 16.toByte,
        Vector(),
        Right(OptionIsDefined(IR.builder.mkMethodCall(
          Context, SContextMethods.headersMethod, Vector()).asOption[SByteArray]))
      )
      t._isUsingBlockchainContext shouldBe None
      t.isUsingBlockchainContext shouldBe true
    }

    {
      val t = new ErgoTree(
        HeaderType @@ 16.toByte,
        Vector(),
        Right(OptionIsDefined(IR.builder.mkMethodCall(
          Context, SContextMethods.preHeaderMethod, Vector()).asOption[SByteArray]))
      )
      t._isUsingBlockchainContext shouldBe None
      t.isUsingBlockchainContext shouldBe true
    }

    {
      val t = new ErgoTree(
        HeaderType @@ 16.toByte,
        Vector(),
        Right(OptionIsDefined(IR.builder.mkMethodCall(
          Context, SContextMethods.heightMethod, Vector()).asOption[SByteArray]))
      )
      t._isUsingBlockchainContext shouldBe None
      t.isUsingBlockchainContext shouldBe true
    }

    {
      val t = new ErgoTree(
        HeaderType @@ 16.toByte,
        Vector(),
        Right(OptionIsDefined(IR.builder.mkMethodCall(
          Context, SContextMethods.lastBlockUtxoRootHashMethod, Vector()).asOption[SByteArray]))
      )
      t._isUsingBlockchainContext shouldBe None
      t.isUsingBlockchainContext shouldBe true
    }

    {
      val t = new ErgoTree(
        HeaderType @@ 16.toByte,
        Vector(),
        Right(OptionIsDefined(IR.builder.mkMethodCall(
          Context, SContextMethods.minerPubKeyMethod, Vector()).asOption[SByteArray]))
      )
      t._isUsingBlockchainContext shouldBe None
      t.isUsingBlockchainContext shouldBe true
    }
  }

  property("ErgoTree equality") {
    val t1 = new ErgoTree(
      HeaderType @@ 16.toByte,
      Array(IntConstant(1)),
      Right(BoolToSigmaProp(EQ(ConstantPlaceholder(0, SInt), IntConstant(1))))
    )
    val t2 = new ErgoTree(HeaderType @@ 16.toByte, Array(IntConstant(1)), Right(TrueSigmaProp))
    val t3 = new ErgoTree(HeaderType @@ 16.toByte, Array(IntConstant(1)), Right(TrueSigmaProp))
    val t4 = new ErgoTree(HeaderType @@ 16.toByte, Vector(), Right(TrueSigmaProp))
    val t5 = new ErgoTree(ErgoTree.DefaultHeader, Vector(), Right(TrueSigmaProp))
    assert(t1 != t2)
    assert(t2 == t3)
    assert(t3 != t4)
    assert(t4 != t5)
    assert(t5 != t1)
  }

  property("ConstantNode equality") {
    assert(IntConstant(10) == IntConstant(10))
    assert(ShortConstant(10) == ShortConstant(10))
    assert(IntConstant(10) != IntConstant(11))
    assert(IntConstant(10) != ShortConstant(10))
  }

  val typeCodes = Table(
    ("constant", "expectedValue"),
    (SPrimType.LastPrimTypeCode, 9),
    (SPrimType.MaxPrimTypeCode, 11)
  )
  
  property("Expected values of constants") {
    forAll(typeCodes) { (const, expValue) =>
      const shouldBe expValue
    }
  }

  // Expected meta-parameters of predefined types (see Predefined Types section in docs/spec/spec.pdf)
  val types = Table(
    ("type", "Code", "IsPrim", "IsEmbed", "IsNum"),
    (SBoolean, 1, true, true, false),
    (SByte,    2, true, true, true),
    (SShort,   3, true, true, true),
    (SInt,     4, true, true, true),
    (SLong,    5, true, true, true),
    (SBigInt,  6, true, true, true),
    (SGroupElement, 7, true, true, false),
    (SSigmaProp,    8, true, true, false),
    (SUnsignedBigInt, 9, true, true, true),
    (SBox,       99,  false, false, false),
    (SAvlTree,   100, false, false, false),
    (SContext,   101, false, false, false),
    (SHeader,    104, false, false, false),
    (SPreHeader, 105, false, false, false),
    (SGlobal,    106, false, false, false)
  )

  property("Predefined Types") {
    forAll(types) { (t, code, isPrim, isEmbed, isNum) =>
      t.typeCode shouldBe code
      t.typeId shouldBe code
      t.isInstanceOf[SPrimType] shouldBe isPrim
      t.isEmbeddable shouldBe isEmbed
      t.isNumType shouldBe isNum
      whenever(isPrim) {
        t.typeCode should be <= SPrimType.LastPrimTypeCode
      }
    }
  }

  /** Expected parameters of resolved method (see `methods` table below).
    *
    * @param isResolvableFromIds if true, them SMethod.fromIds must resolve, otherwise
    *                            ValidationException must be thrown
    */
  case class MInfo(methodId: Byte, method: SMethod, isResolvableFromIds: Boolean = true)

  def isV6Activated = VersionContext.current.isV6SoftForkActivated

  // NOTE, the type code constants are checked above
  // The methodId codes as checked here, they MUST be PRESERVED.
  // Note, the following table is dependent on SF activation.
  def methods = {
    import SNumericTypeMethods._
    Table(
    ("typeId",        "methods",               "CanHaveMethods"),
    (SBoolean.typeId, Seq.empty[MInfo], true),
    {
      if (isV6Activated)
        (SByte.typeId, Seq(
          MInfo(methodId = 1, ToByteMethod),
          MInfo(2, ToShortMethod),
          MInfo(3, ToIntMethod),
          MInfo(4, ToLongMethod),
          MInfo(5, ToBigIntMethod),
          MInfo(6, ToBytesMethod),
          MInfo(7, ToBitsMethod),
          MInfo(8, BitwiseInverseMethod, isResolvableFromIds = true),
          MInfo(9, BitwiseOrMethod, isResolvableFromIds = true),
          MInfo(10, BitwiseAndMethod, isResolvableFromIds = true),
          MInfo(11, BitwiseXorMethod, isResolvableFromIds = true),
          MInfo(12, ShiftLeftMethod, isResolvableFromIds = true),
          MInfo(13, ShiftRightMethod, isResolvableFromIds = true)
        ), true)
      else
        (SByte.typeId, Seq.empty[MInfo], false)
    },
    {
      if (isV6Activated)
        (SShort.typeId, Seq(
          MInfo(methodId = 1, ToByteMethod),
          MInfo(2, ToShortMethod),
          MInfo(3, ToIntMethod),
          MInfo(4, ToLongMethod),
          MInfo(5, ToBigIntMethod),
          MInfo(6, ToBytesMethod),
          MInfo(7, ToBitsMethod),
          MInfo(8, BitwiseInverseMethod, isResolvableFromIds = true),
          MInfo(9, BitwiseOrMethod, isResolvableFromIds = true),
          MInfo(10, BitwiseAndMethod, isResolvableFromIds = true),
          MInfo(11, BitwiseXorMethod, isResolvableFromIds = true),
          MInfo(12, ShiftLeftMethod, isResolvableFromIds = true),
          MInfo(13, ShiftRightMethod, isResolvableFromIds = true)
        ), true)
      else
        (SShort.typeId, Seq.empty[MInfo], false)
    },
    {
      if (isV6Activated)
        (SInt.typeId, Seq(
          MInfo(methodId = 1, ToByteMethod),
          MInfo(2, ToShortMethod),
          MInfo(3, ToIntMethod),
          MInfo(4, ToLongMethod),
          MInfo(5, ToBigIntMethod),
          MInfo(6, ToBytesMethod),
          MInfo(7, ToBitsMethod),
          MInfo(8, BitwiseInverseMethod, isResolvableFromIds = true),
          MInfo(9, BitwiseOrMethod, isResolvableFromIds = true),
          MInfo(10, BitwiseAndMethod, isResolvableFromIds = true),
          MInfo(11, BitwiseXorMethod, isResolvableFromIds = true),
          MInfo(12, ShiftLeftMethod, isResolvableFromIds = true),
          MInfo(13, ShiftRightMethod, isResolvableFromIds = true)
        ), true)
      else
        (SInt.typeId, Seq.empty[MInfo], false)
    },
    {
      if (isV6Activated)
        (SLong.typeId, Seq(
          MInfo(methodId = 1, ToByteMethod),
          MInfo(2, ToShortMethod),
          MInfo(3, ToIntMethod),
          MInfo(4, ToLongMethod),
          MInfo(5, ToBigIntMethod),
          MInfo(6, ToBytesMethod),
          MInfo(7, ToBitsMethod),
          MInfo(8, BitwiseInverseMethod, isResolvableFromIds = true),
          MInfo(9, BitwiseOrMethod, isResolvableFromIds = true),
          MInfo(10, BitwiseAndMethod, isResolvableFromIds = true),
          MInfo(11, BitwiseXorMethod, isResolvableFromIds = true),
          MInfo(12, ShiftLeftMethod, isResolvableFromIds = true),
          MInfo(13, ShiftRightMethod, isResolvableFromIds = true)
        ), true)
      else
        (SLong.typeId, Seq.empty[MInfo], false)
    },

//    { // SNumericType.typeId is erroneously shadowed by SGlobal.typeId
//      // this should be preserved in v3.x and fixed in v4.0
//      (SNumericType.typeId,  Seq(
//        MInfo(methodId = 1, SGlobalMethods.groupGeneratorMethod),
//        MInfo(2, SGlobalMethods.xorMethod)
//      ), true)
//    },

    { // SBigInt inherit methods from SNumericType.methods
      // however they are not resolvable via SBigInt.typeId before v6.0
      import SNumericTypeMethods._
      (SBigInt.typeId,  Seq(
        MInfo(methodId = 1, ToByteMethod, isResolvableFromIds = if (isV6Activated) true else false),
        MInfo(2, ToShortMethod, isResolvableFromIds = if (isV6Activated) true else false),
        MInfo(3, ToIntMethod, isResolvableFromIds = if (isV6Activated) true else false),
        MInfo(4, ToLongMethod, isResolvableFromIds = if (isV6Activated) true else false),
        MInfo(5, ToBigIntMethod, isResolvableFromIds = if (isV6Activated) true else false),
        MInfo(6, ToBytesMethod, isResolvableFromIds = if (isV6Activated) true else false),
        MInfo(7, ToBitsMethod, isResolvableFromIds = if (isV6Activated) true else false)) ++
        (if (isV6Activated) Seq(
          // methods added in v6.0
          MInfo(8, BitwiseInverseMethod, isResolvableFromIds = true),
          MInfo(9, BitwiseOrMethod, isResolvableFromIds = true),
          MInfo(10, BitwiseAndMethod, isResolvableFromIds = true),
          MInfo(11, BitwiseXorMethod, isResolvableFromIds = true),
          MInfo(12, ShiftLeftMethod, isResolvableFromIds = true),
          MInfo(13, ShiftRightMethod, isResolvableFromIds = true),
          MInfo(14, ToUnsigned, isResolvableFromIds = true),
          MInfo(15, ToUnsignedMod, isResolvableFromIds = true)
        ) else Seq.empty)
        , true)
    },
      {
        if (isV6Activated) {
          // SBigInt inherit methods from SNumericType.methods
          // however they are not resolvable via SBigInt.typeId before v6.0
          import SNumericTypeMethods._
          (SUnsignedBigInt.typeId, Seq(
            MInfo(methodId = 1, ToByteMethod, isResolvableFromIds = true),
            MInfo(2, ToShortMethod, isResolvableFromIds = if (isV6Activated) true else false),
            MInfo(3, ToIntMethod, isResolvableFromIds = if (isV6Activated) true else false),
            MInfo(4, ToLongMethod, isResolvableFromIds = if (isV6Activated) true else false),
            MInfo(5, ToBigIntMethod, isResolvableFromIds = if (isV6Activated) true else false),
            MInfo(6, ToBytesMethod, isResolvableFromIds = if (isV6Activated) true else false),
            MInfo(7, ToBitsMethod, isResolvableFromIds = if (isV6Activated) true else false),
            MInfo(8, BitwiseInverseMethod, isResolvableFromIds = true),
            MInfo(9, BitwiseOrMethod, isResolvableFromIds = true),
            MInfo(10, BitwiseAndMethod, isResolvableFromIds = true),
            MInfo(11, BitwiseXorMethod, isResolvableFromIds = true),
            MInfo(12, ShiftLeftMethod, isResolvableFromIds = true),
            MInfo(13, ShiftRightMethod, isResolvableFromIds = true),
            MInfo(14, ModInverseMethod, true),
            MInfo(15, PlusModMethod, true),
            MInfo(16, SubtractModMethod, true),
            MInfo(17, MultiplyModMethod, true),
            MInfo(18, ModMethod, true),
            MInfo(19, ToSignedMethod, true)
          ), true)
        } else {
          (SUnsignedBigInt.typeId, Seq.empty, false)
        }
      },
    { import SGroupElementMethods._
      (SGroupElement.typeId,  Seq(
        MInfo(2, GetEncodedMethod),
        MInfo(3, ExponentiateMethod),
        MInfo(4, MultiplyMethod),
        MInfo(5, NegateMethod)
      ) ++ {
        if(VersionContext.current.isV6SoftForkActivated) {
          Seq(MInfo(6, ExponentiateUnsignedMethod))
        } else {
          Seq.empty
        }
      }, true)
    },
    { import SSigmaPropMethods._
      (SSigmaProp.typeId,  Seq(
        MInfo(1, PropBytesMethod),
        MInfo(2, IsProvenMethod)  // TODO v5.x (3h): this method must be removed (see https://github.com/ScorexFoundation/sigmastate-interpreter/pull/800)
      ), true)
    },
    { import SBoxMethods._
      (SBox.typeId,  Seq(
        MInfo(1, ValueMethod),
        MInfo(2, PropositionBytesMethod),
        MInfo(3, BytesMethod),
        MInfo(4, BytesWithoutRefMethod),
        MInfo(5, IdMethod),
        MInfo(6, creationInfoMethod),
        MInfo(8, tokensMethod)
      ) ++ (if (isV6Activated) {
        Seq(MInfo(7, getRegMethodV6))
      } else {
        Seq(MInfo(7, getRegMethodV5))
      }) ++ registers(idOfs = 8)
        .zipWithIndex
        .map { case (m,i) => MInfo((8 + i + 1).toByte, m) }, true)
    },
    { import SAvlTreeMethods._
      (SAvlTree.typeId,  Seq(
        MInfo(1, digestMethod),
        MInfo(2, enabledOperationsMethod),
        MInfo(3, keyLengthMethod),
        MInfo(4, valueLengthOptMethod),
        MInfo(5, isInsertAllowedMethod),
        MInfo(6, isUpdateAllowedMethod),
        MInfo(7, isRemoveAllowedMethod),
        MInfo(8, updateOperationsMethod),
        MInfo(9, containsMethod),
        MInfo(10, getMethod),
        MInfo(11, getManyMethod),
        MInfo(12, insertMethod),
        MInfo(13, updateMethod),
        MInfo(14, removeMethod),
        MInfo(15, updateDigestMethod)
      ), true)
    },
    { import SHeaderMethods._
      (SHeader.typeId,  Seq(
        MInfo(1, idMethod), MInfo(2, versionMethod), MInfo(3, parentIdMethod),
        MInfo(4, ADProofsRootMethod), MInfo(5, stateRootMethod), MInfo(6, transactionsRootMethod),
        MInfo(7, timestampMethod), MInfo(8, nBitsMethod), MInfo(9, heightMethod),
        MInfo(10, extensionRootMethod), MInfo(11, minerPkMethod), MInfo(12, powOnetimePkMethod),
        MInfo(13, powNonceMethod), MInfo(14, powDistanceMethod), MInfo(15, votesMethod)
      ) ++ (if (isV6Activated) {
        Seq(MInfo(16, checkPowMethod)) // methods added in v6.0
      } else {
        Seq.empty[MInfo]
      }), true)
    },
    { import SPreHeaderMethods._
      (SPreHeader.typeId,  Seq(
        MInfo(1, versionMethod), MInfo(2, parentIdMethod), MInfo(3, timestampMethod),
        MInfo(4, nBitsMethod), MInfo(5, heightMethod), MInfo(6, minerPkMethod),
        MInfo(7, votesMethod)
      ), true)
    },
    { import SContextMethods._
      (SContext.typeId, Seq(
        MInfo(1, dataInputsMethod), MInfo(2, headersMethod), MInfo(3, preHeaderMethod),
        MInfo(4, inputsMethod), MInfo(5, outputsMethod), MInfo(6, heightMethod),
        MInfo(7, selfMethod), MInfo(8, selfBoxIndexMethod), MInfo(9, lastBlockUtxoRootHashMethod),
        MInfo(10, minerPubKeyMethod)) ++ (if(VersionContext.current.isV6SoftForkActivated){
          Seq(MInfo(11, getVarV6Method), MInfo(12, getVarFromInputMethod))
        } else {
          Seq(MInfo(11, getVarV5Method))
        }), true)
    },
    { import SGlobalMethods._
      (SGlobal.typeId, Seq(
        MInfo(1, groupGeneratorMethod), MInfo(2, xorMethod)
      ) ++ (if (isV6Activated) {
        // id = 4 reserved for deserializeTo method
<<<<<<< HEAD
        Seq(MInfo(3, serializeMethod), MInfo(5, FromBigEndianBytesMethod)) // methods added in v6.0
=======
        Seq(MInfo(3, serializeMethod), MInfo(5, fromBigEndianBytesMethod), MInfo(6, encodeNBitsMethod), MInfo(7, decodeNBitsMethod)) // methods added in v6.0
>>>>>>> 494221a5
      } else {
        Seq.empty[MInfo]
      }), true)
    },
    { import SCollectionMethods._
      (SCollection.typeId, Seq(
        MInfo(1, SizeMethod),
        MInfo(2, GetOrElseMethod),
        MInfo(3, MapMethod),
        MInfo(4, ExistsMethod),
        MInfo(5, FoldMethod),
        MInfo(6, ForallMethod),
        MInfo(7, SliceMethod),
        MInfo(8, FilterMethod),
        MInfo(9, AppendMethod),
        MInfo(10, ApplyMethod),
        /* TODO soft-fork: https://github.com/ScorexFoundation/sigmastate-interpreter/issues/479
        BitShiftLeftMethod,
        BitShiftRightMethod,
        BitShiftRightZeroedMethod,
        */
        MInfo(14, IndicesMethod),
        MInfo(15, FlatMapMethod),
        MInfo(19, PatchMethod),
        MInfo(20, UpdatedMethod),
        MInfo(21, UpdateManyMethod),
        /*TODO soft-fork: https://github.com/ScorexFoundation/sigmastate-interpreter/issues/479
        UnionSetsMethod,
        DiffMethod,
        IntersectMethod,
        PrefixLengthMethod,
        */
        MInfo(26, IndexOfMethod),
        /* TODO soft-fork: https://github.com/ScorexFoundation/sigmastate-interpreter/issues/479
        LastIndexOfMethod,
        FindMethod,
        */
        MInfo(29, ZipMethod)
        /* TODO soft-fork: https://github.com/ScorexFoundation/sigmastate-interpreter/issues/479
        DistinctMethod,
        StartsWithMethod,
        EndsWithMethod,
        MapReduceMethod,
        */
      ) ++ (if (isV6Activated) {
        Seq(MInfo(30, ReverseMethod), MInfo(31, DistinctMethod), MInfo(32, StartsWithMethod), MInfo(33, EndsWithMethod), MInfo(34, GetMethod))
      } else Seq.empty), true)
    },
    { import SOptionMethods._
      (SOption.typeId, Seq(
        MInfo(2, IsDefinedMethod),
        MInfo(3, GetMethod),
        MInfo(4, GetOrElseMethod),
        /* TODO soft-fork: https://github.com/ScorexFoundation/sigmastate-interpreter/issues/479
        FoldMethod,
        */
        MInfo(7, MapMethod),
        MInfo(8, FilterMethod)
      ), true)
    }
    )
  }

  property("SNumericType.typeId resolves to SGlobal") {
    SNumericType.typeId shouldBe SGlobal.typeId
    SMethod.fromIds(SNumericType.typeId, 1) shouldBe SGlobalMethods.groupGeneratorMethod
  }

  property("MethodCall Codes") {
    forAll(methods) { (typeId, methods, canHaveMethods) =>
      SType.types.get(typeId) match {
        case Some(tyDesc) =>
          assert(canHaveMethods, s"Type $tyDesc should NOT have methods")

          val mc = MethodsContainer(tyDesc.typeId)

          mc.methods.length shouldBe methods.length

          for (expectedMethod <- methods) {
            if (expectedMethod.isResolvableFromIds) {

              // the following line is used in MethodCall deserializer to resolve SMethod
              val resolvedMethod = SMethod.fromIds(typeId, expectedMethod.methodId)

              resolvedMethod.objType.typeId shouldBe typeId
              resolvedMethod.name shouldBe expectedMethod.method.name
              resolvedMethod.irInfo shouldBe expectedMethod.method.irInfo
            } else {
              // declared, but not supported
              assertExceptionThrown(
                SMethod.fromIds(typeId, expectedMethod.methodId),
                { case _: ValidationException => true
                  case _ => false },
                s"MethodCall shouldn't resolve for typeId = $typeId and $expectedMethod"
              )
            }
          }
        case None =>
          assert(!canHaveMethods, s"Type with code $typeId can have methods")
      }
    }
  }

  property("MethodCall on numerics") {
    forAll(Table[STypeCompanion]("type", SByte, SShort, SInt, SLong, SBigInt, SUnsignedBigInt)) { t =>
      // this methods are expected to fail resolution in before v6.0
      if (!isV6Activated) {
        (1 to 7).foreach { methodId =>
          assertExceptionThrown(
            SMethod.fromIds(t.typeId, methodId.toByte),
            {
              case _: ValidationException => true
              case _ => false
            },
            s"SMethod mustn't resolve for typeId = ${t.typeId} and methodId = $methodId"
          )
        }
      } else {
        // in v6.0 these codes should resolve to the methods of the concrete numeric type
        (1 to 7).foreach { methodId =>
          val m = SMethod.fromIds(t.typeId, methodId.toByte)
          m.objType.ownerType shouldBe t
        }
      }
    }
  }

  implicit def IR: TestingIRContext = new TestingIRContext
  implicit def cs: CompilerSettings = compilerSettingsInTests
  implicit def es: EvalSettings = evalSettings

  property("Apply with 0 arguments") {
    val expr = Apply(FuncValue(Vector(), IntConstant(1)), IndexedSeq())

    forEachScriptAndErgoTreeVersion(activatedVersions, ergoTreeVersions) {
      VersionContext.withVersions(activatedVersionInTests, ergoTreeVersionInTests) {
        val newF = funcJitFromExpr[Int, Int]("({ (x: Int) => 1 })()", expr)
        assertExceptionThrown(
          {
            val x = 100 // any value which is not used anyway
            val _ = VersionContext.withVersions(activatedVersionInTests, ergoTreeVersionInTests) {
              newF.apply(x)
            }
          },
          exceptionLike[InterpreterException]("Function application must have 1 argument, but was:")
        )
      }
    }
  }


  property("Apply with one argument") {
    val expr = Apply(
      FuncValue(Vector((1, SInt)), Negation(ValUse(1, SInt))),
      IndexedSeq(IntConstant(1)))
    val script = "({ (x: Int) => -x })(1)"

    val x = 1

    forEachScriptAndErgoTreeVersion(activatedVersions, ergoTreeVersions) {
      VersionContext.withVersions(activatedVersionInTests, ergoTreeVersionInTests) {
        val newF = funcJitFromExpr[Int, Int](script, expr)
        val (y, _) = VersionContext.withVersions(activatedVersionInTests, ergoTreeVersionInTests) {
          newF.apply(x)
        }
        y shouldBe -1
      }
    }
  }

  property("Apply with 2 and more arguments") {
    val expr = Apply(
      FuncValue(Vector((1, SInt), (2, SInt)), Plus(ValUse(1, SInt), ValUse(2, SInt))),
      IndexedSeq(IntConstant(1), IntConstant(1))
    )
    val script = "{ (x: Int, y: Int) => x + y }"

    forEachScriptAndErgoTreeVersion(activatedVersions, ergoTreeVersions) {
      VersionContext.withVersions(activatedVersionInTests, ergoTreeVersionInTests) {
        val newF = funcJitFromExpr[(Int, Int), Int](script, expr)
        assertExceptionThrown(
          {
            val _ = VersionContext.withVersions(activatedVersionInTests, ergoTreeVersionInTests) {
              newF.apply((1, 1))
            }
          },
          exceptionLike[InterpreterException]("Function application must have 1 argument, but was:")
        )
      }
    }
  }

  /** Deeply nested maps which creates deeply nested collections.
    * @return lambda like `(xs: Coll[Byte]) => xs.map(_ => xs.map(... xs.map(_ => xs)...))`
    */
  def mkFuncValue(nDepth: Int, level: Int): SValue = {
    def mkCollection(nDepth: Int, level: Int): SValue = {
      if (level < nDepth)
        MapCollection(
          ValUse(1, SByteArray),
          FuncValue(
            Array((level + 1, SByte)),
            mkCollection(nDepth, level + 1)
          )
        )
      else
        ValUse(1, SByteArray)
    }

    FuncValue(
      Array((1, SByteArray)),
      mkCollection(nDepth, level))
  }

  property("Building deeply nested expression") {

    mkFuncValue(1, 1) shouldBe
      FuncValue(
        Array((1, SByteArray)),
        ValUse(1, SByteArray))

    mkFuncValue(2, 1) shouldBe
      FuncValue(
        Array((1, SByteArray)),
        MapCollection(
          ValUse(1, SByteArray),
          FuncValue(
            Array((2, SByte)),
            ValUse(1, SByteArray)
          )
        ))

    mkFuncValue(3, 1) shouldBe
      FuncValue(
        Array((1, SByteArray)),
        MapCollection(
          ValUse(1, SByteArray),
          FuncValue(
            Array((2, SByte)),
            MapCollection(
              ValUse(1, SByteArray),
              FuncValue(
                Array((3, SByte)),
                ValUse(1, SByteArray)
              )
            )
          )
        ))
  }

  def exprCostForSize(size: Int, oldF: CompiledFunc[Coll[Byte], AnyRef], expected: Option[Coll[Byte] => AnyRef]) = {
    val xs = Coll(Array.tabulate[Byte](size)(i => i.toByte):_*)

    val (y, details) = oldF(xs)
    assert(details.actualTimeNano.get < 1000000000 /* 1 sec */)

    if (expected.isDefined) {
      val e = expected.get(xs)
      y shouldBe e
    }
    details.cost
  }

  def mkCompiledFunc(depth: Int): CompiledFunc[Coll[Byte], AnyRef] = {
    val expr = Apply(
      mkFuncValue(depth, 1),
      Array(OptionGet(GetVar(1.toByte, SOption(SByteArray))))
    )
    val script = "{ just any string }"
    implicit val tRes: RType[AnyRef] = asType[AnyRef](Evaluation.stypeToRType(expr.tpe))
    val oldF = funcJitFromExpr[Coll[Byte], AnyRef](script, expr)
    oldF
  }

  property("Spam: Building large nested collection") {

    forEachScriptAndErgoTreeVersion(
       activatedVers = Array(JitActivationVersion),
       ergoTreeVers = ergoTreeVersions) {
      VersionContext.withVersions(activatedVersionInTests, ergoTreeVersionInTests) {

        { // depth 3
          val cf = mkCompiledFunc(3)
          val expected = (xs: Coll[Byte]) => xs.map(_ => xs.map(_ => xs))
          exprCostForSize(10, cf, Some(expected)) shouldBe JitCost(1456)
          exprCostForSize(100, cf, Some(expected)) shouldBe JitCost(104605)

          assertExceptionThrown(
            exprCostForSize(1000, cf, Some(expected)),
            exceptionLike[CostLimitException]("Estimated execution cost JitCost(10000005) exceeds the limit JitCost(10000000)")
          )
        }

        { // depth 60
          val cf = mkCompiledFunc(60)
          exprCostForSize(1, cf, None) shouldBe JitCost(2194)

          assertExceptionThrown(
            exprCostForSize(2, cf, None),
            exceptionLike[CostLimitException]("Estimated execution cost JitCost(10000001) exceeds the limit JitCost(10000000)")
          )
        }

      }
    }
  }

  property("checkValidFlatmap") {
    implicit val E = CErgoTreeEvaluator.forProfiling(new CProfiler, evalSettings)
    def mkLambda(t: SType, mkBody: SValue => SValue) = {
      MethodCall(
        ValUse(1, SCollectionType(t)),
        SCollectionMethods.getMethodByName("flatMap").withConcreteTypes(
          Map(STypeVar("IV") -> t, STypeVar("OV") -> SByte)
        ),
        Vector(FuncValue(Vector((3, t)), mkBody(ValUse(3, t)))),
        Map()
      )
    }
    val validLambdas = Seq[(SType, SValue => SValue)](
      (SBox, x => ExtractScriptBytes(x.asBox)),
      (SBox, x => ExtractId(x.asBox)),
      (SBox, x => ExtractBytes(x.asBox)),
      (SBox, x => ExtractBytesWithNoRef(x.asBox)),
      (SSigmaProp, x => SigmaPropBytes(x.asSigmaProp)),
      (SBox, x => MethodCall(x, SBoxMethods.getMethodByName("id"), Vector(), Map()))
    ).map { case (t, f) => mkLambda(t, f) }

    validLambdas.foreach { l =>
      checkValidFlatmap(l)
    }

    val invalidLambdas = Seq[(SType, SValue => SValue)](
      // identity lambda `xss.flatMap(xs => xs)`
      (SByteArray, x => x),

      // identity lambda `xss.flatMap(xs => xs ++ xs)`
      (SByteArray, x => Append(x.asCollection[SByte.type], x.asCollection[SByte.type]))
    ).map { case (t, f) => mkLambda(t, f) } ++
      Seq(
        // invalid MC like `boxes.flatMap(b => b.id, 10)`
        MethodCall(
          ValUse(1, SBox),
          SCollectionMethods.getMethodByName("flatMap").withConcreteTypes(
            Map(STypeVar("IV") -> SBox, STypeVar("OV") -> SByte)
          ),
          Vector(
            FuncValue(Vector((3, SBox)), ExtractId(ValUse(3, SBox))),
            IntConstant(10) // too much arguments
          ),
          Map()
        ),
        // invalid MC like `boxes.flatMap((b,_) => b.id)`
        MethodCall(
          ValUse(1, SBox),
          SCollectionMethods.getMethodByName("flatMap").withConcreteTypes(
            Map(STypeVar("IV") -> SBox, STypeVar("OV") -> SByte)
          ),
          Vector(
            FuncValue(Vector((3, SBox), (4, SInt)/*too much arguments*/), ExtractId(ValUse(3, SBox)))
          ),
          Map()
        )
      )

    invalidLambdas.foreach { l =>
      assertExceptionThrown(
        checkValidFlatmap(l),
        exceptionLike[RuntimeException](
          s"Unsupported lambda in flatMap: allowed usage `xs.flatMap(x => x.property)`")
      )
    }

  }

  // Test vectors for https://github.com/ScorexFoundation/sigmastate-interpreter/issues/828
  property("nested BoolToSigmaProp") {
    val addr = ErgoAddressEncoder.Mainnet.fromString("Fo6oijFP2JM87ac7w").getOrThrow
    val tree = addr.script
    tree shouldBe new ErgoTree(
      HeaderType @@ 16.toByte,
      Vector(TrueLeaf),
      Right(BoolToSigmaProp(BoolToSigmaProp(ConstantPlaceholder(0, SBoolean)).asBoolValue))
    )

    def createCtx: ErgoLikeContext = ErgoLikeContextTesting
        .dummy(fakeSelf, VersionContext.current.activatedVersion)
        .withErgoTreeVersion(tree.version)

    VersionContext.withVersions(activatedVersion = 1, tree.version) {
      // v4.x behavior
      val res = CErgoTreeEvaluator.evalToCrypto(createCtx, tree, evalSettings)
      res shouldBe ReductionResult(TrivialProp(true), 3)
    }

    VersionContext.withVersions(activatedVersion = 2, tree.version) {
      // v5.0 behavior
      assertExceptionThrown(
        CErgoTreeEvaluator.evalToCrypto(createCtx, tree, evalSettings),
        exceptionLike[ClassCastException]()
      )
    }
  }

  object BlockValueWithInvalidBoolToSigmaProp {
    def unapply(prop: SigmaPropValue): Option[BoolToSigmaProp] = prop.asValue[SType] match {
      case BlockValue(_, b @ BoolToSigmaProp(x)) if x.tpe == SSigmaProp => Some(b)
      case _ => None
    }
  }

  property("BoolToSigmaProp with SigmaProp argument should be deserializable") {
    { // Transaction: 5fe235558bd37328c5cc65711e5aff12b6f96d6f5abf062b7e7b994f7981f2ec
      val addr = ErgoAddressEncoder.Mainnet.fromString("Fo6oijFP2JM87ac7w").getOrThrow
      val tree = addr.script
      tree shouldBe new ErgoTree(
        HeaderType @@ 16.toByte,
        Vector(TrueLeaf),
        Right(BoolToSigmaProp(BoolToSigmaProp(ConstantPlaceholder(0, SBoolean)).asBoolValue))
      )
    }

    { // Transaction: 1b878563f198f622360d88f61a6258aa67dd40875e1b18d1e6ea013cd32afb40
      val addr = ErgoAddressEncoder.Mainnet.fromString("3ehvg9kjzVt2ep6VkYbsNZBXVoFjQA3b26LTmCwvE9vTUEU2TG1uKdqh7sb1a23G1HLkXa6rv4NUcR5Ucghp8CTuBnUxJB4qYq61GYNDFmCHdoZJq32vUVJ7Jsq4cFE7zp9ddFnchb8EN2Qkaa9rqzmruj4iKjLu8MMJ3V8ns1tpRF8eSp2KSjPuMYt6ZHysFNGoMt4dQ2P45YoCXbgiJtzcADgjMnr5bkpqKMx2ZEaAUWoZfHN8DUwvNawSCr2yHieHKbWujxeGuPUuGPAdJHQRcC47xpBj7rKExxGE6T117vAAzSwc98UG3CC8Lb8UeoE7WWi9LCTdXqJpJFrwb8Zqc9HnqSVRvAxeaKgcueX36absXAxpqpAGUcH8YwYoeVmSYLsQKQbUAVrFe73eJyRtgxpcVEqrs4rBZ3KeDJUe5J2NJTNYKoUFcruqqu4N1XUFCECWXANsE9TLoQNyqDgNRcnHE4t8nw6THPJXQWCTBHK6mHvkVcj6SvGinvVGfMpeuA8MF1FFtZJTMnM31cuMBexK3m5mDxsbamJngQiPrcyVqK4smDpdiqhds7APGJbwKTHgst2u1P6").getOrThrow
      val tree = addr.script
      tree match {
        case ErgoTree(_, _, Right(BlockValueWithInvalidBoolToSigmaProp(_)), _, _, _) =>
      }
    }

    { // Transactions:
      // 49ede8ab7b5a8ed00ba045f1ec9315de60566e149de5f35987a63c9fe481a13c
      // d3f35272c9e32f49b1723450fa6106032bcd1ad2b69dd199a68dbcd069be4baf
      // 1040deda322b4187e987b580b9df24c04804ad095dfc6a7e0e08db8e7b51dbfb
      // d6ca9f6760ff8d67ed0618c1f293574764813ceda31c51ce17ee10dc9743649b
      // 186afd8e39228c5b6e55a6b0d17eb08c62e03b0e82c7d3cc3a11bd51a96d2b92
      val addr = ErgoAddressEncoder.Mainnet.fromString("bpn7HXccD8wzY3x8XbymfBCh71aeci1FyM7JJgVx6mVY3vxznf2Pom7gtEgQBxr9UZb8cn9Z6GiXEjV7mB7ypRfH9Qpf3eCsd8qoEGmvsFqW2GyEvxgYWnJGd8QYTYZLBgGkSFcAeerLLDZwS1bos5oV4atMLnPDUJ6bH2EFFwVRdTAQKxaVMAhNtNYZxAcYtWhaYBJqYZM8ne3hGFrkWNTgNy7NxEDQ5LpBEM3rq6EqUENAGhH6THDL7RyU8AMkpr2vhosqEeqp4yXJmK887vU4qbnGGrMLX4w5GrgL9zLk41Vm6vzEUVLvp8XQJ8CULwkHNiKkNHRLeTk6BG4hwJsFoUSJJNWgsfputm8pEbaTuKfNG5u4NFmZ3YLfGsrqpr62c95QuNuD3g3FaoBUhxigkfNhKwFFtpKKsYerJvvp2Suh2eVRptFsCN15pjdkveUakhFsAo9j9YwhYVjjPpCWZgB8Wme8iZLRVfopSuDVdiqGsnmpJcuccmPsebgXPz3XvyjQazYE7WnR3Jrr1mRWHVEnJb3UU89JVPDpJPP1jUaSqmkKCkrPj3WMMQTDg17WW2DkhGKsb").getOrThrow
      val tree = addr.script
      tree match {
        case ErgoTree(_, _, Right(BlockValueWithInvalidBoolToSigmaProp(_)), _, _, _) =>
      }
    }

    { // Transactions:
      // d41cbc4ad342067e2f8945bfde4e04b15eafa200f868a223d131047bc46c52b3
      // 4503b5d77cb74b4354771b835cd61e9d5257022a8efff0fddfac249e0c25b492
      val addr = ErgoAddressEncoder.Mainnet.fromString("28JURWHTHwTnXJt5F38").getOrThrow
      val tree = addr.script
      tree shouldBe new ErgoTree(HeaderType @@ 16.toByte, Vector(),
        Right(BoolToSigmaProp(
          CreateProveDlog(OptionGet(ExtractRegisterAs(Self, ErgoBox.R4, SOption(SGroupElement)))).asBoolValue)
        ))
    }

    { // Transactions:
      // 263a441ecb4c2794711d7add8de59a0b0dc9b99e7a2dd3ff949cbafc958157f7
      // 5fd5027a70c2d45a853e16eb7a4909cced5d127ba3f87d0fe908f950c2084ec1
      // 4503b5d77cb74b4354771b835cd61e9d5257022a8efff0fddfac249e0c25b492
      // d4b522f88ff28d9bb686b3e2b346b91f78830279963432fbfbdebfb9e0d43fc6
      // d41cbc4ad342067e2f8945bfde4e04b15eafa200f868a223d131047bc46c52b3
      val addr = ErgoAddressEncoder.Mainnet.fromString("9drgw9DeDxHwdwYWT11yrYD3qCN3fzgnjA3eS5ZXEkR2Rrpd2x58R3HFViGAs93hYFqroBGShW5DG6h2tU7PqDURegny88hEhNKfLpWKBHpLMmfDwZwTM75MuYKXkmtyUmiMRAfGAVVjaSqThddra5ykZ4UrG8kgqkHSBTxtibVPmNff8Fx7Fy5q82xsZ95RFpjGkAX1QgtirHc3JP6QDZfHUFPx2gnyT9pDpYrKWEhjK8Ake779PoYqGzrL5gtuHyLqsC3WtLFMvP3QNfVtwPaqeCLEmjFmWYU6MV1A8fTJxGWDByiCMnva9wDgZgLh8wrSwttEGE9XHiZaWxWNWqVM8Ypn8aW8x8mKSjxQjF1BNxV41JTeGEMFDvY2HaNYgGbQhBbrTXFq9cvxuzPgXHtfwcbb2kiytr3YBCz8eNmbzp73LSKzRk4AFaTiTdFSSWJe72uLAurQTQBTzAzVgPptGWfrhMWmHCkN5qXQMpUQWNsCzwqRHeZzpSMVtWTyrBCGsbyuPitbukdLHZ8Wee7DtCy8j4Gkhewrwn23jVQu1ApN4uGAFEa29AL26bsMGD7tdu1StE9CKRVzbfEknaReqv6").getOrThrow
      val tree = addr.script
      tree match {
        case ErgoTree(_, _, Right(BlockValueWithInvalidBoolToSigmaProp(_)), _, _, _) =>
      }
      val lines = SigmaPPrint.tokenize(tree, 150, 300)
      if (printDebugInfo) {
        lines.foreach(print); println()
      }
    }

  }

}<|MERGE_RESOLUTION|>--- conflicted
+++ resolved
@@ -561,11 +561,7 @@
         MInfo(1, groupGeneratorMethod), MInfo(2, xorMethod)
       ) ++ (if (isV6Activated) {
         // id = 4 reserved for deserializeTo method
-<<<<<<< HEAD
-        Seq(MInfo(3, serializeMethod), MInfo(5, FromBigEndianBytesMethod)) // methods added in v6.0
-=======
-        Seq(MInfo(3, serializeMethod), MInfo(5, fromBigEndianBytesMethod), MInfo(6, encodeNBitsMethod), MInfo(7, decodeNBitsMethod)) // methods added in v6.0
->>>>>>> 494221a5
+        Seq(MInfo(3, serializeMethod), MInfo(5, FromBigEndianBytesMethod), MInfo(6, encodeNBitsMethod), MInfo(7, decodeNBitsMethod)) // methods added in v6.0
       } else {
         Seq.empty[MInfo]
       }), true)
