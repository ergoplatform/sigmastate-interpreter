package sigma

import org.ergoplatform.ErgoHeader
import scorex.util.encode.Base16
import sigma.VersionContext.V6SoftForkVersion
import org.ergoplatform.ErgoBox
import org.ergoplatform.ErgoBox.Token
import scorex.util.ModifierId
import scorex.utils.{Ints, Longs, Shorts}
import sigma.ast.ErgoTree.ZeroHeader
import sigma.ast.SCollection.SByteArray
import sigma.ast.syntax.TrueSigmaProp
<<<<<<< HEAD
import sigma.ast._
import sigma.crypto.SecP256K1Group
import sigma.data.{CBigInt, CGroupElement, CSigmaDslBuilder, ExactNumeric}
=======
import sigma.ast.{SInt, _}
import sigma.data.{CBigInt, CBox, CHeader, ExactNumeric}
>>>>>>> 43db8df7
import sigma.eval.{CostDetails, SigmaDsl, TracedCost}
import sigma.serialization.ValueCodes.OpCode
import sigma.data.{RType}
import sigma.util.Extensions.{BooleanOps, ByteOps, IntOps, LongOps}
import sigmastate.exceptions.MethodNotFound
import sigmastate.utils.Extensions.ByteOpsForSigma
import sigmastate.utils.Helpers

import java.math.BigInteger
<<<<<<< HEAD
import scala.collection.immutable.ArraySeq
import scala.util.Success
=======
import scala.util.{Failure, Success}
>>>>>>> 43db8df7

/** This suite tests all operations for v6.0 version of the language.
  * The base classes establish the infrastructure for the tests.
  *
  * @see SigmaDslSpecificationBase
  */
class LanguageSpecificationV6 extends LanguageSpecificationBase { suite =>
  override def languageVersion: Byte = VersionContext.V6SoftForkVersion

  implicit override def evalSettings = super.evalSettings.copy(printTestVectors = true)

  def mkSerializeFeature[A: RType]: Feature[A, Coll[Byte]] = {
    val tA = RType[A]
    val tpe = Evaluation.rtypeToSType(tA)
    newFeature(
      (x: A) => SigmaDsl.serialize(x),
      s"{ (x: ${tA.name}) => serialize(x) }",
      expectedExpr = FuncValue(
        Array((1, tpe)),
        MethodCall(
          Global,
          SGlobalMethods.serializeMethod.withConcreteTypes(Map(STypeVar("T") -> tpe)),
          Array(ValUse(1, tpe)),
          Map()
        )
      ),
      sinceVersion = VersionContext.V6SoftForkVersion)
  }

  val baseTrace = Array(
    FixedCostItem(Apply),
    FixedCostItem(FuncValue),
    FixedCostItem(GetVar),
    FixedCostItem(OptionGet),
    FixedCostItem(FuncValue.AddToEnvironmentDesc, FixedCost(JitCost(5)))
  )

  property("Global.serialize[Byte]") {
    lazy val serializeByte = mkSerializeFeature[Byte]
    val expectedCostTrace = TracedCost(
      baseTrace ++ Array(
        FixedCostItem(Global),
        FixedCostItem(MethodCall),
        FixedCostItem(ValUse),
        FixedCostItem(NamedDesc("SigmaByteWriter.startWriter"), FixedCost(JitCost(10))),
        FixedCostItem(NamedDesc("SigmaByteWriter.put"), FixedCost(JitCost(1)))
      )
    )
    val cases = Seq(
      (-128.toByte, Expected(Success(Coll(-128.toByte)), expectedCostTrace)),
      (-1.toByte, Expected(Success(Coll(-1.toByte)), expectedCostTrace)),
      (0.toByte, Expected(Success(Coll(0.toByte)), expectedCostTrace)),
      (1.toByte, Expected(Success(Coll(1.toByte)), expectedCostTrace)),
      (127.toByte, Expected(Success(Coll(127.toByte)), expectedCostTrace))
    )
    verifyCases(cases, serializeByte, preGeneratedSamples = None)
  }

  property("Global.serialize[Short]") {
    lazy val serializeShort = mkSerializeFeature[Short]
    val expectedCostTrace = TracedCost(
      baseTrace ++ Array(
        FixedCostItem(Global),
        FixedCostItem(MethodCall),
        FixedCostItem(ValUse),
        FixedCostItem(NamedDesc("SigmaByteWriter.startWriter"), FixedCost(JitCost(10))),
        FixedCostItem(NamedDesc("SigmaByteWriter.putNumeric"), FixedCost(JitCost(3)))
      )
    )
    val cases = Seq(
      (Short.MinValue, Expected(Success(Coll[Byte](0xFF.toByte, 0xFF.toByte, 0x03.toByte)), expectedCostTrace)),
      (-1.toShort, Expected(Success(Coll(1.toByte)), expectedCostTrace)),
      (0.toShort, Expected(Success(Coll(0.toByte)), expectedCostTrace)),
      (1.toShort, Expected(Success(Coll(2.toByte)), expectedCostTrace)),
      (Short.MaxValue, Expected(Success(Coll(-2.toByte, -1.toByte, 3.toByte)), expectedCostTrace))
    )
    verifyCases(cases, serializeShort, preGeneratedSamples = None)
  }

  // TODO v6.0: implement serialization roundtrip tests after merge with deserializeTo


  property("Boolean.toByte") {
    val toByte = newFeature((x: Boolean) => x.toByte, "{ (x: Boolean) => x.toByte }",
      sinceVersion = V6SoftForkVersion
    )

    val cases = Seq(
      (true, Success(1.toByte)),
      (false, Success(0.toByte))
    )

    if (toByte.isSupportedIn(VersionContext.current)) {
      // TODO v6.0: implement as part of https://github.com/ScorexFoundation/sigmastate-interpreter/pull/932
      assertExceptionThrown(
        testCases(cases, toByte),
        rootCauseLike[MethodNotFound]("Cannot find method")
      )
    }
    else
      testCases(cases, toByte)
  }

  property("Byte methods - 6.0 features") {

    lazy val bitOr = newFeature(
      { (x: (Byte, Byte)) => (x._1 | x._2).toByteExact },
      "{ (x: (Byte, Byte)) => x._1.bitwiseOr(x._2) }",
      FuncValue(
        Array((1, SPair(SByte, SByte))),
        MethodCall.typed[Value[SByte.type]](
          SelectField.typed[Value[SByte.type]](ValUse(1, SPair(SByte, SByte)), 1.toByte),
          SByteMethods.v6Methods.find(_.name == "bitwiseOr").get,
          Vector(SelectField.typed[Value[SByte.type]](ValUse(1, SPair(SByte, SByte)),2.toByte)),
          Map()
        )
      ),
      sinceVersion = V6SoftForkVersion)

    verifyCases(
      Seq(
        (1.toByte, 2.toByte) -> new Expected(ExpectedResult(Success(3.toByte), None))
      ),
      bitOr
    )

    lazy val bitNot = newFeature(
      { (x: Byte) => (~x).toByteExact },
      "{ (x: Byte) => x.bitwiseInverse }",
      FuncValue(
        Array((1, SByte)),
        MethodCall.typed[Value[SByte.type]](
          ValUse(1, SByte),
          SByteMethods.v6Methods.find(_.name == "bitwiseInverse").get,
          Vector(),
          Map()
        )
      ),
      sinceVersion = V6SoftForkVersion)

    verifyCases(
      Seq(
        1.toByte -> new Expected(ExpectedResult(Success((-2).toByte), None))
      ),
      bitNot
    )

    lazy val bitAnd = newFeature(
      { (x: (Byte, Byte)) => (x._1 & x._2).toByteExact },
      "{ (x: (Byte, Byte)) => x._1.bitwiseAnd(x._2) }",
      FuncValue(
        Array((1, SPair(SByte, SByte))),
        MethodCall.typed[Value[SByte.type]](
          SelectField.typed[Value[SByte.type]](ValUse(1, SPair(SByte, SByte)), 1.toByte),
          SByteMethods.v6Methods.find(_.name == "bitwiseAnd").get,
          Vector(SelectField.typed[Value[SByte.type]](ValUse(1, SPair(SByte, SByte)),2.toByte)),
          Map()
        )
      ),
      sinceVersion = V6SoftForkVersion)

    verifyCases(
      Seq(
        (3.toByte, 5.toByte) -> new Expected(ExpectedResult(Success(1.toByte), None))
      ),
      bitAnd
    )

    lazy val bitXor = newFeature(
      { (x: (Byte, Byte)) => (x._1 ^ x._2).toByteExact },
      "{ (x: (Byte, Byte)) => x._1.bitwiseXor(x._2) }",
      FuncValue(
        Array((1, SPair(SByte, SByte))),
        MethodCall.typed[Value[SByte.type]](
          SelectField.typed[Value[SByte.type]](ValUse(1, SPair(SByte, SByte)), 1.toByte),
          SByteMethods.v6Methods.find(_.name == "bitwiseXor").get,
          Vector(SelectField.typed[Value[SByte.type]](ValUse(1, SPair(SByte, SByte)),2.toByte)),
          Map()
        )
      ),
      sinceVersion = V6SoftForkVersion)

    verifyCases(
      Seq(
        (3.toByte, 5.toByte) -> new Expected(ExpectedResult(Success(6.toByte), None))
      ),
      bitXor
    )

    lazy val toBigEndianBytes = newFeature(
      { x: Byte => Coll(x) },
      "{ (x: Byte) => x.toBytes }",
      FuncValue(
        Array((1, SByte)),
        MethodCall.typed[Value[SCollection[SByte.type]]](
          ValUse(1, SByte),
          SByteMethods.getMethodByName("toBytes"),
          Vector(),
          Map()
        )
      ),
      sinceVersion = V6SoftForkVersion)

    verifyCases(
      Seq(
        127.toByte -> new Expected(ExpectedResult(Success(Coll(127.toByte)), None))
      ),
      toBigEndianBytes
    )

    def byte2Bools(b: Byte): Seq[Boolean] =
      (0 to 7 map isBitSet(b)).reverse

    def isBitSet(byte: Byte)(bit: Int): Boolean =
      ((byte >> bit) & 1) == 1

    lazy val toBits = newFeature[Byte, Coll[Boolean]](
      { x: Byte => Colls.fromArray(byte2Bools(x).toArray) },
      "{ (x: Byte) => x.toBits }",
      FuncValue(
        Array((1, SByte)),
        MethodCall.typed[Value[SCollection[SByte.type]]](
          ValUse(1, SByte),
          SByteMethods.getMethodByName("toBits"),
          Vector(),
          Map()
        )
      ),
      sinceVersion = V6SoftForkVersion)

    verifyCases(
      Seq(
        83.toByte -> new Expected(ExpectedResult(Success(Coll(false, true, false, true, false, false, true, true)), None)),
        -55.toByte -> new Expected(ExpectedResult(Success(Coll(true, true, false, false, true, false, false, true)), None)),
        -1.toByte -> new Expected(ExpectedResult(Success(Coll(true, true, true, true, true, true, true, true)), None))
      ),
      toBits
    )

    lazy val shiftLeft = newFeature(
      { (x: (Byte, Int)) => if(x._2 < 0 || x._2 >= 8) throw new IllegalArgumentException() else (x._1 << x._2).toByte },
      "{ (x: (Byte, Int)) => x._1.shiftLeft(x._2) }",
      FuncValue(
        Array((1, SPair(SByte, SInt))),
        MethodCall.typed[Value[SByte.type]](
          SelectField.typed[Value[SByte.type]](ValUse(1, SPair(SByte, SInt)), 1.toByte),
          SByteMethods.v6Methods.find(_.name == "shiftLeft").get,
          Vector(SelectField.typed[Value[SInt.type]](ValUse(1, SPair(SByte, SInt)), 2.toByte)),
          Map()
        )
      ),
      sinceVersion = V6SoftForkVersion)

    verifyCases(
      Seq(
        (3.toByte, 3) -> new Expected(ExpectedResult(Success(24.toByte), None)),
        (3.toByte, 0) -> new Expected(ExpectedResult(Success(3.toByte), None)),
        (3.toByte, -1) -> new Expected(ExpectedResult(Failure(new IllegalArgumentException()), None)),
        (3.toByte, 8) -> new Expected(ExpectedResult(Failure(new IllegalArgumentException()), None))
      ),
      shiftLeft,
      preGeneratedSamples = Some(Seq())
    )

    lazy val shiftRight = newFeature(
      { (x: (Byte, Int)) => if(x._2 < 0 || x._2 >= 8) throw new IllegalArgumentException() else (x._1 >> x._2).toByte },
      "{ (x: (Byte, Int)) => x._1.shiftRight(x._2) }",
      FuncValue(
        Array((1, SPair(SByte, SInt))),
        MethodCall.typed[Value[SByte.type]](
          SelectField.typed[Value[SByte.type]](ValUse(1, SPair(SByte, SInt)), 1.toByte),
          SByteMethods.v6Methods.find(_.name == "shiftRight").get,
          Vector(SelectField.typed[Value[SInt.type]](ValUse(1, SPair(SByte, SInt)), 2.toByte)),
          Map()
        )
      ),
      sinceVersion = V6SoftForkVersion)

    verifyCases(
      Seq(
        (24.toByte, 3) -> new Expected(ExpectedResult(Success(3.toByte), None)),
        (24.toByte, 0) -> new Expected(ExpectedResult(Success(24.toByte), None)),
        (24.toByte, -1) -> new Expected(ExpectedResult(Failure(new IllegalArgumentException()), None)),
        (24.toByte, 8) -> new Expected(ExpectedResult(Failure(new IllegalArgumentException()), None))
      ),
      shiftRight,
      preGeneratedSamples = Some(Seq())
    )
  }

  property("Short - 6.0 methods") {

    lazy val bitOr = newFeature(
      { (x: (Short, Short)) => (x._1 | x._2).toShortExact },
      "{ (x: (Short, Short)) => x._1.bitwiseOr(x._2) }",
      FuncValue(
        Array((1, SPair(SShort, SShort))),
        MethodCall.typed[Value[SShort.type]](
          SelectField.typed[Value[SShort.type]](ValUse(1,SPair(SShort, SShort)), 1.toByte),
          SShortMethods.v6Methods.find(_.name == "bitwiseOr").get,
          Vector(SelectField.typed[Value[SShort.type]](ValUse(1, SPair(SShort, SShort)),2.toByte)),
          Map()
        )
      ),
      sinceVersion = V6SoftForkVersion)

    verifyCases(
      Seq(
        (1.toShort, 2.toShort) -> new Expected(ExpectedResult(Success(3.toShort), None)),
        (1001.toShort, 2002.toShort) -> new Expected(ExpectedResult(Success(2043.toShort), None))
      ),
      bitOr
    )

    lazy val bitNot = newFeature(
      { (x: Short) => (~x).toShortExact },
      "{ (x: Short) => x.bitwiseInverse }",
      FuncValue(
        Array((1, SShort)),
        MethodCall.typed[Value[SShort.type]](
          ValUse(1, SShort),
          SShortMethods.v6Methods.find(_.name == "bitwiseInverse").get,
          Vector(),
          Map()
        )
      ),
      sinceVersion = V6SoftForkVersion)

    verifyCases(
      Seq(
        1.toShort -> new Expected(ExpectedResult(Success((-2).toShort), None)),
        10001.toShort -> new Expected(ExpectedResult(Success((-10002).toShort), None))
      ),
      bitNot
    )

    lazy val bitAnd = newFeature(
      { (x: (Short, Short)) => (x._1 & x._2).toShortExact },
      "{ (x: (Short, Short)) => x._1.bitwiseAnd(x._2) }",
      FuncValue(
        Array((1, SPair(SShort, SShort))),
        MethodCall.typed[Value[SShort.type]](
          SelectField.typed[Value[SShort.type]](ValUse(1, SPair(SShort, SShort)), 1.toByte),
          SShortMethods.v6Methods.find(_.name == "bitwiseAnd").get,
          Vector(SelectField.typed[Value[SShort.type]](ValUse(1, SPair(SShort, SShort)),2.toByte)),
          Map()
        )
      ),
      sinceVersion = V6SoftForkVersion)

    verifyCases(
      Seq(
        (3.toShort, 5.toShort) -> new Expected(ExpectedResult(Success(1.toShort), None)),
        (10001.toShort, 2202.toShort) -> new Expected(ExpectedResult(Success(16.toShort), None))
      ),
      bitAnd
    )

    lazy val bitXor = newFeature(
      { (x: (Short, Short)) => (x._1 ^ x._2).toShortExact },
      "{ (x: (Short, Short)) => x._1.bitwiseXor(x._2) }",
      FuncValue(
        Array((1, SPair(SShort, SShort))),
        MethodCall.typed[Value[SShort.type]](
          SelectField.typed[Value[SShort.type]](ValUse(1, SPair(SShort, SShort)), 1.toByte),
          SShortMethods.v6Methods.find(_.name == "bitwiseXor").get,
          Vector(SelectField.typed[Value[SShort.type]](ValUse(1, SPair(SShort, SShort)),2.toByte)),
          Map()
        )
      ),
      sinceVersion = V6SoftForkVersion)

    verifyCases(
      Seq(
        (3.toShort, 5.toShort) -> new Expected(ExpectedResult(Success(6.toShort), None)),
        (10001.toShort, 2202.toShort) -> new Expected(ExpectedResult(Success(12171.toShort), None))
      ),
      bitXor
    )

    lazy val toBigEndianBytes = newFeature[Short, Coll[Byte]](
      { x: Short => Colls.fromArray(Shorts.toByteArray(x)) },
      "{ (x: Short) => x.toBytes }",
      FuncValue(
        Array((1, SShort)),
        MethodCall.typed[Value[SCollection[SShort.type]]](
          ValUse(1, SShort),
          SShortMethods.getMethodByName("toBytes"),
          Vector(),
          Map()
        )
      ),
      sinceVersion = V6SoftForkVersion)

    verifyCases(
      Seq(
        127.toShort -> new Expected(ExpectedResult(Success(Coll(0.toByte, 127.toByte)), None)),
        Short.MaxValue -> new Expected(ExpectedResult(Success(Coll(127.toByte, (-1).toByte)), None)),
        Short.MinValue -> new Expected(ExpectedResult(Success(Coll((-128).toByte, 0.toByte)), None))
      ),
      toBigEndianBytes
    )

    def byte2Bools(b: Byte): Seq[Boolean] =
      (0 to 7 map isBitSet(b)).reverse

    def isBitSet(byte: Byte)(bit: Int): Boolean =
      ((byte >> bit) & 1) == 1

    lazy val toBits = newFeature[Short, Coll[Boolean]](
      { x: Short => Colls.fromArray(Shorts.toByteArray(x)).flatMap(b => Colls.fromArray(byte2Bools(b).toArray)) },
      "{ (x: Short) => x.toBits }",
      FuncValue(
        Array((1, SShort)),
        MethodCall.typed[Value[SCollection[SShort.type]]](
          ValUse(1, SShort),
          SShortMethods.getMethodByName("toBits"),
          Vector(),
          Map()
        )
      ),
      sinceVersion = V6SoftForkVersion)

    verifyCases(
      Seq(
        83.toShort -> new Expected(ExpectedResult(Success(Coll(false, false, false, false, false, false, false, false, false, true, false, true, false, false, true, true)), None)),
        -55.toShort -> new Expected(ExpectedResult(Success(Coll(true, true, true, true, true, true, true, true, true, true, false, false, true, false, false, true)), None)),
        -1.toShort-> new Expected(ExpectedResult(Success(Coll(true, true, true, true, true, true, true, true, true, true, true, true, true, true, true, true)), None)),
        -10001.toShort-> new Expected(ExpectedResult(Success(Coll(true, true, false, true, true, false, false, false, true, true, true, false, true, true, true, true)), None))
      ),
      toBits
    )

    lazy val shiftLeft = newFeature(
      { (x: (Short, Int)) => if(x._2 < 0 || x._2 >= 16) throw new IllegalArgumentException() else (x._1 << x._2).toShort },
      "{ (x: (Short, Int)) => x._1.shiftLeft(x._2) }",
      FuncValue(
        Array((1, SPair(SShort, SInt))),
        MethodCall.typed[Value[SShort.type]](
          SelectField.typed[Value[SShort.type]](ValUse(1, SPair(SShort, SInt)), 1.toByte),
          SShortMethods.v6Methods.find(_.name == "shiftLeft").get,
          Vector(SelectField.typed[Value[SInt.type]](ValUse(1, SPair(SShort, SInt)), 2.toByte)),
          Map()
        )
      ),
      sinceVersion = V6SoftForkVersion)

    verifyCases(
      Seq(
        (3.toShort, 3) -> new Expected(ExpectedResult(Success(24.toShort), None)),
        (3.toShort, 8) -> new Expected(ExpectedResult(Success(768.toShort), None)),
        ((-2).toShort, 10) -> new Expected(ExpectedResult(Success((-2048).toShort), None)),
        ((-2).toShort, 20) -> new Expected(ExpectedResult(Failure(new IllegalArgumentException()), None)),
        (3.toShort, -1) -> new Expected(ExpectedResult(Failure(new IllegalArgumentException()), None))
      ),
      shiftLeft,
      preGeneratedSamples = Some(Seq())
    )

    lazy val shiftRight = newFeature(
      { (x: (Short, Int)) => if(x._2 < 0 || x._2 >= 16) throw new IllegalArgumentException() else (x._1 >> x._2).toShort },
      "{ (x: (Short, Int)) => x._1.shiftRight(x._2) }",
      FuncValue(
        Array((1, SPair(SShort, SInt))),
        MethodCall.typed[Value[SShort.type]](
          SelectField.typed[Value[SShort.type]](ValUse(1, SPair(SShort, SInt)), 1.toByte),
          SShortMethods.v6Methods.find(_.name == "shiftRight").get,
          Vector(SelectField.typed[Value[SInt.type]](ValUse(1, SPair(SShort, SInt)), 2.toByte)),
          Map()
        )
      ),
      sinceVersion = V6SoftForkVersion)

    verifyCases(
      Seq(
        (24.toShort, 3) -> new Expected(ExpectedResult(Success(3.toShort), None)),
        (1600.toShort, 8) -> new Expected(ExpectedResult(Success(6.toShort), None)),
        ((-3200).toShort, 8) -> new Expected(ExpectedResult(Success((-13).toShort), None)),
        (3.toShort, -1) -> new Expected(ExpectedResult(Failure(new IllegalArgumentException()), None)),
        (3.toShort, 16) -> new Expected(ExpectedResult(Failure(new IllegalArgumentException()), None))
      ),
      shiftRight,
      preGeneratedSamples = Some(Seq())
    )
  }

  property("Int - 6.0 methods") {

    lazy val bitOr = newFeature(
      { (x: (Int, Int)) => (x._1 | x._2)},
      "{ (x: (Int, Int)) => x._1.bitwiseOr(x._2) }",
      FuncValue(
        Array((1, SPair(SInt, SInt))),
        MethodCall.typed[Value[SInt.type]](
          SelectField.typed[Value[SInt.type]](ValUse(1,SPair(SInt, SInt)), 1.toByte),
          SIntMethods.v6Methods.find(_.name == "bitwiseOr").get,
          Vector(SelectField.typed[Value[SInt.type]](ValUse(1, SPair(SInt, SInt)),2.toByte)),
          Map()
        )
      ),
      sinceVersion = V6SoftForkVersion)

    verifyCases(
      Seq(
        (1, 2) -> new Expected(ExpectedResult(Success(3), None)),
        (1001, 2002) -> new Expected(ExpectedResult(Success(2043), None)),
        (100001, 20002) -> new Expected(ExpectedResult(Success(118435), None))
      ),
      bitOr
    )

    lazy val bitNot = newFeature(
      { (x: Int) => ~x },
      "{ (x: Int) => x.bitwiseInverse }",
      FuncValue(
        Array((1, SInt)),
        MethodCall.typed[Value[SInt.type]](
          ValUse(1, SInt),
          SIntMethods.v6Methods.find(_.name == "bitwiseInverse").get,
          Vector(),
          Map()
        )
      ),
      sinceVersion = V6SoftForkVersion)

    verifyCases(
      Seq(
        1 -> new Expected(ExpectedResult(Success(-2), None)),
        10001 -> new Expected(ExpectedResult(Success(-10002), None)),
        Int.MinValue -> new Expected(ExpectedResult(Success(Int.MaxValue), None))
      ),
      bitNot
    )

    lazy val bitAnd = newFeature(
      { (x: (Int, Int)) => x._1 & x._2 },
      "{ (x: (Int, Int)) => x._1.bitwiseAnd(x._2) }",
      FuncValue(
        Array((1, SPair(SInt, SInt))),
        MethodCall.typed[Value[SInt.type]](
          SelectField.typed[Value[SInt.type]](ValUse(1, SPair(SInt, SInt)), 1.toByte),
          SIntMethods.v6Methods.find(_.name == "bitwiseAnd").get,
          Vector(SelectField.typed[Value[SInt.type]](ValUse(1, SPair(SInt, SInt)),2.toByte)),
          Map()
        )
      ),
      sinceVersion = V6SoftForkVersion)

    verifyCases(
      Seq(
        (3, 5) -> new Expected(ExpectedResult(Success(1), None)),
        (10001, 2202) -> new Expected(ExpectedResult(Success(16), None)),
        (-10001, 200202) -> new Expected(ExpectedResult(Success(198666), None))
      ),
      bitAnd
    )

    lazy val bitXor = newFeature(
      { (x: (Int, Int)) => (x._1 ^ x._2) },
      "{ (x: (Int, Int)) => x._1.bitwiseXor(x._2) }",
      FuncValue(
        Array((1, SPair(SInt, SInt))),
        MethodCall.typed[Value[SInt.type]](
          SelectField.typed[Value[SInt.type]](ValUse(1, SPair(SInt, SInt)), 1.toByte),
          SIntMethods.v6Methods.find(_.name == "bitwiseXor").get,
          Vector(SelectField.typed[Value[SInt.type]](ValUse(1, SPair(SInt, SInt)),2.toByte)),
          Map()
        )
      ),
      sinceVersion = V6SoftForkVersion)

    verifyCases(
      Seq(
        (3, 5) -> new Expected(ExpectedResult(Success(6), None)),
        (10001, 2202) -> new Expected(ExpectedResult(Success(12171), None)),
        (-10001, 200202) -> new Expected(ExpectedResult(Success(-207131), None))
      ),
      bitXor
    )

    lazy val toBigEndianBytes = newFeature[Int, Coll[Byte]](
      { x: Int => Colls.fromArray(Ints.toByteArray(x)) },
      "{ (x: Int) => x.toBytes }",
      FuncValue(
        Array((1, SInt)),
        MethodCall.typed[Value[SCollection[SInt.type]]](
          ValUse(1, SInt),
          SIntMethods.getMethodByName("toBytes"),
          Vector(),
          Map()
        )
      ),
      sinceVersion = V6SoftForkVersion)

    verifyCases(
      Seq(
        127 -> new Expected(ExpectedResult(Success(Coll(0.toByte, 0.toByte, 0.toByte, 127.toByte)), None)),
        Short.MaxValue.toInt -> new Expected(ExpectedResult(Success(Coll(0.toByte, 0.toByte, 127.toByte, (-1).toByte)), None)),
        Short.MinValue.toInt -> new Expected(ExpectedResult(Success(Coll((-1).toByte, (-1).toByte, (-128).toByte, 0.toByte)), None)),
        Int.MaxValue.toInt -> new Expected(ExpectedResult(Success(Coll(127.toByte, (-1).toByte, (-1).toByte, (-1).toByte)), None))
      ),
      toBigEndianBytes
    )

    def byte2Bools(b: Byte): Seq[Boolean] =
      (0 to 7 map isBitSet(b)).reverse

    def isBitSet(byte: Byte)(bit: Int): Boolean =
      ((byte >> bit) & 1) == 1

    lazy val toBits = newFeature[Int, Coll[Boolean]](
      { x: Int => Colls.fromArray(Ints.toByteArray(x)).flatMap(b => Colls.fromArray(byte2Bools(b).toArray))  },
      "{ (x: Int) => x.toBits }",
      FuncValue(
        Array((1, SInt)),
        MethodCall.typed[Value[SCollection[SInt.type]]](
          ValUse(1, SInt),
          SIntMethods.getMethodByName("toBits"),
          Vector(),
          Map()
        )
      ),
      sinceVersion = V6SoftForkVersion)

    verifyCases(
      Seq(
        83 -> new Expected(ExpectedResult(Success(Coll(false, false, false, false, false, false, false, false, false, false, false, false, false, false, false, false, false, false, false, false, false, false, false, false, false, true, false, true, false, false, true, true)), None)),
        -55 -> new Expected(ExpectedResult(Success(Coll(true, true, true, true, true, true, true, true, true, true, true, true, true, true, true, true, true, true, true, true, true, true, true, true, true, true, false, false, true, false, false, true)), None)),
        -1 -> new Expected(ExpectedResult(Success(Coll(true, true, true, true, true, true, true, true, true, true, true, true, true, true, true, true, true, true, true, true, true, true, true, true, true, true, true, true, true, true, true, true)), None)),
        -10001 -> new Expected(ExpectedResult(Success(Coll(true, true, true, true, true, true, true, true, true, true, true, true, true, true, true, true, true, true, false, true, true, false, false, false, true, true, true, false, true, true, true, true)), None))
      ),
      toBits
    )

    lazy val shiftLeft = newFeature(
      { (x: (Int, Int)) => if(x._2 < 0 || x._2 >= 32) throw new IllegalArgumentException() else (x._1 << x._2) },
      "{ (x: (Int, Int)) => x._1.shiftLeft(x._2) }",
      FuncValue(
        Array((1, SPair(SInt, SInt))),
        MethodCall.typed[Value[SInt.type]](
          SelectField.typed[Value[SInt.type]](ValUse(1, SPair(SInt, SInt)), 1.toByte),
          SIntMethods.v6Methods.find(_.name == "shiftLeft").get,
          Vector(SelectField.typed[Value[SInt.type]](ValUse(1, SPair(SInt, SInt)), 2.toByte)),
          Map()
        )
      ),
      sinceVersion = V6SoftForkVersion)

    verifyCases(
      Seq(
        (3, 3) -> new Expected(ExpectedResult(Success(24), None)),
        (3, 8) -> new Expected(ExpectedResult(Success(768), None)),
        (-2, 10) -> new Expected(ExpectedResult(Success(-2048), None)),
        (-222, 10) -> new Expected(ExpectedResult(Success(-227328), None)),
        (-222, 32) -> new Expected(ExpectedResult(Failure(new IllegalArgumentException()), None)),
        (-222, -1) -> new Expected(ExpectedResult(Failure(new IllegalArgumentException()), None))
      ),
      shiftLeft,
      preGeneratedSamples = Some(Seq())
    )

    lazy val shiftRight = newFeature(
      { (x: (Int, Int)) => if(x._2 < 0 || x._2 >= 32) throw new IllegalArgumentException() else (x._1 >> x._2) },
      "{ (x: (Int, Int)) => x._1.shiftRight(x._2) }",
      FuncValue(
        Array((1, SPair(SInt, SInt))),
        MethodCall.typed[Value[SInt.type]](
          SelectField.typed[Value[SInt.type]](ValUse(1, SPair(SInt, SInt)), 1.toByte),
          SIntMethods.v6Methods.find(_.name == "shiftRight").get,
          Vector(SelectField.typed[Value[SInt.type]](ValUse(1, SPair(SInt, SInt)), 2.toByte)),
          Map()
        )
      ),
      sinceVersion = V6SoftForkVersion)

    verifyCases(
      Seq(
        (24, 3) -> new Expected(ExpectedResult(Success(3), None)),
        (1600, 8) -> new Expected(ExpectedResult(Success(6), None)),
        (-3200, 8) -> new Expected(ExpectedResult(Success(-13), None)),
        (-320019, 18) -> new Expected(ExpectedResult(Success(-2), None)),
        (-320019, 32) -> new Expected(ExpectedResult(Failure(new IllegalArgumentException()), None)),
        (-320019, -1) -> new Expected(ExpectedResult(Failure(new IllegalArgumentException()), None))
      ),
      shiftRight,
      preGeneratedSamples = Some(Seq())
    )
  }

  property("Long - 6.0 methods") {

    lazy val bitOr = newFeature(
      { (x: (Long, Long)) => (x._1 | x._2)},
      "{ (x: (Long, Long)) => x._1.bitwiseOr(x._2) }",
      FuncValue(
        Array((1, SPair(SLong, SLong))),
        MethodCall.typed[Value[SLong.type]](
          SelectField.typed[Value[SLong.type]](ValUse(1,SPair(SLong, SLong)), 1.toByte),
          SLongMethods.v6Methods.find(_.name == "bitwiseOr").get,
          Vector(SelectField.typed[Value[SLong.type]](ValUse(1, SPair(SLong, SLong)),2.toByte)),
          Map()
        )
      ),
      sinceVersion = V6SoftForkVersion)

    verifyCases(
      Seq(
        (1L, 2L) -> new Expected(ExpectedResult(Success(3L), None)),
        (1001L, 2002L) -> new Expected(ExpectedResult(Success(2043L), None)),
        (100001L, 20002L) -> new Expected(ExpectedResult(Success(118435L), None)),
        (1000010111L, -22L) -> new Expected(ExpectedResult(Success(-1L), None))
      ),
      bitOr
    )

    lazy val bitNot = newFeature(
      { (x: Long) => ~x },
      "{ (x: Long) => x.bitwiseInverse }",
      FuncValue(
        Array((1, SLong)),
        MethodCall.typed[Value[SLong.type]](
          ValUse(1, SLong),
          SLongMethods.v6Methods.find(_.name == "bitwiseInverse").get,
          Vector(),
          Map()
        )
      ),
      sinceVersion = V6SoftForkVersion)

    verifyCases(
      Seq(
        1L -> new Expected(ExpectedResult(Success(-2L), None)),
        10001L -> new Expected(ExpectedResult(Success(-10002L), None)),
        Int.MinValue.toLong -> new Expected(ExpectedResult(Success(Int.MaxValue.toLong), None)),
        Long.MinValue -> new Expected(ExpectedResult(Success(Long.MaxValue), None)),
        Long.MaxValue -> new Expected(ExpectedResult(Success(Long.MinValue), None))
      ),
      bitNot
    )

    lazy val bitAnd = newFeature(
      { (x: (Long, Long)) => x._1 & x._2 },
      "{ (x: (Long, Long)) => x._1.bitwiseAnd(x._2) }",
      FuncValue(
        Array((1, SPair(SLong, SLong))),
        MethodCall.typed[Value[SLong.type]](
          SelectField.typed[Value[SLong.type]](ValUse(1, SPair(SLong, SLong)), 1.toByte),
          SLongMethods.v6Methods.find(_.name == "bitwiseAnd").get,
          Vector(SelectField.typed[Value[SLong.type]](ValUse(1, SPair(SLong, SLong)),2.toByte)),
          Map()
        )
      ),
      sinceVersion = V6SoftForkVersion)

    verifyCases(
      Seq(
        (3L, 5L) -> new Expected(ExpectedResult(Success(1L), None)),
        (10001L, 2202L) -> new Expected(ExpectedResult(Success(16L), None)),
        (-10001L, 200202L) -> new Expected(ExpectedResult(Success(198666L), None)),
        (1000010111L, -22L) -> new Expected(ExpectedResult(Success(1000010090L), None))
      ),
      bitAnd
    )

    lazy val bitXor = newFeature(
      { (x: (Long, Long)) => (x._1 ^ x._2) },
      "{ (x: (Long, Long)) => x._1.bitwiseXor(x._2) }",
      FuncValue(
        Array((1, SPair(SLong, SLong))),
        MethodCall.typed[Value[SLong.type]](
          SelectField.typed[Value[SLong.type]](ValUse(1, SPair(SLong, SLong)), 1.toByte),
          SLongMethods.v6Methods.find(_.name == "bitwiseXor").get,
          Vector(SelectField.typed[Value[SLong.type]](ValUse(1, SPair(SLong, SLong)),2.toByte)),
          Map()
        )
      ),
      sinceVersion = V6SoftForkVersion)

    verifyCases(
      Seq(
        (3L, 5L) -> new Expected(ExpectedResult(Success(6L), None)),
        (10001L, 2202L) -> new Expected(ExpectedResult(Success(12171L), None)),
        (-10001L, 200202L) -> new Expected(ExpectedResult(Success(-207131L), None)),
        (1000010111L, -22L) -> new Expected(ExpectedResult(Success(-1000010091L), None))
      ),
      bitXor
    )

    lazy val toBigEndianBytes = newFeature[Long, Coll[Byte]](
      { x: Long => Colls.fromArray(Longs.toByteArray(x)) },
      "{ (x: Long) => x.toBytes }",
      FuncValue(
        Array((1, SLong)),
        MethodCall.typed[Value[SCollection[SLong.type]]](
          ValUse(1, SLong),
          SLongMethods.getMethodByName("toBytes"),
          Vector(),
          Map()
        )
      ),
      sinceVersion = V6SoftForkVersion)

    verifyCases(
      Seq(
        127L -> new Expected(ExpectedResult(Success(Coll(0.toByte, 0.toByte, 0.toByte, 0.toByte, 0.toByte, 0.toByte, 0.toByte, 127.toByte)), None)),
        Short.MaxValue.toLong -> new Expected(ExpectedResult(Success(Coll(0.toByte, 0.toByte, 0.toByte, 0.toByte, 0.toByte, 0.toByte, 127.toByte, (-1).toByte)), None)),
        Short.MinValue.toLong -> new Expected(ExpectedResult(Success(Coll((-1).toByte, (-1).toByte, (-1).toByte, (-1).toByte, (-1).toByte, (-1).toByte, (-128).toByte, 0.toByte)), None)),
        Int.MaxValue.toLong -> new Expected(ExpectedResult(Success(Coll(0.toByte, 0.toByte, 0.toByte, 0.toByte, 127.toByte, (-1).toByte, (-1).toByte, (-1).toByte)), None))
      ),
      toBigEndianBytes
    )

    def byte2Bools(b: Byte): Seq[Boolean] =
      (0 to 7 map isBitSet(b)).reverse

    def isBitSet(byte: Byte)(bit: Int): Boolean =
      ((byte >> bit) & 1) == 1

    lazy val toBits = newFeature[Long, Coll[Boolean]](
      { x: Long => Colls.fromArray(Longs.toByteArray(x)).flatMap(b => Colls.fromArray(byte2Bools(b).toArray)) },
      "{ (x: Long) => x.toBits }",
      FuncValue(
        Array((1, SLong)),
        MethodCall.typed[Value[SCollection[SLong.type]]](
          ValUse(1, SLong),
          SLongMethods.getMethodByName("toBits"),
          Vector(),
          Map()
        )
      ),
      sinceVersion = V6SoftForkVersion)

    verifyCases(
      Seq(
        83L -> new Expected(ExpectedResult(Success(Colls.fromArray(Array.fill(57)(false)).append(Coll(true, false, true, false, false, true, true))), None)),
        -55L -> new Expected(ExpectedResult(Success(Colls.fromArray(Array.fill(58)(true)).append(Coll(false, false, true, false, false, true))), None)),
        -1L -> new Expected(ExpectedResult(Success(Colls.fromArray(Array.fill(64)(true))), None)),
        -10001L -> new Expected(ExpectedResult(Success(Colls.fromArray(Array.fill(50)(true)).append(Coll( false, true, true, false, false, false, true, true, true, false, true, true, true, true))), None))
      ),
      toBits
    )

    lazy val shiftLeft = newFeature(
      { (x: (Long, Int)) => if(x._2 < 0 || x._2 >= 32) throw new IllegalArgumentException() else (x._1 << x._2) },
      "{ (x: (Long, Int)) => x._1.shiftLeft(x._2) }",
      FuncValue(
        Array((1, SPair(SLong, SInt))),
        MethodCall.typed[Value[SLong.type]](
          SelectField.typed[Value[SLong.type]](ValUse(1, SPair(SLong, SInt)), 1.toByte),
          SLongMethods.v6Methods.find(_.name == "shiftLeft").get,
          Vector(SelectField.typed[Value[SInt.type]](ValUse(1, SPair(SLong, SInt)), 2.toByte)),
          Map()
        )
      ),
      sinceVersion = V6SoftForkVersion)

    verifyCases(
      Seq(
        (3L, 3) -> new Expected(ExpectedResult(Success(24L), None)),
        (3L, 8) -> new Expected(ExpectedResult(Success(768L), None)),
        (-2L, 10) -> new Expected(ExpectedResult(Success(-2048L), None)),
        (-222L, 10) -> new Expected(ExpectedResult(Success(-227328L), None)),
        (-222L, -1) -> new Expected(ExpectedResult(Failure(new IllegalArgumentException()), None)),
        (-222L, 64) -> new Expected(ExpectedResult(Failure(new IllegalArgumentException()), None))
      ),
      shiftLeft,
      preGeneratedSamples = Some(Seq())
    )

    lazy val shiftRight = newFeature(
      { (x: (Long, Int)) => if(x._2 < 0 || x._2 >= 64) throw new IllegalArgumentException() else (x._1 >> x._2) },
      "{ (x: (Long, Int)) => x._1.shiftRight(x._2) }",
      FuncValue(
        Array((1, SPair(SLong, SInt))),
        MethodCall.typed[Value[SLong.type]](
          SelectField.typed[Value[SLong.type]](ValUse(1, SPair(SLong, SInt)), 1.toByte),
          SLongMethods.v6Methods.find(_.name == "shiftRight").get,
          Vector(SelectField.typed[Value[SInt.type]](ValUse(1, SPair(SLong, SInt)), 2.toByte)),
          Map()
        )
      ),
      sinceVersion = V6SoftForkVersion)

    verifyCases(
      Seq(
        (24L, 3) -> new Expected(ExpectedResult(Success(3L), None)),
        (1600L, 8) -> new Expected(ExpectedResult(Success(6L), None)),
        (-3200L, 8) -> new Expected(ExpectedResult(Success(-13L), None)),
        (-320019L, 18) -> new Expected(ExpectedResult(Success(-2L), None)),
        (-320019L, 63) -> new Expected(ExpectedResult(Success(-1L), None)),
        (24L, -1) -> new Expected(ExpectedResult(Failure(new IllegalArgumentException()), None))
      ),
      shiftRight,
      preGeneratedSamples = Some(Seq())
    )
  }

  property("BigInt - 6.0 features") {
    import sigma.data.OrderingOps.BigIntOrdering

    if (activatedVersionInTests < VersionContext.V6SoftForkVersion) {
      // The `Upcast(bigInt, SBigInt)` node is never produced by ErgoScript compiler, but is still valid ErgoTree.
      // Fixed in 6.0
      assertExceptionThrown(
        SBigInt.upcast(CBigInt(new BigInteger("0", 16)).asInstanceOf[AnyVal]),
        _.getMessage.contains("Cannot upcast value")
      )

      // The `Downcast(bigInt, SBigInt)` node is never produced by ErgoScript compiler, but is still valid ErgoTree.
      // Fixed in 6.0
      assertExceptionThrown(
        SBigInt.downcast(CBigInt(new BigInteger("0", 16)).asInstanceOf[AnyVal]),
        _.getMessage.contains("Cannot downcast value")
      )

      forAll { x: Long =>
        assertExceptionThrown(
          SLong.downcast(CBigInt(new BigInteger(x.toString)).asInstanceOf[AnyVal]),
          _.getMessage.contains("Cannot downcast value")
        )
      }
      forAll { x: Int =>
        assertExceptionThrown(
          SInt.downcast(CBigInt(new BigInteger(x.toString)).asInstanceOf[AnyVal]),
          _.getMessage.contains("Cannot downcast value")
        )
      }
      forAll { x: Byte =>
        assertExceptionThrown(
          SByte.downcast(CBigInt(new BigInteger(x.toString)).asInstanceOf[AnyVal]),
          _.getMessage.contains("Cannot downcast value")
        )
      }
      forAll { x: Short =>
        assertExceptionThrown(
          SShort.downcast(CBigInt(new BigInteger(x.toString)).asInstanceOf[AnyVal]),
          _.getMessage.contains("Cannot downcast value")
        )
      }
    } else {
      forAll { x: BigInteger =>
        SBigInt.upcast(CBigInt(x).asInstanceOf[AnyVal]) shouldBe CBigInt(x)
        SBigInt.downcast(CBigInt(x).asInstanceOf[AnyVal]) shouldBe CBigInt(x)
      }
      forAll { x: Long =>
          SLong.downcast(CBigInt(new BigInteger(x.toString)).asInstanceOf[AnyVal]) shouldBe x
      }
      forAll { x: Int =>
          SInt.downcast(CBigInt(new BigInteger(x.toString)).asInstanceOf[AnyVal]) shouldBe x
      }
      forAll { x: Byte =>
        SByte.downcast(CBigInt(new BigInteger(x.toString)).asInstanceOf[AnyVal]) shouldBe x
      }
      forAll { x: Short =>
        SShort.downcast(CBigInt(new BigInteger(x.toString)).asInstanceOf[AnyVal]) shouldBe x
      }
    }

    lazy val bitOr = newFeature[(BigInt, BigInt), BigInt](
      { (x: (BigInt, BigInt)) => (x._1 | x._2)},
      "{ (x: (BigInt, BigInt)) => x._1.bitwiseOr(x._2) }",
      FuncValue(
        Array((1, SPair(SBigInt, SBigInt))),
        MethodCall.typed[Value[SBigInt.type]](
          SelectField.typed[Value[SBigInt.type]](ValUse(1,SPair(SBigInt, SBigInt)), 1.toByte),
          SBigIntMethods.v6Methods.find(_.name == "bitwiseOr").get,
          Vector(SelectField.typed[Value[SBigInt.type]](ValUse(1, SPair(SBigInt, SBigInt)),2.toByte)),
          Map()
        )
      ),
      sinceVersion = V6SoftForkVersion)

    verifyCases(
      Seq(
        (CBigInt(BigInteger.valueOf(1)), CBigInt(BigInteger.valueOf(2))) -> new Expected(ExpectedResult(Success(CBigInt(BigInteger.valueOf(3))), None)),
        (CBigInt(BigInteger.valueOf(1001)), CBigInt(BigInteger.valueOf(2002))) -> new Expected(ExpectedResult(Success(CBigInt(BigInteger.valueOf(2043))), None)),
        (CBigInt(BigInteger.valueOf(100001)), CBigInt(BigInteger.valueOf(20002))) -> new Expected(ExpectedResult(Success(CBigInt(BigInteger.valueOf(118435))), None)),
        (CBigInt(BigInteger.valueOf(1000010111)), CBigInt(BigInteger.valueOf(-22))) -> new Expected(ExpectedResult(Success(CBigInt(BigInteger.valueOf(-1))), None))
      ),
      bitOr
    )

    lazy val bitNot = newFeature[BigInt, BigInt](
      { (x: BigInt) => CBigInt(x.asInstanceOf[CBigInt].wrappedValue.not()) },
      "{ (x: BigInt) => x.bitwiseInverse }",
      FuncValue(
        Array((1, SBigInt)),
        MethodCall.typed[Value[SBigInt.type]](
          ValUse(1, SBigInt),
          SBigIntMethods.v6Methods.find(_.name == "bitwiseInverse").get,
          Vector(),
          Map()
        )
      ),
      sinceVersion = V6SoftForkVersion)

    verifyCases(
      Seq(
        CBigInt(BigInteger.valueOf(1)) -> new Expected(ExpectedResult(Success(CBigInt(BigInteger.valueOf(-2))), None)),
        CBigInt(BigInteger.valueOf(10001)) -> new Expected(ExpectedResult(Success(CBigInt(BigInteger.valueOf(-10002))), None)),
        CBigInt(BigInteger.valueOf(Int.MinValue)) -> new Expected(ExpectedResult(Success(CBigInt(BigInteger.valueOf(Int.MaxValue))), None)),
        CBigInt(BigInteger.valueOf(Long.MinValue)) -> new Expected(ExpectedResult(Success(CBigInt(BigInteger.valueOf(Long.MaxValue))), None)),
        CBigInt(BigInteger.valueOf(Long.MaxValue)) -> new Expected(ExpectedResult(Success(CBigInt(BigInteger.valueOf(Long.MinValue))), None))
      ),
      bitNot
    )

    lazy val bitAnd = newFeature(
      { (x: (BigInt, BigInt)) => x._1.asInstanceOf[CBigInt].and(x._2.asInstanceOf[CBigInt]) },
      "{ (x: (BigInt, BigInt)) => x._1.bitwiseAnd(x._2) }",
      FuncValue(
        Array((1, SPair(SBigInt, SBigInt))),
        MethodCall.typed[Value[SBigInt.type]](
          SelectField.typed[Value[SBigInt.type]](ValUse(1, SPair(SBigInt, SBigInt)), 1.toByte),
          SBigIntMethods.v6Methods.find(_.name == "bitwiseAnd").get,
          Vector(SelectField.typed[Value[SBigInt.type]](ValUse(1, SPair(SBigInt, SBigInt)), 2.toByte)),
          Map()
        )
      ),
      sinceVersion = V6SoftForkVersion)

    verifyCases(
      Seq(
        (CBigInt(BigInteger.valueOf(3)), CBigInt(BigInteger.valueOf(5))) -> new Expected(ExpectedResult(Success(CBigInt(BigInteger.valueOf(1))), None)),
        (CBigInt(BigInteger.valueOf(10001)), CBigInt(BigInteger.valueOf(2202))) -> new Expected(ExpectedResult(Success(CBigInt(BigInteger.valueOf(16))), None)),
        (CBigInt(BigInteger.valueOf(-10001)), CBigInt(BigInteger.valueOf(200202))) -> new Expected(ExpectedResult(Success(CBigInt(BigInteger.valueOf(198666))), None)),
        (CBigInt(BigInteger.valueOf(1000010111)), CBigInt(BigInteger.valueOf(-22))) -> new Expected(ExpectedResult(Success(CBigInt(BigInteger.valueOf(1000010090))), None))
      ),
      bitAnd
    )

    lazy val bitXor = newFeature(
      { (x: (BigInt, BigInt)) => x._1.asInstanceOf[CBigInt].xor(x._2.asInstanceOf[CBigInt]) },
      "{ (x: (BigInt, BigInt)) => x._1.bitwiseXor(x._2) }",
      FuncValue(
        Array((1, SPair(SBigInt, SBigInt))),
        MethodCall.typed[Value[SBigInt.type]](
          SelectField.typed[Value[SBigInt.type]](ValUse(1, SPair(SBigInt, SBigInt)), 1.toByte),
          SBigIntMethods.v6Methods.find(_.name == "bitwiseXor").get,
          Vector(SelectField.typed[Value[SBigInt.type]](ValUse(1, SPair(SBigInt, SBigInt)),2.toByte)),
          Map()
        )
      ),
      sinceVersion = V6SoftForkVersion)

    verifyCases(
      Seq(
        (CBigInt(BigInteger.valueOf(3)), CBigInt(BigInteger.valueOf(5))) -> new Expected(ExpectedResult(Success(CBigInt(BigInteger.valueOf(6))), None)),
        (CBigInt(BigInteger.valueOf(10001)), CBigInt(BigInteger.valueOf(2202))) -> new Expected(ExpectedResult(Success(CBigInt(BigInteger.valueOf(12171))), None)),
        (CBigInt(BigInteger.valueOf(-10001)), CBigInt(BigInteger.valueOf(200202))) -> new Expected(ExpectedResult(Success(CBigInt(BigInteger.valueOf(-207131))), None)),
        (CBigInt(BigInteger.valueOf(1000010111)), CBigInt(BigInteger.valueOf(-22))) -> new Expected(ExpectedResult(Success(CBigInt(BigInteger.valueOf(-1000010091))), None))
      ),
      bitXor
    )

    lazy val toBigEndianBytes = newFeature[BigInt, Coll[Byte]](
      { x: BigInt => x.toBytes },
      "{ (x: BigInt) => x.toBytes }",
      FuncValue(
        Array((1, SBigInt)),
        MethodCall.typed[Value[SCollection[SBigInt.type]]](
          ValUse(1, SBigInt),
          SBigIntMethods.getMethodByName("toBytes"),
          Vector(),
          Map()
        )
      ),
      sinceVersion = V6SoftForkVersion)

    verifyCases(
      Seq(
        CBigInt(BigInteger.valueOf(127)) -> new Expected(ExpectedResult(Success(Coll(127.toByte)), None)),
        CBigInt(BigInteger.valueOf(Short.MaxValue)) -> new Expected(ExpectedResult(Success(Coll(127.toByte, (-1).toByte)), None)),
        CBigInt(BigInteger.valueOf(Short.MinValue)) -> new Expected(ExpectedResult(Success(Coll((-128).toByte, 0.toByte)), None)),
        CBigInt(BigInteger.valueOf(Int.MaxValue)) -> new Expected(ExpectedResult(Success(Coll(127.toByte, (-1).toByte, (-1).toByte, (-1).toByte)), None))
      ),
      toBigEndianBytes
    )

    def byte2Bools(b: Byte): Seq[Boolean] =
      (0 to 7 map isBitSet(b)).reverse

    def isBitSet(byte: Byte)(bit: Int): Boolean =
      ((byte >> bit) & 1) == 1

    lazy val toBits = newFeature[BigInt, Coll[Boolean]](
      { x: BigInt => x.toBytes.flatMap(b => Colls.fromArray(byte2Bools(b).toArray))  },
      "{ (x: BigInt) => x.toBits }",
      FuncValue(
        Array((1, SBigInt)),
        MethodCall.typed[Value[SCollection[SBigInt.type]]](
          ValUse(1, SBigInt),
          SBigIntMethods.getMethodByName("toBits"),
          Vector(),
          Map()
        )
      ),
      sinceVersion = V6SoftForkVersion)

    verifyCases(
      Seq(
        CBigInt(BigInteger.valueOf(83)) -> new Expected(ExpectedResult(Success(Coll(false, true, false, true, false, false, true, true)), None)),
        CBigInt(BigInteger.valueOf(-55)) -> new Expected(ExpectedResult(Success(Coll(true, true, false, false, true, false, false, true)), None)),
        CBigInt(BigInteger.valueOf(-1L)) -> new Expected(ExpectedResult(Success(Colls.fromArray(Array.fill(8)(true))), None)),
        CBigInt(BigInteger.valueOf(-10001L)) -> new Expected(ExpectedResult(Success(Coll(true,true,false,true,true,false,false,false,true,true,true,false,true,true,true,true)), None))
      ),
      toBits
    )

    lazy val shiftLeft = newFeature(
      { (x: (BigInt, Int)) => if(x._2 < 0 || x._2 >= 256) throw new IllegalArgumentException() else (x._1.asInstanceOf[BigInt].shiftLeft(x._2)) },
      "{ (x: (BigInt, Int)) => x._1.shiftLeft(x._2) }",
      FuncValue(
        Array((1, SPair(SBigInt, SInt))),
        MethodCall.typed[Value[SBigInt.type]](
          SelectField.typed[Value[SBigInt.type]](ValUse(1, SPair(SBigInt, SInt)), 1.toByte),
          SBigIntMethods.v6Methods.find(_.name == "shiftLeft").get,
          Vector(SelectField.typed[Value[SInt.type]](ValUse(1, SPair(SBigInt, SInt)), 2.toByte)),
          Map()
        )
      ),
      sinceVersion = V6SoftForkVersion)

    verifyCases(
      Seq(
        (CBigInt(BigInteger.valueOf(3)), 3) -> new Expected(ExpectedResult(Success(CBigInt(BigInteger.valueOf(24))), None)),
        (CBigInt(BigInteger.valueOf(3)), 8) -> new Expected(ExpectedResult(Success(CBigInt(BigInteger.valueOf(768))), None)),
        (CBigInt(BigInteger.valueOf(-2)), 10) -> new Expected(ExpectedResult(Success(CBigInt(BigInteger.valueOf(-2048))), None)),
        (CBigInt(BigInteger.valueOf(-222)), 10) -> new Expected(ExpectedResult(Success(CBigInt(BigInteger.valueOf(-227328L))), None)),
        (CBigInt(BigInteger.valueOf(-222)), -1) -> new Expected(ExpectedResult(Failure(new IllegalArgumentException()), None)),
        (CBigInt(BigInteger.valueOf(-222)), 256) -> new Expected(ExpectedResult(Failure(new IllegalArgumentException()), None))
      ),
      shiftLeft,
      preGeneratedSamples = Some(Seq())
    )

    lazy val shiftRight = newFeature(
      { (x: (BigInt, Int)) => if(x._2 < 0 || x._2 >= 256) throw new IllegalArgumentException() else (x._1.asInstanceOf[BigInt].shiftRight(x._2)) },
      "{ (x: (BigInt, Int)) => x._1.shiftRight(x._2) }",
      FuncValue(
        Array((1, SPair(SBigInt, SInt))),
        MethodCall.typed[Value[SBigInt.type]](
          SelectField.typed[Value[SBigInt.type]](ValUse(1, SPair(SBigInt, SInt)), 1.toByte),
          SBigIntMethods.v6Methods.find(_.name == "shiftRight").get,
          Vector(SelectField.typed[Value[SInt.type]](ValUse(1, SPair(SBigInt, SInt)), 2.toByte)),
          Map()
        )
      ),
      sinceVersion = V6SoftForkVersion)

    verifyCases(
      Seq(
        (CBigInt(BigInteger.valueOf(24)), 3) -> new Expected(ExpectedResult(Success(CBigInt(BigInteger.valueOf(3))), None)),
        (CBigInt(BigInteger.valueOf(1600)), 8) -> new Expected(ExpectedResult(Success(CBigInt(BigInteger.valueOf(6))), None)),
        (CBigInt(BigInteger.valueOf(-3200)), 8) -> new Expected(ExpectedResult(Success(CBigInt(BigInteger.valueOf(-13))), None)),
        (CBigInt(BigInteger.valueOf(-320019)), 18) -> new Expected(ExpectedResult(Success(CBigInt(BigInteger.valueOf(-2))), None)),
        (CBigInt(BigInteger.valueOf(-320019)), 63) -> new Expected(ExpectedResult(Success(CBigInt(BigInteger.valueOf(-1))), None)),
        (CBigInt(BigInteger.valueOf(24)), -1) -> new Expected(ExpectedResult(Failure(new IllegalArgumentException()), None)),
        (CBigInt(BigInteger.valueOf(24)), 256) -> new Expected(ExpectedResult(Failure(new IllegalArgumentException()), None))
      ),
      shiftRight,
      preGeneratedSamples = Some(Seq())
    )
  }

  property("Box properties equivalence (new features)") {
    // related to https://github.com/ScorexFoundation/sigmastate-interpreter/issues/416
    def getReg = newFeature((x: Box) => x.getReg[Long](0).get,
      "{ (x: Box) => x.getReg[Long](0).get }",
      FuncValue(
        Array((1, SBox)),
        OptionGet(ExtractRegisterAs(ValUse(1, SBox), ErgoBox.R0, SOption(SLong)))
      ),
      sinceVersion = V6SoftForkVersion)

    if (activatedVersionInTests < V6SoftForkVersion) {
      // NOTE, for such versions getReg is not supported
      // which is checked below

      forAll { box: Box =>
        Seq(getReg).foreach(_.checkEquality(box))
      }
    } else {
      val value = 10L
      val box = CBox(new ErgoBox(value, TrueTree, Colls.emptyColl[Token], Map.empty,
                                  ModifierId @@ Base16.encode(Array.fill(32)(0)), 0, 0))
      verifyCases(
        Seq(
          box -> new Expected(ExpectedResult(Success(value), None))
        ),
        getReg
      )
    }
  }

  // TODO v6.0 (3h): https://github.com/ScorexFoundation/sigmastate-interpreter/issues/479
  property("Coll find method equivalence") {
    val find = newFeature((x: Coll[Int]) => x.find({ (v: Int) => v > 0 }),
      "{ (x: Coll[Int]) => x.find({ (v: Int) => v > 0} ) }",
      sinceVersion = V6SoftForkVersion)

    if (activatedVersionInTests < VersionContext.V6SoftForkVersion) {
      // NOTE, for such versions getReg is not supported
      // which is checked below

      forAll { x: Coll[Int] =>
        find.checkEquality(x)
      }
    }
  }

  // TODO v6.0 (3h): https://github.com/ScorexFoundation/sigmastate-interpreter/issues/418
  property("Coll bitwise methods equivalence") {
    val shiftRight = newFeature(
      { (x: Coll[Boolean]) =>
        if (x.size > 2) x.slice(0, x.size - 2) else Colls.emptyColl[Boolean]
      },
      "{ (x: Coll[Boolean]) => x >> 2 }",
      sinceVersion = V6SoftForkVersion)

    if (activatedVersionInTests < VersionContext.V6SoftForkVersion) {
      // NOTE, for such versions getReg is not supported
      // which is checked below

      forAll { x: Array[Boolean] =>
        shiftRight.checkEquality(Colls.fromArray(x))
      }
    }
  }

  // TODO v6.0 (3h): https://github.com/ScorexFoundation/sigmastate-interpreter/issues/479
  property("Coll diff methods equivalence") {
    val diff = newFeature((x: (Coll[Int], Coll[Int])) => x._1.diff(x._2),
      "{ (x: (Coll[Int], Coll[Int])) => x._1.diff(x._2) }",
      sinceVersion = V6SoftForkVersion)

    if (activatedVersionInTests < VersionContext.V6SoftForkVersion) {
      // NOTE, for such versions getReg is not supported
      // which is checked below

      forAll { (x: Coll[Int], y: Coll[Int]) =>
        diff.checkEquality((x, y))
      }
    }
  }

  // TODO v6.0: implement Option.fold (see https://github.com/ScorexFoundation/sigmastate-interpreter/issues/479)
  property("Option new methods") {
    val n = ExactNumeric.LongIsExactNumeric
    val fold = newFeature({ (x: Option[Long]) => x.fold(5.toLong)( (v: Long) => n.plus(v, 1) ) },
      "{ (x: Option[Long]) => x.fold(5, { (v: Long) => v + 1 }) }",
      sinceVersion = V6SoftForkVersion)

    if (activatedVersionInTests < VersionContext.V6SoftForkVersion) {
      // NOTE, for such versions getReg is not supported
      // which is checked below

      forAll { x: Option[Long] =>
        Seq(fold).map(_.checkEquality(x))
      }
    }
  }

  // TODO v6.0 (3h): implement allZK func https://github.com/ScorexFoundation/sigmastate-interpreter/issues/543
  property("allZK equivalence") {
    lazy val allZK = newFeature((x: Coll[SigmaProp]) => SigmaDsl.allZK(x),
      "{ (x: Coll[SigmaProp]) => allZK(x) }",
      sinceVersion = V6SoftForkVersion)

    if (activatedVersionInTests < VersionContext.V6SoftForkVersion) {
      // NOTE, for such versions getReg is not supported
      // which is checked below

      forAll { x: Coll[SigmaProp] =>
        allZK.checkEquality(x)
      }
    }
  }

  // TODO v6.0 (3h): implement anyZK func https://github.com/ScorexFoundation/sigmastate-interpreter/issues/543
  property("anyZK equivalence") {
    lazy val anyZK = newFeature((x: Coll[SigmaProp]) => SigmaDsl.anyZK(x),
      "{ (x: Coll[SigmaProp]) => anyZK(x) }",
      sinceVersion = V6SoftForkVersion)

    if (activatedVersionInTests < VersionContext.V6SoftForkVersion) {
      // NOTE, for such versions getReg is not supported
      // which is checked below

      forAll { x: Coll[SigmaProp] =>
        anyZK.checkEquality(x)
      }
    }
  }

  property("Numeric.toBytes methods equivalence") {
    lazy val toBytes = newFeature(
      { (x: Byte) => x.toBigEndianBytes },
      "{ (x: Byte) => x.toBytes }",
      FuncValue(
        Array((1, SByte)),
        MethodCall.typed[Value[SCollection[SByte.type]]](
          ValUse(1, SByte),
          SByteMethods.getMethodByName("toBytes"),
          Vector(),
          Map()
        )
      ),
      sinceVersion = V6SoftForkVersion)
    val cases = Seq(
      (0.toByte, Success(Coll(0.toByte))),
      (1.toByte, Success(Coll(1.toByte)))
    )

    testCases(cases, toBytes)
  }

  property("Fix substConstants in v6.0 for ErgoTree version > 0") {
    // tree with one segregated constant and v0
    val t1 = ErgoTree(
      header = ErgoTree.setConstantSegregation(ZeroHeader),
      constants = Vector(TrueSigmaProp),
      ConstantPlaceholder(0, SSigmaProp))

    // tree with one segregated constant and max supported version
    val t2 = ErgoTree(
      header = ErgoTree.setConstantSegregation(
        ErgoTree.headerWithVersion(ZeroHeader, VersionContext.MaxSupportedScriptVersion)
      ),
      Vector(TrueSigmaProp),
      ConstantPlaceholder(0, SSigmaProp))

    def costDetails(nItems: Int) = TracedCost(
      traceBase ++ Array(
        FixedCostItem(SelectField),
        FixedCostItem(ConcreteCollection),
        FixedCostItem(ValUse),
        FixedCostItem(SelectField),
        FixedCostItem(ConcreteCollection),
        FixedCostItem(Constant),
        FixedCostItem(BoolToSigmaProp),
        ast.SeqCostItem(CompanionDesc(SubstConstants), PerItemCost(JitCost(100), JitCost(100), 1), nItems)
      )
    )
    val expectedTreeBytes_beforeV6 = Helpers.decodeBytes("1b0108d27300")
    val expectedTreeBytes_V6 = Helpers.decodeBytes("1b050108d27300")

    verifyCases(
      Seq(
        // for tree v0, the result is the same for all versions
        (Coll(t1.bytes: _*), 0) -> Expected(
          Success(Helpers.decodeBytes("100108d27300")),
          cost = 1793,
          expectedDetails = CostDetails.ZeroCost,
          newCost = 2065,
          newVersionedResults = expectedSuccessForAllTreeVersions(Helpers.decodeBytes("100108d27300"), 2065, costDetails(1))
        ),
        // for tree version > 0, the result depend on activated version
        (Coll(t2.bytes: _*), 0) -> Expected(
          Success(expectedTreeBytes_beforeV6),
          cost = 1793,
          expectedDetails = CostDetails.ZeroCost,
          newCost = 2065,
          newVersionedResults = expectedSuccessForAllTreeVersions(expectedTreeBytes_V6, 2065, costDetails(1)))
      ),
      changedFeature(
        changedInVersion = VersionContext.V6SoftForkVersion,
        { (x: (Coll[Byte], Int)) =>
          SigmaDsl.substConstants(x._1, Coll[Int](x._2), Coll[Any](SigmaDsl.sigmaProp(false))(sigma.AnyType))
        },
        { (x: (Coll[Byte], Int)) =>
          SigmaDsl.substConstants(x._1, Coll[Int](x._2), Coll[Any](SigmaDsl.sigmaProp(false))(sigma.AnyType))
        },
        "{ (x: (Coll[Byte], Int)) => substConstants[Any](x._1, Coll[Int](x._2), Coll[Any](sigmaProp(false))) }",
        FuncValue(
          Vector((1, SPair(SByteArray, SInt))),
          SubstConstants(
            SelectField.typed[Value[SCollection[SByte.type]]](ValUse(1, SPair(SByteArray, SInt)), 1.toByte),
            ConcreteCollection(
              Array(SelectField.typed[Value[SInt.type]](ValUse(1, SPair(SByteArray, SInt)), 2.toByte)),
              SInt
            ),
            ConcreteCollection(Array(BoolToSigmaProp(FalseLeaf)), SSigmaProp)
          )
        )
      )
    )

    // before v6.0 the expected tree is not parsable
    ErgoTree.fromBytes(expectedTreeBytes_beforeV6.toArray).isRightParsed shouldBe false

    // in v6.0 the expected tree should be parsable and similar to the original tree
    val tree = ErgoTree.fromBytes(expectedTreeBytes_V6.toArray)
    tree.isRightParsed shouldBe true
    tree.header shouldBe t2.header
    tree.constants.length shouldBe t2.constants.length
    tree.root shouldBe t2.root
  }

<<<<<<< HEAD
  property("Global.deserializeTo") {
    def checkPoW: Feature[GroupElement, Boolean] = {
      newFeature(
        { (x: GroupElement) => CSigmaDslBuilder.deserializeTo[GroupElement](SGroupElement, x.getEncoded) == x},
        "{ (x: GroupElement) => Global.deserializeTo[GroupElement](x.getEncoded) == x }",
        FuncValue(
          Array((1, SGroupElement)),
          EQ(
            MethodCall.typed[Value[SGroupElement.type]](
              Global,
              SGlobalMethods.deserializeToMethod,
              Vector(
                MethodCall.typed[Value[SCollection[SByte.type]]](
                  ValUse(1, SGroupElement),
                  SGroupElementMethods.getMethodByName("getEncoded"),
                  ArraySeq(),
                  Map()
                )
              ),
              Map(STypeVar("T") -> SGroupElement)
            ),
            ValUse(1, SGroupElement)
=======
  property("Header new methods") {

    def checkPoW = {
      newFeature(
        { (x: Header) => x.checkPow},
        "{ (x: Header) => x.checkPow }",
        FuncValue(
          Array((1, SHeader)),
          MethodCall.typed[Value[SBoolean.type]](
            ValUse(1, SHeader),
            SHeaderMethods.checkPowMethod,
            IndexedSeq(),
            Map()
>>>>>>> 43db8df7
          )
        ),
        sinceVersion = VersionContext.V6SoftForkVersion
      )
    }

<<<<<<< HEAD
    verifyCases(
      Seq(
        CGroupElement(SecP256K1Group.generator) -> new Expected(ExpectedResult(Success(true), None))
=======
    // bytes of real mainnet block header at height 614,440
    val headerBytes = "02ac2101807f0000ca01ff0119db227f202201007f62000177a080005d440896d05d3f80dcff7f5e7f59007294c180808d0158d1ff6ba10000f901c7f0ef87dcfff17fffacb6ff7f7f1180d2ff7f1e24ffffe1ff937f807f0797b9ff6ebdae007e5c8c00b8403d3701557181c8df800001b6d5009e2201c6ff807d71808c00019780f087adb3fcdbc0b3441480887f80007f4b01cf7f013ff1ffff564a0000b9a54f00770e807f41ff88c00240000080c0250000000003bedaee069ff4829500b3c07c4d5fe6b3ea3d3bf76c5c28c1d4dcdb1bed0ade0c0000000000003105"
    val header1 = new CHeader(ErgoHeader.sigmaSerializer.fromBytes(Base16.decode(headerBytes).get))

    verifyCases(
      Seq(
        header1 -> new Expected(ExpectedResult(Success(true), None))
>>>>>>> 43db8df7
      ),
      checkPoW
    )
  }

<<<<<<< HEAD
=======
  property("higher order lambdas") {
    val f = newFeature[Coll[Int], Coll[Int]](
      { (xs: Coll[Int]) =>
        val inc = { (x: Int) => x + 1 }

        def apply(in: (Int => Int, Int)) = in._1(in._2)

        xs.map { (x: Int) => apply((inc, x)) }
      },
      """{(xs: Coll[Int]) =>
        |   val inc = { (x: Int) => x + 1 }
        |   def apply(in: (Int => Int, Int)) = in._1(in._2)
        |   xs.map { (x: Int) => apply((inc, x)) }
        | }
        |""".stripMargin,
      FuncValue(
        Array((1, SCollectionType(SInt))),
        MapCollection(
          ValUse(1, SCollectionType(SInt)),
          FuncValue(
            Array((3, SInt)),
            Apply(
              FuncValue(
                Array((5, SPair(SFunc(Array(SInt), SInt, List()), SInt))),
                Apply(
                  SelectField.typed[Value[SFunc]](
                    ValUse(5, SPair(SFunc(Array(SInt), SInt, List()), SInt)),
                    1.toByte
                  ),
                  Array(
                    SelectField.typed[Value[SInt.type]](
                      ValUse(5, SPair(SFunc(Array(SInt), SInt, List()), SInt)),
                      2.toByte
                    )
                  )
                )
              ),
              Array(
                Tuple(
                  Vector(
                    FuncValue(
                      Array((5, SInt)),
                      ArithOp(ValUse(5, SInt), IntConstant(1), OpCode @@ (-102.toByte))
                    ),
                    ValUse(3, SInt)
                  )
                )
              )
            )
          )
        )
      ),
    sinceVersion = VersionContext.V6SoftForkVersion
    )

    verifyCases(
      Seq(
        Coll(1, 2) -> Expected(
          Success(Coll(2, 3)),
          cost = 1793,
          expectedDetails = CostDetails.ZeroCost
        )
      ),
      f,
      preGeneratedSamples = Some(Seq(
        Coll(Int.MinValue, Int.MaxValue - 1),
        Coll(0, 1, 2, 3, 100, 1000)
      ))
    )
  }

>>>>>>> 43db8df7
}<|MERGE_RESOLUTION|>--- conflicted
+++ resolved
@@ -10,29 +10,19 @@
 import sigma.ast.ErgoTree.ZeroHeader
 import sigma.ast.SCollection.SByteArray
 import sigma.ast.syntax.TrueSigmaProp
-<<<<<<< HEAD
-import sigma.ast._
+import sigma.ast.{SInt, _}
 import sigma.crypto.SecP256K1Group
-import sigma.data.{CBigInt, CGroupElement, CSigmaDslBuilder, ExactNumeric}
-=======
-import sigma.ast.{SInt, _}
-import sigma.data.{CBigInt, CBox, CHeader, ExactNumeric}
->>>>>>> 43db8df7
+import sigma.data.{CBigInt, CBox, CGroupElement, CHeader, CSigmaDslBuilder, ExactNumeric, RType}
 import sigma.eval.{CostDetails, SigmaDsl, TracedCost}
 import sigma.serialization.ValueCodes.OpCode
-import sigma.data.{RType}
-import sigma.util.Extensions.{BooleanOps, ByteOps, IntOps, LongOps}
+import sigma.util.Extensions.{BooleanOps, IntOps}
 import sigmastate.exceptions.MethodNotFound
 import sigmastate.utils.Extensions.ByteOpsForSigma
 import sigmastate.utils.Helpers
 
 import java.math.BigInteger
-<<<<<<< HEAD
 import scala.collection.immutable.ArraySeq
-import scala.util.Success
-=======
 import scala.util.{Failure, Success}
->>>>>>> 43db8df7
 
 /** This suite tests all operations for v6.0 version of the language.
   * The base classes establish the infrastructure for the tests.
@@ -1432,30 +1422,6 @@
     tree.root shouldBe t2.root
   }
 
-<<<<<<< HEAD
-  property("Global.deserializeTo") {
-    def checkPoW: Feature[GroupElement, Boolean] = {
-      newFeature(
-        { (x: GroupElement) => CSigmaDslBuilder.deserializeTo[GroupElement](SGroupElement, x.getEncoded) == x},
-        "{ (x: GroupElement) => Global.deserializeTo[GroupElement](x.getEncoded) == x }",
-        FuncValue(
-          Array((1, SGroupElement)),
-          EQ(
-            MethodCall.typed[Value[SGroupElement.type]](
-              Global,
-              SGlobalMethods.deserializeToMethod,
-              Vector(
-                MethodCall.typed[Value[SCollection[SByte.type]]](
-                  ValUse(1, SGroupElement),
-                  SGroupElementMethods.getMethodByName("getEncoded"),
-                  ArraySeq(),
-                  Map()
-                )
-              ),
-              Map(STypeVar("T") -> SGroupElement)
-            ),
-            ValUse(1, SGroupElement)
-=======
   property("Header new methods") {
 
     def checkPoW = {
@@ -1469,18 +1435,12 @@
             SHeaderMethods.checkPowMethod,
             IndexedSeq(),
             Map()
->>>>>>> 43db8df7
           )
         ),
         sinceVersion = VersionContext.V6SoftForkVersion
       )
     }
 
-<<<<<<< HEAD
-    verifyCases(
-      Seq(
-        CGroupElement(SecP256K1Group.generator) -> new Expected(ExpectedResult(Success(true), None))
-=======
     // bytes of real mainnet block header at height 614,440
     val headerBytes = "02ac2101807f0000ca01ff0119db227f202201007f62000177a080005d440896d05d3f80dcff7f5e7f59007294c180808d0158d1ff6ba10000f901c7f0ef87dcfff17fffacb6ff7f7f1180d2ff7f1e24ffffe1ff937f807f0797b9ff6ebdae007e5c8c00b8403d3701557181c8df800001b6d5009e2201c6ff807d71808c00019780f087adb3fcdbc0b3441480887f80007f4b01cf7f013ff1ffff564a0000b9a54f00770e807f41ff88c00240000080c0250000000003bedaee069ff4829500b3c07c4d5fe6b3ea3d3bf76c5c28c1d4dcdb1bed0ade0c0000000000003105"
     val header1 = new CHeader(ErgoHeader.sigmaSerializer.fromBytes(Base16.decode(headerBytes).get))
@@ -1488,14 +1448,11 @@
     verifyCases(
       Seq(
         header1 -> new Expected(ExpectedResult(Success(true), None))
->>>>>>> 43db8df7
       ),
       checkPoW
     )
   }
 
-<<<<<<< HEAD
-=======
   property("higher order lambdas") {
     val f = newFeature[Coll[Int], Coll[Int]](
       { (xs: Coll[Int]) =>
@@ -1567,5 +1524,40 @@
     )
   }
 
->>>>>>> 43db8df7
+  property("Global.deserializeTo") {
+    def checkPoW: Feature[GroupElement, Boolean] = {
+      newFeature(
+        { (x: GroupElement) => CSigmaDslBuilder.deserializeTo[GroupElement](SGroupElement, x.getEncoded) == x},
+        "{ (x: GroupElement) => Global.deserializeTo[GroupElement](x.getEncoded) == x }",
+        FuncValue(
+          Array((1, SGroupElement)),
+          EQ(
+            MethodCall.typed[Value[SGroupElement.type]](
+              Global,
+              SGlobalMethods.deserializeToMethod,
+              Vector(
+                MethodCall.typed[Value[SCollection[SByte.type]]](
+                  ValUse(1, SGroupElement),
+                  SGroupElementMethods.getMethodByName("getEncoded"),
+                  ArraySeq(),
+                  Map()
+                )
+              ),
+              Map(STypeVar("T") -> SGroupElement)
+            ),
+            ValUse(1, SGroupElement)
+          )
+        ),
+        sinceVersion = VersionContext.V6SoftForkVersion
+      )
+    }
+
+    verifyCases(
+      Seq(
+        CGroupElement(SecP256K1Group.generator) -> new Expected(ExpectedResult(Success(true), None))
+      ),
+      checkPoW
+    )
+  }
+
 }