--- conflicted
+++ resolved
@@ -1,25 +1,18 @@
 package sigma
 
-<<<<<<< HEAD
-=======
 import org.ergoplatform.ErgoHeader
 import scorex.util.encode.Base16
 import org.ergoplatform.ErgoBox
 import org.ergoplatform.ErgoBox.Token
 import scorex.util.ModifierId
->>>>>>> d284f79b
 import sigma.ast.ErgoTree.ZeroHeader
 import sigma.ast.SCollection.SByteArray
 import sigma.ast.syntax.TrueSigmaProp
 import sigma.ast._
-<<<<<<< HEAD
-import sigma.data.{CBigInt, ExactNumeric, RType}
-import sigma.eval.{CostDetails, SigmaDsl, TracedCost}
-=======
 import sigma.data.{CBigInt, CHeader, CBox, ExactNumeric}
 import sigma.eval.{CostDetails, SigmaDsl, TracedCost}
 import sigma.serialization.ValueCodes.OpCode
->>>>>>> d284f79b
+import sigma.data.{RType}
 import sigma.util.Extensions.{BooleanOps, ByteOps, IntOps, LongOps}
 import sigmastate.exceptions.MethodNotFound
 import sigmastate.utils.Helpers
@@ -35,7 +28,6 @@
 class LanguageSpecificationV6 extends LanguageSpecificationBase { suite =>
   override def languageVersion: Byte = VersionContext.V6SoftForkVersion
 
-<<<<<<< HEAD
   implicit override def evalSettings = super.evalSettings.copy(printTestVectors = true)
 
   def mkSerializeFeature[A: RType]: Feature[A, Coll[Byte]] = {
@@ -109,8 +101,6 @@
   // TODO v6.0: implement serialization roundtrip tests after merge with deserializeTo
 
 
-=======
->>>>>>> d284f79b
   property("Boolean.toByte") {
     val toByte = newFeature((x: Boolean) => x.toByte, "{ (x: Boolean) => x.toByte }",
       sinceVersion = VersionContext.V6SoftForkVersion
@@ -566,8 +556,6 @@
     tree.constants.length shouldBe t2.constants.length
     tree.root shouldBe t2.root
   }
-<<<<<<< HEAD
-=======
 
   property("Header new methods") {
 
@@ -670,6 +658,5 @@
       ))
     )
   }
->>>>>>> d284f79b
 
 }