--- conflicted
+++ resolved
@@ -1522,96 +1522,6 @@
     )
   }
 
-<<<<<<< HEAD
-  property("Coll.reverse") {
-    val f = newFeature[Coll[Int], Coll[Int]](
-      { (xs: Coll[Int]) => xs.reverse },
-      """{(xs: Coll[Int]) => xs.reverse }""".stripMargin,
-      sinceVersion = VersionContext.V6SoftForkVersion
-    )
-
-    verifyCases(
-      Seq(
-        Coll(1, 2) -> Expected(ExpectedResult(Success(Coll(2, 1)), None)),
-        Coll[Int]() -> Expected(ExpectedResult(Success(Coll[Int]()), None))
-      ),
-      f
-    )
-  }
-
-  property("Coll.distinct") {
-    val f = newFeature[Coll[Int], Coll[Int]](
-      { (xs: Coll[Int]) => xs.distinct },
-      """{(xs: Coll[Int]) => xs.distinct }""".stripMargin,
-      sinceVersion = VersionContext.V6SoftForkVersion
-    )
-
-    verifyCases(
-      Seq(
-        Coll(1, 2) -> Expected(ExpectedResult(Success(Coll(1, 2)), None)),
-        Coll(1, 1, 2) -> Expected(ExpectedResult(Success(Coll(1, 2)), None)),
-        Coll(1, 2, 2) -> Expected(ExpectedResult(Success(Coll(1, 2)), None)),
-        Coll[Int]() -> Expected(ExpectedResult(Success(Coll[Int]()), None))
-      ),
-      f
-    )
-  }
-
-  property("Coll.startsWith") {
-    val f = newFeature[(Coll[Int], Coll[Int]), Boolean](
-      { (xs: (Coll[Int], Coll[Int])) => xs._1.startsWith(xs._2) },
-      """{(xs: (Coll[Int], Coll[Int])) => xs._1.startsWith(xs._2) }""".stripMargin,
-      sinceVersion = VersionContext.V6SoftForkVersion
-    )
-
-    verifyCases(
-      Seq(
-        (Coll(1, 2, 3), Coll(1, 2)) -> Expected(ExpectedResult(Success(true), None)),
-        (Coll(1, 2, 3), Coll(1, 2, 3)) -> Expected(ExpectedResult(Success(true), None)),
-        (Coll(1, 2, 3), Coll(1, 2, 3, 4)) -> Expected(ExpectedResult(Success(false), None)),
-        (Coll[Int](), Coll[Int]()) -> Expected(ExpectedResult(Success(true), None))
-      ),
-      f
-    )
-  }
-
-  property("Coll.endsWith") {
-    val f = newFeature[(Coll[Int], Coll[Int]), Boolean](
-      { (xs: (Coll[Int], Coll[Int])) => xs._1.endsWith(xs._2) },
-      """{(xs: (Coll[Int], Coll[Int])) => xs._1.endsWith(xs._2) }""".stripMargin,
-      sinceVersion = VersionContext.V6SoftForkVersion
-    )
-
-    verifyCases(
-      Seq(
-        (Coll(1, 2, 3), Coll(1, 2)) -> Expected(ExpectedResult(Success(false), None)),
-        (Coll(1, 2, 3), Coll(2, 3)) -> Expected(ExpectedResult(Success(true), None)),
-        (Coll(1, 2, 3), Coll(2, 3, 4)) -> Expected(ExpectedResult(Success(false), None)),
-        (Coll(1, 2, 3), Coll(1, 2, 3)) -> Expected(ExpectedResult(Success(true), None)),
-        (Coll[Int](), Coll[Int]()) -> Expected(ExpectedResult(Success(true), None))
-      ),
-      f
-    )
-  }
-
-  property("Coll.get") {
-    val f = newFeature[(Coll[Int], Int), Option[Int]](
-      { (xs: (Coll[Int], Int)) => xs._1.get(xs._2) },
-      """{(xs: (Coll[Int], Int)) => xs._1.get(xs._2) }""".stripMargin,
-      sinceVersion = VersionContext.V6SoftForkVersion
-    )
-
-    verifyCases(
-      Seq(
-        (Coll(1, 2), 0) -> Expected(ExpectedResult(Success(Some(1)), None)),
-        (Coll(1, 2), 1) -> Expected(ExpectedResult(Success(Some(2)), None)),
-        (Coll(1, 2), -1) -> Expected(ExpectedResult(Success(None), None)),
-        (Coll(1, 2), 2) -> Expected(ExpectedResult(Success(None), None)),
-        (Coll[Int](), 0) -> Expected(ExpectedResult(Success(None), None))
-      ),
-      f
-    )
-=======
 
   property("Global - fromBigEndianBytes") {
     import sigma.data.OrderingOps.BigIntOrdering
@@ -1699,7 +1609,96 @@
       bigIntFromBigEndianBytes
     )
 
->>>>>>> 6fa801c5
+  }
+
+  property("Coll.reverse") {
+    val f = newFeature[Coll[Int], Coll[Int]](
+      { (xs: Coll[Int]) => xs.reverse },
+      """{(xs: Coll[Int]) => xs.reverse }""".stripMargin,
+      sinceVersion = VersionContext.V6SoftForkVersion
+    )
+
+    verifyCases(
+      Seq(
+        Coll(1, 2) -> Expected(ExpectedResult(Success(Coll(2, 1)), None)),
+        Coll[Int]() -> Expected(ExpectedResult(Success(Coll[Int]()), None))
+      ),
+      f
+    )
+  }
+
+  property("Coll.distinct") {
+    val f = newFeature[Coll[Int], Coll[Int]](
+      { (xs: Coll[Int]) => xs.distinct },
+      """{(xs: Coll[Int]) => xs.distinct }""".stripMargin,
+      sinceVersion = VersionContext.V6SoftForkVersion
+    )
+
+    verifyCases(
+      Seq(
+        Coll(1, 2) -> Expected(ExpectedResult(Success(Coll(1, 2)), None)),
+        Coll(1, 1, 2) -> Expected(ExpectedResult(Success(Coll(1, 2)), None)),
+        Coll(1, 2, 2) -> Expected(ExpectedResult(Success(Coll(1, 2)), None)),
+        Coll[Int]() -> Expected(ExpectedResult(Success(Coll[Int]()), None))
+      ),
+      f
+    )
+  }
+
+  property("Coll.startsWith") {
+    val f = newFeature[(Coll[Int], Coll[Int]), Boolean](
+      { (xs: (Coll[Int], Coll[Int])) => xs._1.startsWith(xs._2) },
+      """{(xs: (Coll[Int], Coll[Int])) => xs._1.startsWith(xs._2) }""".stripMargin,
+      sinceVersion = VersionContext.V6SoftForkVersion
+    )
+
+    verifyCases(
+      Seq(
+        (Coll(1, 2, 3), Coll(1, 2)) -> Expected(ExpectedResult(Success(true), None)),
+        (Coll(1, 2, 3), Coll(1, 2, 3)) -> Expected(ExpectedResult(Success(true), None)),
+        (Coll(1, 2, 3), Coll(1, 2, 3, 4)) -> Expected(ExpectedResult(Success(false), None)),
+        (Coll[Int](), Coll[Int]()) -> Expected(ExpectedResult(Success(true), None))
+      ),
+      f
+    )
+  }
+
+  property("Coll.endsWith") {
+    val f = newFeature[(Coll[Int], Coll[Int]), Boolean](
+      { (xs: (Coll[Int], Coll[Int])) => xs._1.endsWith(xs._2) },
+      """{(xs: (Coll[Int], Coll[Int])) => xs._1.endsWith(xs._2) }""".stripMargin,
+      sinceVersion = VersionContext.V6SoftForkVersion
+    )
+
+    verifyCases(
+      Seq(
+        (Coll(1, 2, 3), Coll(1, 2)) -> Expected(ExpectedResult(Success(false), None)),
+        (Coll(1, 2, 3), Coll(2, 3)) -> Expected(ExpectedResult(Success(true), None)),
+        (Coll(1, 2, 3), Coll(2, 3, 4)) -> Expected(ExpectedResult(Success(false), None)),
+        (Coll(1, 2, 3), Coll(1, 2, 3)) -> Expected(ExpectedResult(Success(true), None)),
+        (Coll[Int](), Coll[Int]()) -> Expected(ExpectedResult(Success(true), None))
+      ),
+      f
+    )
+  }
+
+  property("Coll.get") {
+    val f = newFeature[(Coll[Int], Int), Option[Int]](
+      { (xs: (Coll[Int], Int)) => xs._1.get(xs._2) },
+      """{(xs: (Coll[Int], Int)) => xs._1.get(xs._2) }""".stripMargin,
+      sinceVersion = VersionContext.V6SoftForkVersion
+    )
+
+    verifyCases(
+      Seq(
+        (Coll(1, 2), 0) -> Expected(ExpectedResult(Success(Some(1)), None)),
+        (Coll(1, 2), 1) -> Expected(ExpectedResult(Success(Some(2)), None)),
+        (Coll(1, 2), -1) -> Expected(ExpectedResult(Success(None), None)),
+        (Coll(1, 2), 2) -> Expected(ExpectedResult(Success(None), None)),
+        (Coll[Int](), 0) -> Expected(ExpectedResult(Success(None), None))
+      ),
+      f
+    )
   }
 
 }