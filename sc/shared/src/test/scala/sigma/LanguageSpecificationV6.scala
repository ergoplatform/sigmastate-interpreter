--- conflicted
+++ resolved
@@ -1,22 +1,14 @@
 package sigma
 
-<<<<<<< HEAD
 import org.ergoplatform.ErgoHeader
 import scorex.util.encode.Base16
-=======
->>>>>>> 65144a9b
 import sigma.ast.ErgoTree.ZeroHeader
 import sigma.ast.SCollection.SByteArray
 import sigma.ast.syntax.TrueSigmaProp
 import sigma.ast._
-<<<<<<< HEAD
-import sigma.data.{CBigInt, CHeader, ExactNumeric}
+import sigma.data.{CBigInt, CHeader, ExactNumeric, RType}
 import sigma.eval.{CostDetails, SigmaDsl, TracedCost}
 import sigma.serialization.ValueCodes.OpCode
-=======
-import sigma.data.{CBigInt, ExactNumeric, RType}
-import sigma.eval.{CostDetails, SigmaDsl, TracedCost}
->>>>>>> 65144a9b
 import sigma.util.Extensions.{BooleanOps, ByteOps, IntOps, LongOps}
 import sigmastate.exceptions.MethodNotFound
 import sigmastate.utils.Helpers
@@ -32,8 +24,6 @@
 class LanguageSpecificationV6 extends LanguageSpecificationBase { suite =>
   override def languageVersion: Byte = VersionContext.V6SoftForkVersion
 
-<<<<<<< HEAD
-=======
   implicit override def evalSettings = super.evalSettings.copy(printTestVectors = true)
 
   def mkSerializeFeature[A: RType]: Feature[A, Coll[Byte]] = {
@@ -107,7 +97,6 @@
   // TODO v6.0: implement serialization roundtrip tests after merge with deserializeTo
 
 
->>>>>>> 65144a9b
   property("Boolean.toByte") {
     val toByte = newFeature((x: Boolean) => x.toByte, "{ (x: Boolean) => x.toByte }",
       sinceVersion = VersionContext.V6SoftForkVersion
@@ -548,7 +537,6 @@
     tree.constants.length shouldBe t2.constants.length
     tree.root shouldBe t2.root
   }
-<<<<<<< HEAD
 
 
 
@@ -672,7 +660,5 @@
       checkPoW
     )
   }
-=======
->>>>>>> 65144a9b
 
 }