--- conflicted
+++ resolved
@@ -14,10 +14,8 @@
 import sigma.data.{CBigInt, CBox, CHeader, ExactNumeric}
 import sigma.eval.{CostDetails, SigmaDsl, TracedCost}
 import sigma.serialization.ValueCodes.OpCode
-<<<<<<< HEAD
-=======
 import sigma.data.{RType}
->>>>>>> 43db8df7
+import sigma.serialization.ValueCodes.OpCode
 import sigma.util.Extensions.{BooleanOps, ByteOps, IntOps, LongOps}
 import sigmastate.exceptions.MethodNotFound
 import sigmastate.utils.Extensions.ByteOpsForSigma
@@ -716,15 +714,6 @@
 
   property("Long - 6.0 methods") {
 
-<<<<<<< HEAD
-      forAll { x: Long =>
-        Seq(toAbs).foreach(_.checkEquality(x))
-      }
-      forAll { x: (Long, Long) =>
-        Seq(compareTo, bitOr, bitAnd).foreach(_.checkEquality(x))
-      }
-    }
-=======
     lazy val bitOr = newFeature(
       { (x: (Long, Long)) => (x._1 | x._2)},
       "{ (x: (Long, Long)) => x._1.bitwiseOr(x._2) }",
@@ -929,7 +918,6 @@
       shiftRight,
       preGeneratedSamples = Some(Seq())
     )
->>>>>>> 43db8df7
   }
 
   property("BigInt - 6.0 features") {
@@ -1434,97 +1422,6 @@
     tree.root shouldBe t2.root
   }
 
-<<<<<<< HEAD
-
-
-  property("Option.getOrElse with lazy default") {
-
-    val trace = TracedCost(
-      Array(
-        FixedCostItem(Apply),
-        FixedCostItem(FuncValue),
-        FixedCostItem(GetVar),
-        FixedCostItem(OptionGet),
-        FixedCostItem(FuncValue.AddToEnvironmentDesc, FixedCost(JitCost(5))),
-        FixedCostItem(ValUse),
-        FixedCostItem(OptionGetOrElse)
-      )
-    )
-
-    verifyCases(
-      Seq(
-        Some(2L) -> Expected(Failure(new java.lang.ArithmeticException("/ by zero")), 6, trace, 1793,
-          newVersionedResults = {
-            expectedSuccessForAllTreeVersions(2L, 2015, trace)
-          } ),
-        None -> Expected(Failure(new java.lang.ArithmeticException("/ by zero")), 6, trace, 1793)
-      ),
-      changedFeature(
-        changedInVersion = VersionContext.V6SoftForkVersion,
-        { (x: Option[Long]) => val default = 1 / 0L; x.getOrElse(default) },
-        { (x: Option[Long]) => if (VersionContext.current.isV6SoftForkActivated) {x.getOrElse(1 / 0L)} else {val default = 1 / 0L; x.getOrElse(default)} },
-        "{ (x: Option[Long]) => x.getOrElse(1 / 0L) }",
-        FuncValue(
-          Array((1, SOption(SLong))),
-          OptionGetOrElse(
-            ValUse(1, SOption(SLong)),
-            ArithOp(LongConstant(1L), LongConstant(0L), OpCode @@ (-99.toByte))
-          )
-        ),
-        allowNewToSucceed = true
-      )
-    )
-  }
-
-  property("Coll getOrElse with lazy default") {
-
-    val trace = TracedCost(
-      Array(
-        FixedCostItem(Apply),
-        FixedCostItem(FuncValue),
-        FixedCostItem(GetVar),
-        FixedCostItem(OptionGet),
-        FixedCostItem(FuncValue.AddToEnvironmentDesc, FixedCost(JitCost(5))),
-        FixedCostItem(ValUse),
-        FixedCostItem(Constant),
-        FixedCostItem(ByIndex)
-      )
-    )
-
-    def scalaFuncNew(x: Coll[Int]) = {
-      if (VersionContext.current.isV6SoftForkActivated) {
-        x.toArray.toIndexedSeq.headOption.getOrElse(1 / 0)
-      } else scalaFuncOld(x)
-    }
-
-    def scalaFuncOld(x: Coll[Int]) = {
-      x.getOrElse(0, 1 / 0)
-    }
-
-    verifyCases(
-      Seq(
-        Coll(1) -> Expected(Failure(new java.lang.ArithmeticException("/ by zero")), 6, trace, 1793,
-          newVersionedResults = {
-            expectedSuccessForAllTreeVersions(1, 2029, trace)
-          } ),
-        Coll[Int]() -> Expected(Failure(new java.lang.ArithmeticException("/ by zero")), 6, trace, 1793)
-      ),
-      changedFeature(
-        changedInVersion = VersionContext.V6SoftForkVersion,
-        scalaFuncOld,
-        scalaFuncNew,
-        "{ (x: Coll[Int]) => x.getOrElse(0, 1 / 0) }",
-        FuncValue(
-          Array((1, SCollectionType(SInt))),
-          ByIndex(
-            ValUse(1, SCollectionType(SInt)),
-            IntConstant(0),
-            Some(ArithOp(IntConstant(1), IntConstant(0), OpCode @@ (-99.toByte)))
-          )
-        ),
-        allowNewToSucceed = true
-      )
-=======
   property("Header new methods") {
 
     def checkPoW = {
@@ -1624,7 +1521,98 @@
         Coll(Int.MinValue, Int.MaxValue - 1),
         Coll(0, 1, 2, 3, 100, 1000)
       ))
->>>>>>> 43db8df7
+    )
+  }
+
+
+
+  property("Option.getOrElse with lazy default") {
+
+    val trace = TracedCost(
+      Array(
+        FixedCostItem(Apply),
+        FixedCostItem(FuncValue),
+        FixedCostItem(GetVar),
+        FixedCostItem(OptionGet),
+        FixedCostItem(FuncValue.AddToEnvironmentDesc, FixedCost(JitCost(5))),
+        FixedCostItem(ValUse),
+        FixedCostItem(OptionGetOrElse)
+      )
+    )
+
+    verifyCases(
+      Seq(
+        Some(2L) -> Expected(Failure(new java.lang.ArithmeticException("/ by zero")), 6, trace, 1793,
+          newVersionedResults = {
+            expectedSuccessForAllTreeVersions(2L, 2015, trace)
+          } ),
+        None -> Expected(Failure(new java.lang.ArithmeticException("/ by zero")), 6, trace, 1793)
+      ),
+      changedFeature(
+        changedInVersion = VersionContext.V6SoftForkVersion,
+        { (x: Option[Long]) => val default = 1 / 0L; x.getOrElse(default) },
+        { (x: Option[Long]) => if (VersionContext.current.isV6SoftForkActivated) {x.getOrElse(1 / 0L)} else {val default = 1 / 0L; x.getOrElse(default)} },
+        "{ (x: Option[Long]) => x.getOrElse(1 / 0L) }",
+        FuncValue(
+          Array((1, SOption(SLong))),
+          OptionGetOrElse(
+            ValUse(1, SOption(SLong)),
+            ArithOp(LongConstant(1L), LongConstant(0L), OpCode @@ (-99.toByte))
+          )
+        ),
+        allowNewToSucceed = true
+      )
+    )
+  }
+
+  property("Coll getOrElse with lazy default") {
+
+    val trace = TracedCost(
+      Array(
+        FixedCostItem(Apply),
+        FixedCostItem(FuncValue),
+        FixedCostItem(GetVar),
+        FixedCostItem(OptionGet),
+        FixedCostItem(FuncValue.AddToEnvironmentDesc, FixedCost(JitCost(5))),
+        FixedCostItem(ValUse),
+        FixedCostItem(Constant),
+        FixedCostItem(ByIndex)
+      )
+    )
+
+    def scalaFuncNew(x: Coll[Int]) = {
+      if (VersionContext.current.isV6SoftForkActivated) {
+        x.toArray.toIndexedSeq.headOption.getOrElse(1 / 0)
+      } else scalaFuncOld(x)
+    }
+
+    def scalaFuncOld(x: Coll[Int]) = {
+      x.getOrElse(0, 1 / 0)
+    }
+
+    verifyCases(
+      Seq(
+        Coll(1) -> Expected(Failure(new java.lang.ArithmeticException("/ by zero")), 6, trace, 1793,
+          newVersionedResults = {
+            expectedSuccessForAllTreeVersions(1, 2029, trace)
+          } ),
+        Coll[Int]() -> Expected(Failure(new java.lang.ArithmeticException("/ by zero")), 6, trace, 1793)
+      ),
+      changedFeature(
+        changedInVersion = VersionContext.V6SoftForkVersion,
+        scalaFuncOld,
+        scalaFuncNew,
+        "{ (x: Coll[Int]) => x.getOrElse(0, 1 / 0) }",
+        FuncValue(
+          Array((1, SCollectionType(SInt))),
+          ByIndex(
+            ValUse(1, SCollectionType(SInt)),
+            IntConstant(0),
+            Some(ArithOp(IntConstant(1), IntConstant(0), OpCode @@ (-99.toByte)))
+          )
+        ),
+        allowNewToSucceed = true
+      )
     )
   }
 
