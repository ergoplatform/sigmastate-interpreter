--- conflicted
+++ resolved
@@ -8064,41 +8064,7 @@
           )
         )
     )
-<<<<<<< HEAD
-
     if(!VersionContext.current.isV6SoftForkActivated) {
-      verifyCases(
-        // (coll, (index, default))
-        {
-          def success[T](v: T) = Expected(Success(v), 1773, costDetails, 1773)
-
-          Seq(
-            ((Coll[Int](), (0, default)), success(default)),
-            ((Coll[Int](), (-1, default)), success(default)),
-            ((Coll[Int](1), (0, default)), success(1)),
-            ((Coll[Int](1), (1, default)), success(default)),
-            ((Coll[Int](1), (-1, default)), success(default)),
-            ((Coll[Int](1, 2), (0, default)), success(1)),
-            ((Coll[Int](1, 2), (1, default)), success(2)),
-            ((Coll[Int](1, 2), (2, default)), success(default)),
-            ((Coll[Int](1, 2), (-1, default)), success(default))
-          )
-        },
-        existingFeature((x: (Coll[Int], (Int, Int))) => x._1.getOrElse(x._2._1, x._2._2),
-          "{ (x: (Coll[Int], (Int, Int))) => x._1.getOrElse(x._2._1, x._2._2) }",
-          if (lowerMethodCallsInTests)
-            FuncValue(
-              Vector((1, SPair(SCollectionType(SInt), SPair(SInt, SInt)))),
-              BlockValue(
-                Vector(
-                  ValDef(
-                    3,
-                    List(),
-                    SelectField.typed[Value[STuple]](
-                      ValUse(1, SPair(SCollectionType(SInt), SPair(SInt, SInt))),
-                      2.toByte
-                    )
-=======
     verifyCases(
       // (coll, (index, default))
       {
@@ -8128,49 +8094,48 @@
                   SelectField.typed[Value[STuple]](
                     ValUse(1, SPair(SCollectionType(SInt), SPair(SInt, SInt))),
                     2.toByte
->>>>>>> 2cfd2ffb
                   )
+                )
+              ),
+              ByIndex(
+                SelectField.typed[Value[SCollection[SInt.type]]](
+                  ValUse(1, SPair(SCollectionType(SInt), SPair(SInt, SInt))),
+                  1.toByte
                 ),
-                ByIndex(
-                  SelectField.typed[Value[SCollection[SInt.type]]](
-                    ValUse(1, SPair(SCollectionType(SInt), SPair(SInt, SInt))),
-                    1.toByte
-                  ),
-                  SelectField.typed[Value[SInt.type]](ValUse(3, SPair(SInt, SInt)), 1.toByte),
-                  Some(SelectField.typed[Value[SInt.type]](ValUse(3, SPair(SInt, SInt)), 2.toByte))
-                )
+                SelectField.typed[Value[SInt.type]](ValUse(3, SPair(SInt, SInt)), 1.toByte),
+                Some(SelectField.typed[Value[SInt.type]](ValUse(3, SPair(SInt, SInt)), 2.toByte))
               )
             )
-          else
-            FuncValue(
-              Array((1, SPair(SCollectionType(SInt), SPair(SInt, SInt)))),
-              BlockValue(
-                Array(
-                  ValDef(
-                    3,
-                    List(),
-                    SelectField.typed[Value[STuple]](
-                      ValUse(1, SPair(SCollectionType(SInt), SPair(SInt, SInt))),
-                      2.toByte
-                    )
+          )
+        else
+          FuncValue(
+            Array((1, SPair(SCollectionType(SInt), SPair(SInt, SInt)))),
+            BlockValue(
+              Array(
+                ValDef(
+                  3,
+                  List(),
+                  SelectField.typed[Value[STuple]](
+                    ValUse(1, SPair(SCollectionType(SInt), SPair(SInt, SInt))),
+                    2.toByte
                   )
+                )
+              ),
+              MethodCall.typed[Value[SInt.type]](
+                SelectField.typed[Value[SCollection[SInt.type]]](
+                  ValUse(1, SPair(SCollectionType(SInt), SPair(SInt, SInt))),
+                  1.toByte
                 ),
-                MethodCall.typed[Value[SInt.type]](
-                  SelectField.typed[Value[SCollection[SInt.type]]](
-                    ValUse(1, SPair(SCollectionType(SInt), SPair(SInt, SInt))),
-                    1.toByte
-                  ),
-                  SCollectionMethods.getMethodByName("getOrElse").withConcreteTypes(Map(STypeVar("IV") -> SInt)),
-                  Vector(
-                    SelectField.typed[Value[SInt.type]](ValUse(3, SPair(SInt, SInt)), 1.toByte),
-                    SelectField.typed[Value[SInt.type]](ValUse(3, SPair(SInt, SInt)), 2.toByte)
-                  ),
-                  Map()
-                )
+                SCollectionMethods.getMethodByName("getOrElse").withConcreteTypes(Map(STypeVar("IV") -> SInt)),
+                Vector(
+                  SelectField.typed[Value[SInt.type]](ValUse(3, SPair(SInt, SInt)), 1.toByte),
+                  SelectField.typed[Value[SInt.type]](ValUse(3, SPair(SInt, SInt)), 2.toByte)
+                ),
+                Map()
               )
             )
-        ))
-    }
+          )
+      ))}
   }
 
   property("Tuple size method equivalence") {
@@ -8737,25 +8702,15 @@
         "{ (x: Option[Long]) => x.isDefined }",
         FuncValue(Vector((1, SOption(SLong))), OptionIsDefined(ValUse(1, SOption(SLong))))))
 
-<<<<<<< HEAD
-    if (!VersionContext.current.isV6SoftForkActivated) {
+        if (!VersionContext.current.isV6SoftForkActivated) {
       verifyCases(
         Seq(
-          (None -> Expected(Success(1L), 1766, costDetails3, 1766)),
-          (Some(10L) -> Expected(Success(10L), 1766, costDetails3, 1766))),
+          (None -> Expected(Success(1L), 1766, costDetails3, 1766, Seq.fill(4)(2006))),
+          (Some(10L) -> Expected(Success(10L), 1766, costDetails3, 1766, Seq.fill(4)(2006)))),
         existingFeature({ (x: Option[Long]) => x.getOrElse(1L) },
           "{ (x: Option[Long]) => x.getOrElse(1L) }",
           FuncValue(Vector((1, SOption(SLong))), OptionGetOrElse(ValUse(1, SOption(SLong)), LongConstant(1L)))))
     }
-=======
-    verifyCases(
-      Seq(
-        (None -> Expected(Success(1L), 1766, costDetails3, 1766, Seq.fill(4)(2006))),
-        (Some(10L) -> Expected(Success(10L), 1766, costDetails3, 1766, Seq.fill(4)(2006)))),
-      existingFeature({ (x: Option[Long]) => x.getOrElse(1L) },
-        "{ (x: Option[Long]) => x.getOrElse(1L) }",
-        FuncValue(Vector((1, SOption(SLong))), OptionGetOrElse(ValUse(1, SOption(SLong)), LongConstant(1L)))))
->>>>>>> 2cfd2ffb
 
     verifyCases(
       Seq(
