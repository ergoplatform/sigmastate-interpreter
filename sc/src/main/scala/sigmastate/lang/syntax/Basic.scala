--- conflicted
+++ resolved
@@ -57,15 +57,10 @@
   def error(msg: String, srcCtx: Nullable[SourceContext]) = throw new ParserException(msg, srcCtx.toOption)
 }
 
-<<<<<<< HEAD
-/** @param message error message
-  * @param source  descriptor of source context of the error
-=======
 /** Exception thrown during the parsing phase of the compiler.
   *
   * @param message the error message
   * @param source an optional source context with location information
->>>>>>> 759824fd
   */
 class ParserException(message: String, source: Option[SourceContext])
   extends CompilerException(message, source)
