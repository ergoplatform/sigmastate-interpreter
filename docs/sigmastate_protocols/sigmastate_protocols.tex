\documentclass[11pt]{article}

\def\shownotes{1}
\def\notesinmargins{0}

\usepackage{fullpage}

\usepackage{mathtools,color,xcolor,hyperref,graphicx,wrapfig,listings,array,xspace}
\usepackage{caption}
\usepackage{subcaption}

\usepackage{amsfonts}
% https://tex.stackexchange.com/questions/11719/how-do-i-backcolor-in-verbatim
\usepackage{xcolor}
\usepackage{alltt}
% Compensate for fbox sep:
\newcommand\Hi[2][lightgray]{%
	\hspace*{-\fboxsep}%
	\colorbox{#1}{#2}%
	\hspace*{-\fboxsep}%
}

\ifnum\shownotes=1
\ifnum\notesinmargins=1
\newcommand{\authnote}[2]{\marginpar{\parbox{\marginparwidth}{\tiny %
  \textsf{#1 {\textcolor{blue}{notes: #2}}}}}%
  \textcolor{blue}{\textbf{\dag}}}
\else
\newcommand{\authnote}[2]{
  \textsf{#1 \textcolor{blue}{: #2}}}
\fi
\else
\newcommand{\authnote}[2]{}
\fi

\newcommand{\lnote}[1]{{\authnote{\textcolor{orange}{Leo notes}}{#1}}}
\newcommand{\snote}[1]{{\authnote{\textcolor{yellow}{Scalahub notes}}{#1}}}
\newcommand{\knote}[1]{{\authnote{\textcolor{green}{kushti notes}}{#1}}}
\newcommand{\mnote}[1]{{\authnote{\textcolor{red}{Morphic}}{#1}}}
\newcommand{\dnote}[1]{{\authnote{\textcolor{brown}{Dima notes}}{#1}}}

\newcommand{\ret}{\mathsf{ret}}
\newcommand{\new}{\mathsf{new}}
\newcommand{\hnew}{h_\mathsf{new}}
\newcommand{\old}{\mathsf{old}}
\newcommand{\op}{\mathsf{op}}
\newcommand{\verifier}{\mathcal{V}}
\newcommand{\prover}{\mathcal{P}}
\newcommand{\key}{\mathsf{key}}
\newcommand{\nextkey}{\mathsf{nextKey}}
\newcommand{\node}{\mathsf{t}}
\newcommand{\parent}{\mathsf{p}}
\newcommand{\leaf}{\mathsf{f}}
\newcommand{\vl}{\mathsf{value}}
\newcommand{\balance}{\mathsf{balance}}
\newcommand{\lft}{\mathsf{left}}
\newcommand{\rgt}{\mathsf{right}}
\newcommand{\lbl}{\mathsf{label}}
\newcommand{\direction}{\mathsf{d}}
\newcommand{\oppositedirection}{\bar{\mathsf{d}}}
\newcommand{\found}{\mathsf{found}}
\newcommand{\mypar}[1]{\smallskip\noindent\textbf{#1.}\ \ \ }
\newcommand{\ignore}[1]{}

\newcommand{\langname}{ErgoScript\xspace}
%\newcommand{\mixname}{ZeroJoin\xspace}
\newcommand{\mixname}{ErgoMix\xspace}
%\newcommand{\mixname}{ErgoJoin\xspace}


\newcommand{\lst}[1]{\text{\lstinline[basicstyle={\ttfamily}]$#1$}}

\newcommand{\andnode}{\ensuremath{\mathsf{AND}}}
\newcommand{\ornode}{\ensuremath{\mathsf{OR}}}
\newcommand{\tnode}{\ensuremath{\mathsf{THRESHOLD}}}
\newcommand{\GF}{\ensuremath{\mathrm{GF}}}


\begin{document}

\title{Advanced \langname Tutorial}
<<<<<<< HEAD

%\title{Protocols in \langname: From Games to Mixers}

=======

%\title{Protocols in \langname: From Games to Mixers}

>>>>>>> b5a50364
\author{Ergo Developers}


\maketitle


\begin{abstract}
%This article describes \langname via examples. 
Ergo is a smart contract platform based on Bitcoin's UTXO model and Ethereum-like functionality that it provides via a language called \langname. The syntax of \langname is a subset of Scala's. In this article, we give a high-level overview of \langname using examples.

% Note that certain contracts of \langname  (such as \mixname in Section~\ref{mix}) cannot be easily ported to Ethereum due to its account-based model (as opposed to UTXOs)


<<<<<<< HEAD
We use \langname to create smart contracts for several protocols such as an XOR game, a rock-paper-scissors game, {\em reversible addresses} that have anti-theft features, and {\em \mixname}, a non-interactive variant of CoinJoin that enhances transaction privacy. 
=======
We use \langname to create smart contracts for several protocols such as an XOR game, a rock-paper-scissors game, {\em reversible addresses} that have anti-theft features, and {\em \mixname}, a privacy enhancing protocol, which can be considered a non-interactive variant of CoinJoin. % and an improved variant of ZeroCoin. 
>>>>>>> b5a50364

%We create several protocols using \langname, such as games and mixing protocols. 
\end{abstract}

\section{Introduction}

\ignore{
\subsection{$\Sigma$-Protocols}
\label{intro:sigma}

The classic example of a $\Sigma$-protocol is the Schnorr identification scheme~\cite{Sch91}. Let $G$ be a cyclic multiplicative group of prime order $q$ and $g$ a generator of $G$. Assume that computing discrete logarithms in $G$ is hard. Alice has a secret $x \in \mathbb{Z}_q$, which she wants to prove knowledge of to some Bob who knows $u = g^x$.

\begin{enumerate}
	\item \textbf{Commit:} Alice selects a random $r$, computes $t = g^r$ and sends $t$ to Bob.
	\item \textbf{Challenge:} Bob selects a random $c\in\mathbb{Z}_q$ and sends $c$ to Alice.
	\item \textbf{Response:} Alice computes $z = r + cx$ and sends $z$ to Bob. Bob accepts iff $g^z = t\cdot u^c$.
\end{enumerate}

The above protocol is a proof of knowledge because Bob can extract $x$ if he can get Alice to respond twice for the same $r$ and different $c$. As an example, for $c = 1, 2$, Bob can obtain $r+x$ and $r+2x$, the difference of which gives $x$. This is also called (special) soundness. The above protocol is also (honest verifier) zero-knowledge because anyone can impersonate Alice if the challenge $c$ of Step 2 is known in advance, simply by picking random $z \in\mathbb{Z}_q$ and computing $t = g^z/u^c$. The statement ``I know the discrete log of $u$ to base $g$'' is called the {\em proposition}, which we denote by $\tau$.

Any protocol that has the above 3-move structure (Alice $\stackrel{t}{\rightarrow}$ Bob, Bob $\stackrel{c}{\rightarrow}$ Alice, Alice $\stackrel{z}{\rightarrow}$ Bob), along with zero-knowledge and soundness property is called a $\Sigma$-protocol. 

\subsection{$\Sigma$-Proofs}
For any $\Sigma$-protocol with messages $(t, c, z)$, we can apply the Fiat-Shamir transform~\cite{fiatshamir} to convert it into a non-interactive one by replacing the role of Bob in Step 2 by any hash function $H$ and computing $c$ = $H(t)$. The resulting protocol with messages $(t, H(t), z)$ can be performed by Alice alone. Intuitively, since $c$ depends deterministically on $t$, Bob cannot ``rewind'' Alice and get two different responses for the same $r$. Additionally, Alice cannot know $c$ in advance before deciding $t$ if $H$ behaves like a random oracle. We call such a non-interactive proof a {\em $\Sigma$-proof}~\cite{Cra96} .

Conceptually, $\Sigma$-proofs are generalizations of digital signatures~\cite{CL06}.
In fact, Schnorr signature scheme~\cite{Sch91} (whose more recent version is popularly known as EdDSA \cite{BDLSY12,rfc8032}) is a special case of the above identification protocol with $c = H(t \Vert m)$, where $m$ is the message. The signature proves that the recipient knows the discrete logarithm of the public key (the proof is attached to a specific message, such as a particular transaction, and thus becomes a signature on the message; all $\Sigma$-proofs described here are attached to specific messages). $\Sigma$-proofs exist for proving a variety of properties and, importantly for \langname, elementary $\Sigma$-proofs can be combined into more sophisticated ones using the techniques of \cite{CDS94}. 
}

%\section{Overview of \langname}
 
\ignore{
Although \langname uses $\Sigma$-protocols, it does so transparently and developers are not required to understand them. 
Here we briefly describe \langname ``under the hood'' -- how it works and what primitives it uses.


\subsection{Complex $\Sigma$-Protocols}

Any two $\Sigma$-protocols of propositions $\tau_0, \tau_1$ with messages $(t_0, c_0, z_0), (t_1, c_1, z_1)$ respectively can be combined into a $\Sigma$-protocol of $\tau_0 \land \tau_1$ with messages $(t, c, z) = (t_0\Vert t_1,c_0\Vert c_1, c_0\Vert c_1)$. We call such a construction an $\andnode$ operator on the protocols. 
More interestingly, as shown in \cite{CDS94},the two protocols can also be used to construct a $\Sigma$-protocol for $\tau_0\lor \tau_1$, where Alice proves knowledge of the witness of one proposition, without revealing which. Let $b\in \{0, 1\}$ be the bit such that Alice knows the witness for $\tau_b$ but not for $\tau_{1-b}$. Alice will run the correct protocol for $\tau_b$ and a simulation for $\tau_{1-b}$. First she generates a random challenge $c_{1-b}$. She then generates $(t_{1-b}, z_{1-b})$ by using the simulator on $c_{1-b}$. She also generates $t_b$ by following the protocol correctly. The pair $(t_0, t_1)$ is sent to Bob, who responds with a challenge $c$. Alice then computes $c_b = c\oplus c_{1-b}$. She computes $z_b$ using $(t_b, c_b)$. Her response to Bob is $((z_0, c_0), (z_1, c_1))$, who accepts if: (1) $c = c_0 \oplus c_1$ and (2) $(t_0, c_0, z_0), (t_1, c_1, z_1)$ are both accepting convesations for $\tau_0, \tau_1$ respectively. We call such a construction an $\ornode$ operator. 

Clearly, both the $\andnode$ and $\ornode$ operators also result in $\Sigma$-protocols that can be further combined or made non-interactive via the Fiat-Shamir transform. 

There is one more operator that we need called $\tnode$, which allows us to construct a $k$-out-of-$n$ $\Sigma$-protocol~\cite{CDS94} as follows. Given $n$ propositions, Alice can prove knowledge of witnesses for at least $k$ propositions without revealing which. 

\langname gives the ability to build more sophisticated $\Sigma$-protocols using the connectives $\andnode$, $\ornode$, and $\tnode$. 
Crucially, the proof for an $\ornode$ and a $\tnode$ connective does not reveal which of the relevant values the prover knows. For example, in \langname a ring signature by public keys $u_1, \dots, u_n$ can be specified as an $\ornode$ of $\Sigma$-protocols for proving knowledge of discrete logarithms of $u_1, \dots, u_n$. The proof can be constructed with the knowledge of just one such discrete logarithm, and does not reveal which one was used in its construction. 

\subsection{Other Features of \langname} 
}

A key feature of \langname is the use of {\em Sigma-Protocols} (written $\Sigma$-protocols)\cite{Dam10} interleaved with predicates on the transaction and the blockchain state. \langname currently supports two such-Protocols defined on a group $G$ of prime order $q$, written here in multiplicative form. 
%This group is exactly the one defined by the secp256k1 curve of Bitcoin. 
The first, denoted as \texttt{proveDlog(u)}, is a {\em proof of knowledge of Discrete Logarithm} of some arbitrary group element $u$ with respect to a fixed generator $g$, where the spender proves knowledge of $x$ such that $u = g^x$.
This is derived from Schnorr signatures~\cite{Sch91}. The second, denoted as \texttt{proveDHTuple}, is a {\em proof of knowledge of Diffie-Hellman Tuple} and is explained in Section~\ref{mix}.


The main structure in \langname is a \emph{box}, which is roughly like a UTXO of Bitcoin. A transaction spends (destroys) some boxes by using them as inputs and creates new boxes as outputs.  \langname is used to write the {\em spending condition} protecting funds stored in a box. The spender of a box must provide a `proof' of satisfying that condition. 

%A box is made of upto ten {\em registers} labelled $R_0, R_1,\ldots R_9$, four of which are mandatory. $R_0$ contains the monetary value, $R_1$ contains a script with the spending condition, $R_2$ contains assets (tokens) and $R_3$ contains a unique identifier of 34 bytes made up of a transaction ID (32 bytes) and an output index (2 bytes). The other registers can contain any data or be empty (ensuring that no empty register has index lower than a non-empty one).

% Under the hood, \langname is compiled to {\em ErgoTree}, which is what an Ergo node understands. 

%In addition to $\Sigma$-protocols, \langname allows for predicates over the state of the blockchain and the current transaction. These predicates can be combined, via Boolean connectives, with $\Sigma$-statements, and are used during transaction validation. 
%The set of predicates is richer than in Bitcoin, but still lean in order to allow for efficient processing even by light clients. Like in Bitcoin, we allow the use of current height of the blockchain; unlike Bitcoin, we also allow the use of information contained in the spending transaction, such as inputs it is trying to spend and outputs it is trying to create. This feature enables self-replication and sophisticated (even Turing-complete) long-term script behaviour, as described in examples below.


The following sections present smart contracts using \langname. More details of \langname are available in the white paper~\cite{whitepaper} and the code for the below examples is available on GitHub~\cite{langrepo}. 
\section{Basic Examples: Enhanced Spending Contracts}

The examples below use P2SH address and highlight some limitation of Bitcoin. 

\subsection{Short-lived Unconfirmed Transactions: Paying for Coffee}

Alice is paying for coffee using cryptocurrency. She makes a payment but it is taking a long time for the transaction to confirm. She decides to pay using cash and leave. However, she is worried that her original payment will eventually confirm and then she will either lose it or have to ask for a refund. In Bitcoin, she can try to double spend the transaction, which is not always guaranteed, even if using {\em replace-by-fee}. \langname has a better solution using {\em timed-payments} so that if the transaction is not confirmed before a certain height, it is no longer valid. Timed-payments require Alice's funds be stored in a {\em timed address}, which is the P2SH of the following script: 

%Assume \texttt{bob} is the coffee shop public key and Alice is the customer paying for coffee.
\begin{verbatim}
alice && HEIGHT <= getVar[Int](1).get
\end{verbatim}

Here \texttt{alice} is a {\em named constant} representing her public key.
Any funds deposited to this address can only be spent if the spending transaction satisfies following:
\begin{enumerate}
	\item Context variable with id 1 of the box being spent must contain an integer, say $i$.
	\item The height at mining should be less than or equal to $i$. 
\end{enumerate}

Observe that if the transaction is not mined before height $i$ then the transaction becomes invalid. When paying at a coffee shop, for example, Alice can set $i$ close to the height $h$ at the time of broadcast, for instance, $i = h + 10$. 
Alice can still send non-timed payments by making $i$ very large. Since the context variables are part of the message in constructing the zero-knowledge proof, a miner cannot change it (to make this transaction valid). 

\subsection{Hot-Wallet Contracts: Reversible Addresses}

We create a useful primitives called {\em reversible addresses}, designed for storing funds in a hot-wallet. %These addresses have anti-theft features in the following sense:
Any funds sent to a reversible address can only be spent in way that allows payments to be reversed for a certain time. The idea was proposed for Bitcoin~\cite{raddress} (using the moniker {\em R-addresses}) and requires a hardfork. In \langname, however, this can be done natively.

To motivate this feature, consider managing the hot-wallet of a mining pool or an exchange. Funds withdrawn by customers originate from this hot-wallet. Being a hot-wallet, its private key is succeptible to compromise. One day you discover several unauthorized transactions from the hot-wallet, indicating a breach. You wish there was a way to reverse the transactions and cancel the withdraws but alas this is not the case. In general there is no way to recover the lost funds once the transaction is mined, even if the breach was discovered within minutes. 
%The irreversibility of fund transfers, usually considered a feature, has now become a bug.

We would like that in the event of such a compromise, we are able to save all funds stored in this wallet and move them to another address, provided that the breach is discovered within a specified time (such as 24 hours) of the first unauthorized withdraw. 

To achieve this, we require that all coins sent from the hot-wallet (both legitimate and by the attacker)
have a 24 hour cooling-off period, during which the created boxes can only be spent by a trusted private key that is was selected {\em before} the compromise occurred. This trusted key must be different from the hot-wallet private key and should ideally be in cold storage. 
After 24 hours, these boxes become `normal' and can only be spent by the receiver.

This is done by storing the hot-wallet funds in a special type of address denoted as {\em reversible}. Assume that \texttt{alice} is the public key of the hot-wallet and \texttt{carol} is the public key of the trusted party. Note that the trusted party must be decided at the time of address generation and cannot be changed later. To use a different trusted party, a new address has to be generated. Let \texttt{blocksIn24h} be the estimated number of blocks in a 24 hour period. A reversible address is a P2SH
%\footnote{As in Bitcoin, a P2SH (Pay to Script Hash) address is created from the hash of a script encoding spending conditions for any UTXOs controlled by that address.} 
address whose script encodes the following conditions:   
\begin{enumerate}
	\item This input box can only be spent by \texttt{alice}.
	\item Any output box created by spending this input box must have in its register $R_5$ a number at least \texttt{blocksIn24h} more than the current height. 
	\item Any output box created by spending this input box must be protected by a script requring the following: 	
	\begin{enumerate}
		\item Its register $R_4$ must have an arbitrary public key called \texttt{bob}.
		\item Its register $R_5$ must have an arbitrary integer called \texttt{bobDeadline}.
		\item It can only be spent spent by \texttt{carol} if \texttt{HEIGHT $\leq$ bobDeadline}.
		\item It can only be spent by \texttt{bob} if \texttt{HEIGHT $>$ bobDeadline}.
	\end{enumerate}  
\end{enumerate}

Thus, all funds sent from such addresses have a temporary lock of \texttt{blocksIn24h} blocks. This can be replaced by any other desired value but it must be decided at the time of address generation. 
Let \texttt{bob} be the public key of a customer who is withdrawing. The sender (\texttt{alice}) must ensure that register $R_4$ of the created box contains \texttt{bob}. In the normal scenario, \texttt{bob} will be able to spend the box after roughly \texttt{blocksIn24h} blocks (with the exact number depending on \texttt{bobDeadline}). 

If an unauthorized transaction from \texttt{alice} is detected, an ``abort procedure'' is triggered via \texttt{carol}: all funds sent from \texttt{alice} and in the locked state are suspect and need to diverted elsewhere. %Additionally, boxes currently controlled by \texttt{alice} also need to be sent secure addresses. 

%Such addresses are designed for storing large amount of funds for automated withdraws (such as hot-wallets). 
%They are not designed for daily spending (such as paying for a coffee). 
To create a reversible address, first create a script, \texttt{withdrawScript}, with the following code:
\begin{verbatim}
val bob         = SELF.R4[SigmaProp].get // public key of customer withdrawing
val bobDeadline = SELF.R5[Int].get       // max locking height
(bob && HEIGHT > bobDeadline) || (carol && HEIGHT <= bobDeadline)
\end{verbatim}

Let \texttt{feeProposition} be the script of a box that pays mining fee and \texttt{maxFee} be the maximum fee allowed in one transaction. The reversible address is the P2SH address of the following script:
\begin{verbatim}
val isChange = {(out:Box) => out.propositionBytes == SELF.propositionBytes}
val isWithdraw = {(out:Box) => 
  out.R5[Int].get >= HEIGHT + blocksIn24h && 
  out.propositionBytes == withdrawScript
}
val isFee = {(out:Box) => out.propositionBytes == feeProposition}
val isValid = {(out:Box) => isChange(out) || isWithdraw(out) || isFee(out)}

val totalFee = OUTPUTS.fold(0L, {
    (x:Long, b:Box) => if (isFee(b)) x + b.value else x 
  }
)
alice && OUTPUTS.forall(isValid) && totalFee <= maxFee
\end{verbatim}

\subsection{Cold-Wallet Contracts: Limiting Spending Capacity}

Assume an address is protected by 2 private keys, corresponding to the public keys \texttt{alice} and \texttt{bob}. For security, we want the following conditions to hold:

\begin{enumerate}
	\item One key can spend at most 1\% or 100 Ergs (whichever is higher) in one day.
	\item If both keys are spending then there are no restrictions. 
\end{enumerate}

Let \texttt{blocksIn24h} be the number of blocks in 24 hours. Instead of hardwiring 1\% and 100 Ergs, we will use the named constants \texttt{percent} and \texttt{minSpend} respectively. The cold-wallet address is the P2SH address of the following script:
\begin{verbatim}
val storedStartHeight = SELF.R4[Int].get // block at which the period started
val creationHeight = SELF.creationInfo._1 // creation height
val startHeight = min(creationHeight, storedStartHeight) 
val notExpired = HEIGHT - startHeight <= blocksIn24h // expired if 24 hrs passed
val min = SELF.R5[Long].get // min Balance needed in this period

val ours:Long = SELF.value - SELF.value * percent / 100
val keep = if (ours > minSpend) ours else 0L // topup should keep min >= keep
val nStart:Int = if (notExpired) start else HEIGHT
val nMin:Long = if (notExpired) min else keep

val out = OUTPUTS(0)  
val valid = INPUTS.size == 1 && out.propositionBytes == SELF.propositionBytes &&
  out.value >= nMin && out.R4[Int].get >= nStart && out.R5[Long].get == nMin})
    
(alice && bob) || ((alice || bob) && min >= keep && (nMin == 0 || valid))
\end{verbatim}

Spending from this address is done in periods of 24 hours or more such that the maximum spendable is a fixed fraction of the amount at the beginning of the period. We do this by requiring the spending transaction to have an output with value greater than the minumum (which is stored in $R_5$) and paying back to the same address. The start of the current period is stored in $R_4$. Both registers are copied to the new output within the same period and get new values for if the current period has expired.


%\subsection{Advanced Cold-Wallet Contracts}
%
%We can extend the 2-party cold-wallet contract by adding a third party and the following conditions:
%
%\begin{enumerate}
%	\item One key can spend at most 1\% or 100 Ergs (whichever is higher) in one day.
%	\item For two keys the amount is 10\% or 1000 Ergs (whichever is higher).
%	\item If all three two keys are spending then there are no restrictions. 
%\end{enumerate}
\ignore{
\subsection{Revenue Sharing Contracts}

Assume that Alice, Bob and Carol agree to share revenue with a 50\%, 30\% and 20\% ratio respectively. The following describes a contract that automatically enforces this for any coins sent to it. Let \texttt{outputScriptHash} be the hash of the following script:
		
%First create a script and compute its hash:
% There may be advantages of storing the public keys in a register rather than hardwiring them to address
%First add the public keys \texttt{alice}, \texttt{bob}  and \texttt{carol} of type \texttt{proveDlog} into the environment \texttt{env}. First create a script. 

%First create an outputScript = 

\begin{verbatim}
val spenders = SELF.R4[Coll[(SigmaProp, Int)]].get
val index = getVar[Int](1).get // index of current spender 
val pubKey:SigmaProp = spenders(index)._1 // pub key of current spender
val ratio:Int = spenders(index)._2 // ratio of current spender
val total = spenders.fold(0, {(accum:Int, s:(SigmaProp, Int)) => accum + s._2})
val balance = SELF.value - SELF.value / total * ratio
val remainingSpenders = spenders.filter({(s:(SigmaProp, Int)) => s._1 != pubKey})
val outSpenders = OUTPUTS(0).R4[Coll[(SigmaProp, Int)]].get
val validOut = OUTPUTS(0).propositionBytes == SELF.propositionBytes &&
               OUTPUTS(0).value >= balance && remainingSpenders == outSpenders
pubKey && (outSpenders.size == 0 || validOut)
\end{verbatim}

The revenue sharing contract is encoded in the P2SH address of the following script: 
\begin{verbatim}
val spenders = Coll((alice, 50), (bob, 30), (carol, 20))
val index = getVar[Int](1).get // index of current spender 
val pubKey:SigmaProp = spenders(index)._1 // pub key of current spender
val ratio:Int = spenders(index)._2 // ratio of current spender
val balance = SELF.value - SELF.value / 100 * ratio  // Assume total is 100
val remainingSpenders = spenders.filter({(s:(SigmaProp, Int)) => s._1 != pubKey})
val outSpenders = OUTPUTS(0).R4[Coll[(SigmaProp, Int)]].get
val validOut = OUTPUTS(0).propositionBytes == outputScriptHash &&
               OUTPUTS(0).value >= balance && remainingSpenders == outSpenders
pubKey && validOut
\end{verbatim}

For any funds sent to this address, each party can spend only its share and must create another box with the balance amount that enforces the same condition for the remaining spenders.
<<<<<<< HEAD

%\subsection{Automated Salary Contracts}
%further improvements. Can we reduce offchain data size, do multiple mixes offchain?
}
\section{Two-party Protocols}

=======

%\subsection{Automated Salary Contracts}
%further improvements. Can we reduce offchain data size, do multiple mixes offchain?
}

\section{Two-party Protocols}

>>>>>>> b5a50364
We focus on two-round, two-party protocols. %That is, protocols with two parties that can be performed in two transactions. 
In the first round, the first party, Alice, initiates the protocol by creating a box  protected by a script encoding the protocol rules. In the second round, the second party, Bob, completes the protocol by spending Alice's box usually with one of his own and creating additional boxes that encode the final state of the protocol. 

All the protocols here allow the first round to be offchain in the sense that Alice's box creation may be deferred until the time Bob actually participates in the protocol. Alice instead sends her box-creation transaction to Bob, who will then publish both transactions at a later time. 
\subsection{The XOR Game}

We describe a simple game called ``Same or Different'' or the XOR game. Alice and Bob both submit a coin each and select a bit independently. If the bits are same, Alice gets both coins, else Bob gets both coins. The game consists of 3 steps. 
\begin{enumerate}
	\item Alice commits to a secret bit $a$ as follows. She selects a random bit-string $s$ and computes her commitment $k = H(s\|a)$ (i.e., hash after concatenating $s$ with $a$).
	
	She creates an unspent box called the {\em half-game output} containing her coin and commitment $k$. This box is protected by a script called the {\em half-game script}  given below. Alice waits for another player to join her game, who will do so by spending her half-game output and creating another box that satisfies the conditions given in the half-game script. %Alice can also spend the half-game output herself before anyone joins, effectively aborting the game. 
	
	\item Bob joins Alice's game by picking a random bit $b$ and spending Alice's half-game output to create a new box called the {\em full-game output}. This new box  holds two coins and contains $b$ (in the clear) alongwith Bob's public key in the registers. 
	Note that the full-game output must satisfy the conditions given by the half-game script. In particular, one of the conditions requires that the full-game output must be protected by the {\em full-game script} (given below).
	\item Alice opens $k$ offchain by revealing $s, a$ and wins if $a = b$. The winner spends the full-game output using his/her private key and providing $s$ and $a$ as input to the full-game script.

	If Alice fails to open $k$ within a specified deadline then Bob automatically wins. 
\end{enumerate}

The full-game script encodes the following conditions: The registers $R_4$, $R_5$ and $R_6$ are expected to store Bob's bit $b$, Bob's public key (stored as a \texttt{proveDlog} proposition) and the deadline for Bob's automatic win respectively. The context variables with id 0 and 1 (provided at the time of spending the full-game box) contain $s$ and $a$ required to open Alice's commitnent $k$, which alongwith Alice's public key \texttt{alice} is used to compute \texttt{fullGameScriptHash}, the hash of the below script: 
%Alice compiles the full-game script to get a binary representation of its \langname code: 

\begin{verbatim}
val s     = getVar[Coll[Byte]](0).get // bit string s
val a     = getVar[Byte](1).get       // bit a (represented as a byte)
val b     = SELF.R4[Byte].get         // bit b (represented as a byte)
val bob   = SELF.R5[SigmaProp].get    // Bob's public key
val bobDeadline = SELF.R6[Int].get
(bob && HEIGHT > bobDeadline) || 
(blake2b256(s ++ Coll(a)) == k && (alice && a == b || bob && a != b))
\end{verbatim}
The above constants are used to create \texttt{halfGameScript} with the following code:
\begin{verbatim}
val out           = OUTPUTS(0)
val b             = out.R4[Byte].get
val bobDeadline   = out.R6[Int].get
val validBobInput = b == 0 || b == 1
validBobInput && blake2b256(out.propositionBytes) == fullGameScriptHash &&
OUTPUTS.size == 1 && bobDeadline >= HEIGHT+30 && out.value >= SELF.value * 2 
\end{verbatim}

Alice creates her half-game box protected by \texttt{halfGameScript}, which requires that the transaction spending the half-game box must generate exactly one output box with the following properties:

\begin{enumerate}
	\item Its value must be at least twice that of the half-game box.
	\item Its register $R_4$ must contain a byte that is either 0 or 1. This encodes Bob's choice $b$.
	\item Its register $R_6$ must contain an integer that is at least 30 more than the height at which the box is generated. This will correspond to the height at which Bob automatically wins.
	\item It must be protected by a script whose hash equals \texttt{fullGameScriptHash}.
\end{enumerate}
 
The game ensure security and fairness as follows. Since Alice's choice is hidden from Bob when he creates the full-game output, he does not have any advantage in selecting $b$. Secondly, Alice is guaranteed to lose if she commits to a value other than 0 or 1 because she can win only if $a = b$. 
Thus, the rational strategy for Alice is to commit to a correct value. Finally, if Alice refuses to open her commitment, then Bob is sure to win after the deadline expires. 

\subsection{Rock-Paper-Scissors Game}

Compared to Rock-Paper-Scissors (RPS), the XOR game is simpler (and efficient) because there is no draw condition and for this reason should be prefered in practice. However, it is useful to consider the RPS game as an example of more complex protocols.

Let $a, b\in \mathbb{Z}_3$ be the choices of Alice and Bob, with the understanding that 0, 1 and 2 represent rock, paper and scissors respectively. If $a = b$ then the game is a draw, otherwise Alice wins if $a-b \in \{1, -2\}$ else Bob wins. The game is similar to XOR, except that Bob generates two outputs to handle the draw case (where each player gets one output). 
Alice's commitment $k=H(a||s)$ and public key \texttt{alice} is used in generating \texttt{fullGameScriptHash}, the hash of the following script:

\begin{verbatim}
val s = getVar[Coll[Byte]](0).get  // Alice's secret byte string s
val a = getVar[Byte](1).get  // Alice's secret choice a (represented as a byte)
val b = SELF.R4[Byte].get    // Bob's public choice b (represented as a byte)
val bob = SELF.R5[SigmaProp].get
val bobDeadline = SELF.R6[Int].get // after this, it becomes Bob's coin
val drawPubKey = SELF.R7[SigmaProp].get
val valid_a = (a == 0 || a == 1 || a == 2) && blake2b256(s ++ Coll(a)) == k

<<<<<<< HEAD
(bob && HEIGHT > bobDeadline) || { valid_a &&
  if (a == b) drawPubKey
  else { if ((a - b) == 1 || (a - b) == -2) alice else bob }
}
\end{verbatim}

To start the game, Alice creates a box protected by the script given below:

\begin{verbatim}
OUTPUTS.forall{(out:Box) =>
  val b             = out.R4[Byte].get
  val bobDeadline   = out.R6[Int].get
  bobDeadline >= HEIGHT+30 && out.value >= SELF.value &&
  (b == 0 || b == 1 || b == 2) && 
  blake2b256(out.propositionBytes) == fullGameScriptHash
} && OUTPUTS.size == 2 && OUTPUTS(0).R7[SigmaProp].get == alice 
\end{verbatim}

% // Bob needs to ensure that out.R5 contains bobPubKey

The above code ensures that register $R_7$ of the first output contains Alice's public key (for the draw scenario). Bob has to make sure that $R_7$ of the second output contains his public key. Additionally, he must ensure that $R_5$ of both outputs contains his public key.
=======
(bob && HEIGHT > bobDeadline) || {valid_a &&
  if (a == b) drawPubKey else {if ((a - b) == 1 || (a - b) == -2) alice else bob}}
\end{verbatim}

To start the game, Alice creates a box protected by the script given below:

\begin{verbatim}
OUTPUTS.forall{(out:Box) =>
  val b             = out.R4[Byte].get
  val bobDeadline   = out.R6[Int].get
  bobDeadline >= HEIGHT+30 && out.value >= SELF.value &&
  (b == 0 || b == 1 || b == 2) && 
  blake2b256(out.propositionBytes) == fullGameScriptHash
} && OUTPUTS.size == 2 && OUTPUTS(0).R7[SigmaProp].get == alice 
\end{verbatim}
>>>>>>> b5a50364

\subsection{\mixname: Non-Interactive CoinJoin}
\label{mix}

<<<<<<< HEAD
Privacy enhancing techniques in blockchains generally fall into two categories. The first is hiding the amounts being transferred, such as in Confidential Transactions~\cite{ct}. The second is obscuring the input-output relationships such as in ZeroCoin~\cite{zerocoin} and CoinJoin~\cite{coinjoin}. Some solutions such as MimbleWimble~\cite{mw} and Z-Cash~\cite{zcash,zcash1} combine both approaches. We describe \mixname, another privacy enhancing protocol based on the latter approach. The protocol is motivated from ZeroCoin and CoinJoin to overcome some of their limitations.
 
\paragraph{ZeroCoin:}  In ZeroCoin, coins are added to a mixing pool as Pederson commitments and spent using a zero-knowledge proof that the coin indeed exists in the pool, without revealing which coin is being spent~\cite{zerocoin}. To avoid double spending, the randomness of the commitment is revealed along with a zero-knowledge proof of its correctness. This randonness is used to track spent coins. A consequence of this is that the size of the pool along with the randomness monotonously increases. Furthermore, this information must be maintained in memory for efficient verification. 
This is the main drawback of ZeroCoin, which \mixname tries to address. 

\paragraph{CoinJoin:} CoinJoin~\cite{coinjoin} is a privacy enhancing protocol for Bitcoin and also works for \langname. In CoinJoin, multiple parties provide inputs and create outputs in a single transaction computed interactively such that the original inputs and outputs are unlinked. 
Highest privacy is achieved when there are an equal number of inputs and outputs, with same value. 
The primary hurdle in CoinJoin's widespread adoption is its interactive nature, which \mixname aims to overcome. 
%In \mixname, the parties participate non-interactively, two at a time.   


\paragraph{\mixname:}  
\mixname uses a pool, called the {\em Half-Mix} pool (H-pool), with coins ready for mixing. 
To mix an arbitrary coin $B$, one of the following two actions is performed:
\begin{enumerate}
	\item Pick any coin $A$ from the H-pool and a secret bit $b$. Convert $(A, B)$ to new boxes $(O_0, O_1)$ such that $A$ maps to $O_b$ and $B$ to $O_{1-b}$. 
%	Note that the original boxes $A, B$ are destroyed. Thus, $A$ is removed from the H-pool. 
	We call this the {\em mix} operation. 
	\item Add coin $B$ to the H-pool and wait for someone to use it in mix. This is the {\em pool} operation.
\end{enumerate}

Privacy comes due to the fact that no outsider can guess $b$ assuming the hardness of the {\em Decision Diffie-Hellman} (DDH) problem,  which is the problem of distinguishing $g^{xy}$ from $g^z$, given $(g, g^x, g^y)$, for random $x, y, z$. The protocol is performed several times in sequence with different parties until desired level of privacy is reached.  
=======
The above code ensures that register $R_7$ of the first output contains Alice's public key (for the draw scenario). Bob has to make sure that $R_7$ of the second output contains his public key. Additionally, he must ensure that $R_5$ of both outputs contains his public key.

\subsection{\mixname: Non-Interactive CoinJoin}
\label{mix}

Privacy enhancing techniques in blockchains generally fall into two categories. The first is hiding the amounts being transferred, such as in Confidential Transactions~\cite{ct}. The second is obscuring the input-output relationships such as in ZeroCoin~\cite{zerocoin} and CoinJoin~\cite{coinjoin}. Some solutions such as MimbleWimble~\cite{mw} and Z-Cash~\cite{zcash,zcash1} combine both approaches. We describe \mixname, another privacy enhancing protocol based on the latter approach. The protocol is motivated from ZeroCoin and CoinJoin to overcome some of their limitations.

\mixname uses a pool of {\em Half-Mix} boxes, which are boxes ready for mixing. This is called the {\em H-pool}. 
To mix an arbitrary box $B$, any one of the following is done:
\begin{enumerate}
	\item \textbf{Pool:} Add box $B$ to the H-pool and wait for someone to use it in a mix step.
	\item \textbf{Mix:} Pick any box $A$ from the H-pool and a secret bit $b$. Spend $A, B$ to generate two {\em Fully Mixed} boxes $O_0, O_1$ such $O_b$ and $O_{1-b}$ are spendable by $A$'s and $B$'s owners respectively.
\end{enumerate}

Privacy comes from the fact that boxes $O_b$ and $O_{1-b}$ are indistinguishable so an outsider cannot guess $b$ with probability better than 1/2. Thus, the probability of guessing the original box after $n$ mixes is $1/2^n$. A box is mixed several times to reach the desired privacy.  Figure~\ref{fig:mixname} explains the protocol. 
%assuming that the {\em Decision Diffie-Hellman} (DDH) problem in $G$ is hard
%The indistinguishability of $O_b, O_{1-b}$ follows from the hardness of the {\em Decision Diffie-Hellman} (DDH) problem in $G$. 
%the problem of distinguishing $g^{xy}$ from $g^z$, given $(g, g^x, g^y)$, for random $x, y, z$. 
>>>>>>> b5a50364

\mixname uses a primitive called a {\em Proof of Diffie-Hellman Tuple}, explained below. Let $g, h, u, v$ be public group elements. The prover proves knowledge of $x$ such that $u={g}^x$ and $v={h}^x$. 
\begin{enumerate}
	\item The prover picks $r \stackrel{R}{\leftarrow} \mathbb{Z}_q$, computes $(t_0, t_1) = ({g}^r, {h}^r)$ and sends $(t_0, t_1)$ to the verifier.
	\item The verifier picks $c \stackrel{R}{\leftarrow} \mathbb{Z}_q$ and sends $c$ to prover.
	\item The prover sends $z = r + cx$ to the verifier, who accepts if ${g}^z = {t_0}\cdot {u}^c$ and $h^z=t_1\cdot v^c$. % for $b \in \{0,1\}$.
\end{enumerate}
We use the non-interactive variant, where $c = H(t_0 \Vert t_1\Vert m)$. We call this \texttt{proveDHTuple}$(g, h, u, v)$.

\subsubsection{The Basic Protocol}
 Without loss of generality, Alice will pool and Bob will mix. 
% In practice, each coin must go through multiple stages of mix, with the choice of going via pool randomly decided after each mix.
Let $g$ be the generator of \texttt{proveDlog}.
\begin{enumerate}
	\item \textbf{Pool:} To add a coin to the H-pool, Alice picks random $x\in \mathbb{Z}_q$ and creates an output box $A$ containing $u = g^x$ protected by the script given below. She waits for Bob to join, who will do so by spending $A$ in a transaction satisfying following conditions: 
	
	\begin{enumerate}
<<<<<<< HEAD
		\item It has two outputs $O_0, O_1$ contining pairs $(c, d)$, $(d, c)$ respectively. 
		\item The spender of $A$ must satisfy $\texttt{proveDHTuple}(g, u, c, d)\lor \texttt{proveDHTuple}(g, u, d, c)$.
=======
		\item It has two outputs $O_0, O_1$ containing pairs $(w_0, w_1)$, $(w_1, w_0)$ respectively for $w_0, w_1\in G$. 
		\item One of $(g, u, w_0, w_1), (g, u, w_1, w_0)$ is of the form $(g, g^x, g^y, g^{xy})$, a valid Diffie-Hellman tuple. This is encoded as $\texttt{proveDHTuple}(g, u, w_0, w_1)\lor \texttt{proveDHTuple}(g, u, w_1, w_0)$.
>>>>>>> b5a50364
		\item The value of $O_0, O_1$ is the same as that of $A$.
		\item Both $O_0, O_1$ should be protected by the script $\tau_\textsf{A} \lor \tau_\textsf{B}$ given in the Mix step below.
	\end{enumerate}
	
	
<<<<<<< HEAD
	\item \textbf{Mix:} Bob picks secrets $(b, z) \in \mathbb{Z}_2\times \mathbb{Z}_q$ and spends $A$ with his own boxes to create two boxes $O_0, O_1$ of equal value such that $O_b$ is only spendable by Alice and $O_{1-b}$ only by Bob. 
	
	\begin{enumerate}
		\item Let $(h, v) = ({g}^{y}, {u}^{y})$.  
		Box $O_b$ contains the pair $(h, v)$ and $O_{1-b}$ contains $(v, h)$. 
%		If the DDH problem in $G$ is hard, then given $(g, g^x)$ the distributions $({g}^{y}, {g}^{xy})$ and 
%		$({g}^{xy}, {g}^{y})$ are computationally indistinguishable. In other words, without knowledge of $x$ or $y$, one cannot guess $b$ with probability better than $1/2$.
		\item  Let 
		$\tau_\textsf{A}$ be the proposition: ``Parse data as $(h, v)$ and
		prove knowledge of $x$ such that $u = {g}^{x}$ and ${v} = {h}^{x}$.'' This is encoded as $\texttt{proveDHTuple}(g, h, u, v)$.
		
		\item Let $\tau_{\textsf{B}}$ be the proposition: ``Parse data as $(*, h)$ and
		prove knowledge of $y$ such that $h = {g}^{y}$.'' This is encoded as $\texttt{proveDlog}(h)$.
		
		\item Each box is protected by the proposition $\tau_\textsf{A} \lor \tau_\textsf{B}$. 
		
=======
	\item \textbf{Mix:} Bob picks secrets $(b, y) \in \mathbb{Z}_2\times \mathbb{Z}_q$ and spends $A$ with one of his own box to create two output boxes $O_0, O_1$ of equal value such that $O_b$ is spendable by Alice alone and $O_{1-b}$ by Bob alone. 
	The boxes are indistinguisable in the sense that they have identical scripts operating on  data registers $c, d$ containing different (but related) elements from $G$ as explained below. 
	\begin{enumerate}
		\item %Let $(h, v) = ({g}^{y}, {u}^{y})$.  
		Registers $(c, d)$ of $O_b$ and $O_{1-b}$ are set to $(g^y, u^y)$ and $(u^y, g^y)$ respectively. 
%		If the DDH problem in $G$ is hard, then given $(g, g^x)$ the distributions $({g}^{y}, {g}^{xy})$ and 
%		$({g}^{xy}, {g}^{y})$ are computationally indistinguishable. In other words, without knowledge of $x$ or $y$, one cannot guess $b$ with probability better than $1/2$.
		\item Each box is protected by the proposition $\tau_\textsf{A} \lor \tau_\textsf{B}$, where $\tau_\textsf{A}$ and $\tau_\textsf{B}$ are as follows: 

		$\tau_\textsf{A} = $ ``Prove knowledge of $x$ such that $u = {g}^{x}$ and ${d} = {c}^{x}$ via $\texttt{proveDHTuple}(g, c, u, d)$.''
				
		$\tau_{\textsf{B}} = $ ``Prove knowledge of $y$ such that $d = {g}^{y}$ via $\texttt{proveDlog}(d)$.''
				
>>>>>>> b5a50364
	\end{enumerate}

%	\item \textbf{Spend:} Alice and Bob spent their respective boxes using their secrets, possibly sending funds back to the pool or mix stages. Bob already knows which coin belongs to him. For each output, Alice will parse the data as $(g, h, u, v)$ and select the one with $v = h^x$. 
\end{enumerate}
	After the mix, Alice and Bob can spent their respective boxes using their secrets. 
<<<<<<< HEAD
	To identify her box, Alice will parse the data of both boxes as $(h, v)$ and select the one with $v = h^x$. 

%\subsubsection{Implementing \mixname In \langname}
\paragraph{\langname Code:} First compute \texttt{fullMixScriptHash}, the hash of the following script:
\begin{verbatim}
val u = SELF.R4[GroupElement].get
val c = SELF.R5[GroupElement].get
val d = SELF.R6[GroupElement].get
proveDlog(d) || proveDHTuple(g, c, u, d)
\end{verbatim}

Next create a script, \texttt{halfMixScript}, having the following code:
\begin{verbatim}
val u = SELF.R4[GroupElement].get
val u0 = OUTPUT(0).R4[GroupElement].get
val c0 = OUTPUT(0).R5[GroupElement].get
val d0 = OUTPUT(0).R6[GroupElement].get
val u1 = OUTPUT(1).R4[GroupElement].get
val c1 = OUTPUT(1).R5[GroupElement].get
val d1 = OUTPUT(1).R6[GroupElement].get
val bob = u0 == u && u1 == u && c0 == d1 && c1 == d0 && 
          (proveDHTuple(g, u, c0, d0) || proveDHTuple(g, u, d0, c0))
val alice = proveDlog(u)    // so Alice can spend if no one joins for a long time
val fullMixBox = {(b:Box) => blake2b256(b.propositionBytes) == fullMixScriptHash}
val fullMixTx = OUTPUT(0).value == SELF.value && OUTPUT(1).value == SELF.value && 
                fullMixBox(OUTPUT(0)) && fullMixBox(OUTPUT(1))

fullMixTx && (bob || alice)
\end{verbatim}

Alice's Half-Mix box is protected by \texttt{halfMixScript} given above, which Bob can spend using the condition \texttt{bob}. In case no one spends her box for a long time, she can do so herself using the condition \texttt{alice}, as long as she spends it in a mix transaction.  

\subsubsection{Analysis Of The Protocol}
\paragraph{Security:} Note that $O_b$ and $O_{1-b}$ satisfy $(h, v) = (g^y, g^{xy})$ and $(h, v) = (g^{xy}, g^y)$ respectively, implying that $O_b$'s  spending condition reduces to $\texttt{proveDlog}(g^{xy}) \lor \texttt{proveDHTuple}(g, g^y, g^x, g^{xy})$ and $O_{1-b}$'s reduces to $\texttt{proveDlog}(g^y) \lor \texttt{proveDHTuple}(g, g^{xy}, g^x, g^y)$. Thus, while Alice can spend $O_b$ using \texttt{proveDHTuple} with her secret $x$, she cannot satisfy the spending condition of $O_{1-b}$. Similarly, Bob can only spend $O_{1-b}$ using \texttt{proveDlog} with his secret $y$. Bob must generate $O_0, O_1$ this way because he must prove that one of the outputs contains a valid DH tuple.

For privacy, observe that any two identical boxes protected by \texttt{halfMixScript} have {\em spender indistinguisbility} because each one is spent using a $\Sigma$-OR-proof that is zero-knowledge~\cite{Dam10}. It can be shown that any algorithm that, given $(g, g^x)$, distinguishes $(g^y, g^{xy})$ from $(g^{xy}, g^y)$ can be used to solve the DDH problem. It follows that our boxes, which are of this form, are also indistingushable.

\paragraph{Offchain Pool:} The H-Pool can be offchain, so that Alice's Half-Mix box need not be present on the blockchain till the time Bob decides to spend it. Alice sends her unbroadcasted transaction directly to Bob who will broadcast both Half and Full mix transactions at some later time. 

%Can several sequential stages of the protocol be stored offchain? 
%It will be interesting to have a variant of the protocol where several sequential both Alice and Bob add their Half-Mix coins to an offchain H-Pool and a 3rd party combines them without interacting with Alice or Bob. 

\paragraph{Comparing with ZeroCoin:} While in ZeroCoin, any coins added to the pool are kept forever, in \mixname, coins are removed from the pool when spent. Additionally, unlike ZeroCoin, \mixname does not require tracking spent coins. Thus, the \mixname scales much better than ZeroCoin. 

\paragraph{Fixed Value Coins:} 
Similar to ZeroCoin, each coin in \mixname must be of a fixed value, which is carried over to the next stage.
This is fine in theory but implies zero-fee transactions in practice, which is not possible in Ergo. We discuss some approaches for handling fee in the next section. 


\paragraph{Comparing with CoinJoin:} The optimal use of CoinJoin is when two inputs of equal value are joined to generate two outputs of equal value, and the process is repeated several times. This requires two parties to interactively sign a transaction offchain. In \mixname, this interaction is replaced by public participation using the blockchain. While this adds one more transaction, it does not require interaction between the parties. Note that \mixname transactions (both half and full mix) are detectable, while CoinJoin transactions look like ordinary transactions. 

%The data storage overhead in \mixname is proportional to the number of unspent boxes, while that of ZC is proportional to the number of deposits (i.e., both spent and unspent boxes).  

\subsubsection{Handling Fee In \mixname}
Assume that fee is paid in {\em mixing tokens}, which are tokens\footnote{Every transaction may generate any quantity of at most one token, whose ID is the box-ID of the first input. For other token-IDs, the sum of quantities in outputs must be less than or equal to the sum of quantities in inputs.} issued by a 3rd party and that creation of a mixed output consumes one such token. A mix transaction (which has two such outputs) consumes exactly two mixing tokens and, to maintain privacy, the balance must be equally distributed between the two outputs. Below are some strategies to ensure fairness in fee payment. 

\begin{enumerate}
	\item \textbf{Perfect Fairness:} 
 Alice's Half-Mix box contains $i$ mixing tokens and she requires each output box to contain $i-1$ mixing tokens. Thus, Alice can mix her coin $i$ times. 
 
 This optimal fee strategy, however, has two drawbacks. Firstly, it has weakened privacy because it restricts the coins that can be mixed. Secondly, it impacts usability because there may not be boxes with the desired number of tokens. The approximate fairness strategy, discussed next, has better privacy and usability at the cost of reduced fairness.
 
 \item \textbf{Approximate Fairness:} Alice relaxes her condition by requiring that Bob contribute at least one token in the mix. %In the worst case, Alice will have to start with $2^i$ tokens to mix $i$ times. 
 However, 
she also requires Bob to have {\em initially} started with exactly 1000 tokens in his first mix. Thus, if Bob is contributing, say, 1 token in the current mix, then Alice wants to ensure that he actually got there `the hard way', by starting out with 1000 tokens and losing them in sequential mixes. %, rather than just by starting out with 1. 
This can be done as follows:

Firstly, the token issuer must restrict the entry of tokens by issuing them only in batches of 1000 in a box protected by the script below,
which requires that the tokens can be transferred (as a whole) only if the transaction is either a Full-Mix transaction or creates a Half-Mix box: 
\begin{verbatim}
val halfBox = {(b:Box) => blake2b256(b.propositionBytes) == halfMixScriptHash}
val sameTokenHalfBox = {(b:Box) => halfBox(b) && b.tokens(0) == SELF.tokens(0)}
carol && (halfBox(INPUTS(0) || sameTokenHalfBox(OUTPUTS(0))) // carol is buyer
\end{verbatim}

The value \texttt{halfMixScriptHash} is a hash of \texttt{halfMixScript}, which has the following additional code: 
\texttt{out.R7[Coll[Byte]].get == blake2b256(SELF.propositionBytes)}, thereby ensuring that $R_7$ of each output contains its hash. The code of \texttt{fullMixScript} is modified:

=======
	Alice can identify her box as the one with $d = c^x$. 

%\subsubsection{Implementing \mixname In \langname}
\paragraph{\langname Code:} First compute \texttt{fullMixScriptHash}, the hash of the following script:
\begin{verbatim}
val u = SELF.R4[GroupElement].get // copied from previous transaction
val c = SELF.R5[GroupElement].get 
val d = SELF.R6[GroupElement].get 
proveDlog(d) || proveDHTuple(g, c, u, d)
\end{verbatim}

Next create a script, \texttt{halfMixScript}, having the following code:
\begin{verbatim}
val u = SELF.R4[GroupElement].get
val u0 = OUTPUT(0).R4[GroupElement].get
val c0 = OUTPUT(0).R5[GroupElement].get // w0
val d0 = OUTPUT(0).R6[GroupElement].get // w1
val u1 = OUTPUT(1).R4[GroupElement].get 
val c1 = OUTPUT(1).R5[GroupElement].get // w1
val d1 = OUTPUT(1).R6[GroupElement].get // w0
val bob = u0 == u && u1 == u && c0 == d1 && c1 == d0 && 
          (proveDHTuple(g, u, c0, d0) || proveDHTuple(g, u, d0, c0))
val alice = proveDlog(u)    // so Alice can spend if no one joins for a long time
val fullMixBox = {(b:Box) => blake2b256(b.propositionBytes) == fullMixScriptHash}
val fullMixTx = OUTPUT(0).value == SELF.value && OUTPUT(1).value == SELF.value && 
                fullMixBox(OUTPUT(0)) && fullMixBox(OUTPUT(1))

fullMixTx && (bob || alice)
\end{verbatim}

Alice's Half-Mix box is protected by \texttt{halfMixScript} given above, which Bob can spend using the condition \texttt{bob}. In case no one spends her box for a long time, she can do so herself using the condition \texttt{alice}, as long as she spends it in a mix transaction.  

\subsubsection{Analysis Of The Protocol}
\paragraph{Security:} Observe that registers $(c, d)$ of $O_b$ and $O_{1-b}$ contain $(g^y, g^{xy})$ and $(g^{xy}, g^y)$ respectively, implying that $O_b$'s  spending condition reduces to $\texttt{proveDlog}(g^{xy}) \lor \texttt{proveDHTuple}(g, g^y, g^x, g^{xy})$ and $O_{1-b}$'s reduces to $\texttt{proveDlog}(g^y) \lor \texttt{proveDHTuple}(g, g^{xy}, g^x, g^y)$. Thus, while Alice can spend $O_b$ using \texttt{proveDHTuple} with her secret $x$, she cannot satisfy the spending condition of $O_{1-b}$. Similarly, Bob can only spend $O_{1-b}$ using \texttt{proveDlog} with his secret $y$. Bob must generate $O_0, O_1$ this way because he must prove that one of the outputs contains a valid DH tuple.

For privacy, observe that any two identical boxes protected by \texttt{halfMixScript} have {\em spender indistinguisbility} because each one is spent using a $\Sigma$-OR-proof that is zero-knowledge~\cite{Dam10}. It can be shown that any algorithm that, given $(g, g^x)$, distinguishes $(g^y, g^{xy})$ from $(g^{xy}, g^y)$ can be used to solve the {\em Decision Diffie Hellman} (DDH) problem. It follows that our boxes, which are of this form, are also indistingushable if the DDH problem is hard.

\paragraph{Comparing with CoinJoin:} CoinJoin~\cite{coinjoin} is a privacy enhancing protocol, where multiple parties provide inputs and create outputs in a single transaction computed interactively such that the original inputs and outputs are unlinked. The optimal use of CoinJoin is when two inputs of equal value are joined to generate two outputs of equal value, and the process is repeated, as depicted in Figure~\ref{fig:coinjoin}. 
This requires two parties to interactively sign a transaction offchain and this interactive nature is the primary drawback of CoinJoin, which \mixname aims to overcome. 
In \mixname, this interaction is replaced by public participation using the blockchain. While this adds one more transaction, it does not require interaction between the parties. Note that \mixname transactions are detectable, while CoinJoin transactions are indistinguishable from ordinary transactions. 

\begin{figure}
	\centering
	\begin{subfigure}{.5\textwidth}
		\centering
		\includegraphics[width=\linewidth]{CoinJoin}
		\captionof{figure}{CoinJoin}
		\label{fig:coinjoin}
	\end{subfigure}%
	\begin{subfigure}{.5\textwidth}
		\centering
		\includegraphics[width=\linewidth]{ErgoMix}
		\captionof{figure}{\mixname}
		\label{fig:mixname}
	\end{subfigure}
	\caption{Comparing CoinJoin and \mixname}
	\label{fig:comparecoinjoin}
\end{figure}

\paragraph{Comparing with ZeroCoin:} ZeroCoin is a privacy enhancing protocol that uses a mixing pool. An ordinary coin is added to the pool as a commitment $c$ to some secrets $(r, s)$, and is later spent such that the link to $c$ is not publicly visible. The value $c$ must be permanently stored in the pool, since the spending transaction cannot reveal it. Instead, it reveals the secret $s$ (the {\em serial number}) along with a zero-knowledge proof that $s$ was used in a commitment from the pool. The serial number is permanently stored to prevent double spending. One consequence of this is that both the pool (the set of commitments) and the set of spent serial numbers must be maintained in memory for verifying every transaction. Another consequence is that the sizes of the these two sets increase monotonously.
This is the main drawback of ZeroCoin (also ZCash~\cite{zcash}), which \mixname tries to address. 
In \mixname, once a box is spent, no information about it is kept in memory, and in particular no data sets of monotonously increasing sizes are maintained. 
%The data storage overhead in \mixname is proportional to the number of unspent boxes, while that of ZC is proportional to the number of deposits (i.e., both spent and unspent boxes).  


\paragraph{Offchain Pool:} The H-Pool can be kept entirely offchain, so that Alice's Half-Mix box need not be present on the blockchain till the time Bob decides to spend it. Alice sends her unbroadcasted transaction directly to Bob who will broadcast both transactions at some later time. 

\paragraph{Future enhancements:} Compared to CoinJoin, \mixname requires an additional box (the Half-Mix box) as depicted in Figure~\ref{fig:comparecoinjoin}. It will be better to have a variant that eliminates this box. 
One way to do this would be to find a way so that the mix step directly outputs two indistinguishable Half-Mix boxes that can be used either in the mix step or spent externally. 
\subsubsection{Handling Fee In \mixname}

%\paragraph{Fixed Value Coins:} 
Similar to ZeroCoin and the canonical variant of CoinJoin in Figure~\ref{fig:coinjoin}, each coin in \mixname must be of a fixed value, which is carried over to the next stage. 
This is fine in theory but implies zero-fee transactions, which is not possible in practice. Below we discuss some approaches for handling fee. 

Assume that fee is paid in {\em mixing tokens}, which are tokens\footnote{Every transaction may generate any quantity of at most one token, whose ID is the box-ID of the first input. For other token-IDs, the sum of quantities in outputs must be less than or equal to the sum of quantities in inputs.} issued by a 3rd party and that creation of a mixed output consumes one such token. A mix transaction (which has two such outputs) consumes exactly two mixing tokens and, to maintain privacy, the balance must be equally distributed between the two outputs. Below are some strategies to ensure fairness in fee payment. 

\begin{enumerate}
	\item \textbf{Perfect Fairness:} 
 Alice's Half-Mix box contains $i$ mixing tokens and she requires each output box to contain $i-1$ mixing tokens. Thus, Alice can mix her coin $i$ times. 
 
 This optimal fee strategy, however, has two drawbacks. Firstly, it has weakened privacy because it restricts the coins that can be mixed. Secondly, it impacts usability because there may not be boxes with the desired number of tokens. The approximate fairness strategy, discussed next, has better privacy and usability at the cost of reduced fairness.
 
 \item \textbf{Approximate Fairness:} Alice relaxes her condition by requiring that Bob contribute at least one token in the mix. %In the worst case, Alice will have to start with $2^i$ tokens to mix $i$ times. 
 However, 
she also requires Bob to have {\em initially} started with exactly 1000 tokens in his first mix. Thus, if Bob is contributing, say, 1 token in the current mix, then Alice wants to ensure that he actually got there `the hard way', by starting out with 1000 tokens and losing them in sequential mixes. %, rather than just by starting out with 1. 
This can be done as follows:

Firstly, the token issuer must restrict the entry of tokens by issuing them only in batches of 1000 in a box protected by the script below,
which requires that the tokens can be transferred (as a whole) only if the transaction is either a mix transaction or creates a Half-Mix box: 
\begin{verbatim}
val halfBox = {(b:Box) => blake2b256(b.propositionBytes) == halfMixScriptHash}
val sameTokenHalfBox = {(b:Box) => halfBox(b) && b.tokens(0) == SELF.tokens(0)}
carol && (halfBox(INPUTS(0) || sameTokenHalfBox(OUTPUTS(0))) // carol is buyer
\end{verbatim}

The value \texttt{halfMixScriptHash} is a hash of \texttt{halfMixScript}, which has the following additional code: 
\texttt{out.R7[Coll[Byte]].get == blake2b256(SELF.propositionBytes)}, thereby ensuring that $R_7$ of each output contains its hash. The code of \texttt{fullMixScript} is modified:

>>>>>>> b5a50364
\begin{verbatim}
val halfMixScriptHash = SELF.R7[Coll[Byte]].get
val halfBox = {(b:Box) => blake2b256(b.propositionBytes) == halfMixScriptHash}
val sameTokenHalfBox = {(b:Box) => halfBox(b) && b.tokens(0) == SELF.tokens(0)}
val noToken = {(token:(Coll[Byte], Long)) => token._1 != SELF.tokens(0)._1}
val noTokenBox = {(b:Box) => b.tokens.forall(noToken)}
val noTokenTx = OUTPUTS.forall(noTokenBox)
(halfBox(INPUTS(0)) || sameTokenHalfBox(OUTPUTS(0)) || noTokenTx) && ...
\end{verbatim}
\item \textbf{First Spender Pays Fee:} Another enhancement, primarily in perfect fairness, is to benefit the party that is willing to wait longer. We then require that the fee for the mix transaction be paid by the first party that spends an output. We can identify the first spender as follows. 
<<<<<<< HEAD

A mix transaction must generate exactly 4 quantities of a token (with some id $x$) distributed equally among 4 outputs. Two of these are the standard mix outputs $O_0, O_1$ with the additional spending condition that one output must contain some non-zero quantity of token $x$. The other two boxes, $O_2, O_3$, have the following identical spending conditions:
\begin{enumerate}
	\item The sum of quantities of token $x$ in the inputs and outputs is 3 and 2 respectively.
	\item One output contains 2 quantities of token $x$ protected by the same script as this box. 
\end{enumerate}

Then it the second spender if and only if there is an input with two quantities of token $x$. 
The mix step will create an additional box with two tokens spendable by the second spender.
\end{enumerate}

=======

A mix transaction must generate exactly 4 quantities of a token (with some id $x$) distributed equally among 4 outputs. Two of these are the standard mix outputs $O_0, O_1$ with the additional spending condition that one output must contain some non-zero quantity of token $x$. The other two boxes, $O_2, O_3$, have the following identical spending conditions:
\begin{enumerate}
	\item The sum of quantities of token $x$ in the inputs and outputs is 3 and 2 respectively.
	\item One output contains 2 quantities of token $x$ protected by the same script as this box. 
\end{enumerate}

Then it the second spender if and only if there is an input with two quantities of token $x$. 
The mix step will create an additional box with two tokens spendable by the second spender.
\end{enumerate}

%Instead of paying fee in tokens, a miner ca accumulate the fee and pay directly in Ergs at the end. This 
 
>>>>>>> b5a50364
% \textbf{Fee Accumulation:} Starting with a fixed number of tokens restricts the number of mixes. To allow arbitrary number of mixes, we suggest a {\em fee accumulation} strategy, where the fee is accumulated rather than paid upfront. 
%For instance, fee for the mix transaction can be paid when spending the mixed outputs. 	
% The fee keeps accumulating as long as the coin is circulated within the system (i.e., sent back to the H-pool or used in another mix operation) and is paid when the coin exits the system.

%\section{Finite-State Machine}
\section{Conclusion}

This article described smart contracts written in \langname. The examples build upon concepts from the \langname white-paper~\cite{whitepaper}. More advanced contracts will be discussed in another tutorial.

\bibliographystyle{unsrt}
\bibliography{sigmastate_protocols}
\end{document}<|MERGE_RESOLUTION|>--- conflicted
+++ resolved
@@ -1,806 +1,618 @@
-\documentclass[11pt]{article}
-
-\def\shownotes{1}
-\def\notesinmargins{0}
-
-\usepackage{fullpage}
-
-\usepackage{mathtools,color,xcolor,hyperref,graphicx,wrapfig,listings,array,xspace}
-\usepackage{caption}
-\usepackage{subcaption}
-
-\usepackage{amsfonts}
-% https://tex.stackexchange.com/questions/11719/how-do-i-backcolor-in-verbatim
-\usepackage{xcolor}
-\usepackage{alltt}
-% Compensate for fbox sep:
-\newcommand\Hi[2][lightgray]{%
-	\hspace*{-\fboxsep}%
-	\colorbox{#1}{#2}%
-	\hspace*{-\fboxsep}%
-}
-
-\ifnum\shownotes=1
-\ifnum\notesinmargins=1
-\newcommand{\authnote}[2]{\marginpar{\parbox{\marginparwidth}{\tiny %
-  \textsf{#1 {\textcolor{blue}{notes: #2}}}}}%
-  \textcolor{blue}{\textbf{\dag}}}
-\else
-\newcommand{\authnote}[2]{
-  \textsf{#1 \textcolor{blue}{: #2}}}
-\fi
-\else
-\newcommand{\authnote}[2]{}
-\fi
-
-\newcommand{\lnote}[1]{{\authnote{\textcolor{orange}{Leo notes}}{#1}}}
-\newcommand{\snote}[1]{{\authnote{\textcolor{yellow}{Scalahub notes}}{#1}}}
-\newcommand{\knote}[1]{{\authnote{\textcolor{green}{kushti notes}}{#1}}}
-\newcommand{\mnote}[1]{{\authnote{\textcolor{red}{Morphic}}{#1}}}
-\newcommand{\dnote}[1]{{\authnote{\textcolor{brown}{Dima notes}}{#1}}}
-
-\newcommand{\ret}{\mathsf{ret}}
-\newcommand{\new}{\mathsf{new}}
-\newcommand{\hnew}{h_\mathsf{new}}
-\newcommand{\old}{\mathsf{old}}
-\newcommand{\op}{\mathsf{op}}
-\newcommand{\verifier}{\mathcal{V}}
-\newcommand{\prover}{\mathcal{P}}
-\newcommand{\key}{\mathsf{key}}
-\newcommand{\nextkey}{\mathsf{nextKey}}
-\newcommand{\node}{\mathsf{t}}
-\newcommand{\parent}{\mathsf{p}}
-\newcommand{\leaf}{\mathsf{f}}
-\newcommand{\vl}{\mathsf{value}}
-\newcommand{\balance}{\mathsf{balance}}
-\newcommand{\lft}{\mathsf{left}}
-\newcommand{\rgt}{\mathsf{right}}
-\newcommand{\lbl}{\mathsf{label}}
-\newcommand{\direction}{\mathsf{d}}
-\newcommand{\oppositedirection}{\bar{\mathsf{d}}}
-\newcommand{\found}{\mathsf{found}}
-\newcommand{\mypar}[1]{\smallskip\noindent\textbf{#1.}\ \ \ }
-\newcommand{\ignore}[1]{}
-
-\newcommand{\langname}{ErgoScript\xspace}
-%\newcommand{\mixname}{ZeroJoin\xspace}
-\newcommand{\mixname}{ErgoMix\xspace}
-%\newcommand{\mixname}{ErgoJoin\xspace}
-
-
-\newcommand{\lst}[1]{\text{\lstinline[basicstyle={\ttfamily}]$#1$}}
-
-\newcommand{\andnode}{\ensuremath{\mathsf{AND}}}
-\newcommand{\ornode}{\ensuremath{\mathsf{OR}}}
-\newcommand{\tnode}{\ensuremath{\mathsf{THRESHOLD}}}
-\newcommand{\GF}{\ensuremath{\mathrm{GF}}}
-
-
-\begin{document}
-
-\title{Advanced \langname Tutorial}
-<<<<<<< HEAD
-
-%\title{Protocols in \langname: From Games to Mixers}
-
-=======
-
-%\title{Protocols in \langname: From Games to Mixers}
-
->>>>>>> b5a50364
-\author{Ergo Developers}
-
-
-\maketitle
-
-
-\begin{abstract}
-%This article describes \langname via examples. 
-Ergo is a smart contract platform based on Bitcoin's UTXO model and Ethereum-like functionality that it provides via a language called \langname. The syntax of \langname is a subset of Scala's. In this article, we give a high-level overview of \langname using examples.
-
-% Note that certain contracts of \langname  (such as \mixname in Section~\ref{mix}) cannot be easily ported to Ethereum due to its account-based model (as opposed to UTXOs)
-
-
-<<<<<<< HEAD
-We use \langname to create smart contracts for several protocols such as an XOR game, a rock-paper-scissors game, {\em reversible addresses} that have anti-theft features, and {\em \mixname}, a non-interactive variant of CoinJoin that enhances transaction privacy. 
-=======
-We use \langname to create smart contracts for several protocols such as an XOR game, a rock-paper-scissors game, {\em reversible addresses} that have anti-theft features, and {\em \mixname}, a privacy enhancing protocol, which can be considered a non-interactive variant of CoinJoin. % and an improved variant of ZeroCoin. 
->>>>>>> b5a50364
-
-%We create several protocols using \langname, such as games and mixing protocols. 
-\end{abstract}
-
-\section{Introduction}
-
-\ignore{
-\subsection{$\Sigma$-Protocols}
-\label{intro:sigma}
-
-The classic example of a $\Sigma$-protocol is the Schnorr identification scheme~\cite{Sch91}. Let $G$ be a cyclic multiplicative group of prime order $q$ and $g$ a generator of $G$. Assume that computing discrete logarithms in $G$ is hard. Alice has a secret $x \in \mathbb{Z}_q$, which she wants to prove knowledge of to some Bob who knows $u = g^x$.
-
-\begin{enumerate}
-	\item \textbf{Commit:} Alice selects a random $r$, computes $t = g^r$ and sends $t$ to Bob.
-	\item \textbf{Challenge:} Bob selects a random $c\in\mathbb{Z}_q$ and sends $c$ to Alice.
-	\item \textbf{Response:} Alice computes $z = r + cx$ and sends $z$ to Bob. Bob accepts iff $g^z = t\cdot u^c$.
-\end{enumerate}
-
-The above protocol is a proof of knowledge because Bob can extract $x$ if he can get Alice to respond twice for the same $r$ and different $c$. As an example, for $c = 1, 2$, Bob can obtain $r+x$ and $r+2x$, the difference of which gives $x$. This is also called (special) soundness. The above protocol is also (honest verifier) zero-knowledge because anyone can impersonate Alice if the challenge $c$ of Step 2 is known in advance, simply by picking random $z \in\mathbb{Z}_q$ and computing $t = g^z/u^c$. The statement ``I know the discrete log of $u$ to base $g$'' is called the {\em proposition}, which we denote by $\tau$.
-
-Any protocol that has the above 3-move structure (Alice $\stackrel{t}{\rightarrow}$ Bob, Bob $\stackrel{c}{\rightarrow}$ Alice, Alice $\stackrel{z}{\rightarrow}$ Bob), along with zero-knowledge and soundness property is called a $\Sigma$-protocol. 
-
-\subsection{$\Sigma$-Proofs}
-For any $\Sigma$-protocol with messages $(t, c, z)$, we can apply the Fiat-Shamir transform~\cite{fiatshamir} to convert it into a non-interactive one by replacing the role of Bob in Step 2 by any hash function $H$ and computing $c$ = $H(t)$. The resulting protocol with messages $(t, H(t), z)$ can be performed by Alice alone. Intuitively, since $c$ depends deterministically on $t$, Bob cannot ``rewind'' Alice and get two different responses for the same $r$. Additionally, Alice cannot know $c$ in advance before deciding $t$ if $H$ behaves like a random oracle. We call such a non-interactive proof a {\em $\Sigma$-proof}~\cite{Cra96} .
-
-Conceptually, $\Sigma$-proofs are generalizations of digital signatures~\cite{CL06}.
-In fact, Schnorr signature scheme~\cite{Sch91} (whose more recent version is popularly known as EdDSA \cite{BDLSY12,rfc8032}) is a special case of the above identification protocol with $c = H(t \Vert m)$, where $m$ is the message. The signature proves that the recipient knows the discrete logarithm of the public key (the proof is attached to a specific message, such as a particular transaction, and thus becomes a signature on the message; all $\Sigma$-proofs described here are attached to specific messages). $\Sigma$-proofs exist for proving a variety of properties and, importantly for \langname, elementary $\Sigma$-proofs can be combined into more sophisticated ones using the techniques of \cite{CDS94}. 
-}
-
-%\section{Overview of \langname}
- 
-\ignore{
-Although \langname uses $\Sigma$-protocols, it does so transparently and developers are not required to understand them. 
-Here we briefly describe \langname ``under the hood'' -- how it works and what primitives it uses.
-
-
-\subsection{Complex $\Sigma$-Protocols}
-
-Any two $\Sigma$-protocols of propositions $\tau_0, \tau_1$ with messages $(t_0, c_0, z_0), (t_1, c_1, z_1)$ respectively can be combined into a $\Sigma$-protocol of $\tau_0 \land \tau_1$ with messages $(t, c, z) = (t_0\Vert t_1,c_0\Vert c_1, c_0\Vert c_1)$. We call such a construction an $\andnode$ operator on the protocols. 
-More interestingly, as shown in \cite{CDS94},the two protocols can also be used to construct a $\Sigma$-protocol for $\tau_0\lor \tau_1$, where Alice proves knowledge of the witness of one proposition, without revealing which. Let $b\in \{0, 1\}$ be the bit such that Alice knows the witness for $\tau_b$ but not for $\tau_{1-b}$. Alice will run the correct protocol for $\tau_b$ and a simulation for $\tau_{1-b}$. First she generates a random challenge $c_{1-b}$. She then generates $(t_{1-b}, z_{1-b})$ by using the simulator on $c_{1-b}$. She also generates $t_b$ by following the protocol correctly. The pair $(t_0, t_1)$ is sent to Bob, who responds with a challenge $c$. Alice then computes $c_b = c\oplus c_{1-b}$. She computes $z_b$ using $(t_b, c_b)$. Her response to Bob is $((z_0, c_0), (z_1, c_1))$, who accepts if: (1) $c = c_0 \oplus c_1$ and (2) $(t_0, c_0, z_0), (t_1, c_1, z_1)$ are both accepting convesations for $\tau_0, \tau_1$ respectively. We call such a construction an $\ornode$ operator. 
-
-Clearly, both the $\andnode$ and $\ornode$ operators also result in $\Sigma$-protocols that can be further combined or made non-interactive via the Fiat-Shamir transform. 
-
-There is one more operator that we need called $\tnode$, which allows us to construct a $k$-out-of-$n$ $\Sigma$-protocol~\cite{CDS94} as follows. Given $n$ propositions, Alice can prove knowledge of witnesses for at least $k$ propositions without revealing which. 
-
-\langname gives the ability to build more sophisticated $\Sigma$-protocols using the connectives $\andnode$, $\ornode$, and $\tnode$. 
-Crucially, the proof for an $\ornode$ and a $\tnode$ connective does not reveal which of the relevant values the prover knows. For example, in \langname a ring signature by public keys $u_1, \dots, u_n$ can be specified as an $\ornode$ of $\Sigma$-protocols for proving knowledge of discrete logarithms of $u_1, \dots, u_n$. The proof can be constructed with the knowledge of just one such discrete logarithm, and does not reveal which one was used in its construction. 
-
-\subsection{Other Features of \langname} 
-}
-
-A key feature of \langname is the use of {\em Sigma-Protocols} (written $\Sigma$-protocols)\cite{Dam10} interleaved with predicates on the transaction and the blockchain state. \langname currently supports two such-Protocols defined on a group $G$ of prime order $q$, written here in multiplicative form. 
-%This group is exactly the one defined by the secp256k1 curve of Bitcoin. 
-The first, denoted as \texttt{proveDlog(u)}, is a {\em proof of knowledge of Discrete Logarithm} of some arbitrary group element $u$ with respect to a fixed generator $g$, where the spender proves knowledge of $x$ such that $u = g^x$.
-This is derived from Schnorr signatures~\cite{Sch91}. The second, denoted as \texttt{proveDHTuple}, is a {\em proof of knowledge of Diffie-Hellman Tuple} and is explained in Section~\ref{mix}.
-
-
-The main structure in \langname is a \emph{box}, which is roughly like a UTXO of Bitcoin. A transaction spends (destroys) some boxes by using them as inputs and creates new boxes as outputs.  \langname is used to write the {\em spending condition} protecting funds stored in a box. The spender of a box must provide a `proof' of satisfying that condition. 
-
-%A box is made of upto ten {\em registers} labelled $R_0, R_1,\ldots R_9$, four of which are mandatory. $R_0$ contains the monetary value, $R_1$ contains a script with the spending condition, $R_2$ contains assets (tokens) and $R_3$ contains a unique identifier of 34 bytes made up of a transaction ID (32 bytes) and an output index (2 bytes). The other registers can contain any data or be empty (ensuring that no empty register has index lower than a non-empty one).
-
-% Under the hood, \langname is compiled to {\em ErgoTree}, which is what an Ergo node understands. 
-
-%In addition to $\Sigma$-protocols, \langname allows for predicates over the state of the blockchain and the current transaction. These predicates can be combined, via Boolean connectives, with $\Sigma$-statements, and are used during transaction validation. 
-%The set of predicates is richer than in Bitcoin, but still lean in order to allow for efficient processing even by light clients. Like in Bitcoin, we allow the use of current height of the blockchain; unlike Bitcoin, we also allow the use of information contained in the spending transaction, such as inputs it is trying to spend and outputs it is trying to create. This feature enables self-replication and sophisticated (even Turing-complete) long-term script behaviour, as described in examples below.
-
-
-The following sections present smart contracts using \langname. More details of \langname are available in the white paper~\cite{whitepaper} and the code for the below examples is available on GitHub~\cite{langrepo}. 
-\section{Basic Examples: Enhanced Spending Contracts}
-
-The examples below use P2SH address and highlight some limitation of Bitcoin. 
-
-\subsection{Short-lived Unconfirmed Transactions: Paying for Coffee}
-
-Alice is paying for coffee using cryptocurrency. She makes a payment but it is taking a long time for the transaction to confirm. She decides to pay using cash and leave. However, she is worried that her original payment will eventually confirm and then she will either lose it or have to ask for a refund. In Bitcoin, she can try to double spend the transaction, which is not always guaranteed, even if using {\em replace-by-fee}. \langname has a better solution using {\em timed-payments} so that if the transaction is not confirmed before a certain height, it is no longer valid. Timed-payments require Alice's funds be stored in a {\em timed address}, which is the P2SH of the following script: 
-
-%Assume \texttt{bob} is the coffee shop public key and Alice is the customer paying for coffee.
-\begin{verbatim}
-alice && HEIGHT <= getVar[Int](1).get
-\end{verbatim}
-
-Here \texttt{alice} is a {\em named constant} representing her public key.
-Any funds deposited to this address can only be spent if the spending transaction satisfies following:
-\begin{enumerate}
-	\item Context variable with id 1 of the box being spent must contain an integer, say $i$.
-	\item The height at mining should be less than or equal to $i$. 
-\end{enumerate}
-
-Observe that if the transaction is not mined before height $i$ then the transaction becomes invalid. When paying at a coffee shop, for example, Alice can set $i$ close to the height $h$ at the time of broadcast, for instance, $i = h + 10$. 
-Alice can still send non-timed payments by making $i$ very large. Since the context variables are part of the message in constructing the zero-knowledge proof, a miner cannot change it (to make this transaction valid). 
-
-\subsection{Hot-Wallet Contracts: Reversible Addresses}
-
-We create a useful primitives called {\em reversible addresses}, designed for storing funds in a hot-wallet. %These addresses have anti-theft features in the following sense:
-Any funds sent to a reversible address can only be spent in way that allows payments to be reversed for a certain time. The idea was proposed for Bitcoin~\cite{raddress} (using the moniker {\em R-addresses}) and requires a hardfork. In \langname, however, this can be done natively.
-
-To motivate this feature, consider managing the hot-wallet of a mining pool or an exchange. Funds withdrawn by customers originate from this hot-wallet. Being a hot-wallet, its private key is succeptible to compromise. One day you discover several unauthorized transactions from the hot-wallet, indicating a breach. You wish there was a way to reverse the transactions and cancel the withdraws but alas this is not the case. In general there is no way to recover the lost funds once the transaction is mined, even if the breach was discovered within minutes. 
-%The irreversibility of fund transfers, usually considered a feature, has now become a bug.
-
-We would like that in the event of such a compromise, we are able to save all funds stored in this wallet and move them to another address, provided that the breach is discovered within a specified time (such as 24 hours) of the first unauthorized withdraw. 
-
-To achieve this, we require that all coins sent from the hot-wallet (both legitimate and by the attacker)
-have a 24 hour cooling-off period, during which the created boxes can only be spent by a trusted private key that is was selected {\em before} the compromise occurred. This trusted key must be different from the hot-wallet private key and should ideally be in cold storage. 
-After 24 hours, these boxes become `normal' and can only be spent by the receiver.
-
-This is done by storing the hot-wallet funds in a special type of address denoted as {\em reversible}. Assume that \texttt{alice} is the public key of the hot-wallet and \texttt{carol} is the public key of the trusted party. Note that the trusted party must be decided at the time of address generation and cannot be changed later. To use a different trusted party, a new address has to be generated. Let \texttt{blocksIn24h} be the estimated number of blocks in a 24 hour period. A reversible address is a P2SH
-%\footnote{As in Bitcoin, a P2SH (Pay to Script Hash) address is created from the hash of a script encoding spending conditions for any UTXOs controlled by that address.} 
-address whose script encodes the following conditions:   
-\begin{enumerate}
-	\item This input box can only be spent by \texttt{alice}.
-	\item Any output box created by spending this input box must have in its register $R_5$ a number at least \texttt{blocksIn24h} more than the current height. 
-	\item Any output box created by spending this input box must be protected by a script requring the following: 	
-	\begin{enumerate}
-		\item Its register $R_4$ must have an arbitrary public key called \texttt{bob}.
-		\item Its register $R_5$ must have an arbitrary integer called \texttt{bobDeadline}.
-		\item It can only be spent spent by \texttt{carol} if \texttt{HEIGHT $\leq$ bobDeadline}.
-		\item It can only be spent by \texttt{bob} if \texttt{HEIGHT $>$ bobDeadline}.
-	\end{enumerate}  
-\end{enumerate}
-
-Thus, all funds sent from such addresses have a temporary lock of \texttt{blocksIn24h} blocks. This can be replaced by any other desired value but it must be decided at the time of address generation. 
-Let \texttt{bob} be the public key of a customer who is withdrawing. The sender (\texttt{alice}) must ensure that register $R_4$ of the created box contains \texttt{bob}. In the normal scenario, \texttt{bob} will be able to spend the box after roughly \texttt{blocksIn24h} blocks (with the exact number depending on \texttt{bobDeadline}). 
-
-If an unauthorized transaction from \texttt{alice} is detected, an ``abort procedure'' is triggered via \texttt{carol}: all funds sent from \texttt{alice} and in the locked state are suspect and need to diverted elsewhere. %Additionally, boxes currently controlled by \texttt{alice} also need to be sent secure addresses. 
-
-%Such addresses are designed for storing large amount of funds for automated withdraws (such as hot-wallets). 
-%They are not designed for daily spending (such as paying for a coffee). 
-To create a reversible address, first create a script, \texttt{withdrawScript}, with the following code:
-\begin{verbatim}
-val bob         = SELF.R4[SigmaProp].get // public key of customer withdrawing
-val bobDeadline = SELF.R5[Int].get       // max locking height
-(bob && HEIGHT > bobDeadline) || (carol && HEIGHT <= bobDeadline)
-\end{verbatim}
-
-Let \texttt{feeProposition} be the script of a box that pays mining fee and \texttt{maxFee} be the maximum fee allowed in one transaction. The reversible address is the P2SH address of the following script:
-\begin{verbatim}
-val isChange = {(out:Box) => out.propositionBytes == SELF.propositionBytes}
-val isWithdraw = {(out:Box) => 
-  out.R5[Int].get >= HEIGHT + blocksIn24h && 
-  out.propositionBytes == withdrawScript
-}
-val isFee = {(out:Box) => out.propositionBytes == feeProposition}
-val isValid = {(out:Box) => isChange(out) || isWithdraw(out) || isFee(out)}
-
-val totalFee = OUTPUTS.fold(0L, {
-    (x:Long, b:Box) => if (isFee(b)) x + b.value else x 
-  }
-)
-alice && OUTPUTS.forall(isValid) && totalFee <= maxFee
-\end{verbatim}
-
-\subsection{Cold-Wallet Contracts: Limiting Spending Capacity}
-
-Assume an address is protected by 2 private keys, corresponding to the public keys \texttt{alice} and \texttt{bob}. For security, we want the following conditions to hold:
-
-\begin{enumerate}
-	\item One key can spend at most 1\% or 100 Ergs (whichever is higher) in one day.
-	\item If both keys are spending then there are no restrictions. 
-\end{enumerate}
-
-Let \texttt{blocksIn24h} be the number of blocks in 24 hours. Instead of hardwiring 1\% and 100 Ergs, we will use the named constants \texttt{percent} and \texttt{minSpend} respectively. The cold-wallet address is the P2SH address of the following script:
-\begin{verbatim}
-val storedStartHeight = SELF.R4[Int].get // block at which the period started
-val creationHeight = SELF.creationInfo._1 // creation height
-val startHeight = min(creationHeight, storedStartHeight) 
-val notExpired = HEIGHT - startHeight <= blocksIn24h // expired if 24 hrs passed
-val min = SELF.R5[Long].get // min Balance needed in this period
-
-val ours:Long = SELF.value - SELF.value * percent / 100
-val keep = if (ours > minSpend) ours else 0L // topup should keep min >= keep
-val nStart:Int = if (notExpired) start else HEIGHT
-val nMin:Long = if (notExpired) min else keep
-
-val out = OUTPUTS(0)  
-val valid = INPUTS.size == 1 && out.propositionBytes == SELF.propositionBytes &&
-  out.value >= nMin && out.R4[Int].get >= nStart && out.R5[Long].get == nMin})
-    
-(alice && bob) || ((alice || bob) && min >= keep && (nMin == 0 || valid))
-\end{verbatim}
-
-Spending from this address is done in periods of 24 hours or more such that the maximum spendable is a fixed fraction of the amount at the beginning of the period. We do this by requiring the spending transaction to have an output with value greater than the minumum (which is stored in $R_5$) and paying back to the same address. The start of the current period is stored in $R_4$. Both registers are copied to the new output within the same period and get new values for if the current period has expired.
-
-
-%\subsection{Advanced Cold-Wallet Contracts}
-%
-%We can extend the 2-party cold-wallet contract by adding a third party and the following conditions:
-%
-%\begin{enumerate}
-%	\item One key can spend at most 1\% or 100 Ergs (whichever is higher) in one day.
-%	\item For two keys the amount is 10\% or 1000 Ergs (whichever is higher).
-%	\item If all three two keys are spending then there are no restrictions. 
-%\end{enumerate}
-\ignore{
-\subsection{Revenue Sharing Contracts}
-
-Assume that Alice, Bob and Carol agree to share revenue with a 50\%, 30\% and 20\% ratio respectively. The following describes a contract that automatically enforces this for any coins sent to it. Let \texttt{outputScriptHash} be the hash of the following script:
-		
-%First create a script and compute its hash:
-% There may be advantages of storing the public keys in a register rather than hardwiring them to address
-%First add the public keys \texttt{alice}, \texttt{bob}  and \texttt{carol} of type \texttt{proveDlog} into the environment \texttt{env}. First create a script. 
-
-%First create an outputScript = 
-
-\begin{verbatim}
-val spenders = SELF.R4[Coll[(SigmaProp, Int)]].get
-val index = getVar[Int](1).get // index of current spender 
-val pubKey:SigmaProp = spenders(index)._1 // pub key of current spender
-val ratio:Int = spenders(index)._2 // ratio of current spender
-val total = spenders.fold(0, {(accum:Int, s:(SigmaProp, Int)) => accum + s._2})
-val balance = SELF.value - SELF.value / total * ratio
-val remainingSpenders = spenders.filter({(s:(SigmaProp, Int)) => s._1 != pubKey})
-val outSpenders = OUTPUTS(0).R4[Coll[(SigmaProp, Int)]].get
-val validOut = OUTPUTS(0).propositionBytes == SELF.propositionBytes &&
-               OUTPUTS(0).value >= balance && remainingSpenders == outSpenders
-pubKey && (outSpenders.size == 0 || validOut)
-\end{verbatim}
-
-The revenue sharing contract is encoded in the P2SH address of the following script: 
-\begin{verbatim}
-val spenders = Coll((alice, 50), (bob, 30), (carol, 20))
-val index = getVar[Int](1).get // index of current spender 
-val pubKey:SigmaProp = spenders(index)._1 // pub key of current spender
-val ratio:Int = spenders(index)._2 // ratio of current spender
-val balance = SELF.value - SELF.value / 100 * ratio  // Assume total is 100
-val remainingSpenders = spenders.filter({(s:(SigmaProp, Int)) => s._1 != pubKey})
-val outSpenders = OUTPUTS(0).R4[Coll[(SigmaProp, Int)]].get
-val validOut = OUTPUTS(0).propositionBytes == outputScriptHash &&
-               OUTPUTS(0).value >= balance && remainingSpenders == outSpenders
-pubKey && validOut
-\end{verbatim}
-
-For any funds sent to this address, each party can spend only its share and must create another box with the balance amount that enforces the same condition for the remaining spenders.
-<<<<<<< HEAD
-
-%\subsection{Automated Salary Contracts}
-%further improvements. Can we reduce offchain data size, do multiple mixes offchain?
-}
-\section{Two-party Protocols}
-
-=======
-
-%\subsection{Automated Salary Contracts}
-%further improvements. Can we reduce offchain data size, do multiple mixes offchain?
-}
-
-\section{Two-party Protocols}
-
->>>>>>> b5a50364
-We focus on two-round, two-party protocols. %That is, protocols with two parties that can be performed in two transactions. 
-In the first round, the first party, Alice, initiates the protocol by creating a box  protected by a script encoding the protocol rules. In the second round, the second party, Bob, completes the protocol by spending Alice's box usually with one of his own and creating additional boxes that encode the final state of the protocol. 
-
-All the protocols here allow the first round to be offchain in the sense that Alice's box creation may be deferred until the time Bob actually participates in the protocol. Alice instead sends her box-creation transaction to Bob, who will then publish both transactions at a later time. 
-\subsection{The XOR Game}
-
-We describe a simple game called ``Same or Different'' or the XOR game. Alice and Bob both submit a coin each and select a bit independently. If the bits are same, Alice gets both coins, else Bob gets both coins. The game consists of 3 steps. 
-\begin{enumerate}
-	\item Alice commits to a secret bit $a$ as follows. She selects a random bit-string $s$ and computes her commitment $k = H(s\|a)$ (i.e., hash after concatenating $s$ with $a$).
-	
-	She creates an unspent box called the {\em half-game output} containing her coin and commitment $k$. This box is protected by a script called the {\em half-game script}  given below. Alice waits for another player to join her game, who will do so by spending her half-game output and creating another box that satisfies the conditions given in the half-game script. %Alice can also spend the half-game output herself before anyone joins, effectively aborting the game. 
-	
-	\item Bob joins Alice's game by picking a random bit $b$ and spending Alice's half-game output to create a new box called the {\em full-game output}. This new box  holds two coins and contains $b$ (in the clear) alongwith Bob's public key in the registers. 
-	Note that the full-game output must satisfy the conditions given by the half-game script. In particular, one of the conditions requires that the full-game output must be protected by the {\em full-game script} (given below).
-	\item Alice opens $k$ offchain by revealing $s, a$ and wins if $a = b$. The winner spends the full-game output using his/her private key and providing $s$ and $a$ as input to the full-game script.
-
-	If Alice fails to open $k$ within a specified deadline then Bob automatically wins. 
-\end{enumerate}
-
-The full-game script encodes the following conditions: The registers $R_4$, $R_5$ and $R_6$ are expected to store Bob's bit $b$, Bob's public key (stored as a \texttt{proveDlog} proposition) and the deadline for Bob's automatic win respectively. The context variables with id 0 and 1 (provided at the time of spending the full-game box) contain $s$ and $a$ required to open Alice's commitnent $k$, which alongwith Alice's public key \texttt{alice} is used to compute \texttt{fullGameScriptHash}, the hash of the below script: 
-%Alice compiles the full-game script to get a binary representation of its \langname code: 
-
-\begin{verbatim}
-val s     = getVar[Coll[Byte]](0).get // bit string s
-val a     = getVar[Byte](1).get       // bit a (represented as a byte)
-val b     = SELF.R4[Byte].get         // bit b (represented as a byte)
-val bob   = SELF.R5[SigmaProp].get    // Bob's public key
-val bobDeadline = SELF.R6[Int].get
-(bob && HEIGHT > bobDeadline) || 
-(blake2b256(s ++ Coll(a)) == k && (alice && a == b || bob && a != b))
-\end{verbatim}
-The above constants are used to create \texttt{halfGameScript} with the following code:
-\begin{verbatim}
-val out           = OUTPUTS(0)
-val b             = out.R4[Byte].get
-val bobDeadline   = out.R6[Int].get
-val validBobInput = b == 0 || b == 1
-validBobInput && blake2b256(out.propositionBytes) == fullGameScriptHash &&
-OUTPUTS.size == 1 && bobDeadline >= HEIGHT+30 && out.value >= SELF.value * 2 
-\end{verbatim}
-
-Alice creates her half-game box protected by \texttt{halfGameScript}, which requires that the transaction spending the half-game box must generate exactly one output box with the following properties:
-
-\begin{enumerate}
-	\item Its value must be at least twice that of the half-game box.
-	\item Its register $R_4$ must contain a byte that is either 0 or 1. This encodes Bob's choice $b$.
-	\item Its register $R_6$ must contain an integer that is at least 30 more than the height at which the box is generated. This will correspond to the height at which Bob automatically wins.
-	\item It must be protected by a script whose hash equals \texttt{fullGameScriptHash}.
-\end{enumerate}
- 
-The game ensure security and fairness as follows. Since Alice's choice is hidden from Bob when he creates the full-game output, he does not have any advantage in selecting $b$. Secondly, Alice is guaranteed to lose if she commits to a value other than 0 or 1 because she can win only if $a = b$. 
-Thus, the rational strategy for Alice is to commit to a correct value. Finally, if Alice refuses to open her commitment, then Bob is sure to win after the deadline expires. 
-
-\subsection{Rock-Paper-Scissors Game}
-
-Compared to Rock-Paper-Scissors (RPS), the XOR game is simpler (and efficient) because there is no draw condition and for this reason should be prefered in practice. However, it is useful to consider the RPS game as an example of more complex protocols.
-
-Let $a, b\in \mathbb{Z}_3$ be the choices of Alice and Bob, with the understanding that 0, 1 and 2 represent rock, paper and scissors respectively. If $a = b$ then the game is a draw, otherwise Alice wins if $a-b \in \{1, -2\}$ else Bob wins. The game is similar to XOR, except that Bob generates two outputs to handle the draw case (where each player gets one output). 
-Alice's commitment $k=H(a||s)$ and public key \texttt{alice} is used in generating \texttt{fullGameScriptHash}, the hash of the following script:
-
-\begin{verbatim}
-val s = getVar[Coll[Byte]](0).get  // Alice's secret byte string s
-val a = getVar[Byte](1).get  // Alice's secret choice a (represented as a byte)
-val b = SELF.R4[Byte].get    // Bob's public choice b (represented as a byte)
-val bob = SELF.R5[SigmaProp].get
-val bobDeadline = SELF.R6[Int].get // after this, it becomes Bob's coin
-val drawPubKey = SELF.R7[SigmaProp].get
-val valid_a = (a == 0 || a == 1 || a == 2) && blake2b256(s ++ Coll(a)) == k
-
-<<<<<<< HEAD
-(bob && HEIGHT > bobDeadline) || { valid_a &&
-  if (a == b) drawPubKey
-  else { if ((a - b) == 1 || (a - b) == -2) alice else bob }
-}
-\end{verbatim}
-
-To start the game, Alice creates a box protected by the script given below:
-
-\begin{verbatim}
-OUTPUTS.forall{(out:Box) =>
-  val b             = out.R4[Byte].get
-  val bobDeadline   = out.R6[Int].get
-  bobDeadline >= HEIGHT+30 && out.value >= SELF.value &&
-  (b == 0 || b == 1 || b == 2) && 
-  blake2b256(out.propositionBytes) == fullGameScriptHash
-} && OUTPUTS.size == 2 && OUTPUTS(0).R7[SigmaProp].get == alice 
-\end{verbatim}
-
-% // Bob needs to ensure that out.R5 contains bobPubKey
-
-The above code ensures that register $R_7$ of the first output contains Alice's public key (for the draw scenario). Bob has to make sure that $R_7$ of the second output contains his public key. Additionally, he must ensure that $R_5$ of both outputs contains his public key.
-=======
-(bob && HEIGHT > bobDeadline) || {valid_a &&
-  if (a == b) drawPubKey else {if ((a - b) == 1 || (a - b) == -2) alice else bob}}
-\end{verbatim}
-
-To start the game, Alice creates a box protected by the script given below:
-
-\begin{verbatim}
-OUTPUTS.forall{(out:Box) =>
-  val b             = out.R4[Byte].get
-  val bobDeadline   = out.R6[Int].get
-  bobDeadline >= HEIGHT+30 && out.value >= SELF.value &&
-  (b == 0 || b == 1 || b == 2) && 
-  blake2b256(out.propositionBytes) == fullGameScriptHash
-} && OUTPUTS.size == 2 && OUTPUTS(0).R7[SigmaProp].get == alice 
-\end{verbatim}
->>>>>>> b5a50364
-
-\subsection{\mixname: Non-Interactive CoinJoin}
-\label{mix}
-
-<<<<<<< HEAD
-Privacy enhancing techniques in blockchains generally fall into two categories. The first is hiding the amounts being transferred, such as in Confidential Transactions~\cite{ct}. The second is obscuring the input-output relationships such as in ZeroCoin~\cite{zerocoin} and CoinJoin~\cite{coinjoin}. Some solutions such as MimbleWimble~\cite{mw} and Z-Cash~\cite{zcash,zcash1} combine both approaches. We describe \mixname, another privacy enhancing protocol based on the latter approach. The protocol is motivated from ZeroCoin and CoinJoin to overcome some of their limitations.
- 
-\paragraph{ZeroCoin:}  In ZeroCoin, coins are added to a mixing pool as Pederson commitments and spent using a zero-knowledge proof that the coin indeed exists in the pool, without revealing which coin is being spent~\cite{zerocoin}. To avoid double spending, the randomness of the commitment is revealed along with a zero-knowledge proof of its correctness. This randonness is used to track spent coins. A consequence of this is that the size of the pool along with the randomness monotonously increases. Furthermore, this information must be maintained in memory for efficient verification. 
-This is the main drawback of ZeroCoin, which \mixname tries to address. 
-
-\paragraph{CoinJoin:} CoinJoin~\cite{coinjoin} is a privacy enhancing protocol for Bitcoin and also works for \langname. In CoinJoin, multiple parties provide inputs and create outputs in a single transaction computed interactively such that the original inputs and outputs are unlinked. 
-Highest privacy is achieved when there are an equal number of inputs and outputs, with same value. 
-The primary hurdle in CoinJoin's widespread adoption is its interactive nature, which \mixname aims to overcome. 
-%In \mixname, the parties participate non-interactively, two at a time.   
-
-
-\paragraph{\mixname:}  
-\mixname uses a pool, called the {\em Half-Mix} pool (H-pool), with coins ready for mixing. 
-To mix an arbitrary coin $B$, one of the following two actions is performed:
-\begin{enumerate}
-	\item Pick any coin $A$ from the H-pool and a secret bit $b$. Convert $(A, B)$ to new boxes $(O_0, O_1)$ such that $A$ maps to $O_b$ and $B$ to $O_{1-b}$. 
-%	Note that the original boxes $A, B$ are destroyed. Thus, $A$ is removed from the H-pool. 
-	We call this the {\em mix} operation. 
-	\item Add coin $B$ to the H-pool and wait for someone to use it in mix. This is the {\em pool} operation.
-\end{enumerate}
-
-Privacy comes due to the fact that no outsider can guess $b$ assuming the hardness of the {\em Decision Diffie-Hellman} (DDH) problem,  which is the problem of distinguishing $g^{xy}$ from $g^z$, given $(g, g^x, g^y)$, for random $x, y, z$. The protocol is performed several times in sequence with different parties until desired level of privacy is reached.  
-=======
-The above code ensures that register $R_7$ of the first output contains Alice's public key (for the draw scenario). Bob has to make sure that $R_7$ of the second output contains his public key. Additionally, he must ensure that $R_5$ of both outputs contains his public key.
-
-\subsection{\mixname: Non-Interactive CoinJoin}
-\label{mix}
-
-Privacy enhancing techniques in blockchains generally fall into two categories. The first is hiding the amounts being transferred, such as in Confidential Transactions~\cite{ct}. The second is obscuring the input-output relationships such as in ZeroCoin~\cite{zerocoin} and CoinJoin~\cite{coinjoin}. Some solutions such as MimbleWimble~\cite{mw} and Z-Cash~\cite{zcash,zcash1} combine both approaches. We describe \mixname, another privacy enhancing protocol based on the latter approach. The protocol is motivated from ZeroCoin and CoinJoin to overcome some of their limitations.
-
-\mixname uses a pool of {\em Half-Mix} boxes, which are boxes ready for mixing. This is called the {\em H-pool}. 
-To mix an arbitrary box $B$, any one of the following is done:
-\begin{enumerate}
-	\item \textbf{Pool:} Add box $B$ to the H-pool and wait for someone to use it in a mix step.
-	\item \textbf{Mix:} Pick any box $A$ from the H-pool and a secret bit $b$. Spend $A, B$ to generate two {\em Fully Mixed} boxes $O_0, O_1$ such $O_b$ and $O_{1-b}$ are spendable by $A$'s and $B$'s owners respectively.
-\end{enumerate}
-
-Privacy comes from the fact that boxes $O_b$ and $O_{1-b}$ are indistinguishable so an outsider cannot guess $b$ with probability better than 1/2. Thus, the probability of guessing the original box after $n$ mixes is $1/2^n$. A box is mixed several times to reach the desired privacy.  Figure~\ref{fig:mixname} explains the protocol. 
-%assuming that the {\em Decision Diffie-Hellman} (DDH) problem in $G$ is hard
-%The indistinguishability of $O_b, O_{1-b}$ follows from the hardness of the {\em Decision Diffie-Hellman} (DDH) problem in $G$. 
-%the problem of distinguishing $g^{xy}$ from $g^z$, given $(g, g^x, g^y)$, for random $x, y, z$. 
->>>>>>> b5a50364
-
-\mixname uses a primitive called a {\em Proof of Diffie-Hellman Tuple}, explained below. Let $g, h, u, v$ be public group elements. The prover proves knowledge of $x$ such that $u={g}^x$ and $v={h}^x$. 
-\begin{enumerate}
-	\item The prover picks $r \stackrel{R}{\leftarrow} \mathbb{Z}_q$, computes $(t_0, t_1) = ({g}^r, {h}^r)$ and sends $(t_0, t_1)$ to the verifier.
-	\item The verifier picks $c \stackrel{R}{\leftarrow} \mathbb{Z}_q$ and sends $c$ to prover.
-	\item The prover sends $z = r + cx$ to the verifier, who accepts if ${g}^z = {t_0}\cdot {u}^c$ and $h^z=t_1\cdot v^c$. % for $b \in \{0,1\}$.
-\end{enumerate}
-We use the non-interactive variant, where $c = H(t_0 \Vert t_1\Vert m)$. We call this \texttt{proveDHTuple}$(g, h, u, v)$.
-
-\subsubsection{The Basic Protocol}
- Without loss of generality, Alice will pool and Bob will mix. 
-% In practice, each coin must go through multiple stages of mix, with the choice of going via pool randomly decided after each mix.
-Let $g$ be the generator of \texttt{proveDlog}.
-\begin{enumerate}
-	\item \textbf{Pool:} To add a coin to the H-pool, Alice picks random $x\in \mathbb{Z}_q$ and creates an output box $A$ containing $u = g^x$ protected by the script given below. She waits for Bob to join, who will do so by spending $A$ in a transaction satisfying following conditions: 
-	
-	\begin{enumerate}
-<<<<<<< HEAD
-		\item It has two outputs $O_0, O_1$ contining pairs $(c, d)$, $(d, c)$ respectively. 
-		\item The spender of $A$ must satisfy $\texttt{proveDHTuple}(g, u, c, d)\lor \texttt{proveDHTuple}(g, u, d, c)$.
-=======
-		\item It has two outputs $O_0, O_1$ containing pairs $(w_0, w_1)$, $(w_1, w_0)$ respectively for $w_0, w_1\in G$. 
-		\item One of $(g, u, w_0, w_1), (g, u, w_1, w_0)$ is of the form $(g, g^x, g^y, g^{xy})$, a valid Diffie-Hellman tuple. This is encoded as $\texttt{proveDHTuple}(g, u, w_0, w_1)\lor \texttt{proveDHTuple}(g, u, w_1, w_0)$.
->>>>>>> b5a50364
-		\item The value of $O_0, O_1$ is the same as that of $A$.
-		\item Both $O_0, O_1$ should be protected by the script $\tau_\textsf{A} \lor \tau_\textsf{B}$ given in the Mix step below.
-	\end{enumerate}
-	
-	
-<<<<<<< HEAD
-	\item \textbf{Mix:} Bob picks secrets $(b, z) \in \mathbb{Z}_2\times \mathbb{Z}_q$ and spends $A$ with his own boxes to create two boxes $O_0, O_1$ of equal value such that $O_b$ is only spendable by Alice and $O_{1-b}$ only by Bob. 
-	
-	\begin{enumerate}
-		\item Let $(h, v) = ({g}^{y}, {u}^{y})$.  
-		Box $O_b$ contains the pair $(h, v)$ and $O_{1-b}$ contains $(v, h)$. 
-%		If the DDH problem in $G$ is hard, then given $(g, g^x)$ the distributions $({g}^{y}, {g}^{xy})$ and 
-%		$({g}^{xy}, {g}^{y})$ are computationally indistinguishable. In other words, without knowledge of $x$ or $y$, one cannot guess $b$ with probability better than $1/2$.
-		\item  Let 
-		$\tau_\textsf{A}$ be the proposition: ``Parse data as $(h, v)$ and
-		prove knowledge of $x$ such that $u = {g}^{x}$ and ${v} = {h}^{x}$.'' This is encoded as $\texttt{proveDHTuple}(g, h, u, v)$.
-		
-		\item Let $\tau_{\textsf{B}}$ be the proposition: ``Parse data as $(*, h)$ and
-		prove knowledge of $y$ such that $h = {g}^{y}$.'' This is encoded as $\texttt{proveDlog}(h)$.
-		
-		\item Each box is protected by the proposition $\tau_\textsf{A} \lor \tau_\textsf{B}$. 
-		
-=======
-	\item \textbf{Mix:} Bob picks secrets $(b, y) \in \mathbb{Z}_2\times \mathbb{Z}_q$ and spends $A$ with one of his own box to create two output boxes $O_0, O_1$ of equal value such that $O_b$ is spendable by Alice alone and $O_{1-b}$ by Bob alone. 
-	The boxes are indistinguisable in the sense that they have identical scripts operating on  data registers $c, d$ containing different (but related) elements from $G$ as explained below. 
-	\begin{enumerate}
-		\item %Let $(h, v) = ({g}^{y}, {u}^{y})$.  
-		Registers $(c, d)$ of $O_b$ and $O_{1-b}$ are set to $(g^y, u^y)$ and $(u^y, g^y)$ respectively. 
-%		If the DDH problem in $G$ is hard, then given $(g, g^x)$ the distributions $({g}^{y}, {g}^{xy})$ and 
-%		$({g}^{xy}, {g}^{y})$ are computationally indistinguishable. In other words, without knowledge of $x$ or $y$, one cannot guess $b$ with probability better than $1/2$.
-		\item Each box is protected by the proposition $\tau_\textsf{A} \lor \tau_\textsf{B}$, where $\tau_\textsf{A}$ and $\tau_\textsf{B}$ are as follows: 
-
-		$\tau_\textsf{A} = $ ``Prove knowledge of $x$ such that $u = {g}^{x}$ and ${d} = {c}^{x}$ via $\texttt{proveDHTuple}(g, c, u, d)$.''
-				
-		$\tau_{\textsf{B}} = $ ``Prove knowledge of $y$ such that $d = {g}^{y}$ via $\texttt{proveDlog}(d)$.''
-				
->>>>>>> b5a50364
-	\end{enumerate}
-
-%	\item \textbf{Spend:} Alice and Bob spent their respective boxes using their secrets, possibly sending funds back to the pool or mix stages. Bob already knows which coin belongs to him. For each output, Alice will parse the data as $(g, h, u, v)$ and select the one with $v = h^x$. 
-\end{enumerate}
-	After the mix, Alice and Bob can spent their respective boxes using their secrets. 
-<<<<<<< HEAD
-	To identify her box, Alice will parse the data of both boxes as $(h, v)$ and select the one with $v = h^x$. 
-
-%\subsubsection{Implementing \mixname In \langname}
-\paragraph{\langname Code:} First compute \texttt{fullMixScriptHash}, the hash of the following script:
-\begin{verbatim}
-val u = SELF.R4[GroupElement].get
-val c = SELF.R5[GroupElement].get
-val d = SELF.R6[GroupElement].get
-proveDlog(d) || proveDHTuple(g, c, u, d)
-\end{verbatim}
-
-Next create a script, \texttt{halfMixScript}, having the following code:
-\begin{verbatim}
-val u = SELF.R4[GroupElement].get
-val u0 = OUTPUT(0).R4[GroupElement].get
-val c0 = OUTPUT(0).R5[GroupElement].get
-val d0 = OUTPUT(0).R6[GroupElement].get
-val u1 = OUTPUT(1).R4[GroupElement].get
-val c1 = OUTPUT(1).R5[GroupElement].get
-val d1 = OUTPUT(1).R6[GroupElement].get
-val bob = u0 == u && u1 == u && c0 == d1 && c1 == d0 && 
-          (proveDHTuple(g, u, c0, d0) || proveDHTuple(g, u, d0, c0))
-val alice = proveDlog(u)    // so Alice can spend if no one joins for a long time
-val fullMixBox = {(b:Box) => blake2b256(b.propositionBytes) == fullMixScriptHash}
-val fullMixTx = OUTPUT(0).value == SELF.value && OUTPUT(1).value == SELF.value && 
-                fullMixBox(OUTPUT(0)) && fullMixBox(OUTPUT(1))
-
-fullMixTx && (bob || alice)
-\end{verbatim}
-
-Alice's Half-Mix box is protected by \texttt{halfMixScript} given above, which Bob can spend using the condition \texttt{bob}. In case no one spends her box for a long time, she can do so herself using the condition \texttt{alice}, as long as she spends it in a mix transaction.  
-
-\subsubsection{Analysis Of The Protocol}
-\paragraph{Security:} Note that $O_b$ and $O_{1-b}$ satisfy $(h, v) = (g^y, g^{xy})$ and $(h, v) = (g^{xy}, g^y)$ respectively, implying that $O_b$'s  spending condition reduces to $\texttt{proveDlog}(g^{xy}) \lor \texttt{proveDHTuple}(g, g^y, g^x, g^{xy})$ and $O_{1-b}$'s reduces to $\texttt{proveDlog}(g^y) \lor \texttt{proveDHTuple}(g, g^{xy}, g^x, g^y)$. Thus, while Alice can spend $O_b$ using \texttt{proveDHTuple} with her secret $x$, she cannot satisfy the spending condition of $O_{1-b}$. Similarly, Bob can only spend $O_{1-b}$ using \texttt{proveDlog} with his secret $y$. Bob must generate $O_0, O_1$ this way because he must prove that one of the outputs contains a valid DH tuple.
-
-For privacy, observe that any two identical boxes protected by \texttt{halfMixScript} have {\em spender indistinguisbility} because each one is spent using a $\Sigma$-OR-proof that is zero-knowledge~\cite{Dam10}. It can be shown that any algorithm that, given $(g, g^x)$, distinguishes $(g^y, g^{xy})$ from $(g^{xy}, g^y)$ can be used to solve the DDH problem. It follows that our boxes, which are of this form, are also indistingushable.
-
-\paragraph{Offchain Pool:} The H-Pool can be offchain, so that Alice's Half-Mix box need not be present on the blockchain till the time Bob decides to spend it. Alice sends her unbroadcasted transaction directly to Bob who will broadcast both Half and Full mix transactions at some later time. 
-
-%Can several sequential stages of the protocol be stored offchain? 
-%It will be interesting to have a variant of the protocol where several sequential both Alice and Bob add their Half-Mix coins to an offchain H-Pool and a 3rd party combines them without interacting with Alice or Bob. 
-
-\paragraph{Comparing with ZeroCoin:} While in ZeroCoin, any coins added to the pool are kept forever, in \mixname, coins are removed from the pool when spent. Additionally, unlike ZeroCoin, \mixname does not require tracking spent coins. Thus, the \mixname scales much better than ZeroCoin. 
-
-\paragraph{Fixed Value Coins:} 
-Similar to ZeroCoin, each coin in \mixname must be of a fixed value, which is carried over to the next stage.
-This is fine in theory but implies zero-fee transactions in practice, which is not possible in Ergo. We discuss some approaches for handling fee in the next section. 
-
-
-\paragraph{Comparing with CoinJoin:} The optimal use of CoinJoin is when two inputs of equal value are joined to generate two outputs of equal value, and the process is repeated several times. This requires two parties to interactively sign a transaction offchain. In \mixname, this interaction is replaced by public participation using the blockchain. While this adds one more transaction, it does not require interaction between the parties. Note that \mixname transactions (both half and full mix) are detectable, while CoinJoin transactions look like ordinary transactions. 
-
-%The data storage overhead in \mixname is proportional to the number of unspent boxes, while that of ZC is proportional to the number of deposits (i.e., both spent and unspent boxes).  
-
-\subsubsection{Handling Fee In \mixname}
-Assume that fee is paid in {\em mixing tokens}, which are tokens\footnote{Every transaction may generate any quantity of at most one token, whose ID is the box-ID of the first input. For other token-IDs, the sum of quantities in outputs must be less than or equal to the sum of quantities in inputs.} issued by a 3rd party and that creation of a mixed output consumes one such token. A mix transaction (which has two such outputs) consumes exactly two mixing tokens and, to maintain privacy, the balance must be equally distributed between the two outputs. Below are some strategies to ensure fairness in fee payment. 
-
-\begin{enumerate}
-	\item \textbf{Perfect Fairness:} 
- Alice's Half-Mix box contains $i$ mixing tokens and she requires each output box to contain $i-1$ mixing tokens. Thus, Alice can mix her coin $i$ times. 
- 
- This optimal fee strategy, however, has two drawbacks. Firstly, it has weakened privacy because it restricts the coins that can be mixed. Secondly, it impacts usability because there may not be boxes with the desired number of tokens. The approximate fairness strategy, discussed next, has better privacy and usability at the cost of reduced fairness.
- 
- \item \textbf{Approximate Fairness:} Alice relaxes her condition by requiring that Bob contribute at least one token in the mix. %In the worst case, Alice will have to start with $2^i$ tokens to mix $i$ times. 
- However, 
-she also requires Bob to have {\em initially} started with exactly 1000 tokens in his first mix. Thus, if Bob is contributing, say, 1 token in the current mix, then Alice wants to ensure that he actually got there `the hard way', by starting out with 1000 tokens and losing them in sequential mixes. %, rather than just by starting out with 1. 
-This can be done as follows:
-
-Firstly, the token issuer must restrict the entry of tokens by issuing them only in batches of 1000 in a box protected by the script below,
-which requires that the tokens can be transferred (as a whole) only if the transaction is either a Full-Mix transaction or creates a Half-Mix box: 
-\begin{verbatim}
-val halfBox = {(b:Box) => blake2b256(b.propositionBytes) == halfMixScriptHash}
-val sameTokenHalfBox = {(b:Box) => halfBox(b) && b.tokens(0) == SELF.tokens(0)}
-carol && (halfBox(INPUTS(0) || sameTokenHalfBox(OUTPUTS(0))) // carol is buyer
-\end{verbatim}
-
-The value \texttt{halfMixScriptHash} is a hash of \texttt{halfMixScript}, which has the following additional code: 
-\texttt{out.R7[Coll[Byte]].get == blake2b256(SELF.propositionBytes)}, thereby ensuring that $R_7$ of each output contains its hash. The code of \texttt{fullMixScript} is modified:
-
-=======
-	Alice can identify her box as the one with $d = c^x$. 
-
-%\subsubsection{Implementing \mixname In \langname}
-\paragraph{\langname Code:} First compute \texttt{fullMixScriptHash}, the hash of the following script:
-\begin{verbatim}
-val u = SELF.R4[GroupElement].get // copied from previous transaction
-val c = SELF.R5[GroupElement].get 
-val d = SELF.R6[GroupElement].get 
-proveDlog(d) || proveDHTuple(g, c, u, d)
-\end{verbatim}
-
-Next create a script, \texttt{halfMixScript}, having the following code:
-\begin{verbatim}
-val u = SELF.R4[GroupElement].get
-val u0 = OUTPUT(0).R4[GroupElement].get
-val c0 = OUTPUT(0).R5[GroupElement].get // w0
-val d0 = OUTPUT(0).R6[GroupElement].get // w1
-val u1 = OUTPUT(1).R4[GroupElement].get 
-val c1 = OUTPUT(1).R5[GroupElement].get // w1
-val d1 = OUTPUT(1).R6[GroupElement].get // w0
-val bob = u0 == u && u1 == u && c0 == d1 && c1 == d0 && 
-          (proveDHTuple(g, u, c0, d0) || proveDHTuple(g, u, d0, c0))
-val alice = proveDlog(u)    // so Alice can spend if no one joins for a long time
-val fullMixBox = {(b:Box) => blake2b256(b.propositionBytes) == fullMixScriptHash}
-val fullMixTx = OUTPUT(0).value == SELF.value && OUTPUT(1).value == SELF.value && 
-                fullMixBox(OUTPUT(0)) && fullMixBox(OUTPUT(1))
-
-fullMixTx && (bob || alice)
-\end{verbatim}
-
-Alice's Half-Mix box is protected by \texttt{halfMixScript} given above, which Bob can spend using the condition \texttt{bob}. In case no one spends her box for a long time, she can do so herself using the condition \texttt{alice}, as long as she spends it in a mix transaction.  
-
-\subsubsection{Analysis Of The Protocol}
-\paragraph{Security:} Observe that registers $(c, d)$ of $O_b$ and $O_{1-b}$ contain $(g^y, g^{xy})$ and $(g^{xy}, g^y)$ respectively, implying that $O_b$'s  spending condition reduces to $\texttt{proveDlog}(g^{xy}) \lor \texttt{proveDHTuple}(g, g^y, g^x, g^{xy})$ and $O_{1-b}$'s reduces to $\texttt{proveDlog}(g^y) \lor \texttt{proveDHTuple}(g, g^{xy}, g^x, g^y)$. Thus, while Alice can spend $O_b$ using \texttt{proveDHTuple} with her secret $x$, she cannot satisfy the spending condition of $O_{1-b}$. Similarly, Bob can only spend $O_{1-b}$ using \texttt{proveDlog} with his secret $y$. Bob must generate $O_0, O_1$ this way because he must prove that one of the outputs contains a valid DH tuple.
-
-For privacy, observe that any two identical boxes protected by \texttt{halfMixScript} have {\em spender indistinguisbility} because each one is spent using a $\Sigma$-OR-proof that is zero-knowledge~\cite{Dam10}. It can be shown that any algorithm that, given $(g, g^x)$, distinguishes $(g^y, g^{xy})$ from $(g^{xy}, g^y)$ can be used to solve the {\em Decision Diffie Hellman} (DDH) problem. It follows that our boxes, which are of this form, are also indistingushable if the DDH problem is hard.
-
-\paragraph{Comparing with CoinJoin:} CoinJoin~\cite{coinjoin} is a privacy enhancing protocol, where multiple parties provide inputs and create outputs in a single transaction computed interactively such that the original inputs and outputs are unlinked. The optimal use of CoinJoin is when two inputs of equal value are joined to generate two outputs of equal value, and the process is repeated, as depicted in Figure~\ref{fig:coinjoin}. 
-This requires two parties to interactively sign a transaction offchain and this interactive nature is the primary drawback of CoinJoin, which \mixname aims to overcome. 
-In \mixname, this interaction is replaced by public participation using the blockchain. While this adds one more transaction, it does not require interaction between the parties. Note that \mixname transactions are detectable, while CoinJoin transactions are indistinguishable from ordinary transactions. 
-
-\begin{figure}
-	\centering
-	\begin{subfigure}{.5\textwidth}
-		\centering
-		\includegraphics[width=\linewidth]{CoinJoin}
-		\captionof{figure}{CoinJoin}
-		\label{fig:coinjoin}
-	\end{subfigure}%
-	\begin{subfigure}{.5\textwidth}
-		\centering
-		\includegraphics[width=\linewidth]{ErgoMix}
-		\captionof{figure}{\mixname}
-		\label{fig:mixname}
-	\end{subfigure}
-	\caption{Comparing CoinJoin and \mixname}
-	\label{fig:comparecoinjoin}
-\end{figure}
-
-\paragraph{Comparing with ZeroCoin:} ZeroCoin is a privacy enhancing protocol that uses a mixing pool. An ordinary coin is added to the pool as a commitment $c$ to some secrets $(r, s)$, and is later spent such that the link to $c$ is not publicly visible. The value $c$ must be permanently stored in the pool, since the spending transaction cannot reveal it. Instead, it reveals the secret $s$ (the {\em serial number}) along with a zero-knowledge proof that $s$ was used in a commitment from the pool. The serial number is permanently stored to prevent double spending. One consequence of this is that both the pool (the set of commitments) and the set of spent serial numbers must be maintained in memory for verifying every transaction. Another consequence is that the sizes of the these two sets increase monotonously.
-This is the main drawback of ZeroCoin (also ZCash~\cite{zcash}), which \mixname tries to address. 
-In \mixname, once a box is spent, no information about it is kept in memory, and in particular no data sets of monotonously increasing sizes are maintained. 
-%The data storage overhead in \mixname is proportional to the number of unspent boxes, while that of ZC is proportional to the number of deposits (i.e., both spent and unspent boxes).  
-
-
-\paragraph{Offchain Pool:} The H-Pool can be kept entirely offchain, so that Alice's Half-Mix box need not be present on the blockchain till the time Bob decides to spend it. Alice sends her unbroadcasted transaction directly to Bob who will broadcast both transactions at some later time. 
-
-\paragraph{Future enhancements:} Compared to CoinJoin, \mixname requires an additional box (the Half-Mix box) as depicted in Figure~\ref{fig:comparecoinjoin}. It will be better to have a variant that eliminates this box. 
-One way to do this would be to find a way so that the mix step directly outputs two indistinguishable Half-Mix boxes that can be used either in the mix step or spent externally. 
-\subsubsection{Handling Fee In \mixname}
-
-%\paragraph{Fixed Value Coins:} 
-Similar to ZeroCoin and the canonical variant of CoinJoin in Figure~\ref{fig:coinjoin}, each coin in \mixname must be of a fixed value, which is carried over to the next stage. 
-This is fine in theory but implies zero-fee transactions, which is not possible in practice. Below we discuss some approaches for handling fee. 
-
-Assume that fee is paid in {\em mixing tokens}, which are tokens\footnote{Every transaction may generate any quantity of at most one token, whose ID is the box-ID of the first input. For other token-IDs, the sum of quantities in outputs must be less than or equal to the sum of quantities in inputs.} issued by a 3rd party and that creation of a mixed output consumes one such token. A mix transaction (which has two such outputs) consumes exactly two mixing tokens and, to maintain privacy, the balance must be equally distributed between the two outputs. Below are some strategies to ensure fairness in fee payment. 
-
-\begin{enumerate}
-	\item \textbf{Perfect Fairness:} 
- Alice's Half-Mix box contains $i$ mixing tokens and she requires each output box to contain $i-1$ mixing tokens. Thus, Alice can mix her coin $i$ times. 
- 
- This optimal fee strategy, however, has two drawbacks. Firstly, it has weakened privacy because it restricts the coins that can be mixed. Secondly, it impacts usability because there may not be boxes with the desired number of tokens. The approximate fairness strategy, discussed next, has better privacy and usability at the cost of reduced fairness.
- 
- \item \textbf{Approximate Fairness:} Alice relaxes her condition by requiring that Bob contribute at least one token in the mix. %In the worst case, Alice will have to start with $2^i$ tokens to mix $i$ times. 
- However, 
-she also requires Bob to have {\em initially} started with exactly 1000 tokens in his first mix. Thus, if Bob is contributing, say, 1 token in the current mix, then Alice wants to ensure that he actually got there `the hard way', by starting out with 1000 tokens and losing them in sequential mixes. %, rather than just by starting out with 1. 
-This can be done as follows:
-
-Firstly, the token issuer must restrict the entry of tokens by issuing them only in batches of 1000 in a box protected by the script below,
-which requires that the tokens can be transferred (as a whole) only if the transaction is either a mix transaction or creates a Half-Mix box: 
-\begin{verbatim}
-val halfBox = {(b:Box) => blake2b256(b.propositionBytes) == halfMixScriptHash}
-val sameTokenHalfBox = {(b:Box) => halfBox(b) && b.tokens(0) == SELF.tokens(0)}
-carol && (halfBox(INPUTS(0) || sameTokenHalfBox(OUTPUTS(0))) // carol is buyer
-\end{verbatim}
-
-The value \texttt{halfMixScriptHash} is a hash of \texttt{halfMixScript}, which has the following additional code: 
-\texttt{out.R7[Coll[Byte]].get == blake2b256(SELF.propositionBytes)}, thereby ensuring that $R_7$ of each output contains its hash. The code of \texttt{fullMixScript} is modified:
-
->>>>>>> b5a50364
-\begin{verbatim}
-val halfMixScriptHash = SELF.R7[Coll[Byte]].get
-val halfBox = {(b:Box) => blake2b256(b.propositionBytes) == halfMixScriptHash}
-val sameTokenHalfBox = {(b:Box) => halfBox(b) && b.tokens(0) == SELF.tokens(0)}
-val noToken = {(token:(Coll[Byte], Long)) => token._1 != SELF.tokens(0)._1}
-val noTokenBox = {(b:Box) => b.tokens.forall(noToken)}
-val noTokenTx = OUTPUTS.forall(noTokenBox)
-(halfBox(INPUTS(0)) || sameTokenHalfBox(OUTPUTS(0)) || noTokenTx) && ...
-\end{verbatim}
-\item \textbf{First Spender Pays Fee:} Another enhancement, primarily in perfect fairness, is to benefit the party that is willing to wait longer. We then require that the fee for the mix transaction be paid by the first party that spends an output. We can identify the first spender as follows. 
-<<<<<<< HEAD
-
-A mix transaction must generate exactly 4 quantities of a token (with some id $x$) distributed equally among 4 outputs. Two of these are the standard mix outputs $O_0, O_1$ with the additional spending condition that one output must contain some non-zero quantity of token $x$. The other two boxes, $O_2, O_3$, have the following identical spending conditions:
-\begin{enumerate}
-	\item The sum of quantities of token $x$ in the inputs and outputs is 3 and 2 respectively.
-	\item One output contains 2 quantities of token $x$ protected by the same script as this box. 
-\end{enumerate}
-
-Then it the second spender if and only if there is an input with two quantities of token $x$. 
-The mix step will create an additional box with two tokens spendable by the second spender.
-\end{enumerate}
-
-=======
-
-A mix transaction must generate exactly 4 quantities of a token (with some id $x$) distributed equally among 4 outputs. Two of these are the standard mix outputs $O_0, O_1$ with the additional spending condition that one output must contain some non-zero quantity of token $x$. The other two boxes, $O_2, O_3$, have the following identical spending conditions:
-\begin{enumerate}
-	\item The sum of quantities of token $x$ in the inputs and outputs is 3 and 2 respectively.
-	\item One output contains 2 quantities of token $x$ protected by the same script as this box. 
-\end{enumerate}
-
-Then it the second spender if and only if there is an input with two quantities of token $x$. 
-The mix step will create an additional box with two tokens spendable by the second spender.
-\end{enumerate}
-
-%Instead of paying fee in tokens, a miner ca accumulate the fee and pay directly in Ergs at the end. This 
- 
->>>>>>> b5a50364
-% \textbf{Fee Accumulation:} Starting with a fixed number of tokens restricts the number of mixes. To allow arbitrary number of mixes, we suggest a {\em fee accumulation} strategy, where the fee is accumulated rather than paid upfront. 
-%For instance, fee for the mix transaction can be paid when spending the mixed outputs. 	
-% The fee keeps accumulating as long as the coin is circulated within the system (i.e., sent back to the H-pool or used in another mix operation) and is paid when the coin exits the system.
-
-%\section{Finite-State Machine}
-\section{Conclusion}
-
-This article described smart contracts written in \langname. The examples build upon concepts from the \langname white-paper~\cite{whitepaper}. More advanced contracts will be discussed in another tutorial.
-
-\bibliographystyle{unsrt}
-\bibliography{sigmastate_protocols}
+\documentclass[11pt]{article}
+
+\def\shownotes{1}
+\def\notesinmargins{0}
+
+\usepackage{fullpage}
+
+\usepackage{mathtools,color,xcolor,hyperref,graphicx,wrapfig,listings,array,xspace}
+\usepackage{caption}
+\usepackage{subcaption}
+
+\usepackage{amsfonts}
+% https://tex.stackexchange.com/questions/11719/how-do-i-backcolor-in-verbatim
+\usepackage{xcolor}
+\usepackage{alltt}
+% Compensate for fbox sep:
+\newcommand\Hi[2][lightgray]{%
+	\hspace*{-\fboxsep}%
+	\colorbox{#1}{#2}%
+	\hspace*{-\fboxsep}%
+}
+
+\ifnum\shownotes=1
+\ifnum\notesinmargins=1
+\newcommand{\authnote}[2]{\marginpar{\parbox{\marginparwidth}{\tiny %
+  \textsf{#1 {\textcolor{blue}{notes: #2}}}}}%
+  \textcolor{blue}{\textbf{\dag}}}
+\else
+\newcommand{\authnote}[2]{
+  \textsf{#1 \textcolor{blue}{: #2}}}
+\fi
+\else
+\newcommand{\authnote}[2]{}
+\fi
+
+\newcommand{\lnote}[1]{{\authnote{\textcolor{orange}{Leo notes}}{#1}}}
+\newcommand{\snote}[1]{{\authnote{\textcolor{yellow}{Scalahub notes}}{#1}}}
+\newcommand{\knote}[1]{{\authnote{\textcolor{green}{kushti notes}}{#1}}}
+\newcommand{\mnote}[1]{{\authnote{\textcolor{red}{Morphic}}{#1}}}
+\newcommand{\dnote}[1]{{\authnote{\textcolor{brown}{Dima notes}}{#1}}}
+
+\newcommand{\ret}{\mathsf{ret}}
+\newcommand{\new}{\mathsf{new}}
+\newcommand{\hnew}{h_\mathsf{new}}
+\newcommand{\old}{\mathsf{old}}
+\newcommand{\op}{\mathsf{op}}
+\newcommand{\verifier}{\mathcal{V}}
+\newcommand{\prover}{\mathcal{P}}
+\newcommand{\key}{\mathsf{key}}
+\newcommand{\nextkey}{\mathsf{nextKey}}
+\newcommand{\node}{\mathsf{t}}
+\newcommand{\parent}{\mathsf{p}}
+\newcommand{\leaf}{\mathsf{f}}
+\newcommand{\vl}{\mathsf{value}}
+\newcommand{\balance}{\mathsf{balance}}
+\newcommand{\lft}{\mathsf{left}}
+\newcommand{\rgt}{\mathsf{right}}
+\newcommand{\lbl}{\mathsf{label}}
+\newcommand{\direction}{\mathsf{d}}
+\newcommand{\oppositedirection}{\bar{\mathsf{d}}}
+\newcommand{\found}{\mathsf{found}}
+\newcommand{\mypar}[1]{\smallskip\noindent\textbf{#1.}\ \ \ }
+\newcommand{\ignore}[1]{}
+
+\newcommand{\langname}{ErgoScript\xspace}
+%\newcommand{\mixname}{ZeroJoin\xspace}
+\newcommand{\mixname}{ErgoMix\xspace}
+%\newcommand{\mixname}{ErgoJoin\xspace}
+
+
+\newcommand{\lst}[1]{\text{\lstinline[basicstyle={\ttfamily}]$#1$}}
+
+\newcommand{\andnode}{\ensuremath{\mathsf{AND}}}
+\newcommand{\ornode}{\ensuremath{\mathsf{OR}}}
+\newcommand{\tnode}{\ensuremath{\mathsf{THRESHOLD}}}
+\newcommand{\GF}{\ensuremath{\mathrm{GF}}}
+
+
+\begin{document}
+
+\title{Advanced \langname Tutorial}
+
+%\title{Protocols in \langname: From Games to Mixers}
+
+\author{Ergo Developers}
+
+
+\maketitle
+
+
+\begin{abstract}
+%This article describes \langname via examples. 
+Ergo is a smart contract platform based on Bitcoin's UTXO model and Ethereum-like functionality that it provides via a language called \langname. The syntax of \langname is a subset of Scala's. In this article, we give a high-level overview of \langname using examples.
+
+% Note that certain contracts of \langname  (such as \mixname in Section~\ref{mix}) cannot be easily ported to Ethereum due to its account-based model (as opposed to UTXOs)
+
+
+We use \langname to create smart contracts for several protocols such as an XOR game, a rock-paper-scissors game, {\em reversible addresses} that have anti-theft features, and {\em \mixname}, a privacy enhancing protocol, which can be considered a non-interactive variant of CoinJoin. % and an improved variant of ZeroCoin. 
+
+%We create several protocols using \langname, such as games and mixing protocols. 
+\end{abstract}
+
+\section{Introduction}
+
+\ignore{
+\subsection{$\Sigma$-Protocols}
+\label{intro:sigma}
+
+The classic example of a $\Sigma$-protocol is the Schnorr identification scheme~\cite{Sch91}. Let $G$ be a cyclic multiplicative group of prime order $q$ and $g$ a generator of $G$. Assume that computing discrete logarithms in $G$ is hard. Alice has a secret $x \in \mathbb{Z}_q$, which she wants to prove knowledge of to some Bob who knows $u = g^x$.
+
+\begin{enumerate}
+	\item \textbf{Commit:} Alice selects a random $r$, computes $t = g^r$ and sends $t$ to Bob.
+	\item \textbf{Challenge:} Bob selects a random $c\in\mathbb{Z}_q$ and sends $c$ to Alice.
+	\item \textbf{Response:} Alice computes $z = r + cx$ and sends $z$ to Bob. Bob accepts iff $g^z = t\cdot u^c$.
+\end{enumerate}
+
+The above protocol is a proof of knowledge because Bob can extract $x$ if he can get Alice to respond twice for the same $r$ and different $c$. As an example, for $c = 1, 2$, Bob can obtain $r+x$ and $r+2x$, the difference of which gives $x$. This is also called (special) soundness. The above protocol is also (honest verifier) zero-knowledge because anyone can impersonate Alice if the challenge $c$ of Step 2 is known in advance, simply by picking random $z \in\mathbb{Z}_q$ and computing $t = g^z/u^c$. The statement ``I know the discrete log of $u$ to base $g$'' is called the {\em proposition}, which we denote by $\tau$.
+
+Any protocol that has the above 3-move structure (Alice $\stackrel{t}{\rightarrow}$ Bob, Bob $\stackrel{c}{\rightarrow}$ Alice, Alice $\stackrel{z}{\rightarrow}$ Bob), along with zero-knowledge and soundness property is called a $\Sigma$-protocol. 
+
+\subsection{$\Sigma$-Proofs}
+For any $\Sigma$-protocol with messages $(t, c, z)$, we can apply the Fiat-Shamir transform~\cite{fiatshamir} to convert it into a non-interactive one by replacing the role of Bob in Step 2 by any hash function $H$ and computing $c$ = $H(t)$. The resulting protocol with messages $(t, H(t), z)$ can be performed by Alice alone. Intuitively, since $c$ depends deterministically on $t$, Bob cannot ``rewind'' Alice and get two different responses for the same $r$. Additionally, Alice cannot know $c$ in advance before deciding $t$ if $H$ behaves like a random oracle. We call such a non-interactive proof a {\em $\Sigma$-proof}~\cite{Cra96} .
+
+Conceptually, $\Sigma$-proofs are generalizations of digital signatures~\cite{CL06}.
+In fact, Schnorr signature scheme~\cite{Sch91} (whose more recent version is popularly known as EdDSA \cite{BDLSY12,rfc8032}) is a special case of the above identification protocol with $c = H(t \Vert m)$, where $m$ is the message. The signature proves that the recipient knows the discrete logarithm of the public key (the proof is attached to a specific message, such as a particular transaction, and thus becomes a signature on the message; all $\Sigma$-proofs described here are attached to specific messages). $\Sigma$-proofs exist for proving a variety of properties and, importantly for \langname, elementary $\Sigma$-proofs can be combined into more sophisticated ones using the techniques of \cite{CDS94}. 
+}
+
+%\section{Overview of \langname}
+ 
+\ignore{
+Although \langname uses $\Sigma$-protocols, it does so transparently and developers are not required to understand them. 
+Here we briefly describe \langname ``under the hood'' -- how it works and what primitives it uses.
+
+
+\subsection{Complex $\Sigma$-Protocols}
+
+Any two $\Sigma$-protocols of propositions $\tau_0, \tau_1$ with messages $(t_0, c_0, z_0), (t_1, c_1, z_1)$ respectively can be combined into a $\Sigma$-protocol of $\tau_0 \land \tau_1$ with messages $(t, c, z) = (t_0\Vert t_1,c_0\Vert c_1, c_0\Vert c_1)$. We call such a construction an $\andnode$ operator on the protocols. 
+More interestingly, as shown in \cite{CDS94},the two protocols can also be used to construct a $\Sigma$-protocol for $\tau_0\lor \tau_1$, where Alice proves knowledge of the witness of one proposition, without revealing which. Let $b\in \{0, 1\}$ be the bit such that Alice knows the witness for $\tau_b$ but not for $\tau_{1-b}$. Alice will run the correct protocol for $\tau_b$ and a simulation for $\tau_{1-b}$. First she generates a random challenge $c_{1-b}$. She then generates $(t_{1-b}, z_{1-b})$ by using the simulator on $c_{1-b}$. She also generates $t_b$ by following the protocol correctly. The pair $(t_0, t_1)$ is sent to Bob, who responds with a challenge $c$. Alice then computes $c_b = c\oplus c_{1-b}$. She computes $z_b$ using $(t_b, c_b)$. Her response to Bob is $((z_0, c_0), (z_1, c_1))$, who accepts if: (1) $c = c_0 \oplus c_1$ and (2) $(t_0, c_0, z_0), (t_1, c_1, z_1)$ are both accepting convesations for $\tau_0, \tau_1$ respectively. We call such a construction an $\ornode$ operator. 
+
+Clearly, both the $\andnode$ and $\ornode$ operators also result in $\Sigma$-protocols that can be further combined or made non-interactive via the Fiat-Shamir transform. 
+
+There is one more operator that we need called $\tnode$, which allows us to construct a $k$-out-of-$n$ $\Sigma$-protocol~\cite{CDS94} as follows. Given $n$ propositions, Alice can prove knowledge of witnesses for at least $k$ propositions without revealing which. 
+
+\langname gives the ability to build more sophisticated $\Sigma$-protocols using the connectives $\andnode$, $\ornode$, and $\tnode$. 
+Crucially, the proof for an $\ornode$ and a $\tnode$ connective does not reveal which of the relevant values the prover knows. For example, in \langname a ring signature by public keys $u_1, \dots, u_n$ can be specified as an $\ornode$ of $\Sigma$-protocols for proving knowledge of discrete logarithms of $u_1, \dots, u_n$. The proof can be constructed with the knowledge of just one such discrete logarithm, and does not reveal which one was used in its construction. 
+
+\subsection{Other Features of \langname} 
+}
+
+A key feature of \langname is the use of {\em Sigma-Protocols} (written $\Sigma$-protocols)\cite{Dam10} interleaved with predicates on the transaction and the blockchain state. \langname currently supports two such-Protocols defined on a group $G$ of prime order $q$, written here in multiplicative form. 
+%This group is exactly the one defined by the secp256k1 curve of Bitcoin. 
+The first, denoted as \texttt{proveDlog(u)}, is a {\em proof of knowledge of Discrete Logarithm} of some arbitrary group element $u$ with respect to a fixed generator $g$, where the spender proves knowledge of $x$ such that $u = g^x$.
+This is derived from Schnorr signatures~\cite{Sch91}. The second, denoted as \texttt{proveDHTuple}, is a {\em proof of knowledge of Diffie-Hellman Tuple} and is explained in Section~\ref{mix}.
+
+
+The main structure in \langname is a \emph{box}, which is roughly like a UTXO of Bitcoin. A transaction spends (destroys) some boxes by using them as inputs and creates new boxes as outputs.  \langname is used to write the {\em spending condition} protecting funds stored in a box. The spender of a box must provide a `proof' of satisfying that condition. 
+
+%A box is made of upto ten {\em registers} labelled $R_0, R_1,\ldots R_9$, four of which are mandatory. $R_0$ contains the monetary value, $R_1$ contains a script with the spending condition, $R_2$ contains assets (tokens) and $R_3$ contains a unique identifier of 34 bytes made up of a transaction ID (32 bytes) and an output index (2 bytes). The other registers can contain any data or be empty (ensuring that no empty register has index lower than a non-empty one).
+
+% Under the hood, \langname is compiled to {\em ErgoTree}, which is what an Ergo node understands. 
+
+%In addition to $\Sigma$-protocols, \langname allows for predicates over the state of the blockchain and the current transaction. These predicates can be combined, via Boolean connectives, with $\Sigma$-statements, and are used during transaction validation. 
+%The set of predicates is richer than in Bitcoin, but still lean in order to allow for efficient processing even by light clients. Like in Bitcoin, we allow the use of current height of the blockchain; unlike Bitcoin, we also allow the use of information contained in the spending transaction, such as inputs it is trying to spend and outputs it is trying to create. This feature enables self-replication and sophisticated (even Turing-complete) long-term script behaviour, as described in examples below.
+
+
+The following sections present smart contracts using \langname. More details of \langname are available in the white paper~\cite{whitepaper} and the code for the below examples is available on GitHub~\cite{langrepo}. 
+\section{Basic Examples: Enhanced Spending Contracts}
+
+The examples below use P2SH address and highlight some limitation of Bitcoin. 
+
+\subsection{Short-lived Unconfirmed Transactions: Paying for Coffee}
+
+Alice is paying for coffee using cryptocurrency. She makes a payment but it is taking a long time for the transaction to confirm. She decides to pay using cash and leave. However, she is worried that her original payment will eventually confirm and then she will either lose it or have to ask for a refund. In Bitcoin, she can try to double spend the transaction, which is not always guaranteed, even if using {\em replace-by-fee}. \langname has a better solution using {\em timed-payments} so that if the transaction is not confirmed before a certain height, it is no longer valid. Timed-payments require Alice's funds be stored in a {\em timed address}, which is the P2SH of the following script: 
+
+%Assume \texttt{bob} is the coffee shop public key and Alice is the customer paying for coffee.
+\begin{verbatim}
+alice && HEIGHT <= getVar[Int](1).get
+\end{verbatim}
+
+Here \texttt{alice} is a {\em named constant} representing her public key.
+Any funds deposited to this address can only be spent if the spending transaction satisfies following:
+\begin{enumerate}
+	\item Context variable with id 1 of the box being spent must contain an integer, say $i$.
+	\item The height at mining should be less than or equal to $i$. 
+\end{enumerate}
+
+Observe that if the transaction is not mined before height $i$ then the transaction becomes invalid. When paying at a coffee shop, for example, Alice can set $i$ close to the height $h$ at the time of broadcast, for instance, $i = h + 10$. 
+Alice can still send non-timed payments by making $i$ very large. Since the context variables are part of the message in constructing the zero-knowledge proof, a miner cannot change it (to make this transaction valid). 
+
+\subsection{Hot-Wallet Contracts: Reversible Addresses}
+
+We create a useful primitives called {\em reversible addresses}, designed for storing funds in a hot-wallet. %These addresses have anti-theft features in the following sense:
+Any funds sent to a reversible address can only be spent in way that allows payments to be reversed for a certain time. The idea was proposed for Bitcoin~\cite{raddress} (using the moniker {\em R-addresses}) and requires a hardfork. In \langname, however, this can be done natively.
+
+To motivate this feature, consider managing the hot-wallet of a mining pool or an exchange. Funds withdrawn by customers originate from this hot-wallet. Being a hot-wallet, its private key is succeptible to compromise. One day you discover several unauthorized transactions from the hot-wallet, indicating a breach. You wish there was a way to reverse the transactions and cancel the withdraws but alas this is not the case. In general there is no way to recover the lost funds once the transaction is mined, even if the breach was discovered within minutes. 
+%The irreversibility of fund transfers, usually considered a feature, has now become a bug.
+
+We would like that in the event of such a compromise, we are able to save all funds stored in this wallet and move them to another address, provided that the breach is discovered within a specified time (such as 24 hours) of the first unauthorized withdraw. 
+
+To achieve this, we require that all coins sent from the hot-wallet (both legitimate and by the attacker)
+have a 24 hour cooling-off period, during which the created boxes can only be spent by a trusted private key that is was selected {\em before} the compromise occurred. This trusted key must be different from the hot-wallet private key and should ideally be in cold storage. 
+After 24 hours, these boxes become `normal' and can only be spent by the receiver.
+
+This is done by storing the hot-wallet funds in a special type of address denoted as {\em reversible}. Assume that \texttt{alice} is the public key of the hot-wallet and \texttt{carol} is the public key of the trusted party. Note that the trusted party must be decided at the time of address generation and cannot be changed later. To use a different trusted party, a new address has to be generated. Let \texttt{blocksIn24h} be the estimated number of blocks in a 24 hour period. A reversible address is a P2SH
+%\footnote{As in Bitcoin, a P2SH (Pay to Script Hash) address is created from the hash of a script encoding spending conditions for any UTXOs controlled by that address.} 
+address whose script encodes the following conditions:   
+\begin{enumerate}
+	\item This input box can only be spent by \texttt{alice}.
+	\item Any output box created by spending this input box must have in its register $R_5$ a number at least \texttt{blocksIn24h} more than the current height. 
+	\item Any output box created by spending this input box must be protected by a script requring the following: 	
+	\begin{enumerate}
+		\item Its register $R_4$ must have an arbitrary public key called \texttt{bob}.
+		\item Its register $R_5$ must have an arbitrary integer called \texttt{bobDeadline}.
+		\item It can only be spent spent by \texttt{carol} if \texttt{HEIGHT $\leq$ bobDeadline}.
+		\item It can only be spent by \texttt{bob} if \texttt{HEIGHT $>$ bobDeadline}.
+	\end{enumerate}  
+\end{enumerate}
+
+Thus, all funds sent from such addresses have a temporary lock of \texttt{blocksIn24h} blocks. This can be replaced by any other desired value but it must be decided at the time of address generation. 
+Let \texttt{bob} be the public key of a customer who is withdrawing. The sender (\texttt{alice}) must ensure that register $R_4$ of the created box contains \texttt{bob}. In the normal scenario, \texttt{bob} will be able to spend the box after roughly \texttt{blocksIn24h} blocks (with the exact number depending on \texttt{bobDeadline}). 
+
+If an unauthorized transaction from \texttt{alice} is detected, an ``abort procedure'' is triggered via \texttt{carol}: all funds sent from \texttt{alice} and in the locked state are suspect and need to diverted elsewhere. %Additionally, boxes currently controlled by \texttt{alice} also need to be sent secure addresses. 
+
+%Such addresses are designed for storing large amount of funds for automated withdraws (such as hot-wallets). 
+%They are not designed for daily spending (such as paying for a coffee). 
+To create a reversible address, first create a script, \texttt{withdrawScript}, with the following code:
+\begin{verbatim}
+val bob         = SELF.R4[SigmaProp].get // public key of customer withdrawing
+val bobDeadline = SELF.R5[Int].get       // max locking height
+(bob && HEIGHT > bobDeadline) || (carol && HEIGHT <= bobDeadline)
+\end{verbatim}
+
+Let \texttt{feeProposition} be the script of a box that pays mining fee and \texttt{maxFee} be the maximum fee allowed in one transaction. The reversible address is the P2SH address of the following script:
+\begin{verbatim}
+val isChange = {(out:Box) => out.propositionBytes == SELF.propositionBytes}
+val isWithdraw = {(out:Box) => 
+  out.R5[Int].get >= HEIGHT + blocksIn24h && 
+  out.propositionBytes == withdrawScript
+}
+val isFee = {(out:Box) => out.propositionBytes == feeProposition}
+val isValid = {(out:Box) => isChange(out) || isWithdraw(out) || isFee(out)}
+
+val totalFee = OUTPUTS.fold(0L, {
+    (x:Long, b:Box) => if (isFee(b)) x + b.value else x 
+  }
+)
+alice && OUTPUTS.forall(isValid) && totalFee <= maxFee
+\end{verbatim}
+
+\subsection{Cold-Wallet Contracts: Limiting Spending Capacity}
+
+Assume an address is protected by 2 private keys, corresponding to the public keys \texttt{alice} and \texttt{bob}. For security, we want the following conditions to hold:
+
+\begin{enumerate}
+	\item One key can spend at most 1\% or 100 Ergs (whichever is higher) in one day.
+	\item If both keys are spending then there are no restrictions. 
+\end{enumerate}
+
+Let \texttt{blocksIn24h} be the number of blocks in 24 hours. Instead of hardwiring 1\% and 100 Ergs, we will use the named constants \texttt{percent} and \texttt{minSpend} respectively. The cold-wallet address is the P2SH address of the following script:
+\begin{verbatim}
+val storedStartHeight = SELF.R4[Int].get // block at which the period started
+val creationHeight = SELF.creationInfo._1 // creation height
+val startHeight = min(creationHeight, storedStartHeight) 
+val notExpired = HEIGHT - startHeight <= blocksIn24h // expired if 24 hrs passed
+val min = SELF.R5[Long].get // min Balance needed in this period
+
+val ours:Long = SELF.value - SELF.value * percent / 100
+val keep = if (ours > minSpend) ours else 0L // topup should keep min >= keep
+val nStart:Int = if (notExpired) start else HEIGHT
+val nMin:Long = if (notExpired) min else keep
+
+val out = OUTPUTS(0)  
+val valid = INPUTS.size == 1 && out.propositionBytes == SELF.propositionBytes &&
+  out.value >= nMin && out.R4[Int].get >= nStart && out.R5[Long].get == nMin})
+    
+(alice && bob) || ((alice || bob) && min >= keep && (nMin == 0 || valid))
+\end{verbatim}
+
+Spending from this address is done in periods of 24 hours or more such that the maximum spendable is a fixed fraction of the amount at the beginning of the period. We do this by requiring the spending transaction to have an output with value greater than the minumum (which is stored in $R_5$) and paying back to the same address. The start of the current period is stored in $R_4$. Both registers are copied to the new output within the same period and get new values for if the current period has expired.
+
+
+%\subsection{Advanced Cold-Wallet Contracts}
+%
+%We can extend the 2-party cold-wallet contract by adding a third party and the following conditions:
+%
+%\begin{enumerate}
+%	\item One key can spend at most 1\% or 100 Ergs (whichever is higher) in one day.
+%	\item For two keys the amount is 10\% or 1000 Ergs (whichever is higher).
+%	\item If all three two keys are spending then there are no restrictions. 
+%\end{enumerate}
+\ignore{
+\subsection{Revenue Sharing Contracts}
+
+Assume that Alice, Bob and Carol agree to share revenue with a 50\%, 30\% and 20\% ratio respectively. The following describes a contract that automatically enforces this for any coins sent to it. Let \texttt{outputScriptHash} be the hash of the following script:
+		
+%First create a script and compute its hash:
+% There may be advantages of storing the public keys in a register rather than hardwiring them to address
+%First add the public keys \texttt{alice}, \texttt{bob}  and \texttt{carol} of type \texttt{proveDlog} into the environment \texttt{env}. First create a script. 
+
+%First create an outputScript = 
+
+\begin{verbatim}
+val spenders = SELF.R4[Coll[(SigmaProp, Int)]].get
+val index = getVar[Int](1).get // index of current spender 
+val pubKey:SigmaProp = spenders(index)._1 // pub key of current spender
+val ratio:Int = spenders(index)._2 // ratio of current spender
+val total = spenders.fold(0, {(accum:Int, s:(SigmaProp, Int)) => accum + s._2})
+val balance = SELF.value - SELF.value / total * ratio
+val remainingSpenders = spenders.filter({(s:(SigmaProp, Int)) => s._1 != pubKey})
+val outSpenders = OUTPUTS(0).R4[Coll[(SigmaProp, Int)]].get
+val validOut = OUTPUTS(0).propositionBytes == SELF.propositionBytes &&
+               OUTPUTS(0).value >= balance && remainingSpenders == outSpenders
+pubKey && (outSpenders.size == 0 || validOut)
+\end{verbatim}
+
+The revenue sharing contract is encoded in the P2SH address of the following script: 
+\begin{verbatim}
+val spenders = Coll((alice, 50), (bob, 30), (carol, 20))
+val index = getVar[Int](1).get // index of current spender 
+val pubKey:SigmaProp = spenders(index)._1 // pub key of current spender
+val ratio:Int = spenders(index)._2 // ratio of current spender
+val balance = SELF.value - SELF.value / 100 * ratio  // Assume total is 100
+val remainingSpenders = spenders.filter({(s:(SigmaProp, Int)) => s._1 != pubKey})
+val outSpenders = OUTPUTS(0).R4[Coll[(SigmaProp, Int)]].get
+val validOut = OUTPUTS(0).propositionBytes == outputScriptHash &&
+               OUTPUTS(0).value >= balance && remainingSpenders == outSpenders
+pubKey && validOut
+\end{verbatim}
+
+For any funds sent to this address, each party can spend only its share and must create another box with the balance amount that enforces the same condition for the remaining spenders.
+
+%\subsection{Automated Salary Contracts}
+%further improvements. Can we reduce offchain data size, do multiple mixes offchain?
+}
+
+\section{Two-party Protocols}
+
+We focus on two-round, two-party protocols. %That is, protocols with two parties that can be performed in two transactions. 
+In the first round, the first party, Alice, initiates the protocol by creating a box  protected by a script encoding the protocol rules. In the second round, the second party, Bob, completes the protocol by spending Alice's box usually with one of his own and creating additional boxes that encode the final state of the protocol. 
+
+All the protocols here allow the first round to be offchain in the sense that Alice's box creation may be deferred until the time Bob actually participates in the protocol. Alice instead sends her box-creation transaction to Bob, who will then publish both transactions at a later time. 
+\subsection{The XOR Game}
+
+We describe a simple game called ``Same or Different'' or the XOR game. Alice and Bob both submit a coin each and select a bit independently. If the bits are same, Alice gets both coins, else Bob gets both coins. The game consists of 3 steps. 
+\begin{enumerate}
+	\item Alice commits to a secret bit $a$ as follows. She selects a random bit-string $s$ and computes her commitment $k = H(s\|a)$ (i.e., hash after concatenating $s$ with $a$).
+	
+	She creates an unspent box called the {\em half-game output} containing her coin and commitment $k$. This box is protected by a script called the {\em half-game script}  given below. Alice waits for another player to join her game, who will do so by spending her half-game output and creating another box that satisfies the conditions given in the half-game script. %Alice can also spend the half-game output herself before anyone joins, effectively aborting the game. 
+	
+	\item Bob joins Alice's game by picking a random bit $b$ and spending Alice's half-game output to create a new box called the {\em full-game output}. This new box  holds two coins and contains $b$ (in the clear) alongwith Bob's public key in the registers. 
+	Note that the full-game output must satisfy the conditions given by the half-game script. In particular, one of the conditions requires that the full-game output must be protected by the {\em full-game script} (given below).
+	\item Alice opens $k$ offchain by revealing $s, a$ and wins if $a = b$. The winner spends the full-game output using his/her private key and providing $s$ and $a$ as input to the full-game script.
+
+	If Alice fails to open $k$ within a specified deadline then Bob automatically wins. 
+\end{enumerate}
+
+The full-game script encodes the following conditions: The registers $R_4$, $R_5$ and $R_6$ are expected to store Bob's bit $b$, Bob's public key (stored as a \texttt{proveDlog} proposition) and the deadline for Bob's automatic win respectively. The context variables with id 0 and 1 (provided at the time of spending the full-game box) contain $s$ and $a$ required to open Alice's commitnent $k$, which alongwith Alice's public key \texttt{alice} is used to compute \texttt{fullGameScriptHash}, the hash of the below script: 
+%Alice compiles the full-game script to get a binary representation of its \langname code: 
+
+\begin{verbatim}
+val s     = getVar[Coll[Byte]](0).get // bit string s
+val a     = getVar[Byte](1).get       // bit a (represented as a byte)
+val b     = SELF.R4[Byte].get         // bit b (represented as a byte)
+val bob   = SELF.R5[SigmaProp].get    // Bob's public key
+val bobDeadline = SELF.R6[Int].get
+(bob && HEIGHT > bobDeadline) || 
+(blake2b256(s ++ Coll(a)) == k && (alice && a == b || bob && a != b))
+\end{verbatim}
+The above constants are used to create \texttt{halfGameScript} with the following code:
+\begin{verbatim}
+val out           = OUTPUTS(0)
+val b             = out.R4[Byte].get
+val bobDeadline   = out.R6[Int].get
+val validBobInput = b == 0 || b == 1
+validBobInput && blake2b256(out.propositionBytes) == fullGameScriptHash &&
+OUTPUTS.size == 1 && bobDeadline >= HEIGHT+30 && out.value >= SELF.value * 2 
+\end{verbatim}
+
+Alice creates her half-game box protected by \texttt{halfGameScript}, which requires that the transaction spending the half-game box must generate exactly one output box with the following properties:
+
+\begin{enumerate}
+	\item Its value must be at least twice that of the half-game box.
+	\item Its register $R_4$ must contain a byte that is either 0 or 1. This encodes Bob's choice $b$.
+	\item Its register $R_6$ must contain an integer that is at least 30 more than the height at which the box is generated. This will correspond to the height at which Bob automatically wins.
+	\item It must be protected by a script whose hash equals \texttt{fullGameScriptHash}.
+\end{enumerate}
+ 
+The game ensure security and fairness as follows. Since Alice's choice is hidden from Bob when he creates the full-game output, he does not have any advantage in selecting $b$. Secondly, Alice is guaranteed to lose if she commits to a value other than 0 or 1 because she can win only if $a = b$. 
+Thus, the rational strategy for Alice is to commit to a correct value. Finally, if Alice refuses to open her commitment, then Bob is sure to win after the deadline expires. 
+
+\subsection{Rock-Paper-Scissors Game}
+
+Compared to Rock-Paper-Scissors (RPS), the XOR game is simpler (and efficient) because there is no draw condition and for this reason should be prefered in practice. However, it is useful to consider the RPS game as an example of more complex protocols.
+
+Let $a, b\in \mathbb{Z}_3$ be the choices of Alice and Bob, with the understanding that 0, 1 and 2 represent rock, paper and scissors respectively. If $a = b$ then the game is a draw, otherwise Alice wins if $a-b \in \{1, -2\}$ else Bob wins. The game is similar to XOR, except that Bob generates two outputs to handle the draw case (where each player gets one output). 
+Alice's commitment $k=H(a||s)$ and public key \texttt{alice} is used in generating \texttt{fullGameScriptHash}, the hash of the following script:
+
+\begin{verbatim}
+val s = getVar[Coll[Byte]](0).get  // Alice's secret byte string s
+val a = getVar[Byte](1).get  // Alice's secret choice a (represented as a byte)
+val b = SELF.R4[Byte].get    // Bob's public choice b (represented as a byte)
+val bob = SELF.R5[SigmaProp].get
+val bobDeadline = SELF.R6[Int].get // after this, it becomes Bob's coin
+val drawPubKey = SELF.R7[SigmaProp].get
+val valid_a = (a == 0 || a == 1 || a == 2) && blake2b256(s ++ Coll(a)) == k
+
+(bob && HEIGHT > bobDeadline) || {valid_a &&
+  if (a == b) drawPubKey else {if ((a - b) == 1 || (a - b) == -2) alice else bob}}
+\end{verbatim}
+
+To start the game, Alice creates a box protected by the script given below:
+
+\begin{verbatim}
+OUTPUTS.forall{(out:Box) =>
+  val b             = out.R4[Byte].get
+  val bobDeadline   = out.R6[Int].get
+  bobDeadline >= HEIGHT+30 && out.value >= SELF.value &&
+  (b == 0 || b == 1 || b == 2) && 
+  blake2b256(out.propositionBytes) == fullGameScriptHash
+} && OUTPUTS.size == 2 && OUTPUTS(0).R7[SigmaProp].get == alice 
+\end{verbatim}
+
+% // Bob needs to ensure that out.R5 contains bobPubKey
+
+The above code ensures that register $R_7$ of the first output contains Alice's public key (for the draw scenario). Bob has to make sure that $R_7$ of the second output contains his public key. Additionally, he must ensure that $R_5$ of both outputs contains his public key.
+
+\subsection{\mixname: Non-Interactive CoinJoin}
+\label{mix}
+
+Privacy enhancing techniques in blockchains generally fall into two categories. The first is hiding the amounts being transferred, such as in Confidential Transactions~\cite{ct}. The second is obscuring the input-output relationships such as in ZeroCoin~\cite{zerocoin} and CoinJoin~\cite{coinjoin}. Some solutions such as MimbleWimble~\cite{mw} and Z-Cash~\cite{zcash,zcash1} combine both approaches. We describe \mixname, another privacy enhancing protocol based on the latter approach. The protocol is motivated from ZeroCoin and CoinJoin to overcome some of their limitations.
+
+\mixname uses a pool of {\em Half-Mix} boxes, which are boxes ready for mixing. This is called the {\em H-pool}. 
+To mix an arbitrary box $B$, any one of the following is done:
+\begin{enumerate}
+	\item \textbf{Pool:} Add box $B$ to the H-pool and wait for someone to use it in a mix step.
+	\item \textbf{Mix:} Pick any box $A$ from the H-pool and a secret bit $b$. Spend $A, B$ to generate two {\em Fully Mixed} boxes $O_0, O_1$ such $O_b$ and $O_{1-b}$ are spendable by $A$'s and $B$'s owners respectively.
+\end{enumerate}
+
+Privacy comes from the fact that boxes $O_b$ and $O_{1-b}$ are indistinguishable so an outsider cannot guess $b$ with probability better than 1/2. Thus, the probability of guessing the original box after $n$ mixes is $1/2^n$. A box is mixed several times to reach the desired privacy.  Figure~\ref{fig:mixname} explains the protocol. 
+%assuming that the {\em Decision Diffie-Hellman} (DDH) problem in $G$ is hard
+%The indistinguishability of $O_b, O_{1-b}$ follows from the hardness of the {\em Decision Diffie-Hellman} (DDH) problem in $G$. 
+%the problem of distinguishing $g^{xy}$ from $g^z$, given $(g, g^x, g^y)$, for random $x, y, z$. 
+
+\mixname uses a primitive called a {\em Proof of Diffie-Hellman Tuple}, explained below. Let $g, h, u, v$ be public group elements. The prover proves knowledge of $x$ such that $u={g}^x$ and $v={h}^x$. 
+\begin{enumerate}
+	\item The prover picks $r \stackrel{R}{\leftarrow} \mathbb{Z}_q$, computes $(t_0, t_1) = ({g}^r, {h}^r)$ and sends $(t_0, t_1)$ to the verifier.
+	\item The verifier picks $c \stackrel{R}{\leftarrow} \mathbb{Z}_q$ and sends $c$ to prover.
+	\item The prover sends $z = r + cx$ to the verifier, who accepts if ${g}^z = {t_0}\cdot {u}^c$ and $h^z=t_1\cdot v^c$. % for $b \in \{0,1\}$.
+\end{enumerate}
+We use the non-interactive variant, where $c = H(t_0 \Vert t_1\Vert m)$. We call this \texttt{proveDHTuple}$(g, h, u, v)$.
+
+\subsubsection{The Basic Protocol}
+ Without loss of generality, Alice will pool and Bob will mix. 
+% In practice, each coin must go through multiple stages of mix, with the choice of going via pool randomly decided after each mix.
+Let $g$ be the generator of \texttt{proveDlog}.
+\begin{enumerate}
+	\item \textbf{Pool:} To add a coin to the H-pool, Alice picks random $x\in \mathbb{Z}_q$ and creates an output box $A$ containing $u = g^x$ protected by the script given below. She waits for Bob to join, who will do so by spending $A$ in a transaction satisfying following conditions: 
+	
+	\begin{enumerate}
+		\item It has two outputs $O_0, O_1$ containing pairs $(w_0, w_1)$, $(w_1, w_0)$ respectively for $w_0, w_1\in G$. 
+		\item One of $(g, u, w_0, w_1), (g, u, w_1, w_0)$ is of the form $(g, g^x, g^y, g^{xy})$, a valid Diffie-Hellman tuple. This is encoded as $\texttt{proveDHTuple}(g, u, w_0, w_1)\lor \texttt{proveDHTuple}(g, u, w_1, w_0)$.
+		\item The value of $O_0, O_1$ is the same as that of $A$.
+		\item Both $O_0, O_1$ should be protected by the script $\tau_\textsf{A} \lor \tau_\textsf{B}$ given in the Mix step below.
+	\end{enumerate}
+	
+	
+	\item \textbf{Mix:} Bob picks secrets $(b, y) \in \mathbb{Z}_2\times \mathbb{Z}_q$ and spends $A$ with one of his own box to create two output boxes $O_0, O_1$ of equal value such that $O_b$ is spendable by Alice alone and $O_{1-b}$ by Bob alone. 
+	The boxes are indistinguisable in the sense that they have identical scripts operating on  data registers $c, d$ containing different (but related) elements from $G$ as explained below. 
+	\begin{enumerate}
+		\item %Let $(h, v) = ({g}^{y}, {u}^{y})$.  
+		Registers $(c, d)$ of $O_b$ and $O_{1-b}$ are set to $(g^y, u^y)$ and $(u^y, g^y)$ respectively. 
+%		If the DDH problem in $G$ is hard, then given $(g, g^x)$ the distributions $({g}^{y}, {g}^{xy})$ and 
+%		$({g}^{xy}, {g}^{y})$ are computationally indistinguishable. In other words, without knowledge of $x$ or $y$, one cannot guess $b$ with probability better than $1/2$.
+		\item Each box is protected by the proposition $\tau_\textsf{A} \lor \tau_\textsf{B}$, where $\tau_\textsf{A}$ and $\tau_\textsf{B}$ are as follows: 
+
+		$\tau_\textsf{A} = $ ``Prove knowledge of $x$ such that $u = {g}^{x}$ and ${d} = {c}^{x}$ via $\texttt{proveDHTuple}(g, c, u, d)$.''
+				
+		$\tau_{\textsf{B}} = $ ``Prove knowledge of $y$ such that $d = {g}^{y}$ via $\texttt{proveDlog}(d)$.''
+				
+	\end{enumerate}
+
+%	\item \textbf{Spend:} Alice and Bob spent their respective boxes using their secrets, possibly sending funds back to the pool or mix stages. Bob already knows which coin belongs to him. For each output, Alice will parse the data as $(g, h, u, v)$ and select the one with $v = h^x$. 
+\end{enumerate}
+	After the mix, Alice and Bob can spent their respective boxes using their secrets. 
+	Alice can identify her box as the one with $d = c^x$. 
+
+%\subsubsection{Implementing \mixname In \langname}
+\paragraph{\langname Code:} First compute \texttt{fullMixScriptHash}, the hash of the following script:
+\begin{verbatim}
+val u = SELF.R4[GroupElement].get // copied from previous transaction
+val c = SELF.R5[GroupElement].get 
+val d = SELF.R6[GroupElement].get 
+proveDlog(d) || proveDHTuple(g, c, u, d)
+\end{verbatim}
+
+Next create a script, \texttt{halfMixScript}, having the following code:
+\begin{verbatim}
+val u = SELF.R4[GroupElement].get
+val u0 = OUTPUT(0).R4[GroupElement].get
+val c0 = OUTPUT(0).R5[GroupElement].get // w0
+val d0 = OUTPUT(0).R6[GroupElement].get // w1
+val u1 = OUTPUT(1).R4[GroupElement].get 
+val c1 = OUTPUT(1).R5[GroupElement].get // w1
+val d1 = OUTPUT(1).R6[GroupElement].get // w0
+val bob = u0 == u && u1 == u && c0 == d1 && c1 == d0 && 
+          (proveDHTuple(g, u, c0, d0) || proveDHTuple(g, u, d0, c0))
+val alice = proveDlog(u)    // so Alice can spend if no one joins for a long time
+val fullMixBox = {(b:Box) => blake2b256(b.propositionBytes) == fullMixScriptHash}
+val fullMixTx = OUTPUT(0).value == SELF.value && OUTPUT(1).value == SELF.value && 
+                fullMixBox(OUTPUT(0)) && fullMixBox(OUTPUT(1))
+
+fullMixTx && (bob || alice)
+\end{verbatim}
+
+Alice's Half-Mix box is protected by \texttt{halfMixScript} given above, which Bob can spend using the condition \texttt{bob}. In case no one spends her box for a long time, she can do so herself using the condition \texttt{alice}, as long as she spends it in a mix transaction.  
+
+\subsubsection{Analysis Of The Protocol}
+\paragraph{Security:} Observe that registers $(c, d)$ of $O_b$ and $O_{1-b}$ contain $(g^y, g^{xy})$ and $(g^{xy}, g^y)$ respectively, implying that $O_b$'s  spending condition reduces to $\texttt{proveDlog}(g^{xy}) \lor \texttt{proveDHTuple}(g, g^y, g^x, g^{xy})$ and $O_{1-b}$'s reduces to $\texttt{proveDlog}(g^y) \lor \texttt{proveDHTuple}(g, g^{xy}, g^x, g^y)$. Thus, while Alice can spend $O_b$ using \texttt{proveDHTuple} with her secret $x$, she cannot satisfy the spending condition of $O_{1-b}$. Similarly, Bob can only spend $O_{1-b}$ using \texttt{proveDlog} with his secret $y$. Bob must generate $O_0, O_1$ this way because he must prove that one of the outputs contains a valid DH tuple.
+
+For privacy, observe that any two identical boxes protected by \texttt{halfMixScript} have {\em spender indistinguisbility} because each one is spent using a $\Sigma$-OR-proof that is zero-knowledge~\cite{Dam10}. It can be shown that any algorithm that, given $(g, g^x)$, distinguishes $(g^y, g^{xy})$ from $(g^{xy}, g^y)$ can be used to solve the {\em Decision Diffie Hellman} (DDH) problem. It follows that our boxes, which are of this form, are also indistingushable if the DDH problem is hard.
+
+\paragraph{Comparing with CoinJoin:} CoinJoin~\cite{coinjoin} is a privacy enhancing protocol, where multiple parties provide inputs and create outputs in a single transaction computed interactively such that the original inputs and outputs are unlinked. The optimal use of CoinJoin is when two inputs of equal value are joined to generate two outputs of equal value, and the process is repeated, as depicted in Figure~\ref{fig:coinjoin}. 
+This requires two parties to interactively sign a transaction offchain and this interactive nature is the primary drawback of CoinJoin, which \mixname aims to overcome. 
+In \mixname, this interaction is replaced by public participation using the blockchain. While this adds one more transaction, it does not require interaction between the parties. Note that \mixname transactions are detectable, while CoinJoin transactions are indistinguishable from ordinary transactions. 
+
+\begin{figure}
+	\centering
+	\begin{subfigure}{.5\textwidth}
+		\centering
+		\includegraphics[width=\linewidth]{CoinJoin}
+		\captionof{figure}{CoinJoin}
+		\label{fig:coinjoin}
+	\end{subfigure}%
+	\begin{subfigure}{.5\textwidth}
+		\centering
+		\includegraphics[width=\linewidth]{ErgoMix}
+		\captionof{figure}{\mixname}
+		\label{fig:mixname}
+	\end{subfigure}
+	\caption{Comparing CoinJoin and \mixname}
+	\label{fig:comparecoinjoin}
+\end{figure}
+
+\paragraph{Comparing with ZeroCoin:} ZeroCoin is a privacy enhancing protocol that uses a mixing pool. An ordinary coin is added to the pool as a commitment $c$ to some secrets $(r, s)$, and is later spent such that the link to $c$ is not publicly visible. The value $c$ must be permanently stored in the pool, since the spending transaction cannot reveal it. Instead, it reveals the secret $s$ (the {\em serial number}) along with a zero-knowledge proof that $s$ was used in a commitment from the pool. The serial number is permanently stored to prevent double spending. One consequence of this is that both the pool (the set of commitments) and the set of spent serial numbers must be maintained in memory for verifying every transaction. Another consequence is that the sizes of the these two sets increase monotonously.
+This is the main drawback of ZeroCoin (also ZCash~\cite{zcash}), which \mixname tries to address. 
+In \mixname, once a box is spent, no information about it is kept in memory, and in particular no data sets of monotonously increasing sizes are maintained. 
+%The data storage overhead in \mixname is proportional to the number of unspent boxes, while that of ZC is proportional to the number of deposits (i.e., both spent and unspent boxes).  
+
+
+\paragraph{Offchain Pool:} The H-Pool can be kept entirely offchain, so that Alice's Half-Mix box need not be present on the blockchain till the time Bob decides to spend it. Alice sends her unbroadcasted transaction directly to Bob who will broadcast both transactions at some later time. 
+
+\paragraph{Future enhancements:} Compared to CoinJoin, \mixname requires an additional box (the Half-Mix box) as depicted in Figure~\ref{fig:comparecoinjoin}. It will be better to have a variant that eliminates this box. 
+One way to do this would be to find a way so that the mix step directly outputs two indistinguishable Half-Mix boxes that can be used either in the mix step or spent externally. 
+\subsubsection{Handling Fee In \mixname}
+
+%\paragraph{Fixed Value Coins:} 
+Similar to ZeroCoin and the canonical variant of CoinJoin in Figure~\ref{fig:coinjoin}, each coin in \mixname must be of a fixed value, which is carried over to the next stage. 
+This is fine in theory but implies zero-fee transactions, which is not possible in practice. Below we discuss some approaches for handling fee. 
+
+Assume that fee is paid in {\em mixing tokens}, which are tokens\footnote{Every transaction may generate any quantity of at most one token, whose ID is the box-ID of the first input. For other token-IDs, the sum of quantities in outputs must be less than or equal to the sum of quantities in inputs.} issued by a 3rd party and that creation of a mixed output consumes one such token. A mix transaction (which has two such outputs) consumes exactly two mixing tokens and, to maintain privacy, the balance must be equally distributed between the two outputs. Below are some strategies to ensure fairness in fee payment. 
+
+\begin{enumerate}
+	\item \textbf{Perfect Fairness:} 
+ Alice's Half-Mix box contains $i$ mixing tokens and she requires each output box to contain $i-1$ mixing tokens. Thus, Alice can mix her coin $i$ times. 
+ 
+ This optimal fee strategy, however, has two drawbacks. Firstly, it has weakened privacy because it restricts the coins that can be mixed. Secondly, it impacts usability because there may not be boxes with the desired number of tokens. The approximate fairness strategy, discussed next, has better privacy and usability at the cost of reduced fairness.
+ 
+ \item \textbf{Approximate Fairness:} Alice relaxes her condition by requiring that Bob contribute at least one token in the mix. %In the worst case, Alice will have to start with $2^i$ tokens to mix $i$ times. 
+ However, 
+she also requires Bob to have {\em initially} started with exactly 1000 tokens in his first mix. Thus, if Bob is contributing, say, 1 token in the current mix, then Alice wants to ensure that he actually got there `the hard way', by starting out with 1000 tokens and losing them in sequential mixes. %, rather than just by starting out with 1. 
+This can be done as follows:
+
+Firstly, the token issuer must restrict the entry of tokens by issuing them only in batches of 1000 in a box protected by the script below,
+which requires that the tokens can be transferred (as a whole) only if the transaction is either a mix transaction or creates a Half-Mix box: 
+\begin{verbatim}
+val halfBox = {(b:Box) => blake2b256(b.propositionBytes) == halfMixScriptHash}
+val sameTokenHalfBox = {(b:Box) => halfBox(b) && b.tokens(0) == SELF.tokens(0)}
+carol && (halfBox(INPUTS(0) || sameTokenHalfBox(OUTPUTS(0))) // carol is buyer
+\end{verbatim}
+
+The value \texttt{halfMixScriptHash} is a hash of \texttt{halfMixScript}, which has the following additional code: 
+\texttt{out.R7[Coll[Byte]].get == blake2b256(SELF.propositionBytes)}, thereby ensuring that $R_7$ of each output contains its hash. The code of \texttt{fullMixScript} is modified:
+
+\begin{verbatim}
+val halfMixScriptHash = SELF.R7[Coll[Byte]].get
+val halfBox = {(b:Box) => blake2b256(b.propositionBytes) == halfMixScriptHash}
+val sameTokenHalfBox = {(b:Box) => halfBox(b) && b.tokens(0) == SELF.tokens(0)}
+val noToken = {(token:(Coll[Byte], Long)) => token._1 != SELF.tokens(0)._1}
+val noTokenBox = {(b:Box) => b.tokens.forall(noToken)}
+val noTokenTx = OUTPUTS.forall(noTokenBox)
+(halfBox(INPUTS(0)) || sameTokenHalfBox(OUTPUTS(0)) || noTokenTx) && ...
+\end{verbatim}
+\item \textbf{First Spender Pays Fee:} Another enhancement, primarily in perfect fairness, is to benefit the party that is willing to wait longer. We then require that the fee for the mix transaction be paid by the first party that spends an output. We can identify the first spender as follows. 
+
+A mix transaction must generate exactly 4 quantities of a token (with some id $x$) distributed equally among 4 outputs. Two of these are the standard mix outputs $O_0, O_1$ with the additional spending condition that one output must contain some non-zero quantity of token $x$. The other two boxes, $O_2, O_3$, have the following identical spending conditions:
+\begin{enumerate}
+	\item The sum of quantities of token $x$ in the inputs and outputs is 3 and 2 respectively.
+	\item One output contains 2 quantities of token $x$ protected by the same script as this box. 
+\end{enumerate}
+
+Then it the second spender if and only if there is an input with two quantities of token $x$. 
+The mix step will create an additional box with two tokens spendable by the second spender.
+\end{enumerate}
+
+%Instead of paying fee in tokens, a miner ca accumulate the fee and pay directly in Ergs at the end. This 
+ 
+% \textbf{Fee Accumulation:} Starting with a fixed number of tokens restricts the number of mixes. To allow arbitrary number of mixes, we suggest a {\em fee accumulation} strategy, where the fee is accumulated rather than paid upfront. 
+%For instance, fee for the mix transaction can be paid when spending the mixed outputs. 	
+% The fee keeps accumulating as long as the coin is circulated within the system (i.e., sent back to the H-pool or used in another mix operation) and is paid when the coin exits the system.
+
+%\section{Finite-State Machine}
+\section{Conclusion}
+
+This article described smart contracts written in \langname. The examples build upon concepts from the \langname white-paper~\cite{whitepaper}. More advanced contracts will be discussed in another tutorial.
+
+\bibliographystyle{unsrt}
+\bibliography{sigmastate_protocols}
 \end{document}