# ErgoScript Language Description

### Introduction

ErgoScript is a language to write contracts for [Ergo
blockchain](https://ergoplatform.org). ErgoScript contracts can be compiled to
[ErgoTrees](https://ergoplatform.org/docs/ErgoTree.pdf), serialized and stored
in UTXOs.

A good starting point to writing contracts is to use [ErgoScript by
Example](https://github.com/ergoplatform/ergoscript-by-example) with [Ergo
Playgrounds](https://github.com/ergoplatform/ergo-playgrounds) or
[Appkit](https://github.com/ergoplatform/ergo-appkit).

ErgoScript compiler is
[published](https://mvnrepository.com/artifact/org.scorexfoundation/sigma-state)
as a library which is cross compiled for Java 7 and Java 8+ and thus can be used
from any JVM lanugage and also on Android and JavaFX platforms.

The following example shows how source code of ErgoScript contract can be used
to create new transaction using
[Appkit](https://github.com/ergoplatform/ergo-appkit), see [full
example](https://github.com/aslesarenko/ergo-appkit-examples/blob/master/java-examples/src/main/java/org/ergoplatform/appkit/examples/FreezeCoin.java)
for details.

```java
// To create transaction we use a builder obtained from the context
// the builder keeps relationship with the context to access necessary blockchain data.
UnsignedTransactionBuilder txB = ctx.newTxBuilder();

// create new box using new builder obtained from the transaction builder
// in this case we compile new ErgoContract from source ErgoScript code
OutBox newBox = txB.outBoxBuilder()
        .value(amountToPay)
        .contract(ctx.compileContract(
                ConstantsBuilder.create()
                        .item("freezeDeadline", ctx.getHeight() + newBoxDelay)
                        .item("pkOwner", prover.getP2PKAddress().pubkey())
                        .build(),
                "{ " +
                "  val deadlinePassed = sigmaProp(HEIGHT > freezeDeadline)" +
                "  deadlinePassed && pkOwner " +
                "}"))
        .build();
```

The contract is given as the string literal which contains the block of `val`
declarations followed by the logical expression. The expression defines the all
possible conditions to spend the box. The contract can also contain _named
constants_ (which cannot be represented as literals in the source code). 
In the example `freezeDeadline` and `pkOwner` are named constants. The concrete
values of named constants should be given to the compiler (see `compileContract`
method)

The following sections describe ErgoScript and its operations. 

#### ErgoScript language features overview

- syntax borrowed from Scala
- standard syntax and semantics for well known constructs (operations, code blocks, if branches etc.)
- high-order language with first-class lambdas which are used in collection operations
- call-by-value (eager evaluation)
- statically typed with local type inference
- blocks are expressions 
- semicolon inference in blocks
- type constructors: Pair, Coll, Option

#### Operations and constructs overview

- Binary operations: `>, <, >=, <=, +, -, &&, ||, ==, !=, |, &, *, /, %, ^, ++`
- predefined primitives: `deserializeTo`, `serialize`, `blake2b256`, `byteArrayToBigInt`, `proveDlog` etc. 
- val declarations: `val h = blake2b256(pubkey)`
- if-then-else clause: `if (x > 0) 1 else 0`
- collection literals: `Coll(1, 2, 3, 4)`
- generic high-order collection operations: `map`, `filter`, `fold`, `exists`, `forall`, etc.
- accessing fields of any predefined types: `box.value`
- method invocation for predefined types: `coll.map({ x => x + 1 })`
- function invocations (predefined and user defined): `proveDlog(pubkey)` 
- user defined function declarations: `def isProven(pk: GroupElement) = proveDlog(pk).isProven`
- lambdas and high-order methods: `OUTPUTS.exists { (out: Box) => out.value >= minToRaise }`

#### Data types 

In ErgoScript, everything is an object in the sense that we can call member functions and properties on any variable.
Some of the types can have a special internal representation - for example, numbers and booleans can be
represented as primitive values at runtime - but to the user they look like ordinary classes.
NOTE: in ErgoScript we use *type*, *class* and *trait* as synonyms, we prefer *type* when talking about primitive values and
*trait* or *class* when talking about methods.

Type Name        |   Description
-----------------|------------------------------
`Any`            | a supertype of any other type (not used directly in ErgoScript)
`Unit`           | a type with a single value `()`
`Boolean`        | a type with two logical values `true` and `false`
`Byte`           | 8 bit signed integer
`Short`          | 16 bit signed integer
`Int`            | 32 bit signed integer
`Long`           | 64 bit signed integer
`BigInt`         | 256 bit signed integer
`SigmaProp`      | a type representing a _sigma proposition_ which can be verified by executing a Sigma protocol with zero-knowledge proof of knowledge. Every contract should return a value of this type.
`AvlTree`        | represents a digest of authenticated dynamic dictionary and can be used to verify proofs of operations performed on the dictionary
`GroupElement`   | elliptic curve points
`Box`            | a box containing a monetary value (in NanoErgs), tokens and registers along with a guarding proposition
`Option[T]`      | a container which either have some value of type `T` or none.
`Coll[T]`        | a collection of arbitrary length with all values of type `T` 
`(T1,T2)`        | a pair of values where T1, T2 can be different types

The type constructors `Coll`, `(_,_)` can be used to construct complex
types as in the following example.
```scala
{
  val keyValues = OUTPUTS(0).R4[Coll[(Int, (Byte, Long))]].get
  ...
}
```

#### Literal syntax and Constants

Literals are used to introduce values of some types directly in program text
like in the following example:
```
 val unit: Unit = ()       // unit constant
 val long: Int = 10        // interger value literal
 val bool: Boolean = true  // logical literal
 val arr = Coll(1, 2, 3)   // constructs a collection with given items
 val str = "abc"           // string of characters 
```
Note that many types don't have literal syntax and their values are introduced 
by applying operations, for example `deserialize` function can be used to introduce
a constant of any type by using Base64 encoded string (See [predefined function](#PredefinedFunctions)).

### Data Types
<a name="DataTypes"></a>

#### Primitive Types

Below we specify methods of pre-defined types using Scala-like declaration of
classes. Note, the `Boolean` type doesn't have pre-defined methods in addition
to the standard operations.

Note, ErgoScript doesn't allow to define new `class` types, however it has many
pre-defined classes with methods defined below.

Every numeric type has the following methods.
```scala
/** Base supertype for all numeric types. */
class Numeric {
  /** Convert this Numeric value to Byte. 
   * @throws ArithmeticException if overflow happens. 
   */
  def toByte: Byte
  
  /** Convert this Numeric value to Short. 
   * @throws ArithmeticException if overflow happens. 
   */
  def toShort: Short
  
  /** Convert this Numeric value to Int. 
   * @throws ArithmeticException if overflow happens. 
   */
  def toInt: Int
  
  /** Convert this Numeric value to Long. 
   * @throws ArithmeticException if overflow happens. 
   */
  def toLong: Long
  
  /** Convert this Numeric value to BigInt. */
  def toBigInt: BigInt
}
```

All the predefined numeric types inherit Numeric class and its methods.
They can be thought as being pre-defined like the following.

```scala 
class Byte extends Numeric
class Short extends Numeric
class Int extends Numeric
class Long extends Numeric
class BigInt extends Numeric
```

#### Context Data 

Every script is executed in a context, which is a collection of data available
for operations in the script. The context data is available using the `CONTEXT`
variable which is of pre-defined class `Context` which is shown below. 

There are also shortcut variables which are available in every script to
simplify access to the most commonly used context data.

Variable          |  Type               | Shortcut for ...
------------------|---------------------|----------------------
`HEIGHT`          | `Int`               | `CONTEXT.HEIGHT`
`SELF`            | `Box`               | `CONTEXT.SELF` 
`INPUTS`          | `Coll[Box]`         | `CONTEXT.INPUTS`  
`OUTPUTS`         | `Coll[Box]`         | `CONTEXT.OUTPUTS` 

The following listing shows the methods of pre-defined `Context`, `Header`,
`PreHeader` types.

```scala
/** Represents data available in ErgoScript using `CONTEXT` global variable */
class Context {
  /** Height (block number) of the block which is currently being validated. */
  def HEIGHT: Int
  
  /** Box whose proposition is being currently executing */
  def SELF: Box

  /** Zero based index in `inputs` of `selfBox` */
  def selfBoxIndex: Int

  /** A collection of inputs of the current transaction, the transaction where
    * selfBox is one of the inputs. 
    */
  def INPUTS: Coll[Box]
  
  /** A collection of data inputs of the current transaction. Data inputs are
    * not going to be spent and thus don't participate in transaction validation
    * as `INPUTS`, but data boxes are available in guarding propositions of
    * `INPUTS` and thus can be used in spending logic.
    */
  def dataInputs: Coll[Box]
  
  /** A collection of outputs of the current transaction. */
  def OUTPUTS: Coll[Box]
  
  /** Authenticated dynamic dictionary digest representing Utxo state before
    * current state. 
    */
  def LastBlockUtxoRootHash: AvlTree
  
  /** A fixed number of last block headers in descending order (first header is
    * the newest one) 
    */
  def headers: Coll[Header]

  /** Header fields that are known before the block is mined. */
  def preHeader: PreHeader

  /** Bytes of encoded miner's public key. 
    * Same as `preHeader.minerPk.getEncoded`
    */
  def minerPubKey: Coll[Byte]

}

/** Represents data of the block headers available in scripts. */
class Header {  

  /** Validate header's proof-of-work */  
  def checkPow: Boolean
  
  /** Bytes representation of ModifierId of this Header */
  def id: Coll[Byte]

  /** Block version, to be increased on every soft and hardfork. */
  def version: Byte
  
  /** Id of parent block (as bytes) */
  def parentId: Coll[Byte] // 
  
  /** Hash of ADProofs for transactions in a block */
  def ADProofsRoot: Coll[Byte] // Digest32. Can we build AvlTree out of it? 

  /** AvlTree) of a state after block application */
  def stateRoot: Coll[Byte]  // ADDigest  //33 bytes! extra byte with tree height here!

  /** Root hash (for a Merkle tree) of transactions in a block. */
  def transactionsRoot: Coll[Byte]  // Digest32

  /** Block timestamp (in milliseconds since beginning of Unix Epoch) */
  def timestamp: Long

  /** Current difficulty in a compressed view.
    * NOTE: actually it is unsigned Int*/
  def nBits: Long  // actually it is unsigned Int 

  /** Block height */
  def height: Int

  /** Root hash of extension section (Digest32) */
  def extensionRoot: Coll[Byte]

  /** Miner public key. Should be used to collect block rewards.
    * Part of Autolykos solution (pk). 
    */
  def minerPk: GroupElement

  /** One-time public key. Prevents revealing of miners secret. 
    * Part of Autolykos solution (w). 
    */
  def powOnetimePk: GroupElement

  /** Nonce value found by the miner. Part of Autolykos solution (n). */
  def powNonce: Coll[Byte]

  /** Distance between pseudo-random number, corresponding to nonce `powNonce`
    * and a secret, corresponding to `minerPk`. The lower `powDistance` is, the
    * harder it was to find this solution. 
    * Part of Autolykos solution (d).
    */
  def powDistance: BigInt

  /** Miner votes for changing system parameters. */
  def votes: Coll[Byte]
}

/** Only header fields that can be predicted by a miner. */
class PreHeader { 
  /** Block version, to be increased on every soft and hardfork. */
  def version: Byte

  /** Id of parent block */
  def parentId: Coll[Byte] // ModifierId

  /** Block timestamp (in milliseconds since beginning of Unix Epoch) */
  def timestamp: Long

  /** Current difficulty in a compressed view.
    * NOTE: actually it is 32-bit unsigned Int */
  def nBits: Long

  /** Block height */
  def height: Int

  /** Miner's public key. Should be used to collect block rewards. */
  def minerPk: GroupElement

  /** Miner votes for changing system parameters. */
  def votes: Coll[Byte]
}

```

#### Box type

Box represents a unit of storage in Ergo blockchain. It contains 10 registers
(indexed 0-9). First 4 are mandatory and the others are optional.

```scala
/** Representation of Ergo boxes used during execution of ErgoTree operations. */
class Box {
  /** Box monetary value in NanoErg */
  def value: Long 
  
  /** Blake2b256 hash of this box's content, basically equals to
    * `blake2b256(bytes)` 
    */
  def id: Coll[Byte] 

  /** Serialized bytes of guarding script, which should be evaluated to true in
    * order to open this box. 
    */
  def propositionBytes: Coll[Byte] 
  
  /** Serialized bytes of this box's content, including proposition bytes. */
  def bytes: Coll[Byte] 
  
  /** Serialized bytes of this box's content, excluding transactionId and index
    * of output. 
    */
  def bytesWithoutRef: Coll[Byte]
    
  /** If `tx` is a transaction which generated this box, then `creationInfo._1`
    * is a height of the tx's block. The `creationInfo._2` is a serialized
    * transaction identifier followed by box index in the transaction outputs.
    */
  def creationInfo: (Int, Coll[Byte]) 
  
  /** Synonym of R2 obligatory register */
  def tokens: Coll[(Coll[Byte], Long)] 
  
  /** Extracts register by id and type.
    * ErgoScript is typed, so accessing a register is an operation which involves some
    * expected type given in brackets. Thus `SELF.R4[Int]` expression should evaluate to a
    * valid value of the `Option[Int]` type.
    *
    * For example `val x = SELF.R4[Int]` expects the
    * register, if it is present, to have type `Int`. At runtime the corresponding type
    * descriptor is passed as `implicit t: RType[T]` parameter of `getReg` method and
    * checked against the actual value of the register.
    *
    * There are three cases:
    * 1) If the register doesn't exist.
    *   Then `val x = SELF.R4[Int]` succeeds and returns the None value, which conforms to
    *   any value of type `Option[T]` for any T. (In the example above T is equal to
    *   `Int`). Calling `x.get` fails when x is equal to None, but `x.isDefined`
    *   succeeds and returns `false`.
    * 2) If the register contains a value `v` of type `Int`.
    *   Then `val x = SELF.R4[Int]` succeeds and returns `Some(v)`, which is a valid value
    *   of type `Option[Int]`. In this case, calling `x.get` succeeds and returns the
    *   value `v` of type `Int`. Calling `x.isDefined` returns `true`.
    * 3) If the register contains a value `v` of type T other then `Int`.
    *   Then `val x = SELF.R4[Int]` fails, because there is no way to return a valid value
    *   of type `Option[Int]`. The value of register is present, so returning it as None
    *   would break the typed semantics of registers collection.
    *
    * In some use cases one register may have values of different types. To access such
    * register an additional register can be used as a tag.
    *
    * <pre class="stHighlight">
    *   val tagOpt = SELF.R5[Int]
    *   val res = if (tagOpt.isDefined) {
    *     val tag = tagOpt.get
    *     if (tag == 1) {
    *       val x = SELF.R4[Int].get
    *       // compute res using value x is of type Int
    *     } else if (tag == 2) {
    *       val x = SELF.R4[GroupElement].get
    *       // compute res using value x is of type GroupElement
    *     } else if (tag == 3) {
    *       val x = SELF.R4[ Array[Byte] ].get
    *       // compute res using value x of type Array[Byte]
    *     } else {
    *       // compute `res` when `tag` is not 1, 2 or 3
    *     }
    *   }
    *   else {
    *     // compute value of res when register is not present
    *   }
    * </pre>
    *
    * @param i zero-based identifier of the register.
    * @tparam T expected type of the register.
    * @return Some(value) if the register is defined AND has the given type.
    *         None otherwise
    * @throws InvalidType exception when the type of the register value is
    *                                   different from T.
    */
  def Ri[T]: Option[T]
}
```

Besides properties, every box can have up to 10 numbered registers.
The following syntax is supported to access registers on box objects:
```
// access R3 register, check that its value of type Int and return it
box.R3[Int].get         
 
// check that value of R3 is defined and has type Int
box.R3[Int].isDefined    

// access R3 register, if it is defined and of type Int then return it, 
// if not of type Int then throw exception, 
// if not defined then return `d`
box.R3[Int].getOrElse(d) 
```

#### GroupElement
```scala
/** Base class for points on elliptic curves. */
class GroupElement {
  /** Exponentiate this <code>GroupElement</code> to the given number.
    * @param k The power.
    * @return <code>this to the power of k</code>.
    */
  def exp(k: BigInt): GroupElement

  /** Group operation. */
  def multiply(that: GroupElement): GroupElement

  /** Inverse element in the group. */
  def negate: GroupElement

  /** Get an encoding of the point value.
    *
    * @return the point encoding
    */
  def getEncoded: Coll[Byte]
}
```

#### SigmaProp
```scala
/** Proposition which can be proven and verified by sigma protocol. */
trait SigmaProp {
  /** Serialized bytes of this sigma proposition.
    * In order to have comparisons like  `box.propositionBytes == prop.propBytes`
    * this SigmaProp is converted to ErgoTree as:
    * 1. prop converted to [[SigmaPropConstant]]
    * 2. new ErgoTree created with with ErgoTree.DefaultHeader, EmptyConstant and SigmaPropConstant as the root
    * 
    * Thus obtained ErgoTree is serialized using DefaultSerializer and compared with `box.propositionBytes`.
    * Here, propBytes uses very specific ErgoTree with header == 0, and hence ErgoTree.version == 0.
    * However, `box.propositionBytes`, contain bytes of ErgoTree from `box`, and version of that
    * tree depends on how the `box` was created.
    * A better way to compare `box.propositionBytes` and `prop.propBytes` is to use the following code:
    * ```
    * val propBytes = prop.propBytes
    * val treeBytes = box.propositionBytes
    * if (treeBytes(0) == 0) {
    *   treeBytes == propBytes
    * } else {
    *   // offset = 1 + <number of VLQ encoded bytes to store propositionBytes.size>
    *   val offset = if (propositionBytes.size > 127) 3 else 2
    *   propBytes.slice(1, propBytes.size) == propositionBytes.slice(offset, propositionBytes.size) 
    * }
    * ```
    */
  def propBytes: Coll[Byte]

  /** Logical AND between this SigmaProp and the `other` SigmaProp.
    * This constructs a new CAND node of a sigma tree with two children. */
  def &&(other: SigmaProp): SigmaProp

  /** Logical AND between this `SigmaProp` and the `Boolean` value on the right.
    * The boolean value will be wrapped into `SigmaProp` using the `sigmaProp` function.
    * This constructs a new CAND node of a sigma tree with two children. */
  def &&(other: Boolean): SigmaProp

  /** Logical OR between this SigmaProp and the other SigmaProp.
    * This constructs a new COR node of sigma tree with two children. */
  def ||(other: SigmaProp): SigmaProp

  /** Logical OR between this `SigmaProp` and the `Boolean` value on the right.
    * The boolean value will be wrapped into `SigmaProp` using the `sigmaProp` function.
    * This constructs a new COR node of a sigma tree with two children. */
  def ||(other: Boolean): SigmaProp
}
```

#### AvlTree

```scala
/** Type of data which efficiently authenticates potentially huge dataset having key-value dictionary interface.
  * Only root hash of dynamic AVL+ tree, tree height, key length, optional value length, and access flags are stored
  * in an instance of the datatype.
  *
  * Please note that standard hash function from `scorex.crypto.hash` is used, and height is stored along with root hash of
  * the tree, thus `digest` size is always CryptoConstants.hashLength + 1 bytes.
  */
class AvlTree {
  /** Returns digest of the state represented by this tree.
    * Authenticated tree digest = root hash bytes ++ tree height
    */
  def digest: Coll[Byte]

  /** Flags of enabled operations packed in single byte.
    * isInsertAllowed == (enabledOperations & 0x01) != 0
    * isUpdateAllowed == (enabledOperations & 0x02) != 0
    * isRemoveAllowed == (enabledOperations & 0x04) != 0
    */
  def enabledOperations: Byte

  /** All the elements under the tree have the same length of the keys */
  def keyLength: Int
  
  /** If non-empty, all the values under the tree are of the same length. */
  def valueLengthOpt: Option[Int]

  /** Checks if Insert operation is allowed for this tree instance. */
  def isInsertAllowed: Boolean

  /** Checks if Update operation is allowed for this tree instance. */
  def isUpdateAllowed: Boolean

  /** Checks if Remove operation is allowed for this tree instance. */
  def isRemoveAllowed: Boolean

  /** Replace digest of this tree producing a new tree.
    * Since AvlTree is immutable, this tree instance remains unchanged.
    * @param newDigest   a new digest
    * @return a copy of this AvlTree instance where `this.digest` replaced by
    *         `newDigest`
    */
  def updateDigest(newDigest: Coll[Byte]): AvlTree

  /** Enable/disable operations of this tree producing a new tree.
    * Since AvlTree is immutable, `this` tree instance remains unchanged.
    * @param newOperations a new flags which specify available operations on a
    *                      new tree.
    * @return              a copy of this AvlTree instance where
    *                      `this.enabledOperations` replaced by `newOperations`
    */
  def updateOperations(newOperations: Byte): AvlTree

  /** Checks if an entry with key `key` exists in this tree using proof `proof`.
    * Throws exception if proof is incorrect.
    *
    * @note CAUTION! Does not support multiple keys check, use [[getMany]] instead.
    * Return `true` if a leaf with the key `key` exists
    * Return `false` if leaf with provided key does not exist.
    * @param key    a key of an element of this authenticated dictionary.
    * @param proof data to reconstruct part of the tree enough to perform the check
    */
  def contains(key: Coll[Byte], proof: Coll[Byte]): Boolean

  /** Perform a lookup of key `key` in this tree using proof `proof`.
    * Throws exception if proof is incorrect
    *
    * @note CAUTION! Does not support multiple keys check, use [[getMany]] instead.
    * Return Some(bytes) of leaf with key `key` if it exists
    * Return None if leaf with provided key does not exist.
    * @param key    a key of an element of this authenticated dictionary.
    * @param proof data to reconstruct part of the tree enough to get the value
    *              by the key
    */
  def get(key: Coll[Byte], proof: Coll[Byte]): Option[Coll[Byte]]

  /** Perform a lookup of many keys `keys` in this tree using proof `proof`.
    *
    * @note CAUTION! Keys must be ordered the same way they were in lookup
    * before proof was generated.
    * For each key return Some(bytes) of leaf if it exists and None if is doesn't.
    * @param keys  keys of elements of this authenticated dictionary.
    * @param proof data to reconstruct part of the tree enough to get the values
    *              by the keys
    */
  def getMany(keys: Coll[Coll[Byte]], proof: Coll[Byte]): Coll[Option[Coll[Byte]]]

  /** Perform insertions of key-value entries into this tree using proof `proof`.
    * Throws exception if proof is incorrect
    *
    * @note CAUTION! Pairs must be ordered the same way they were in insert ops
    * before proof was generated.
    * Return Some(newTree) if successful
    * Return None if operations were not performed.
    * @param operations collection of key-value pairs to insert in this
    *                   authenticated dictionary.
    * @param proof data to reconstruct part of the tree
    */
  def insert(operations: Coll[(Coll[Byte], Coll[Byte])], proof: Coll[Byte]): Option[AvlTree]

  /** Perform updates of key-value entries into this tree using proof `proof`.
    * Throws exception if proof is incorrect
    *
    * @note CAUTION! Pairs must be ordered the same way they were in update ops
    * before proof was generated.
    * Return Some(newTree) if successful
    * Return None if operations were not performed.
    * @param operations collection of key-value pairs to update in this
    *                   authenticated dictionary.
    * @param proof      data to reconstruct part of the tree
    */
  def update(operations: Coll[(Coll[Byte], Coll[Byte])], proof: Coll[Byte]): Option[AvlTree]

  /** Perform removal of entries into this tree using proof `proof`.
    * Throws exception if proof is incorrect
    * Return Some(newTree) if successful
    * Return None if operations were not performed.
    *
    * @note CAUTION! Keys must be ordered the same way they were in remove ops
    * before proof was generated.
    * @param operations collection of keys to remove from this authenticated
    *                   dictionary.
    * @param proof      data to reconstruct part of the tree
    */
  def remove(operations: Coll[Coll[Byte]], proof: Coll[Byte]): Option[AvlTree]
}
```

#### Option[T]

```scala
/** Represents optional values. Instances of `Option`
 *  are either an instance of `Some(x)` or the value `None`.
 */
class Option[A] {
  /** Returns true if the option is an instance of Some(value), false otherwise. 
   */
  def isDefined: Boolean;

  /** Returns true if the option is None, false otherwise. 
   */
  def isEmpty: Boolean;
  
  /** Returns the option's value if the option is nonempty, otherwise
    * return the result of evaluating `default`.
    * NOTE: the `default` is evaluated even if the option contains the value
    * i.e. not lazily.
    *
    * @param default  the default expression.
    */
  def getOrElse[B](default: B): B  

  /** Returns the option's value.
   *  @note The option must be nonempty.
   *  @throws InterpreterException if the option is empty.
   */
  def get: A

  /** Returns a Some containing the result of applying $f to this option's
   * value if this option is nonempty.
   * Otherwise return None.
   *
   * @note This is similar to `flatMap` except here, $f does not need to wrap its result in an $option.
   *
   * @param  f   the function to apply
   * @since  2.0
   * @see flatMap
   */
  def map[B](f: A => B): Option[B]

  
  /** Returns this option if it is nonempty '''and''' applying the predicate $p to
   * this option's value returns true. Otherwise, return $none.
   *
   * @param  p   the predicate used for testing.
   * @since  2.0
   */
  def filter(p: A => Boolean): Option[A]
}
```

#### Coll[T]

```scala
/** Indexed (zero-based) collection of elements of type `A` 
  * @tparam A the collection element type
  */
class Coll[A] {
  /** The number of elements in the collection */
  def size: Int
  
  /** The element at given index.
   *  Indices start at `0`; `xs.apply(0)` is the first element of collection `xs`.
   *  Note the indexing syntax `xs(i)` is a shorthand for `xs.apply(i)`.
   *
   *  @param    i   the index
   *  @return       the element at the given index
   *  @throws       ArrayIndexOutOfBoundsException if `i < 0` or `length <= i`
   */
  def apply(i: Int): A
  
  /** The element of the collection or default value. 
   * If an index is out of bounds (`i < 0 || i >= length`) then `default` value is returned.
   *  @param    i   the index
   *  @return       the element at the given index or default value if index is out or bounds
   */
  def getOrElse(i: Int, default: A): A
  
  /** Builds a new collection by applying a function to all elements of this collection.
   *
   *  @param f      the function to apply to each element.
   *  @tparam B     the element type of the returned collection.
   *  @return       a new collection of type `Coll[B]` resulting from applying the given function
   *                `f` to each element of this collection and collecting the results.
   */
  def map[B](f: A => B): Coll[B]

  /** For this collection (x0, ..., xN) and other collection (y0, ..., yM)
   * produces a collection ((x0, y0), ..., (xK, yK)) where K = min(N, M) 
   */
  def zip[B](ys: Coll[B]): Coll[(A, B)]

  /** Tests whether a predicate holds for at least one element of this collection.
   *  @param   p     the predicate used to test elements.
   *  @return        `true` if the given predicate `p` is satisfied by at least one element of this collection, otherwise `false`
   */
  def exists(p: A => Boolean): Boolean
  
  /** Tests whether a predicate holds for all elements of this collection.
   *  @param   p   the predicate used to test elements.
   *  @return      `true` if this collection is empty or the given predicate `p`
   *               holds for all elements of this collection, otherwise `false`.
   */
  def forall(p: A => Boolean): Boolean
  
  /** Selects all elements of this collection which satisfy a predicate.
   *  @param p     the predicate used to test elements.
   *  @return      a new collection consisting of all elements of this collection that satisfy the given
   *               predicate `p`. The order of the elements is preserved.
   */
  def filter(p: A => Boolean): Coll[A]
  
  /** Applies a binary operator to a start value and all elements of this collection,
   *  going left to right.
   *
   *  @param   z    the start value.
   *  @param   op   the binary operator.
   *  @tparam  B    the result type of the binary operator.
   *  @return  the result of inserting `op` between consecutive elements of this collection,
   *           going left to right with the start value `z` on the left:
   *           {{{
   *             op(...op(z, x_1), x_2, ..., x_n)
   *           }}}
   *           where `x,,1,,, ..., x,,n,,` are the elements of this collection.
   *           Returns `z` if this collection is empty.
   */
  def fold[B](z: B, op: (B, A) => B): B

  /** Produces the range of all indices of this collection [0 .. size-1] */
  def indices: Coll[Int]

  /**
    * Builds a new collection by applying a function to all elements of this collection
    * and using the elements of the resulting collections.
    *
    * Function `f` is constrained to be of the form `x => x.someProperty`, otherwise
    * it is illegal.
    * 
    * @param f the function to apply to each element.
    * @tparam B the element type of the returned collection.
    * @return a new collection of type `Coll[B]` resulting from applying the given collection-valued function
    *         `f` to each element of this collection and concatenating the results.
    */
  def flatMap[B](f: A => Coll[B]): Coll[B]

  /** Produces a new collection where a slice of elements in this collection is replaced by another sequence.
    *
    *  @param  from     the index of the first replaced element
    *  @param  patch    the replacement sequence
    *  @param  replaced the number of elements to drop in the original collection
    *  @return          a new collection consisting of all elements of this collection
    *                   except that `replaced` elements starting from `from` are replaced by `patch`.
    */
  def patch(from: Int, patch: Coll[A], replaced: Int): Coll[A]

  /** A copy of this collection with one single replaced element.
    *  @param  index  the position of the replacement
    *  @param  elem   the replacing element
    *  @return a new collection which is a copy of this collection with the element at position `index` replaced by `elem`.
    *  @throws IndexOutOfBoundsException if `index` does not satisfy `0 <= index < length`.
    */
  def updated(index: Int, elem: A): Coll[A]

  /** Returns a copy of this collection where elements at `indexes` are replaced
    * with `values`. 
    */
  def updateMany(indexes: Coll[Int], values: Coll[A]): Coll[A]

  /** Selects an interval of elements.  The returned collection is made up
   *  of all elements `x` which satisfy the invariant:
   *  {{{
   *    from <= indexOf(x) < until
   *  }}}
   *  @param from   the lowest index to include from this collection.
   *  @param until  the lowest index to EXCLUDE from this collection.
   */
  def slice(from: Int, until: Int): Coll[A]
  
  /** Puts the elements of other collection after the elements of this
    * collection (concatenation of 2 collections).
    */
  def append(other: Coll[A]): Coll[A]
  
  /** Finds index of first occurrence of some value in this collection after or
    * at some start index.
    *  @param   elem   the element value to search for.
    *  @param   from   the start index
    *  @return  the index `>= from` of the first element of this collection that is equal (as determined by `==`)
    *           to `elem`, or `-1`, if none exists.
    */
  def indexOf(elem: A, from: Int): Int
}
```

Each item can be accessed by constant index, for example:
```
val myOutput = OUTPUTS(0)
val myInput = INPUTS(0)
```

Any collection have the `size` property which returns the number of elements in
the collection.

```
val size = OUTPUTS.size
```

The following script check an existence of some element in the collection
satisfying some predicate (condition)

```
val ok = OUTPUTS.exists { (box: Box) => box.value > 1000 }
``` 

### Predefined global functions
<a name="PredefinedFunctions"></a>

ErgoScript standard library include predefined functions that can be called 
without prior declaration. 

The following function declarations are automatically imported into any script:

```scala 
/** Returns true if all the elements in collection are true. */
def allOf(conditions: Coll[Boolean]): Boolean

/** Returns true if at least on element of the conditions is true */
def anyOf(conditions: Coll[Boolean]): Boolean

/** Similar to allOf, but performing logical XOR operation instead of `&&` */
def xorOf(conditions: Coll[Boolean]): Boolean 

/** Returns SigmaProp value which can be ZK proven to be true 
 * if at least k properties can be proven to be true. 
 */
def atLeast(k: Int, properties: Coll[SigmaProp]): SigmaProp
    
/** Embedding of Boolean values to SigmaProp values. As an example, this
 * operation allows boolean expressions to be used as arguments of
 * `atLeast(..., sigmaProp(myCondition), ...)` operation.
 */
def sigmaProp(condition: Boolean): SigmaProp
        
/** Cryptographic hash function Blake2b256 (See scorex.crypto.hash.Blake2b256) */
def blake2b256(input: Coll[Byte]): Coll[Byte]

/** Cryptographic hash function Sha256 (See scorex.crypto.hash.Sha256) */
def sha256(input: Coll[Byte]): Coll[Byte]

/** Create an instance of type T from bytes of its wrapped type. 
See https://github.com/ScorexFoundation/sigmastate-interpreter/pull/979 for more details */
def deserializeTo[T](input: Coll[Byte]): T

/** Create BigInt from a collection of bytes. */
def byteArrayToBigInt(input: Coll[Byte]): BigInt

/** Create Long from a collection of bytes. */
def byteArrayToLong(input: Coll[Byte]): Long  

/** Returns bytes representation of Long value. */
def longToByteArray(input: Long): Coll[Byte]

/** Convert bytes representation of group element (ECPoint) 
  * to a new value of GroupElement (using
  * org.bouncycastle.math.ec.ECCurve.decodePoint())
  */
def decodePoint(bytes: Coll[Byte]): GroupElement 


<<<<<<< HEAD
/** Extracts Context variable from self input by id and type.
=======
/** Extracts Context variable from SELF input by id and type.
>>>>>>> a66ab556
  * ErgoScript is typed, so accessing a the variables is an operation which involves
  * some expected type given in brackets. Thus `getVar[Int](id)` expression should
  * evaluate to a valid value of the `Option[Int]` type.
  *
  * For example `val x = getVar[Int](10)` expects the variable, if it is present, to have
  * type `Int`. 
  *
  * There are three cases:
  * 1) If the variable doesn't exist.
  *   Then `val x = getVar[Int](id)` succeeds and returns the None value, which conforms to
  *   any value of type `Option[T]` for any T. (In the example above T is equal to
  *   `Int`). Calling `x.get` fails when x is equal to None, but `x.isDefined`
  *   succeeds and returns `false`.
  * 2) If the variable contains a value `v` of type `Int`.
  *   Then `val x = getVar[Int](id)` succeeds and returns `Some(v)`, which is a valid value
  *   of type `Option[Int]`. In this case, calling `x.get` succeeds and returns the
  *   value `v` of type `Int`. Calling `x.isDefined` returns `true`.
  * 3) If the variable contains a value `v` of type T other then `Int`.
  *   Then `val x = getVar[Int](id)` fails, because there is no way to return a valid value
  *   of type `Option[Int]`. The value of variable is present, so returning it as None
  *   would break the typed semantics of variables collection.
  *
  * In some use cases one variable may have values of different types. To access such
  * variable an additional variable can be used as a tag.
  *
  * <pre class="stHighlight">
  *   val tagOpt = getVar[Int](id)
  *   val res = if (tagOpt.isDefined) {
  *     val tag = tagOpt.get
  *     if (tag == 1) {
  *       val x = getVar[Int](id2).get
  *       // compute res when value x is of type Int
  *     } else if (tag == 2) {
  *       val x = getVar[GroupElement](id2).get
  *       // compute res when value x is of type GroupElement
  *     } else if (tag == 3) {
  *       val x = getVar[ Array[Byte] ](id2).get
  *       // compute res when value x of type Array[Byte]
  *     } else {
  *       // compute `res` when `tag` is not 1, 2 or 3
  *     }
  *   }
  *   else {
  *     // compute value of res when the variable is not present
  *   }
  * </pre>
  *
  * @param id zero-based identifier of the variable.
  * @tparam T expected type of the variable.
  * @return Some(value) if the variable is defined in the context AND has the given type.
  *         None otherwise
  * @throws InvalidType exception when the type of the variable value is
  *                                   different from cT.
  */
def getVar[T](tag: Int): Option[T]

<<<<<<< HEAD
/** Extracts Context variable from any input by input id, variable id and variable type.
=======
/** Extracts Context variable from any input by input index, variable id and variable type.
>>>>>>> a66ab556
  * Unlike getVar, it is not throwing exception when expected type does not match real type of the variable.
  * Thus it can be used to get context variable from self without exception, using selfBoxIndex, e.g. 
  * <pre class="stHighlight">
  *   {
  *       val idx = CONTEXT.selfBoxIndex
  *       sigmaProp(CONTEXT.getVarFromInput[Int](idx.toShort, 1.toByte).get == 5)
  *   }
  * </pre>
  */
def getVarFromInput[T](inputId: Short, varId: Byte): Option[T]

/** Construct a new SigmaProp value representing public key of Diffie Hellman
  * signature protocol. When executed as part of Sigma protocol allow to provide
  * for a verifier a zero-knowledge proof of secret knowledge.
  */
def proveDHTuple(g: GroupElement, h: GroupElement, 
                 u: GroupElement, v: GroupElement): SigmaProp
                 
/** Construct a new SigmaProp value representing public key of discrete
  * logarithm signature protocol. When executed as part of Sigma protocol allow
  * to provide for a verifier a zero-knowledge proof of secret knowledge.
  */
def proveDlog(value: GroupElement): SigmaProp

/** Transforms Base16 encoded string literal into constant of type BigInt.
  * It is a compile-time operation and only string literal (constant) can be its
  * argument.
  */
def bigInt(input: String): BigInt

/** Transforms Base16 encoded string literal into constant of type Coll[Byte].
  * It is a compile-time operation and only string literal (constant) can be its
  * argument.
  */
def fromBase16(input: String): Coll[Byte]

/** Transforms Base58 encoded string literal into constant of type Coll[Byte].
  * It is a compile-time operation and only string literal (constant) can be its
  * argument.
  */
def fromBase58(input: String): Coll[Byte]

/** Transforms Base64 encoded string literal into constant of type Coll[Byte].
  * It is a compile-time operation and only string literal (constant) can be its
  * argument.
  */
def fromBase64(input: String): Coll[Byte]

/** It is executed in compile time. The compiler takes Base58 encoding of public
  * key as String literal and create GroupElement constant. Then the compiler
  * used this constant to construct proveDlog public key out of it.
  */
def PK(input: String): SigmaProp
    
/** Deserializes values from Base58 encoded binary data at compile time into a
  * value of type T.
  */
def deserialize[T](string: String): T

/**
  * Transforms serialized bytes of ErgoTree with segregated constants by
  * replacing constants at given positions with new values. This operation allow
  * to use serialized scripts as pre-defined templates.

  * The typical usage is "check that output box have proposition equal to given
  * script bytes, where minerPk (constants(0)) is replaced with currentMinerPk".
  * Each constant in original scriptBytes have SType serialized before actual
  * data (see ConstantSerializer). During substitution each value from newValues
  * is checked to be an instance of the corresponding type. This means, the
  * constants during substitution cannot change their types.
  *
  * @param scriptBytes serialized ErgoTree with ConstantSegregationFlag set to 1.
  * @param positions zero based indexes in ErgoTree.constants array which should
  *                  be replaced with new values
  * @param newValues new values to be injected into the corresponding positions
  *                  in ErgoTree.constants array
  * @return original scriptBytes array where only specified constants are
  *         replaced and all other bytes remain exactly the same
  */
def substConstants[T](scriptBytes: Coll[Byte], positions: Coll[Int], newValues: Coll[T]): Coll[Byte]
```

## Examples

See [white paper for examples](https://ergoplatform.org/docs/ErgoScript.pdf)<|MERGE_RESOLUTION|>--- conflicted
+++ resolved
@@ -923,11 +923,7 @@
 def decodePoint(bytes: Coll[Byte]): GroupElement 
 
 
-<<<<<<< HEAD
-/** Extracts Context variable from self input by id and type.
-=======
 /** Extracts Context variable from SELF input by id and type.
->>>>>>> a66ab556
   * ErgoScript is typed, so accessing a the variables is an operation which involves
   * some expected type given in brackets. Thus `getVar[Int](id)` expression should
   * evaluate to a valid value of the `Option[Int]` type.
@@ -984,11 +980,7 @@
   */
 def getVar[T](tag: Int): Option[T]
 
-<<<<<<< HEAD
-/** Extracts Context variable from any input by input id, variable id and variable type.
-=======
 /** Extracts Context variable from any input by input index, variable id and variable type.
->>>>>>> a66ab556
   * Unlike getVar, it is not throwing exception when expected type does not match real type of the variable.
   * Thus it can be used to get context variable from self without exception, using selfBoxIndex, e.g. 
   * <pre class="stHighlight">
