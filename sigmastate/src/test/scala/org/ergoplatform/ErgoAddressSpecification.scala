--- conflicted
+++ resolved
@@ -183,11 +183,7 @@
 
   def testPay2SHAddress(address: Pay2SHAddress, scriptBytes: Array[Byte])(implicit IR: IRContext) = {
     val scriptId = 1.toByte
-<<<<<<< HEAD
-    val boxToSpend = ErgoBox.create(10, address.script, creationHeight = 5)
-=======
     val boxToSpend = testBox(10, address.script, creationHeight = 5)
->>>>>>> 3b0d77c9
     val ctx = ErgoLikeContextTesting.dummy(boxToSpend)
         .withExtension(ContextExtension(Seq(
           scriptId -> ByteArrayConstant(scriptBytes)  // provide script bytes in context variable
