--- conflicted
+++ resolved
@@ -118,11 +118,7 @@
 
     private[dsl] lazy val ergoBox: ErgoBox = {
       val tokens = _tokens.map { t => (Digest32 @@ t.id.toArray, t.value) }
-<<<<<<< HEAD
-      ErgoBox.create(value, propSpec.ergoTree, tx.block.height, tokens, _regs)
-=======
       testBox(value, propSpec.ergoTree, tx.block.height, tokens, _regs)
->>>>>>> 3b0d77c9
     }
     def id = ergoBox.id
   }
