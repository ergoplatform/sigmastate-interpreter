package sigmastate

import org.ergoplatform.SigmaConstants.ScriptCostLimit
import org.ergoplatform.ErgoScriptPredef.TrueProp
import org.ergoplatform.validation.ValidationRules
import org.ergoplatform.{ErgoLikeContext, ErgoBox}
import scorex.crypto.authds.avltree.batch.Lookup
import scorex.crypto.authds.{ADDigest, ADKey}
import scorex.crypto.hash.Blake2b256
import sigmastate.Values.{TrueLeaf, BigIntConstant, AvlTreeConstant, ConstantPlaceholder, ByteArrayConstant, IntConstant, ErgoTree, BooleanConstant}
import sigmastate.eval.Extensions._
import sigmastate.eval.Sized._
import sigmastate.eval._
import sigmastate.helpers.TestingHelpers._
import sigmastate.helpers.{ContextEnrichingTestProvingInterpreter, ErgoLikeTestInterpreter}
import sigmastate.interpreter.ContextExtension
import sigmastate.interpreter.Interpreter.{ScriptNameProp, ScriptEnv, emptyEnv}
import sigmastate.utxo.CostTable
import sigmastate.utxo.CostTable._
import special.sigma.{SigmaTestingData, AvlTree}

class CostingSpecification extends SigmaTestingData {
  implicit lazy val IR = new TestingIRContext {
//    override val okPrintEvaluatedEntries = true
    substFromCostTable = false
  }
  lazy val interpreter = new ContextEnrichingTestProvingInterpreter
  lazy val pkA = interpreter.dlogSecrets(0).publicImage
  lazy val pkB = interpreter.dlogSecrets(1).publicImage

  val printCosts = true

  val (key1, _, _, avlProver) = sampleAvlProver
  val keys = Colls.fromItems(key1)
  val key2 = keyCollGen.sample.get
  avlProver.performOneOperation(Lookup(ADKey @@ key1.toArray))
  val digest = avlProver.digest.toColl
  val lookupProof = avlProver.generateProof().toColl
  val avlTreeData = AvlTreeData(ADDigest @@ digest.toArray, AvlTreeFlags.AllOperationsAllowed, 32, None)
  val avlTree: AvlTree = CAvlTree(avlTreeData)

  lazy val env: ScriptEnv = Map(
    ScriptNameProp -> s"filename_verify",
    "key1" -> key1,
    "key2" -> key2,
    "keys" -> keys,
    "lookupProof" -> lookupProof,
    "pkA" -> pkA,
    "pkB" -> pkB
  )

  val extension: ContextExtension = ContextExtension(Map(
    1.toByte -> IntConstant(1),
    2.toByte -> BooleanConstant(true),
    3.toByte -> BigIntConstant(BigInt("12345678901").bigInteger)
  ))
  val tokenId = Blake2b256("tokenA")
  val selfBox = createBox(0, TrueProp, Seq(tokenId -> 10L),
      Map(ErgoBox.R4 -> ByteArrayConstant(Array[Byte](1, 2, 3)),
          ErgoBox.R5 -> IntConstant(3),
          ErgoBox.R6 -> AvlTreeConstant(avlTree)))
<<<<<<< HEAD
  lazy val outBoxA = ErgoBox.create(10, pkA, 0)
  lazy val outBoxB = ErgoBox.create(20, pkB, 0)
=======
  lazy val outBoxA = testBox(10, pkA, 0)
  lazy val outBoxB = testBox(20, pkB, 0)
>>>>>>> 3b0d77c9
  lazy val tx = createTransaction(IndexedSeq(dataBox), IndexedSeq(outBoxA, outBoxB))
  lazy val context =
    new ErgoLikeContext(
      lastBlockUtxoRoot = header2.stateRoot.asInstanceOf[CAvlTree].treeData,
      headers = headers, preHeader = preHeader,
      dataBoxes = IndexedSeq(dataBox),
      boxesToSpend = IndexedSeq(selfBox),
      spendingTransaction = tx, selfIndex = 0, extension, ValidationRules.currentSettings, ScriptCostLimit.value, CostTable.interpreterInitCost)

  def cost(script: String)(expCost: Int): Unit = {
    val ergoTree = compiler.compile(env, script)
    val res = interpreter.reduceToCrypto(context, env, ergoTree).get._2
    if (printCosts)
      println(script + s" --> cost $res")
    res shouldBe ((expCost * CostTable.costFactorIncrease / CostTable.costFactorDecrease) + CostTable.interpreterInitCost).toLong
  }

  val ContextVarAccess = getVarCost + selectField  // `getVar(id)` + `.get`
  val RegisterAccess = accessRegister + selectField  // `getReg(id)` + `.get`
  val GTConstCost = comparisonCost + constCost
  val LengthGTConstCost = collLength + GTConstCost
  val LengthGTCost = collLength + comparisonCost  // can be used when constCost is already accumulated

  property("basic (smoke) tests") {

    cost("{ getVar[Boolean](2).get }")(ContextVarAccess)

    cost("{ getVar[Int](1).get > 1 }")(ContextVarAccess + GTConstCost)

    // accessing two context variables
    cost("{ getVar[Int](1).get > 1 && getVar[Boolean](2).get }")(ContextVarAccess * 2 + GTConstCost + logicCost)

    // the same var is used twice doesn't lead to double cost
    cost("{ getVar[Int](1).get + 1 > getVar[Int](1).get }")(ContextVarAccess + plusMinus + constCost + comparisonCost)

    // cost is accumulated along the expression tree
    cost("{ getVar[Int](1).get + 1 > getVar[Int](1).get && getVar[Boolean](2).get }")(
      ContextVarAccess * 2 + plusMinus + constCost + comparisonCost + logicCost)
  }

  property("logical op costs") {
    cost("{ val cond = getVar[Boolean](2).get; cond && cond }")(ContextVarAccess + logicCost)
    cost("{ val cond = getVar[Boolean](2).get; cond || cond }")(ContextVarAccess + logicCost)
    cost("{ val cond = getVar[Boolean](2).get; cond || cond && true }")(ContextVarAccess + logicCost * 2 + constCost)
    cost("{ val cond = getVar[Boolean](2).get; cond || cond && true || cond }")(ContextVarAccess + logicCost * 3 + constCost)
    cost("{ val cond = getVar[Boolean](2).get; cond ^ cond && true ^ cond }")(ContextVarAccess + logicCost * 3 + constCost)
    cost("{ val cond = getVar[Boolean](2).get; allOf(Coll(cond, true, cond)) }")(ContextVarAccess + logicCost * 2 + constCost)
    cost("{ val cond = getVar[Boolean](2).get; anyOf(Coll(cond, true, cond)) }")(ContextVarAccess + logicCost * 2 + constCost)
    cost("{ val cond = getVar[Boolean](2).get; xorOf(Coll(cond, true, cond)) }") (ContextVarAccess + logicCost * 2 + constCost)
  }

  property("atLeast costs") {
    cost("{ atLeast(2, Coll(pkA, pkB, pkB)) }")(
      concreteCollectionItemCost * 3 + collToColl + proveDlogEvalCost * 2 + logicCost + constCost)
  }

  property("allZK costs") {
    cost("{ pkA && pkB }") (proveDlogEvalCost * 2 + sigmaAndCost * 2)
  }

  property("anyZK costs") {
    cost("{ pkA || pkB }") (proveDlogEvalCost * 2 + sigmaOrCost * 2)
  }

  property("blake2b256 costs") {
    cost("{ blake2b256(key1).size > 0 }") (constCost + hashPerKb + LengthGTConstCost)
  }

  property("sha256 costs") {
    cost("{ sha256(key1).size > 0 }") (constCost + hashPerKb + LengthGTConstCost)
  }

  property("byteArrayToBigInt") {
    cost("{ byteArrayToBigInt(Coll[Byte](1.toByte)) > 0 }")(
      constCost // byte const
        + collToColl // concrete collection
        + concreteCollectionItemCost * 1 // build from array cost
        + castOp + newBigIntPerItem + comparisonBigInt + constCost)
  }

  property("byteArrayToLong") {
    cost("{ byteArrayToLong(Coll[Byte](1.toByte, 1.toByte, 1.toByte, 1.toByte, 1.toByte, 1.toByte, 1.toByte, 1.toByte)) > 0 }") (
      constCost // byte const
        + collToColl // concrete collection
        + concreteCollectionItemCost * 8 // build from array cost
        + castOp + GTConstCost)
  }

  property("longToByteArray") {
    cost("{ longToByteArray(1L).size > 0 }") (constCost + castOp + LengthGTConstCost)
  }

  property("decodePoint and GroupElement.getEncoded") {
    cost("{ decodePoint(groupGenerator.getEncoded) == groupGenerator }") (selectField + selectField + decodePointCost + comparisonCost)
  }

  property("GroupElement.negate") {
    cost("{ groupGenerator.negate != groupGenerator }") (selectField + negateGroup + comparisonCost)
  }

  property("GroupElement.exp") {
    cost("{ groupGenerator.exp(getVar[BigInt](3).get) == groupGenerator }") (selectField + expCost + ContextVarAccess + comparisonCost)
  }

  property("SELF box operations cost") {
    cost("{ SELF.value > 0 }")(accessBox + extractCost + GTConstCost)
    cost("{ SELF.id.size > 0 }")(accessBox + extractCost + LengthGTConstCost)
    cost("{ SELF.tokens.size > 0 }")(accessBox + extractCost + LengthGTConstCost)
    cost("{ SELF.creationInfo._1 > 0 }")(accessBox + accessRegister + selectField + GTConstCost)
    cost("{ SELF.R5[Int].get > 0 }")(accessBox + RegisterAccess + GTConstCost)
  }

  lazy val OutputsCost = selectField + accessBox * tx.outputs.length
  lazy val InputsCost = selectField + accessBox * context.boxesToSpend.length
  lazy val DataInputsCost = selectField + accessBox * context.dataBoxes.length
  lazy val HeadersCost = selectField
  lazy val PreHeaderCost = selectField
  lazy val AccessHeaderCost = selectField + collByIndex + constCost

  property("Global operations cost") {
    // TODO costing: related to https://github.com/ScorexFoundation/sigmastate-interpreter/issues/479
    // cost("{ groupGenerator.isIdentity > 0 }")(selectField + selectField + GTConstCost)

    val sizeOfArgs = Seq(sizeOf(key1), sizeOf(key1)).foldLeft(0L)(_ + _.dataSize)
    val xorCost = constCost + perKbCostOf(sizeOfArgs, hashPerKb / 2)
    cost("{ xor(key1, key1).size > 0 }")(xorCost + LengthGTConstCost)
  }

  property("Context operations cost") {
    cost("{ HEIGHT > 0 }")(selectField + GTConstCost)
    cost("{ OUTPUTS.size > 0 }")(OutputsCost + LengthGTConstCost)
    cost("{ INPUTS.size > 0 }")(InputsCost + LengthGTConstCost)
    cost("{ CONTEXT.dataInputs.size > 0 }")(DataInputsCost + LengthGTConstCost)
    cost("{ LastBlockUtxoRootHash.isUpdateAllowed }")(selectField + selectField)
    cost("{ MinerPubkey.size > 0 }")(selectField + LengthGTConstCost)
    cost("{ CONTEXT.headers.size > 0 }")(HeadersCost + LengthGTConstCost)
    cost("{ CONTEXT.preHeader.height > 0 }")(PreHeaderCost + selectField + GTConstCost)
    cost("{ CONTEXT.selfBoxIndex > 0 }") (selectField + GTConstCost)
  }

  property("PreHeader operations cost") {
    cost("{ CONTEXT.preHeader.version > 0 }")(PreHeaderCost + selectField + castOp + GTConstCost)
    cost("{ CONTEXT.preHeader.parentId.size > 0 }")(PreHeaderCost + selectField + LengthGTConstCost)
    cost("{ CONTEXT.preHeader.timestamp > 0L }")(PreHeaderCost + selectField + GTConstCost)
    cost("{ CONTEXT.preHeader.nBits > 0L }")(PreHeaderCost + selectField + GTConstCost)
    cost("{ CONTEXT.preHeader.height > 0 }")(PreHeaderCost + selectField + GTConstCost)

    cost("{ CONTEXT.preHeader.minerPk == groupGenerator }")(
      PreHeaderCost + selectField + comparisonCost + selectField)

    cost("{ CONTEXT.preHeader.votes.size > 0 }")(PreHeaderCost + selectField + LengthGTConstCost)
  }

  property("Header operations cost") {
    val header = "CONTEXT.headers(0)"
    cost(s"{ $header.id.size > 0 }")(AccessHeaderCost + selectField + LengthGTCost)
    cost(s"{ $header.version > 0 }")(AccessHeaderCost + selectField + castOp + comparisonCost)
    cost(s"{ $header.parentId.size > 0 }")(AccessHeaderCost + selectField + LengthGTCost)
    cost(s"{ $header.ADProofsRoot.size > 0 }")(AccessHeaderCost + selectField + LengthGTCost)
    cost(s"{ $header.stateRoot.isUpdateAllowed }")(AccessHeaderCost + selectField + selectField)
    cost(s"{ $header.transactionsRoot.size > 0 }")(AccessHeaderCost + selectField + LengthGTCost)
    cost(s"{ $header.timestamp > 0L }")(AccessHeaderCost + selectField + GTConstCost)
    cost(s"{ $header.nBits > 0L }")(AccessHeaderCost + selectField + GTConstCost)
    cost(s"{ $header.height > 0 }")(AccessHeaderCost + selectField + comparisonCost)
    cost(s"{ $header.extensionRoot.size > 0 }")(AccessHeaderCost + selectField + LengthGTCost)

    cost(s"{ $header.minerPk == groupGenerator }")(AccessHeaderCost + selectField + comparisonCost + selectField)

    cost(s"{ $header.powOnetimePk == groupGenerator }")(AccessHeaderCost + selectField + comparisonCost + selectField)

    cost(s"{ $header.powNonce.size > 0 }")(AccessHeaderCost + selectField + LengthGTCost)

    cost(s"{ $header.powDistance > 0 }")(AccessHeaderCost + selectField + comparisonBigInt + constCost)
    cost(s"{ $header.votes.size > 0 }")(AccessHeaderCost + selectField + LengthGTCost)
  }

  val AccessRootHash = selectField
  def perKbCostOf(dataSize: Long, opCost: Int) = {
    ((dataSize / 1024L).toInt + 1) * opCost
  }

  property("AvlTree operations cost") {
    val rootTree = "LastBlockUtxoRootHash"
//    cost(s"{ $rootTree.digest.size > 0 }")(AccessRootHash + selectField + LengthGTConstCost)
//    cost(s"{ $rootTree.enabledOperations > 0 }")(AccessRootHash + selectField + castOp + GTConstCost)
//    cost(s"{ $rootTree.keyLength > 0 }")(AccessRootHash + selectField + GTConstCost)
//    cost(s"{ $rootTree.isInsertAllowed }")(AccessRootHash + selectField)
//    cost(s"{ $rootTree.isUpdateAllowed }")(AccessRootHash + selectField)
//    cost(s"{ $rootTree.isRemoveAllowed }")(AccessRootHash + selectField)
//    cost(s"{ $rootTree.updateDigest($rootTree.digest) == $rootTree }") shouldBe
//      (AccessRootHash + selectField + newAvlTreeCost + comparisonCost /* for isConstantSize AvlTree type */)
//    cost(s"{ $rootTree.updateOperations(1.toByte) == $rootTree }") shouldBe
//      (AccessRootHash + newAvlTreeCost + comparisonCost + constCost)

    val AccessTree = accessBox + RegisterAccess
    val selfTree = "SELF.R6[AvlTree].get"
    val sizeOfArgs = Seq(sizeOf(avlTree), sizeOf(key1), sizeOf(lookupProof)).foldLeft(0L)(_ + _.dataSize)
    val containsCost = perKbCostOf(sizeOfArgs, avlTreeOp)

    cost(s"{ $selfTree.contains(key1, lookupProof) }")(AccessTree + containsCost + 2 * constCost)
    cost(s"{ $selfTree.get(key1, lookupProof).isDefined }")(AccessTree + containsCost + 2 * constCost + selectField)
    cost(s"{ $selfTree.getMany(keys, lookupProof).size > 0 }")(AccessTree + containsCost + 2 * constCost + LengthGTConstCost)
    cost(s"{ $rootTree.valueLengthOpt.isDefined }") (AccessRootHash + selectField + selectField)
    cost(s"{ $selfTree.update(Coll[(Coll[Byte], Coll[Byte])]((key1, key1)), lookupProof).isDefined }") (
      AccessTree +
        perKbCostOf(
          Seq(sizeOf(avlTree), sizeOf(key1), sizeOf(key1), sizeOf(lookupProof)).foldLeft(0L)(_ + _.dataSize),
          avlTreeOp
        )
        + concreteCollectionItemCost + collToColl + constCost * 2 + newPairValueCost + selectField)
    cost(s"{ $selfTree.remove(keys, lookupProof).isDefined }")(
      AccessTree +
        perKbCostOf(
          Seq(sizeOf(avlTree), sizeOf(key1), sizeOf(lookupProof)).foldLeft(0L)(_ + _.dataSize),
          avlTreeOp
        )
        + constCost * 2 + selectField)
//    cost(s"{ $selfTree.insert(Coll[(Coll[Byte], Coll[Byte])]((key2, key1)), lookupProof).isDefined }")
//      (AccessTree +
//        perKbCostOf(
//          Seq(sizeOf(avlTree), sizeOf(key2), sizeOf(key1), sizeOf(lookupProof)).foldLeft(0L)(_ + _.dataSize),
//          avlTreeOp
//        )
//        + concreteCollectionItemCost + collToColl + constCost * 3 + newPairValueCost + selectField)
  }

  property("Coll operations cost") {
    val coll = "OUTPUTS"
    val nOutputs = tx.outputs.length
    val collBytes = "CONTEXT.headers(0).id"
    cost(s"{ $coll.filter({ (b: Box) => b.value > 1L }).size > 0 }")(
      selectField + lambdaCost +
        (accessBox + extractCost + constCost + comparisonCost + lambdaInvoke) * nOutputs + collToColl + LengthGTConstCost)

    cost(s"{ $coll.flatMap({ (b: Box) => b.propositionBytes }).size > 0 }")(
      lambdaCost + selectField +
          (accessBox + extractCost + lambdaInvoke) * nOutputs + collToColl + LengthGTConstCost)

    cost(s"{ $coll.zip(OUTPUTS).size > 0 }")(
      selectField + accessBox * tx.outputs.length +
        accessBox * nOutputs * 2 + collToColl + LengthGTConstCost)
    cost(s"{ $coll.map({ (b: Box) => b.value })(0) > 0 }")(
      lambdaCost + selectField +
        (accessBox + extractCost + lambdaInvoke) * nOutputs
        + collToColl + collByIndex + constCost + GTConstCost)
    cost(s"{ $coll.exists({ (b: Box) => b.value > 1L }) }") (
      lambdaCost + selectField +
        (accessBox + extractCost + constCost + comparisonCost + lambdaInvoke) * nOutputs + collToColl)

    cost(s"{ $coll.append(OUTPUTS).size > 0 }")(
      selectField + accessBox * tx.outputs.length +
      accessBox * tx.outputs.length * 2 + collToColl + LengthGTConstCost)

    cost(s"{ $coll.indices.size > 0 }")(
      selectField + accessBox * tx.outputs.length + selectField + LengthGTConstCost)
    cost(s"{ $collBytes.getOrElse(0, 1.toByte) == 0 }")(
      AccessHeaderCost + selectField + castOp + collByIndex + comparisonCost + constCost)
//    cost(s"{ $coll.fold(0L, { (acc: Long, b: Box) => acc + b.value }) > 0 }")(
//      selectField + constCost +
//        (extractCost + plusMinus + lambdaInvoke) * nOutputs + GTConstCost)
    cost(s"{ $coll.forall({ (b: Box) => b.value > 1L }) }")(
      lambdaCost + selectField +
        (accessBox + extractCost + GTConstCost + lambdaInvoke) * nOutputs + collToColl)
    cost(s"{ $coll.slice(0, 1).size > 0 }")(
      selectField + collToColl + accessBox * tx.outputs.length + LengthGTConstCost)

//    cost(s"{ $collBytes.patch(1, Coll(3.toByte), 1).size > 0 }")(
//      AccessHeaderCost + constCost * 3 + concreteCollectionItemCost + collToColl + collToColl + LengthGTConstCost)
    cost(s"{ $collBytes.updated(0, 1.toByte).size > 0 }")(
      AccessHeaderCost + selectField + collToColl + LengthGTConstCost)
//    cost(s"{ $collBytes.updateMany(Coll(0), Coll(1.toByte)).size > 0 }")
//      (AccessHeaderCost + collToColl + constCost * 2 + concreteCollectionItemCost + LengthGTConstCost)
  }

  property("Option operations cost") {
    val opt = "SELF.R5[Int]"
    val accessOpt = accessBox + accessRegister
    cost(s"{ $opt.get > 0 }")(accessOpt + selectField + GTConstCost)
    cost(s"{ $opt.isDefined }")(accessOpt + selectField)
    cost(s"{ $opt.getOrElse(1) > 0 }")(accessOpt + selectField + constCost + GTConstCost)
    cost(s"{ $opt.filter({ (x: Int) => x > 0}).isDefined }")(
      accessOpt + OptionOp + lambdaCost + GTConstCost + selectField)
    cost(s"{ $opt.map({ (x: Int) => x + 1}).isDefined }")(
      accessOpt + OptionOp + lambdaCost + plusMinus + constCost + selectField)
  }

  property("TrueLeaf cost") {
    cost("{ true }")(constCost)
  }

  property("ErgoTree with TrueLeaf costs") {
    val tree = ErgoTree(16, IndexedSeq(TrueLeaf), BoolToSigmaProp(ConstantPlaceholder(0, SBoolean)))

    val pr = interpreter.prove(tree, context, fakeMessage).get
    val expressionCost =
      constCost +
      logicCost + // SigmaPropIsProven
      logicCost // BoolToSigmaProp

    val expectedCost = (expressionCost * CostTable.costFactorIncrease / CostTable.costFactorDecrease) +
      CostTable.interpreterInitCost + tree.complexity

    pr.cost shouldBe expectedCost

    val verifier = new ErgoLikeTestInterpreter
    val cost = verifier.verify(emptyEnv, tree, context, pr, fakeMessage).get._2

    cost shouldBe expectedCost
  }

  property("laziness of AND, OR costs") {
    cost("{ val cond = getVar[Boolean](2).get; !(!cond && (1 / 0 == 1)) }")(
      ContextVarAccess + constCost * 2 + logicCost * 3 + multiply + comparisonCost)
    cost("{ val cond = getVar[Boolean](2).get; (cond || (1 / 0 == 1)) }")(
      ContextVarAccess + constCost * 2 + logicCost + multiply + comparisonCost)
  }
}<|MERGE_RESOLUTION|>--- conflicted
+++ resolved
@@ -59,13 +59,8 @@
       Map(ErgoBox.R4 -> ByteArrayConstant(Array[Byte](1, 2, 3)),
           ErgoBox.R5 -> IntConstant(3),
           ErgoBox.R6 -> AvlTreeConstant(avlTree)))
-<<<<<<< HEAD
-  lazy val outBoxA = ErgoBox.create(10, pkA, 0)
-  lazy val outBoxB = ErgoBox.create(20, pkB, 0)
-=======
   lazy val outBoxA = testBox(10, pkA, 0)
   lazy val outBoxB = testBox(20, pkB, 0)
->>>>>>> 3b0d77c9
   lazy val tx = createTransaction(IndexedSeq(dataBox), IndexedSeq(outBoxA, outBoxB))
   lazy val context =
     new ErgoLikeContext(
