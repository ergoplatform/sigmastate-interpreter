package sigmastate

import org.ergoplatform.ErgoBox
import org.ergoplatform.settings.ErgoAlgos
import org.ergoplatform.validation.{ValidationException, ValidationRules}
import scalan.RType.asType
import scalan.{Nullable, RType}
import sigmastate.SCollection.SByteArray
import sigmastate.Values._
import sigmastate.VersionContext._
import sigmastate.eval.Evaluation
import sigmastate.lang.SourceContext
import sigmastate.lang.Terms._
import sigmastate.lang.exceptions.{CostLimitException, CosterException, InterpreterException}
import sigmastate.serialization.ErgoTreeSerializer.DefaultSerializer
import sigmastate.utxo._
import special.collection._
import special.sigma.SigmaDslTesting


/** Regression tests with ErgoTree related test vectors.
  * This test vectors verify various constants which are consensus critical and should not change.
  */
class ErgoTreeSpecification extends SigmaDslTesting {

  property("Value.sourceContext") {
    val srcCtx = SourceContext.fromParserIndex(0, "")
    val value = IntConstant(10)
    value.sourceContext shouldBe Nullable.None

    value.withSrcCtx(Nullable(srcCtx))
    value.sourceContext shouldBe Nullable(srcCtx)

    assertExceptionThrown(
      value.withSrcCtx(Nullable(srcCtx)),
      t => t.isInstanceOf[RuntimeException] && t.getMessage.contains("can be set only once"))
  }

  property("Value.opType") {
    Seq(
      Block(Seq(), null),
      ValNode("x", SInt, null),
      ApplyTypes(null, Seq()),
      TaggedVariableNode(1, SByte),
      ValDef(1, null),
      ValUse(1, SInt),
      BlockValue(IndexedSeq(), null)
      ).foreach { node =>
      assertExceptionThrown(node.opType, t => t.getMessage.contains("is not supported for node"))
    }
    FuncValue(Vector((1, SInt)), ValUse(1, SInt)).opType shouldBe
      SFunc(Vector(), SFunc(SInt, SInt))
  }

  property("ErgoTree.toProposition") {
    val t1 = new ErgoTree(
      16.toByte,
      Array(IntConstant(1)),
      Right(BoolToSigmaProp(EQ(ConstantPlaceholder(0, SInt), IntConstant(1))))
    )

    val t = new ErgoTree(
      16.toByte,
      Array(IntConstant(1)),
      Left(UnparsedErgoTree(t1.bytes, ValidationException("", ValidationRules.CheckTypeCode, Seq())))
    )
    assertExceptionThrown(
      t.toProposition(true),
      t => t.isInstanceOf[ValidationException]
    )
  }

  property("ErgoTree.template") {
    val t = new ErgoTree(
      16.toByte,
      Array(IntConstant(1)),
      Right(BoolToSigmaProp(EQ(ConstantPlaceholder(0, SInt), IntConstant(1))))
    )
    t.template shouldBe ErgoAlgos.decodeUnsafe("d19373000402")
  }

  property("ErgoTree.bytes") {
    val t = new ErgoTree(
      16.toByte,
      Array(IntConstant(1)),
      Right(BoolToSigmaProp(EQ(ConstantPlaceholder(0, SInt), IntConstant(1))))
    )
    val expectedBytes = DefaultSerializer.serializeErgoTree(t)
    t._bytes shouldBe expectedBytes
  }

  property("Value.hasDeserialize") {
    val const = IntConstant(10)
    Value.hasDeserialize(const) shouldBe false
    val dc = DeserializeContext(1.toByte, SInt)
    Value.hasDeserialize(dc) shouldBe true
    val dr = DeserializeRegister(ErgoBox.R4, SInt)
    Value.hasDeserialize(dr) shouldBe true
    Value.hasDeserialize(EQ(const, dc)) shouldBe true
    Value.hasDeserialize(Plus(Plus(const, dc), dr)) shouldBe true
    val t = new ErgoTree(
      16.toByte,
      Array(IntConstant(1)),
      Right(BoolToSigmaProp(EQ(ConstantPlaceholder(0, SInt), IntConstant(1))))
    )
    Value.hasDeserialize(t.toProposition(replaceConstants = true)) shouldBe false
  }

  property("ErgoTree.hasDeserialize") {
    {
      val t = new ErgoTree(
        0.toByte,
        Array[Constant[SType]](),
        Right(TrueSigmaProp))
      t._hasDeserialize shouldBe None
      t.hasDeserialize shouldBe false
    }

    {
      val t = new ErgoTree(
        16.toByte,
        Array(IntConstant(1)),
        Right(BoolToSigmaProp(EQ(ConstantPlaceholder(0, SInt), DeserializeContext(1.toByte, SInt))))
      )
      t._hasDeserialize shouldBe None
      t.hasDeserialize shouldBe true
    }
  }

  property("ErgoTree equality") {
    val t1 = new ErgoTree(
      16.toByte,
      Array(IntConstant(1)),
      Right(BoolToSigmaProp(EQ(ConstantPlaceholder(0, SInt), IntConstant(1))))
    )
    val t2 = new ErgoTree(16.toByte, Array(IntConstant(1)), Right(TrueSigmaProp))
    val t3 = new ErgoTree(16.toByte, Array(IntConstant(1)), Right(TrueSigmaProp))
    val t4 = new ErgoTree(16.toByte, Vector(), Right(TrueSigmaProp))
    val t5 = new ErgoTree(ErgoTree.DefaultHeader, Vector(), Right(TrueSigmaProp))
    assert(t1 != t2)
    assert(t2 == t3)
    assert(t3 != t4)
    assert(t4 != t5)
    assert(t5 != t1)
  }

  property("ConstantNode equality") {
    assert(IntConstant(10) == IntConstant(10))
    assert(ShortConstant(10) == ShortConstant(10))
    assert(IntConstant(10) != IntConstant(11))
    assert(IntConstant(10) != ShortConstant(10))
  }

  val typeCodes = Table(
    ("constant", "expectedValue"),
    (SPrimType.LastPrimTypeCode, 8),
    (SPrimType.MaxPrimTypeCode, 11)
  )
  
  property("Expected values of constants") {
    forAll(typeCodes) { (const, expValue) =>
      const shouldBe expValue
    }
  }

  // Expected meta-parameters of predefined types (see Predefined Types section in docs/spec/spec.pdf)
  val types = Table(
    ("type", "Code", "IsConst", "IsPrim", "IsEmbed", "IsNum"),
    (SBoolean, 1, true, true, true, false),
    (SByte,    2, true, true, true, true),
    (SShort,   3, true, true, true, true),
    (SInt,     4, true, true, true, true),
    (SLong,    5, true, true, true, true),
    (SBigInt,  6, true, true, true, true),
    (SGroupElement, 7, true, true, true, false),
    (SSigmaProp,    8, true, true, true, false),
    (SBox,       99,  false, false, false, false),
    (SAvlTree,   100, true, false, false, false),
    (SContext,   101, false, false, false, false),
    (SHeader,    104, true, false, false, false),
    (SPreHeader, 105, true, false, false, false),
    (SGlobal,    106, true, false, false, false)
  )

  property("Predefined Types") {
    forAll(types) { (t, code, isConst, isPrim, isEmbed, isNum) =>
      t.typeCode shouldBe code
      t.typeId shouldBe code
      t.isConstantSize shouldBe isConst
      t.isInstanceOf[SPrimType] shouldBe isPrim
      t.isEmbeddable shouldBe isEmbed
      t.isNumType shouldBe isNum
      whenever(isPrim) {
        t.typeCode should be <= SPrimType.LastPrimTypeCode
      }
    }
    forAll(Table(("type", "isConstantSize"),
      (NoType, true),
      (SString, false),
      (SAny, false),
      (SUnit, true),
      (SFunc(SInt, SAny), false),
      (STypeApply("T"), false),
      (SType.tT, false)
    )) { (t, isConst) =>
      t.isConstantSize shouldBe isConst
    }
  }

  property("Tuple Types") {
    val constSizeTuple = STuple(SByte, SInt, SBigInt)
    val dynSizeTuple = STuple(SByte, SInt, SBox, SBigInt)
    forAll(Table(("type", "isConstantSize"),
      (STuple(SByte), true),
      (STuple(SByte, SInt), true),
      (STuple(SByte, SInt, SAvlTree), true),
      (STuple(SBox), false),
      (STuple(SByte, SBox), false),
      (STuple(SByte, SInt, SBox), false),
      (STuple(SBox, SByte, SInt), false),
      (constSizeTuple, true),
      (constSizeTuple, true), // should avoid re-computation
      (dynSizeTuple, false),
      (dynSizeTuple, false)   // should avoid re-computation
    )) { (t, isConst) =>
      t.isConstantSize shouldBe isConst
    }
  }

  /** Expected parameters of resolved method (see `methods` table below).
    *
    * @param isResolvableFromIds if true, them SMethod.fromIds must resolve, otherwise
    *                            ValidationException must be thrown
    */
  case class MInfo(methodId: Byte, method: SMethod, isResolvableFromIds: Boolean = true)

  // NOTE, the type code constants are checked above
  // The methodId codes as checked here, they MUST be PRESERVED.
  // The following table should be made dependent on HF activation
  val methods = Table(
    ("typeId",        "methods",               "CanHaveMethods"),
    (SBoolean.typeId, Seq.empty[MInfo], true),
    (SByte.typeId,    Seq.empty[MInfo], false),
    (SShort.typeId,   Seq.empty[MInfo], false),
    (SInt.typeId,     Seq.empty[MInfo], false),
    (SLong.typeId,    Seq.empty[MInfo], false),

    { // SNumericType.typeId is erroneously shadowed by SGlobal.typeId
      // this should be preserved in v3.x and fixed in v4.0
      (SNumericType.typeId,  Seq(
        MInfo(methodId = 1, SGlobal.groupGeneratorMethod),
        MInfo(2, SGlobal.xorMethod)
      ), true)
    },

    { // SBigInt inherit methods from SNumericType.methods
      // however they are not resolvable via SBigInt.typeId
      import SNumericType._
      (SBigInt.typeId,  Seq(
        MInfo(methodId = 1, ToByteMethod, isResolvableFromIds = false),
        MInfo(2, ToShortMethod, isResolvableFromIds = false),
        MInfo(3, ToIntMethod, isResolvableFromIds = false),
        MInfo(4, ToLongMethod, isResolvableFromIds = false),
        MInfo(5, ToBigIntMethod, isResolvableFromIds = false),
        MInfo(6, ToBytesMethod, isResolvableFromIds = false),
        MInfo(7, ToBitsMethod, isResolvableFromIds = false)
      ), true)
    },
    { import SGroupElement._
      (SGroupElement.typeId,  Seq(
        MInfo(2, GetEncodedMethod),
        MInfo(3, ExponentiateMethod),
        MInfo(4, MultiplyMethod),
        MInfo(5, NegateMethod)
      ), true)
    },
    { import SSigmaProp._
      (SSigmaProp.typeId,  Seq(
        MInfo(1, PropBytesMethod),
        MInfo(2, IsProvenMethod)  // TODO v5.x (3h): this method must be removed
      ), true)
    },
    { import SBox._
      (SBox.typeId,  Seq(
        MInfo(1, ValueMethod),
        MInfo(2, PropositionBytesMethod),
        MInfo(3, BytesMethod),
        MInfo(4, BytesWithoutRefMethod),
        MInfo(5, IdMethod),
        MInfo(6, creationInfoMethod),
        MInfo(7, getRegMethod),
        MInfo(8, tokensMethod)
      ) ++ registers(idOfs = 8)
        .zipWithIndex
        .map { case (m,i) => MInfo((8 + i + 1).toByte, m) }, true)
    },
    { import SAvlTree._
      (SAvlTree.typeId,  Seq(
        MInfo(1, digestMethod),
        MInfo(2, enabledOperationsMethod),
        MInfo(3, keyLengthMethod),
        MInfo(4, valueLengthOptMethod),
        MInfo(5, isInsertAllowedMethod),
        MInfo(6, isUpdateAllowedMethod),
        MInfo(7, isRemoveAllowedMethod),
        MInfo(8, updateOperationsMethod),
        MInfo(9, containsMethod),
        MInfo(10, getMethod),
        MInfo(11, getManyMethod),
        MInfo(12, insertMethod),
        MInfo(13, updateMethod),
        MInfo(14, removeMethod),
        MInfo(15, updateDigestMethod)
      ), true)
    },
    { import SHeader._
      (SHeader.typeId,  Seq(
        MInfo(1, idMethod), MInfo(2, versionMethod), MInfo(3, parentIdMethod),
        MInfo(4, ADProofsRootMethod), MInfo(5, stateRootMethod), MInfo(6, transactionsRootMethod),
        MInfo(7, timestampMethod), MInfo(8, nBitsMethod), MInfo(9, heightMethod),
        MInfo(10, extensionRootMethod), MInfo(11, minerPkMethod), MInfo(12, powOnetimePkMethod),
        MInfo(13, powNonceMethod), MInfo(14, powDistanceMethod), MInfo(15, votesMethod)
      ), true)
    },
    { import SPreHeader._
      (SPreHeader.typeId,  Seq(
        MInfo(1, versionMethod), MInfo(2, parentIdMethod), MInfo(3, timestampMethod),
        MInfo(4, nBitsMethod), MInfo(5, heightMethod), MInfo(6, minerPkMethod),
        MInfo(7, votesMethod)
      ), true)
    },
    { import SContext._
      (SContext.typeId, Seq(
        MInfo(1, dataInputsMethod), MInfo(2, headersMethod), MInfo(3, preHeaderMethod),
        MInfo(4, inputsMethod), MInfo(5, outputsMethod), MInfo(6, heightMethod),
        MInfo(7, selfMethod), MInfo(8, selfBoxIndexMethod), MInfo(9, lastBlockUtxoRootHashMethod),
        MInfo(10, minerPubKeyMethod), MInfo(11, getVarMethod)
      ), true)
    },
    { import SGlobal._
      (SGlobal.typeId, Seq(
        MInfo(1, groupGeneratorMethod), MInfo(2, xorMethod)
        ), true)
    },
    { import SCollection._
      (SCollection.typeId, Seq(
        MInfo(1, SizeMethod),
        MInfo(2, GetOrElseMethod),
        MInfo(3, MapMethod),
        MInfo(4, ExistsMethod),
        MInfo(5, FoldMethod),
        MInfo(6, ForallMethod),
        MInfo(7, SliceMethod),
        MInfo(8, FilterMethod),
        MInfo(9, AppendMethod),
        MInfo(10, ApplyMethod),
        /* TODO soft-fork: https://github.com/ScorexFoundation/sigmastate-interpreter/issues/479
        BitShiftLeftMethod,
        BitShiftRightMethod,
        BitShiftRightZeroedMethod,
        */
        MInfo(14, IndicesMethod),
        MInfo(15, FlatMapMethod),
        MInfo(19, PatchMethod),
        MInfo(20, UpdatedMethod),
        MInfo(21, UpdateManyMethod),
        /*TODO soft-fork: https://github.com/ScorexFoundation/sigmastate-interpreter/issues/479
        UnionSetsMethod,
        DiffMethod,
        IntersectMethod,
        PrefixLengthMethod,
        */
        MInfo(26, IndexOfMethod),
        /* TODO soft-fork: https://github.com/ScorexFoundation/sigmastate-interpreter/issues/479
        LastIndexOfMethod,
        FindMethod,
        */
        MInfo(29, ZipMethod)
        /* TODO soft-fork: https://github.com/ScorexFoundation/sigmastate-interpreter/issues/479
        DistinctMethod,
        StartsWithMethod,
        EndsWithMethod,
        MapReduceMethod,
        */
      ), true)
    },
    { import SOption._
      (SOption.typeId, Seq(
        MInfo(2, IsDefinedMethod),
        MInfo(3, GetMethod),
        MInfo(4, GetOrElseMethod),
        /* TODO soft-fork: https://github.com/ScorexFoundation/sigmastate-interpreter/issues/479
        FoldMethod,
        */
        MInfo(7, MapMethod),
        MInfo(8, FilterMethod)
      ), true)
    }
  )

  property("MethodCall Codes") {
    forAll(methods) { (typeId, methods, canHaveMethods) =>
      SType.types.get(typeId) match {
        case Some(tyDesc) =>
          assert(canHaveMethods, s"Type $tyDesc should NOT have methods")

          tyDesc.methods.length shouldBe methods.length
          for (expectedMethod <- methods) {
            if (expectedMethod.isResolvableFromIds) {

              // the following line is used in MethodCall deserializer to resolve SMethod
              val resolvedMethod = SMethod.fromIds(typeId, expectedMethod.methodId)

              resolvedMethod.objType.typeId shouldBe typeId
              resolvedMethod.name shouldBe expectedMethod.method.name
              resolvedMethod.irInfo shouldBe expectedMethod.method.irInfo
            } else {
              // declared, but not supported
              assertExceptionThrown(
                SMethod.fromIds(typeId, expectedMethod.methodId),
                { case _: ValidationException => true
                  case _ => false },
                s"MethodCall shouldn't resolve for typeId = $typeId and $expectedMethod"
              )
            }
          }
        case None =>
          assert(!canHaveMethods, s"Type with code $typeId can have methods")
      }
    }

  }

  property("MethodCall on numerics") {
    forAll(Table[STypeCompanion]("type", SByte, SShort, SInt, SLong, SBigInt)) { t =>
      // this methods are expected to fail resolution in v3.x (but may change in future)
      (1 to 7).foreach { methodId =>
        assertExceptionThrown(
          SMethod.fromIds(t.typeId, methodId.toByte),
          {
            case _: ValidationException => true
            case _ => false
          },
          s"SMethod mustn't resolve for typeId = ${t.typeId} and methodId = $methodId"
        )
      }
    }
  }

  implicit def IR = new TestingIRContext
  implicit def cs = compilerSettingsInTests
  implicit def es = evalSettings

  property("Apply with 0 arguments") {
    val expr = Apply(FuncValue(Vector(), IntConstant(1)), IndexedSeq())

    forEachScriptAndErgoTreeVersion(activatedVersions, ergoTreeVersions) {
      VersionContext.withVersions(activatedVersionInTests, ergoTreeVersionInTests) {
        // old v4.x interpreter
        assertExceptionThrown(
          {
            val oldF = funcFromExpr[Int, Int]("({ (x: Int) => 1 })()", expr)
          },
          exceptionLike[CosterException]("Don't know how to evalNode")
        )

<<<<<<< HEAD
        // new v5.0 interpreter
        val newF = funcJitFromExpr[Int, Int]("({ (x: Int) => 1 })()", expr)
        assertExceptionThrown(
          {
            val x = 100 // any value which is not used anyway
            val (y, _) = newF.apply(x)
          },
          exceptionLike[InterpreterException]("Function application must have 1 argument, but was:")
        )
      }
    }
    
=======
    // new v5.0 interpreter
    val newF = funcJitFromExpr[Int, Int]("({ (x: Int) => 1 })()", expr)
    assertExceptionThrown(
      {
        val x = 100 // any value which is not used anyway
        val (y, _) = VersionContext.withVersions(activatedVersionInTests, ergoTreeVersionInTests) {
          newF.apply(x)
        }
      },
      exceptionLike[InterpreterException]("Function application must have 1 argument, but was:")
    )
>>>>>>> 0b837f06
  }

  property("Apply with one argument") {
    val expr = Apply(
      FuncValue(Vector((1, SInt)), Negation(ValUse(1, SInt))),
      IndexedSeq(IntConstant(1)))
    val script = "({ (x: Int) => -x })(1)"

    val x = 1

    forEachScriptAndErgoTreeVersion(activatedVersions, ergoTreeVersions) {
      VersionContext.withVersions(activatedVersionInTests, ergoTreeVersionInTests) {

        { // old v4.x interpreter
          val oldF = funcFromExpr[Int, Int](script, expr)
          val (y, _) = oldF.apply(x)
          y shouldBe -1
        }

        { // new v5.0 interpreter
          val newF = funcJitFromExpr[Int, Int](script, expr)
          val (y, _) = newF.apply(x)
          y shouldBe -1
        }

<<<<<<< HEAD
      }
=======
    { // new v5.0 interpreter
      val newF = funcJitFromExpr[Int, Int](script, expr)
      val (y, _) = VersionContext.withVersions(activatedVersionInTests, ergoTreeVersionInTests) {
        newF.apply(x)
      }
      y shouldBe -1
>>>>>>> 0b837f06
    }
  }

  property("Apply with 2 and more arguments") {
    val expr = Apply(
      FuncValue(Vector((1, SInt), (2, SInt)), Plus(ValUse(1, SInt), ValUse(2, SInt))),
      IndexedSeq(IntConstant(1), IntConstant(1))
    )
    val script = "{ (x: Int, y: Int) => x + y }"

    forEachScriptAndErgoTreeVersion(activatedVersions, ergoTreeVersions) {
      VersionContext.withVersions(activatedVersionInTests, ergoTreeVersionInTests) {

<<<<<<< HEAD
        // old v4.x interpreter
        assertExceptionThrown(
          {
            val oldF = funcFromExpr[(Int, Int), Int](script, expr)
          },
          exceptionLike[CosterException]("Don't know how to evalNode")
        )

        // ndw v5.0 interpreter
        val newF = funcJitFromExpr[(Int, Int), Int](script, expr)
          assertExceptionThrown(
          {
            val (y, _) = newF.apply((1, 1))
          },
          exceptionLike[InterpreterException]("Function application must have 1 argument, but was:")
        )
      }
    }
  }

  /** Deeply nested maps which creates deeply nested collections.
    * @return lambda like `(xs: Coll[Byte]) => xs.map(_ => xs.map(... xs.map(_ => xs)...))`
    */
  def mkFuncValue(nDepth: Int, level: Int): SValue = {
    def mkCollection(nDepth: Int, level: Int): SValue = {
      if (level < nDepth)
        MapCollection(
          ValUse(1, SByteArray),
          FuncValue(
            Array((level + 1, SByte)),
            mkCollection(nDepth, level + 1)
          )
        )
      else
        ValUse(1, SByteArray)
    }

    FuncValue(
      Array((1, SByteArray)),
      mkCollection(nDepth, level))
  }

  property("Building deeply nested expression") {

    mkFuncValue(1, 1) shouldBe
      FuncValue(
        Array((1, SByteArray)),
        ValUse(1, SByteArray))

    mkFuncValue(2, 1) shouldBe
      FuncValue(
        Array((1, SByteArray)),
        MapCollection(
          ValUse(1, SByteArray),
          FuncValue(
            Array((2, SByte)),
            ValUse(1, SByteArray)
          )
        ))

    mkFuncValue(3, 1) shouldBe
      FuncValue(
        Array((1, SByteArray)),
        MapCollection(
          ValUse(1, SByteArray),
          FuncValue(
            Array((2, SByte)),
            MapCollection(
              ValUse(1, SByteArray),
              FuncValue(
                Array((3, SByte)),
                ValUse(1, SByteArray)
              )
            )
          )
        ))
  }

  def exprCostForSize(size: Int, oldF: CompiledFunc[Coll[Byte], AnyRef], expected: Option[Coll[Byte] => AnyRef]) = {
    val xs = Coll(Array.tabulate[Byte](size)(i => i.toByte):_*)

    val (y, details) = oldF(xs)
    assert(details.actualTimeNano.get < 1000000000 /* 1 sec */)

    if (expected.isDefined) {
      val e = expected.get(xs)
      y shouldBe e
    }
    details.cost
  }

  def mkCompiledFunc(depth: Int): CompiledFunc[Coll[Byte], AnyRef] = {
    val expr = Apply(
      mkFuncValue(depth, 1),
      Array(OptionGet(GetVar(1.toByte, SOption(SByteArray))))
=======
    // ndw v5.0 interpreter
    val newF = funcJitFromExpr[(Int, Int), Int](script, expr)
    assertExceptionThrown(
      {
        val (y, _) = VersionContext.withVersions(activatedVersionInTests, ergoTreeVersionInTests) {
          newF.apply((1, 1))
        }
      },
      exceptionLike[InterpreterException]("Function application must have 1 argument, but was:")
>>>>>>> 0b837f06
    )
    val script = "{ just any string }"
    implicit val tRes: RType[AnyRef] = asType[AnyRef](Evaluation.stypeToRType(expr.tpe))
    val oldF = funcJitFromExpr[Coll[Byte], AnyRef](script, expr)
    oldF
  }

  property("Spam: Building large nested collection") {

    forEachScriptAndErgoTreeVersion(
       activatedVers = Array(JitActivationVersion),
       ergoTreeVers = ergoTreeVersions) {
      VersionContext.withVersions(activatedVersionInTests, ergoTreeVersionInTests) {

        { // depth 3
          val cf = mkCompiledFunc(3)
          val expected = (xs: Coll[Byte]) => xs.map(_ => xs.map(_ => xs))
          exprCostForSize(10, cf, Some(expected)) shouldBe JitCost(1456)
          exprCostForSize(100, cf, Some(expected)) shouldBe JitCost(104605)

          assertExceptionThrown(
            exprCostForSize(1000, cf, Some(expected)),
            exceptionLike[CostLimitException]("Estimated execution cost JitCost(10000005) exceeds the limit JitCost(10000000)")
          )
        }

        { // depth 60
          val cf = mkCompiledFunc(60)
          val expected = (xs: Coll[Byte]) => xs.map(_ => xs.map(_ => xs))
          exprCostForSize(1, cf, None) shouldBe JitCost(2194)

          assertExceptionThrown(
            exprCostForSize(2, cf, None),
            exceptionLike[CostLimitException]("Estimated execution cost JitCost(10000001) exceeds the limit JitCost(10000000)")
          )
        }

      }
    }
  }

}<|MERGE_RESOLUTION|>--- conflicted
+++ resolved
@@ -464,20 +464,6 @@
           exceptionLike[CosterException]("Don't know how to evalNode")
         )
 
-<<<<<<< HEAD
-        // new v5.0 interpreter
-        val newF = funcJitFromExpr[Int, Int]("({ (x: Int) => 1 })()", expr)
-        assertExceptionThrown(
-          {
-            val x = 100 // any value which is not used anyway
-            val (y, _) = newF.apply(x)
-          },
-          exceptionLike[InterpreterException]("Function application must have 1 argument, but was:")
-        )
-      }
-    }
-    
-=======
     // new v5.0 interpreter
     val newF = funcJitFromExpr[Int, Int]("({ (x: Int) => 1 })()", expr)
     assertExceptionThrown(
@@ -489,8 +475,8 @@
       },
       exceptionLike[InterpreterException]("Function application must have 1 argument, but was:")
     )
->>>>>>> 0b837f06
-  }
+  }
+
 
   property("Apply with one argument") {
     val expr = Apply(
@@ -509,22 +495,12 @@
           y shouldBe -1
         }
 
-        { // new v5.0 interpreter
-          val newF = funcJitFromExpr[Int, Int](script, expr)
-          val (y, _) = newF.apply(x)
-          y shouldBe -1
-        }
-
-<<<<<<< HEAD
-      }
-=======
     { // new v5.0 interpreter
       val newF = funcJitFromExpr[Int, Int](script, expr)
       val (y, _) = VersionContext.withVersions(activatedVersionInTests, ergoTreeVersionInTests) {
         newF.apply(x)
       }
       y shouldBe -1
->>>>>>> 0b837f06
     }
   }
 
@@ -538,7 +514,6 @@
     forEachScriptAndErgoTreeVersion(activatedVersions, ergoTreeVersions) {
       VersionContext.withVersions(activatedVersionInTests, ergoTreeVersionInTests) {
 
-<<<<<<< HEAD
         // old v4.x interpreter
         assertExceptionThrown(
           {
@@ -547,15 +522,16 @@
           exceptionLike[CosterException]("Don't know how to evalNode")
         )
 
-        // ndw v5.0 interpreter
-        val newF = funcJitFromExpr[(Int, Int), Int](script, expr)
-          assertExceptionThrown(
-          {
-            val (y, _) = newF.apply((1, 1))
-          },
-          exceptionLike[InterpreterException]("Function application must have 1 argument, but was:")
-        )
-      }
+    // ndw v5.0 interpreter
+    val newF = funcJitFromExpr[(Int, Int), Int](script, expr)
+    assertExceptionThrown(
+      {
+        val (y, _) = VersionContext.withVersions(activatedVersionInTests, ergoTreeVersionInTests) {
+          newF.apply((1, 1))
+        }
+      },
+      exceptionLike[InterpreterException]("Function application must have 1 argument, but was:")
+    )
     }
   }
 
@@ -634,17 +610,6 @@
     val expr = Apply(
       mkFuncValue(depth, 1),
       Array(OptionGet(GetVar(1.toByte, SOption(SByteArray))))
-=======
-    // ndw v5.0 interpreter
-    val newF = funcJitFromExpr[(Int, Int), Int](script, expr)
-    assertExceptionThrown(
-      {
-        val (y, _) = VersionContext.withVersions(activatedVersionInTests, ergoTreeVersionInTests) {
-          newF.apply((1, 1))
-        }
-      },
-      exceptionLike[InterpreterException]("Function application must have 1 argument, but was:")
->>>>>>> 0b837f06
     )
     val script = "{ just any string }"
     implicit val tRes: RType[AnyRef] = asType[AnyRef](Evaluation.stypeToRType(expr.tpe))
