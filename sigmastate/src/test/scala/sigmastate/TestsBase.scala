package sigmastate

import org.ergoplatform.ErgoAddressEncoder.TestnetNetworkPrefix
import org.ergoplatform.ErgoScriptPredef
import org.scalatest.Matchers
import sigmastate.Values.{ErgoTree, SValue, SigmaBoolean, SigmaPropValue, Value}
import sigmastate.eval.IRContext
import sigmastate.helpers.SigmaPPrint
import sigmastate.interpreter.Interpreter.ScriptEnv
import sigmastate.lang.Terms.ValueOps
import sigmastate.lang.{CompilerResult, CompilerSettings, SigmaCompiler, TransformingSigmaBuilder}
import sigmastate.serialization.ValueSerializer

import scala.util.DynamicVariable

trait TestsBase extends Matchers with VersionTesting {

  /** Current ErgoTree header flags assigned dynamically using [[CrossVersionProps]] and
    * ergoTreeVersionInTests.
    */
  def ergoTreeHeaderInTests: Byte = ErgoTree.headerWithVersion(ergoTreeVersionInTests)
  /** Obtains [[ErgoTree]] which corresponds to True proposition using current
    * ergoTreeHeaderInTests. */
  def TrueTree: ErgoTree = ErgoScriptPredef.TrueProp(ergoTreeHeaderInTests)

  /** Obtains [[ErgoTree]] which corresponds to False proposition using current
    * ergoTreeHeaderInTests. */
  def FalseTree: ErgoTree = ErgoScriptPredef.FalseProp(ergoTreeHeaderInTests)

  /** Transform proposition into [[ErgoTree]] using current ergoTreeHeaderInTests. */
  def mkTestErgoTree(prop: SigmaPropValue): ErgoTree =
    ErgoTree.fromProposition(ergoTreeHeaderInTests, prop)

  /** Transform sigma proposition into [[ErgoTree]] using current ergoTreeHeaderInTests. */
  def mkTestErgoTree(prop: SigmaBoolean): ErgoTree =
    ErgoTree.fromSigmaBoolean(ergoTreeHeaderInTests, prop)

  protected val _lowerMethodCalls = new DynamicVariable[Boolean](true)

  /** Returns true if MethodCall nodes should be lowered by TypeChecker to the
    * corresponding ErgoTree nodes. E.g. xs.map(f) -->  MapCollection(xs, f).
    * NOTE: The value of the flag is assigned dynamically using _lowerMethodCalls
    * DynamicVariable. */
  def lowerMethodCallsInTests: Boolean = _lowerMethodCalls.value

  /** If true, then all suite properties are executed with _lowerMethodCalls set to false.
    * This allow to test execution of MethodCall nodes in ErgoTree.
    */
  val okRunTestsWithoutMCLowering: Boolean = false

  val defaultCompilerSettings: CompilerSettings = CompilerSettings(
    TestnetNetworkPrefix, TransformingSigmaBuilder,
    lowerMethodCalls = true
  )

  def compilerSettingsInTests: CompilerSettings =
    defaultCompilerSettings.copy(lowerMethodCalls = lowerMethodCallsInTests)

  def compiler = SigmaCompiler(compilerSettingsInTests)

  def checkSerializationRoundTrip(v: SValue): Unit = {
    val compiledTreeBytes = ValueSerializer.serialize(v)
    withClue(s"(De)Serialization roundtrip failed for the tree:") {
      ValueSerializer.deserialize(compiledTreeBytes) shouldEqual v
    }
  }

<<<<<<< HEAD
=======
  def compileWithoutCosting(env: ScriptEnv, code: String): Value[SType] =
    compiler.compileWithoutCosting(env, code)

  /** Compile the given code to ErgoTree expression. */
>>>>>>> 6e2d6bf0
  def compile(env: ScriptEnv, code: String)(implicit IR: IRContext): Value[SType] = {
    val res = compiler.compile(env, code)
    checkCompilerResult(res)
    res.buildTree
  }

  /** Check the given [[CompilerResult]] meets equality and sanity requirements. */
  def checkCompilerResult[Ctx <: IRContext](res: CompilerResult[Ctx])(implicit IR: IRContext): Unit = {
    checkSerializationRoundTrip(res.buildTree)
  }


  /** Compiles the given code and checks the resulting `prop` against `expected`. */
  def compileAndCheck(env: ScriptEnv, code: String, expected: SValue)
                     (implicit IR: IRContext): (ErgoTree, SigmaPropValue) = {
    val prop = compile(env, code).asSigmaProp
    prop shouldBe expected
    val tree = mkTestErgoTree(prop)
    (tree, prop)
  }
}<|MERGE_RESOLUTION|>--- conflicted
+++ resolved
@@ -65,13 +65,7 @@
     }
   }
 
-<<<<<<< HEAD
-=======
-  def compileWithoutCosting(env: ScriptEnv, code: String): Value[SType] =
-    compiler.compileWithoutCosting(env, code)
-
   /** Compile the given code to ErgoTree expression. */
->>>>>>> 6e2d6bf0
   def compile(env: ScriptEnv, code: String)(implicit IR: IRContext): Value[SType] = {
     val res = compiler.compile(env, code)
     checkCompilerResult(res)
