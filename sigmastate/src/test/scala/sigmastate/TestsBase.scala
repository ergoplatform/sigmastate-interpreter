package sigmastate

import org.ergoplatform.ErgoAddressEncoder.TestnetNetworkPrefix
import org.ergoplatform.ErgoScriptPredef
import org.scalatest.Matchers
import sigmastate.Values.{ErgoTree, SValue, SigmaBoolean, SigmaPropValue, Value}
import sigmastate.eval.IRContext
import sigmastate.helpers.SigmaPPrint
import sigmastate.interpreter.Interpreter.ScriptEnv
import sigmastate.lang.Terms.ValueOps
import sigmastate.lang.{CompilerResult, CompilerSettings, SigmaCompiler, TransformingSigmaBuilder}
import sigmastate.serialization.ValueSerializer

import scala.util.DynamicVariable

trait TestsBase extends Matchers with VersionTesting {

  /** Current ErgoTree header flags assigned dynamically using [[CrossVersionProps]] and
    * ergoTreeVersionInTests.
    */
  def ergoTreeHeaderInTests: Byte = ErgoTree.headerWithVersion(ergoTreeVersionInTests)
  /** Obtains [[ErgoTree]] which corresponds to True proposition using current
    * ergoTreeHeaderInTests. */
  def TrueTree: ErgoTree = ErgoScriptPredef.TrueProp(ergoTreeHeaderInTests)

  /** Obtains [[ErgoTree]] which corresponds to False proposition using current
    * ergoTreeHeaderInTests. */
  def FalseTree: ErgoTree = ErgoScriptPredef.FalseProp(ergoTreeHeaderInTests)

  /** Transform proposition into [[ErgoTree]] using current ergoTreeHeaderInTests. */
  def mkTestErgoTree(prop: SigmaPropValue): ErgoTree =
    ErgoTree.fromProposition(ergoTreeHeaderInTests, prop)

  /** Transform sigma proposition into [[ErgoTree]] using current ergoTreeHeaderInTests. */
  def mkTestErgoTree(prop: SigmaBoolean): ErgoTree =
    ErgoTree.fromSigmaBoolean(ergoTreeHeaderInTests, prop)

  protected val _lowerMethodCalls = new DynamicVariable[Boolean](true)

  /** Returns true if MethodCall nodes should be lowered by TypeChecker to the
    * corresponding ErgoTree nodes. E.g. xs.map(f) -->  MapCollection(xs, f).
    * NOTE: The value of the flag is assigned dynamically using _lowerMethodCalls
    * DynamicVariable. */
  def lowerMethodCallsInTests: Boolean = _lowerMethodCalls.value

  /** If true, then all suite properties are executed with _lowerMethodCalls set to false.
    * This allow to test execution of MethodCall nodes in ErgoTree.
    */
  val okRunTestsWithoutMCLowering: Boolean = false

  val defaultCompilerSettings: CompilerSettings = CompilerSettings(
    TestnetNetworkPrefix, TransformingSigmaBuilder,
    lowerMethodCalls = true
  )

  def compilerSettingsInTests: CompilerSettings =
    defaultCompilerSettings.copy(lowerMethodCalls = lowerMethodCallsInTests)

  def compiler = SigmaCompiler(compilerSettingsInTests)

  def checkSerializationRoundTrip(v: SValue): Unit = {
    val compiledTreeBytes = ValueSerializer.serialize(v)
    withClue(s"(De)Serialization roundtrip failed for the tree:") {
      ValueSerializer.deserialize(compiledTreeBytes) shouldEqual v
    }
  }

  def compileWithoutCosting(env: ScriptEnv, code: String): Value[SType] =
    compiler.compileWithoutCosting(env, code)

  /** Compile the given code to ErgoTree expression. */
  def compile(env: ScriptEnv, code: String)(implicit IR: IRContext): Value[SType] = {
    val res = compiler.compile(env, code)
    checkCompilerResult(res)
    res.buildTree
  }

  /** Check the given [[CompilerResult]] meets equality and sanity requirements. */
  def checkCompilerResult[Ctx <: IRContext](res: CompilerResult[Ctx])(implicit IR: IRContext): Unit = {
    checkSerializationRoundTrip(res.buildTree)
  }

<<<<<<< HEAD
=======
  /** Compiles the given code and checks the resulting `prop` against `expected`. */
>>>>>>> 5fb56d0a
  def compileAndCheck(env: ScriptEnv, code: String, expected: SValue)
                     (implicit IR: IRContext): (ErgoTree, SigmaPropValue) = {
    val prop = compile(env, code).asSigmaProp
    prop shouldBe expected
    val tree = mkTestErgoTree(prop)
    (tree, prop)
  }
}<|MERGE_RESOLUTION|>--- conflicted
+++ resolved
@@ -80,10 +80,8 @@
     checkSerializationRoundTrip(res.buildTree)
   }
 
-<<<<<<< HEAD
-=======
+
   /** Compiles the given code and checks the resulting `prop` against `expected`. */
->>>>>>> 5fb56d0a
   def compileAndCheck(env: ScriptEnv, code: String, expected: SValue)
                      (implicit IR: IRContext): (ErgoTree, SigmaPropValue) = {
     val prop = compile(env, code).asSigmaProp
