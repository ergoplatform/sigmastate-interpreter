package sigmastate.helpers

import org.ergoplatform.ErgoAddressEncoder.TestnetNetworkPrefix
<<<<<<< HEAD
import org.ergoplatform.ErgoBox.NonMandatoryRegisterId
=======
>>>>>>> 7cde89d5
import org.ergoplatform.ErgoScriptPredef.TrueProp
import org.ergoplatform.SigmaConstants.ScriptCostLimit
import org.ergoplatform._
<<<<<<< HEAD
=======
import org.ergoplatform.validation.ValidationRules.{CheckCostFunc, CheckCalcFunc}
>>>>>>> 7cde89d5
import org.ergoplatform.validation.ValidationSpecification
import org.scalacheck.Arbitrary.arbByte
import org.scalacheck.Gen
import org.scalatest.prop.{PropertyChecks, GeneratorDrivenPropertyChecks}
import org.scalatest.{PropSpec, Assertion, Matchers}
import scalan.{TestUtils, TestContexts, RType}
<<<<<<< HEAD
import scorex.crypto.hash.{Digest32, Blake2b256}
import sigma.types.IsPrimView
import sigmastate.Values.{Constant, EvaluatedValue, SValue, Value, ErgoTree, GroupElementConstant}
import sigmastate.interpreter.Interpreter.{ScriptNameProp, ScriptEnv}
import sigmastate.interpreter.{EvalSettings, CryptoConstants, ErgoTreeEvaluator, Interpreter}
import sigmastate.lang.{TransformingSigmaBuilder, SigmaCompiler}
=======
import scorex.crypto.hash.Blake2b256
import sigma.types.IsPrimView
import sigmastate.Values.{Constant, EvaluatedValue, SValue, Value, GroupElementConstant}
import sigmastate.interpreter.Interpreter.{ScriptNameProp, ScriptEnv}
import sigmastate.interpreter.{CryptoConstants, Interpreter}
import sigmastate.lang.{Terms, TransformingSigmaBuilder, SigmaCompiler}
>>>>>>> 7cde89d5
import sigmastate.serialization.{ValueSerializer, SigmaSerializer}
import sigmastate.{SGroupElement, SType}
import sigmastate.eval.{CompiletimeCosting, IRContext, Evaluation, _}
import sigmastate.interpreter.CryptoConstants.EcPointType
<<<<<<< HEAD
=======
import sigmastate.utils.Helpers._
import sigmastate.helpers.TestingHelpers._
>>>>>>> 7cde89d5
import special.sigma

import scala.language.implicitConversions
<<<<<<< HEAD
import scala.util.{Success, Failure, Try}
=======
>>>>>>> 7cde89d5

trait SigmaTestingCommons extends PropSpec
  with PropertyChecks
  with GeneratorDrivenPropertyChecks
  with Matchers with TestUtils with TestContexts with ValidationSpecification
  with NegativeTesting {

  val fakeSelf: ErgoBox = createBox(0, TrueProp)

  val fakeContext: ErgoLikeContext = ErgoLikeContextTesting.dummy(fakeSelf)

  //fake message, in a real-life a message is to be derived from a spending transaction
  val fakeMessage = Blake2b256("Hello World")

  implicit def grElemConvert(leafConstant: GroupElementConstant): EcPointType =
    SigmaDsl.toECPoint(leafConstant.value).asInstanceOf[EcPointType]

  implicit def grLeafConvert(elem: CryptoConstants.EcPointType): Value[SGroupElement.type] = GroupElementConstant(elem)

  val compiler = SigmaCompiler(TestnetNetworkPrefix, TransformingSigmaBuilder)

  def checkSerializationRoundTrip(v: SValue): Unit = {
    val compiledTreeBytes = ValueSerializer.serialize(v)
    withClue(s"(De)Serialization roundtrip failed for the tree:") {
      ValueSerializer.deserialize(compiledTreeBytes) shouldEqual v
    }
  }

  def compileWithoutCosting(env: ScriptEnv, code: String): Value[SType] = compiler.compileWithoutCosting(env, code)

  def compile(env: ScriptEnv, code: String)(implicit IR: IRContext): Value[SType] = {
    val tree = compiler.compile(env, code)
    checkSerializationRoundTrip(tree)
    tree
  }

  class TestingIRContext extends TestContext with IRContext with CompiletimeCosting {
    override def onCostingResult[T](env: ScriptEnv, tree: SValue, res: RCostingResultEx[T]): Unit = {
      env.get(ScriptNameProp) match {
        case Some(name: String) if saveGraphsInFile =>
          emit(name, Pair(res.calcF, res.costF))
        case _ =>
      }
    }

    override def onEstimatedCost[T](env: ScriptEnv,
                                    tree: SValue,
                                    result: RCostingResultEx[T],
                                    ctx: special.sigma.Context,
                                    estimatedCost: Int): Unit = {
      if (outputEstimatedCost) {
        env.get(Interpreter.ScriptNameProp) match {
          case Some(name: String) =>
            println(s"Cost of $name = $estimatedCost")
          case _ =>
        }
      }
    }

    override private[sigmastate] def onResult[T](env: ScriptEnv,
                                     tree: SValue,
                                     result: RCostingResultEx[T],
                                     ctx: sigma.Context,
                                     estimatedCost: Int,
                                     calcCtx: sigma.Context,
                                     executedResult: sigma.SigmaProp,
                                     executionTime: Long): Unit = {
      if (outputComputedResults) {
        val name = env.get(Interpreter.ScriptNameProp).getOrElse("")
        println(s"ScriptName: $name, EstimatedCost: $estimatedCost, ExecutionTime: $executionTime")
      }
    }
  }

  private def fromPrimView[A](in: A) = {
    in match {
      case IsPrimView(v) => v
      case _ => in
    }
  }

<<<<<<< HEAD
  def func[A: RType, B: RType](func: String, bindings: (Byte, EvaluatedValue[_ <: SType])*)
                              (implicit IR: IRContext, context: ErgoLikeContext): A => B = {
=======
  case class CompiledFunc[A,B]
    (script: String, bindings: Seq[(Byte, EvaluatedValue[_ <: SType])], expr: SValue, func: A => (B, Int))
    (implicit val tA: RType[A], val tB: RType[B]) extends Function1[A, (B, Int)] {
    override def apply(x: A): (B, Int) = func(x)
  }

  /** The same operations are executed as part of Interpreter.verify() */
  def getCostingResult(env: ScriptEnv, exp: SValue)(implicit IR: IRContext): IR.RCostingResultEx[Any] = {
    val costingRes = IR.doCostingEx(env, exp, true)
    val costF = costingRes.costF
    CheckCostFunc(IR)(IR.asRep[Any => Int](costF))

    val calcF = costingRes.calcF
    CheckCalcFunc(IR)(calcF)
    costingRes
  }

  /** Returns a Scala function which is equivalent to the given function script.
    * The script is embedded into valid ErgoScript which is then compiled to
    * [[sigmastate.Values.Value]] tree.
    * Limitations:
    * 1) DeserializeContext, ConstantPlaceholder is not supported
    * @param funcScript source code of the function
    * @param bindings additional context variables
    */
  def func[A: RType, B: RType]
      (funcScript: String, bindings: (Byte, EvaluatedValue[_ <: SType])*)
      (implicit IR: IRContext): CompiledFunc[A, B] = {
>>>>>>> 7cde89d5
    import IR._
    import IR.Context._;
    val tA = RType[A]
    val tpeA = Evaluation.rtypeToSType(tA)
    val code =
      s"""{
         |  val func = $funcScript
         |  val res = func(getVar[${tA.name}](1).get)
         |  res
         |}
      """.stripMargin
    val env = Interpreter.emptyEnv

<<<<<<< HEAD
    (in: A) => {
      implicit val cA = tA.classTag
      val x = fromPrimView(in)
      val ctx = context
        .withBindings(1.toByte -> Constant[SType](x.asInstanceOf[SType#WrappedType], tpeA))
        .withBindings(bindings: _*)
      val calcCtx = ctx.toSigmaContext(isCost = false)
      val (res, _) = valueFun(calcCtx)
//      val (resNew, _) = ErgoTreeEvaluator.eval(ctx.asInstanceOf[ErgoLikeContext], tree)
//      assert(resNew == res, s"The new Evaluator result differ from the old: $resNew != $res")
      res.asInstanceOf[B]
    }
  }

  def funcJit[A: RType, B: RType](func: String, bindings: (Byte, EvaluatedValue[_ <: SType])*)
                              (implicit IR: IRContext, context: ErgoLikeContext, evalSettings: EvalSettings): A => B = {
    val tA = RType[A]
    val tB = RType[B]
    val tpeA = Evaluation.rtypeToSType(tA)
    val tpeB = Evaluation.rtypeToSType(tB)
    val code =
      s"""{
         |  val func = $func
         |  val res = func(getVar[${tA.name}](1).get)
         |  res
         |}
      """.stripMargin
    val env = Interpreter.emptyEnv
    val interProp = compiler.typecheck(env, code)
    val IR.Pair(calcF, _) = IR.doCosting[Any](env, interProp)
    val tree = IR.buildTree(calcF)
    checkSerializationRoundTrip(tree)

    (in: A) => {
      implicit val cA = tA.classTag
      val x = fromPrimView(in)
      val ctx = context
        .withBindings(1.toByte -> Constant[SType](x.asInstanceOf[SType#WrappedType], tpeA))
        .withBindings(bindings: _*)
      val (res, _) = ErgoTreeEvaluator.eval(ctx.asInstanceOf[ErgoLikeContext], ErgoTree.EmptyConstants, tree, evalSettings)
      res.asInstanceOf[B]
=======
    // The following ops are performed by frontend
    // typecheck, create graphs, compile to Tree
    // The resulting tree should be serializable
    val compiledTree = {
      val internalProp = compiler.typecheck(env, code)
      val costingRes = getCostingResult(env, internalProp)
      val calcF = costingRes.calcF
      val tree = IR.buildTree(calcF)
      checkSerializationRoundTrip(tree)
      tree
>>>>>>> 7cde89d5
    }

    // The following is done as part of Interpreter.verify()
    val (costF, valueFun) = {
      val costingRes = getCostingResult(env, compiledTree)
      val calcF = costingRes.calcF
      val tree = IR.buildTree(calcF)

      // sanity check that buildTree is reverse to buildGraph (see doCostingEx)
      if (tA != special.sigma.ContextRType)
        tree shouldBe compiledTree

      val lA = Liftables.asLiftable[SContext, IR.Context](calcF.elem.eDom.liftable)
      val lB = Liftables.asLiftable[Any, Any](calcF.elem.eRange.liftable)
      val vf = IR.compile[SContext, Any, IR.Context, Any](IR.getDataEnv, calcF)(lA, lB)
      (costingRes.costF, vf)
    }

    val f = (in: A) => {
      implicit val cA = tA.classTag
      val x = fromPrimView(in)
      val (costingCtx, sigmaCtx) = in match {
        case ctx: CostingDataContext =>
          // the context is passed as function argument (this is for testing only)
          // This is to overcome non-functional semantics of context operations
          // (such as Inputs, Height, etc which don't have arguments and refer to the
          // context implicitly).
          // These context operations are introduced by buildTree frontend function
          // (ctx.HEIGHT method call compiled to Height IR node)
          // -------
          // We add ctx as it's own variable with id = 1
          val ctxVar = Extensions.toAnyValue[special.sigma.Context](ctx)(special.sigma.ContextRType)
          val newVars = if (ctx.vars.length < 2) {
            val vars = ctx.vars.toArray
            val buf = new Array[special.sigma.AnyValue](2)
            Array.copy(vars, 0, buf, 0, vars.length)
            buf(1) = ctxVar
            CostingSigmaDslBuilder.Colls.fromArray(buf)
          } else {
            ctx.vars.updated(1, ctxVar)
          }
          val calcCtx = ctx.copy(vars = newVars)
          val costCtx = calcCtx.copy(isCost = true)
          (costCtx, calcCtx)
        case _ =>
          val ergoCtx = ErgoLikeContextTesting.dummy(createBox(0, TrueProp))
              .withBindings(1.toByte -> Constant[SType](x.asInstanceOf[SType#WrappedType], tpeA))
              .withBindings(bindings: _*)
          val calcCtx = ergoCtx.toSigmaContext(isCost = false).asInstanceOf[CostingDataContext]
          val costCtx = calcCtx.copy(isCost = true)
          (costCtx, calcCtx)
      }

      val estimatedCost = IR.checkCostWithContext(costingCtx, costF, ScriptCostLimit.value, 0L).getOrThrow

      val (res, _) = valueFun(sigmaCtx)
      (res.asInstanceOf[B], estimatedCost)
    }
    val Terms.Apply(funcVal, _) = compiledTree.asInstanceOf[SValue]
    CompiledFunc(funcScript, bindings.toSeq, funcVal, f)
  }

  protected def roundTripTest[T](v: T)(implicit serializer: SigmaSerializer[T, T]): Assertion = {
    // using default sigma reader/writer
    val bytes = serializer.toBytes(v)
    bytes.nonEmpty shouldBe true
    val r = SigmaSerializer.startReader(bytes)
    val positionLimitBefore = r.positionLimit
    serializer.parse(r) shouldBe v
    r.positionLimit shouldBe positionLimitBefore
  }

  protected def roundTripTestWithPos[T](v: T)(implicit serializer: SigmaSerializer[T, T]): Assertion = {
    val randomBytesCount = Gen.chooseNum(1, 20).sample.get
    val randomBytes = Gen.listOfN(randomBytesCount, arbByte.arbitrary).sample.get.toArray
    val bytes = serializer.toBytes(v)
    serializer.parse(SigmaSerializer.startReader(bytes)) shouldBe v
    serializer.parse(SigmaSerializer.startReader(randomBytes ++ bytes, randomBytesCount)) shouldBe v
  }

  def checkEq[A,B](f: A => B)(g: A => B): A => Unit = { x: A =>
    val b1 = Try(f(x)); val b2 = Try(g(x))
    (b1, b2) match {
      case (Success(b1), Success(b2)) =>
        assert(b1 == b2)
      case (Failure(t1), Failure(t2)) =>
        val c1 = rootCause(t1).getClass
        val c2 = rootCause(t2).getClass
        c1 shouldBe c2
      case (Failure(t1), _) => throw t1
      case (_, Failure(t2)) => throw t2
    }
  }

}<|MERGE_RESOLUTION|>--- conflicted
+++ resolved
@@ -1,54 +1,36 @@
 package sigmastate.helpers
 
 import org.ergoplatform.ErgoAddressEncoder.TestnetNetworkPrefix
-<<<<<<< HEAD
 import org.ergoplatform.ErgoBox.NonMandatoryRegisterId
-=======
->>>>>>> 7cde89d5
+import org.ergoplatform.SigmaConstants.ScriptCostLimit
+import org.ergoplatform.ErgoLikeContext.Height
 import org.ergoplatform.ErgoScriptPredef.TrueProp
 import org.ergoplatform.SigmaConstants.ScriptCostLimit
 import org.ergoplatform._
-<<<<<<< HEAD
-=======
 import org.ergoplatform.validation.ValidationRules.{CheckCostFunc, CheckCalcFunc}
->>>>>>> 7cde89d5
-import org.ergoplatform.validation.ValidationSpecification
+import org.ergoplatform.validation.{SigmaValidationSettings, ValidationRules, ValidationSpecification}
 import org.scalacheck.Arbitrary.arbByte
 import org.scalacheck.Gen
-import org.scalatest.prop.{PropertyChecks, GeneratorDrivenPropertyChecks}
-import org.scalatest.{PropSpec, Assertion, Matchers}
-import scalan.{TestUtils, TestContexts, RType}
-<<<<<<< HEAD
-import scorex.crypto.hash.{Digest32, Blake2b256}
+import org.scalatest.prop.{GeneratorDrivenPropertyChecks, PropertyChecks}
+import org.scalatest.{Assertion, Matchers, PropSpec}
+import scalan.{RType, TestContexts, TestUtils}
+import scorex.crypto.hash.{Blake2b256, Digest32}
 import sigma.types.IsPrimView
-import sigmastate.Values.{Constant, EvaluatedValue, SValue, Value, ErgoTree, GroupElementConstant}
-import sigmastate.interpreter.Interpreter.{ScriptNameProp, ScriptEnv}
-import sigmastate.interpreter.{EvalSettings, CryptoConstants, ErgoTreeEvaluator, Interpreter}
-import sigmastate.lang.{TransformingSigmaBuilder, SigmaCompiler}
-=======
-import scorex.crypto.hash.Blake2b256
-import sigma.types.IsPrimView
-import sigmastate.Values.{Constant, EvaluatedValue, SValue, Value, GroupElementConstant}
-import sigmastate.interpreter.Interpreter.{ScriptNameProp, ScriptEnv}
-import sigmastate.interpreter.{CryptoConstants, Interpreter}
-import sigmastate.lang.{Terms, TransformingSigmaBuilder, SigmaCompiler}
->>>>>>> 7cde89d5
-import sigmastate.serialization.{ValueSerializer, SigmaSerializer}
-import sigmastate.{SGroupElement, SType}
-import sigmastate.eval.{CompiletimeCosting, IRContext, Evaluation, _}
+import sigmastate.Values.{Constant, ErgoTree, EvaluatedValue, GroupElementConstant, SValue, Value}
+import sigmastate.interpreter.Interpreter.{ScriptEnv, ScriptNameProp}
+import sigmastate.interpreter.{ContextExtension, CryptoConstants, Interpreter}
+import sigmastate.lang.{SigmaCompiler, TransformingSigmaBuilder}
+import sigmastate.serialization.{GroupElementSerializer, SigmaSerializer, ValueSerializer}
+import sigmastate.{AvlTreeData, SGroupElement, SType}
+import sigmastate.eval.{CompiletimeCosting, Evaluation, IRContext, _}
 import sigmastate.interpreter.CryptoConstants.EcPointType
-<<<<<<< HEAD
-=======
 import sigmastate.utils.Helpers._
 import sigmastate.helpers.TestingHelpers._
->>>>>>> 7cde89d5
+import special.collection.Coll
 import special.sigma
 
 import scala.language.implicitConversions
-<<<<<<< HEAD
 import scala.util.{Success, Failure, Try}
-=======
->>>>>>> 7cde89d5
 
 trait SigmaTestingCommons extends PropSpec
   with PropertyChecks
@@ -130,10 +112,6 @@
     }
   }
 
-<<<<<<< HEAD
-  def func[A: RType, B: RType](func: String, bindings: (Byte, EvaluatedValue[_ <: SType])*)
-                              (implicit IR: IRContext, context: ErgoLikeContext): A => B = {
-=======
   case class CompiledFunc[A,B]
     (script: String, bindings: Seq[(Byte, EvaluatedValue[_ <: SType])], expr: SValue, func: A => (B, Int))
     (implicit val tA: RType[A], val tB: RType[B]) extends Function1[A, (B, Int)] {
@@ -162,7 +140,6 @@
   def func[A: RType, B: RType]
       (funcScript: String, bindings: (Byte, EvaluatedValue[_ <: SType])*)
       (implicit IR: IRContext): CompiledFunc[A, B] = {
->>>>>>> 7cde89d5
     import IR._
     import IR.Context._;
     val tA = RType[A]
@@ -176,49 +153,6 @@
       """.stripMargin
     val env = Interpreter.emptyEnv
 
-<<<<<<< HEAD
-    (in: A) => {
-      implicit val cA = tA.classTag
-      val x = fromPrimView(in)
-      val ctx = context
-        .withBindings(1.toByte -> Constant[SType](x.asInstanceOf[SType#WrappedType], tpeA))
-        .withBindings(bindings: _*)
-      val calcCtx = ctx.toSigmaContext(isCost = false)
-      val (res, _) = valueFun(calcCtx)
-//      val (resNew, _) = ErgoTreeEvaluator.eval(ctx.asInstanceOf[ErgoLikeContext], tree)
-//      assert(resNew == res, s"The new Evaluator result differ from the old: $resNew != $res")
-      res.asInstanceOf[B]
-    }
-  }
-
-  def funcJit[A: RType, B: RType](func: String, bindings: (Byte, EvaluatedValue[_ <: SType])*)
-                              (implicit IR: IRContext, context: ErgoLikeContext, evalSettings: EvalSettings): A => B = {
-    val tA = RType[A]
-    val tB = RType[B]
-    val tpeA = Evaluation.rtypeToSType(tA)
-    val tpeB = Evaluation.rtypeToSType(tB)
-    val code =
-      s"""{
-         |  val func = $func
-         |  val res = func(getVar[${tA.name}](1).get)
-         |  res
-         |}
-      """.stripMargin
-    val env = Interpreter.emptyEnv
-    val interProp = compiler.typecheck(env, code)
-    val IR.Pair(calcF, _) = IR.doCosting[Any](env, interProp)
-    val tree = IR.buildTree(calcF)
-    checkSerializationRoundTrip(tree)
-
-    (in: A) => {
-      implicit val cA = tA.classTag
-      val x = fromPrimView(in)
-      val ctx = context
-        .withBindings(1.toByte -> Constant[SType](x.asInstanceOf[SType#WrappedType], tpeA))
-        .withBindings(bindings: _*)
-      val (res, _) = ErgoTreeEvaluator.eval(ctx.asInstanceOf[ErgoLikeContext], ErgoTree.EmptyConstants, tree, evalSettings)
-      res.asInstanceOf[B]
-=======
     // The following ops are performed by frontend
     // typecheck, create graphs, compile to Tree
     // The resulting tree should be serializable
@@ -229,7 +163,6 @@
       val tree = IR.buildTree(calcF)
       checkSerializationRoundTrip(tree)
       tree
->>>>>>> 7cde89d5
     }
 
     // The following is done as part of Interpreter.verify()
@@ -286,10 +219,42 @@
       val estimatedCost = IR.checkCostWithContext(costingCtx, costF, ScriptCostLimit.value, 0L).getOrThrow
 
       val (res, _) = valueFun(sigmaCtx)
+      //      val (resNew, _) = ErgoTreeEvaluator.eval(ctx.asInstanceOf[ErgoLikeContext], tree)
+      //      assert(resNew == res, s"The new Evaluator result differ from the old: $resNew != $res")
       (res.asInstanceOf[B], estimatedCost)
     }
     val Terms.Apply(funcVal, _) = compiledTree.asInstanceOf[SValue]
     CompiledFunc(funcScript, bindings.toSeq, funcVal, f)
+  }
+
+  def funcJit[A: RType, B: RType](func: String, bindings: (Byte, EvaluatedValue[_ <: SType])*)
+                                 (implicit IR: IRContext, context: ErgoLikeContext, evalSettings: EvalSettings): A => B = {
+    val tA = RType[A]
+    val tB = RType[B]
+    val tpeA = Evaluation.rtypeToSType(tA)
+    val tpeB = Evaluation.rtypeToSType(tB)
+    val code =
+      s"""{
+        |  val func = $func
+        |  val res = func(getVar[${tA.name}](1).get)
+        |  res
+        |}
+      """.stripMargin
+    val env = Interpreter.emptyEnv
+    val interProp = compiler.typecheck(env, code)
+    val IR.Pair(calcF, _) = IR.doCosting[Any](env, interProp)
+    val tree = IR.buildTree(calcF)
+    checkSerializationRoundTrip(tree)
+
+    (in: A) => {
+      implicit val cA = tA.classTag
+      val x = fromPrimView(in)
+      val ctx = context
+          .withBindings(1.toByte -> Constant[SType](x.asInstanceOf[SType#WrappedType], tpeA))
+          .withBindings(bindings: _*)
+      val (res, _) = ErgoTreeEvaluator.eval(ctx.asInstanceOf[ErgoLikeContext], ErgoTree.EmptyConstants, tree, evalSettings)
+      res.asInstanceOf[B]
+    }
   }
 
   protected def roundTripTest[T](v: T)(implicit serializer: SigmaSerializer[T, T]): Assertion = {
