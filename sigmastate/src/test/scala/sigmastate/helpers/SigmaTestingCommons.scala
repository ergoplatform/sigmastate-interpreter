--- conflicted
+++ resolved
@@ -22,10 +22,7 @@
 import sigmastate.eval.{CompiletimeCosting, IRContext, Evaluation, _}
 import sigmastate.interpreter.CryptoConstants.EcPointType
 import sigmastate.utils.Helpers._
-<<<<<<< HEAD
-=======
 import sigmastate.helpers.TestingHelpers._
->>>>>>> 3b0d77c9
 import special.sigma
 
 import scala.language.implicitConversions
@@ -65,36 +62,6 @@
     tree
   }
 
-<<<<<<< HEAD
-  def createBox(value: Long,
-                proposition: ErgoTree,
-                additionalTokens: Seq[(Digest32, Long)] = Seq(),
-                additionalRegisters: Map[NonMandatoryRegisterId, _ <: EvaluatedValue[_ <: SType]] = Map())
-  = ErgoBox.create(value, proposition, 0, additionalTokens, additionalRegisters)
-
-  def createBox(value: Long,
-                proposition: ErgoTree,
-                creationHeight: Int)
-  = ErgoBox.create(value, proposition, creationHeight, Seq(), Map(), ErgoBox.allZerosModifierId)
-
-  /**
-    * Create fake transaction with provided outputCandidates, but without inputs and data inputs.
-    * Normally, this transaction will be invalid as far as it will break rule that sum of
-    * coins in inputs should not be less then sum of coins in outputs, but we're not checking it
-    * in our test cases
-    */
-  def createTransaction(outputCandidates: IndexedSeq[ErgoBoxCandidate]): ErgoLikeTransaction = {
-    new ErgoLikeTransaction(IndexedSeq(), IndexedSeq(), outputCandidates)
-  }
-
-  def createTransaction(box: ErgoBoxCandidate): ErgoLikeTransaction = createTransaction(IndexedSeq(box))
-
-  def createTransaction(dataInputs: IndexedSeq[ErgoBox],
-                        outputCandidates: IndexedSeq[ErgoBoxCandidate]): ErgoLikeTransaction =
-    new ErgoLikeTransaction(IndexedSeq(), dataInputs.map(b => DataInput(b.id)), outputCandidates)
-
-=======
->>>>>>> 3b0d77c9
   class TestingIRContext extends TestContext with IRContext with CompiletimeCosting {
     override def onCostingResult[T](env: ScriptEnv, tree: SValue, res: RCostingResultEx[T]): Unit = {
       env.get(ScriptNameProp) match {
@@ -244,10 +211,6 @@
       }
 
       val estimatedCost = IR.checkCostWithContext(costingCtx, costF, ScriptCostLimit.value, 0L).getOrThrow
-<<<<<<< HEAD
-//      println(s"Estimated Cost: $estimatedCost")
-=======
->>>>>>> 3b0d77c9
 
       val (res, _) = valueFun(sigmaCtx)
       (res.asInstanceOf[B], estimatedCost)
