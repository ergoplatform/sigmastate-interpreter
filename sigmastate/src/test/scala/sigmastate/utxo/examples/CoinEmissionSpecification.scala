--- conflicted
+++ resolved
@@ -136,11 +136,7 @@
     val minerPubkey = minerImage.pkBytes
     val minerProp = minerImage
 
-<<<<<<< HEAD
-    val initialBoxCandidate: ErgoBox = ErgoBox.create(coinsTotal / 4, prop, 0, Seq(), Map(register -> IntConstant(-1)))
-=======
     val initialBoxCandidate: ErgoBox = testBox(coinsTotal / 4, prop, 0, Seq(), Map(register -> IntConstant(-1)))
->>>>>>> 3b0d77c9
     val initBlock = FullBlock(IndexedSeq(createTransaction(initialBoxCandidate)), minerPubkey)
     val genesisState = ValidationState.initialState(initBlock)
     val fromState = genesisState.boxesReader.byId(genesisState.boxesReader.allIds.head).get
