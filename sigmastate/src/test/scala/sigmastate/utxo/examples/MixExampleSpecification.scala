package sigmastate.utxo.examples

import java.math.BigInteger

import org.ergoplatform.ErgoBox.{R4, R5}
import scorex.crypto.hash.Blake2b256
import sigmastate.AvlTreeData
import sigmastate.Values.GroupElementConstant
import sigmastate.basics.DLogProtocol.ProveDlog
import sigmastate.basics.{DiffieHellmanTupleProverInput, ProveDHTuple}
import sigmastate.helpers.{ContextEnrichingTestProvingInterpreter, ErgoLikeContextTesting, ErgoLikeTestInterpreter, SigmaTestingCommons}
import sigmastate.helpers.TestingHelpers._
import sigmastate.interpreter.CryptoConstants
import sigmastate.interpreter.Interpreter._
import sigmastate.lang.Terms._
import sigmastate.eval._

class MixExampleSpecification extends SigmaTestingCommons {
  private implicit lazy val IR: TestingIRContext = new TestingIRContext

  property("Evaluation - Mix Example") {
    import CryptoConstants.dlogGroup

    val g = dlogGroup.generator

    // Alice is first player, who initiates the mix
    val alice = new ContextEnrichingTestProvingInterpreter
    val alicePubKey: ProveDlog = alice.dlogSecrets.head.publicImage

    val x: BigInteger = alice.dlogSecrets.head.w // x is Alice's private key

    val gX = alicePubKey.h // g_x is Alice's public key (g_x = g^x)
    // Alternative 1:
    //      val g_x = alicePubKey.value
    // Alternative 2:
    //    Generate x ourselves (e.g., val x = BigInt(randomBytes).bigInteger)
    //    To generate g_x from a BigInteger x, and to generate alicePubKey as ProveDlog type from g_x, use the following:
    //      val g_x:EcPointType = dlogGroup.exponentiate(g, x)
    //      val alicePubKey:ProveDlog = ProveDlog(g_x)

    val fullMixEnv = Map(
      ScriptNameProp -> "fullMixEnv",
      "g" -> g,
      "gX" -> gX
    )

    ProveDlog(gX) shouldBe alicePubKey

    // y is Bob's secret key and h = g^y is kind of like his "public key"
    // The Diffie-Hellman solution is g_xy = g_y^x = g_x^y = g^xy.
    val fullMixScript = compile(fullMixEnv,
      """{
        |  val c1 = SELF.R4[GroupElement].get
        |  val c2 = SELF.R5[GroupElement].get
        |  proveDlog(c2) ||            // either c2 is g^y
        |  proveDHTuple(g, c1, gX, c2) // or c2 is u^y = g^xy
        |}""".stripMargin
    ).asSigmaProp

    val halfMixEnv = Map(
      ScriptNameProp -> "halfMixEnv",
      "g" -> g,
      "gX" -> gX,
      "fullMixScriptHash" -> Blake2b256(fullMixScript.treeWithSegregation.bytes)
    )

    // Note that below script allows Alice to spend the half-mix output anytime before Bob spends it.
    // We could also consider a more restricted version of the game where Alice is unable to spend the half-mix output
    // before some minimum height.

    // The proveDHTuple instruction takes parameters (g, h, u, v) where g, h are generators (discrete log bases)
    // with u = g^x and v = h^x. Note that y = log_g(h), where y is Bob's secret.

    val halfMixScript = compile(halfMixEnv,
      """{
        |  val c1 = OUTPUTS(0).R4[GroupElement].get
        |  val c2 = OUTPUTS(0).R5[GroupElement].get
        |
        |  OUTPUTS.size == 2 &&
        |  OUTPUTS(0).value == SELF.value &&
        |  OUTPUTS(1).value == SELF.value &&
        |  blake2b256(OUTPUTS(0).propositionBytes) == fullMixScriptHash &&
        |  blake2b256(OUTPUTS(1).propositionBytes) == fullMixScriptHash &&
        |  OUTPUTS(1).R4[GroupElement].get == c2 &&
        |  OUTPUTS(1).R5[GroupElement].get == c1 && {
        |    proveDHTuple(g, gX, c1, c2) ||
        |    proveDHTuple(g, gX, c2, c1)
        |  }
        |}""".stripMargin
    ).asSigmaProp


    /////////////////////////////////////////////////////////
    //// Alice starts creating a Half-Mix box
    /////////////////////////////////////////////////////////

    // she creates a transaction that outputs a box with halfGame script.
    // In the example, we don't create the transaction; we just create a box below

    val halfMixCreationHeight = 70
    val mixAmount = 10

<<<<<<< HEAD
    val halfMixOutput = ErgoBox.create(mixAmount, halfMixScript, halfMixCreationHeight)
=======
    val halfMixOutput = testBox(mixAmount, halfMixScript, halfMixCreationHeight)
>>>>>>> 3b0d77c9
    // above halMixOutput is a Half-Mix box created by Alice.

    // a blockchain node verifying a block containing a spending transaction
    val verifier = new ErgoLikeTestInterpreter

    /////////////////////////////////////////////////////////
    //// Bob picks Alice's Half-Mix box and creates a Full-Mix box
    ///////////////////////////////////////////////////////////

    // If Alice wants to abort the mix, she can take Bob's role and spend her Half-Mix output

    val bob = new ContextEnrichingTestProvingInterpreter
    val bobPubKey: ProveDlog = bob.dlogSecrets.head.publicImage

    val y: BigInteger = bob.dlogSecrets.head.w // y is Bob's private key

    val gY = GroupElementConstant(bobPubKey.h) // g^y
    val gY_alt = GroupElementConstant(dlogGroup.exponentiate(g, y))

    gY shouldBe gY_alt

    // To Do: Extract below g_x from halfMixOutput
    val gXY = GroupElementConstant(dlogGroup.exponentiate(gX, y))
    val gXY_alt = GroupElementConstant(dlogGroup.exponentiate(gY, x))

    gXY shouldBe gXY_alt

    val randomBit = scala.util.Random.nextBoolean
    // randomBit is interpreted as follows
    //     0 is false
    //     1 is true

    val (c0, c1) = if (randomBit) (gXY, gY) else (gY, gXY)

    val fullMixCreationHeight = 80

    // if randomBit is 0 (i.e., false) below box is spendable by Alice, else by Bob
<<<<<<< HEAD
    val fullMixOutput0 = ErgoBox.create(mixAmount, fullMixScript, fullMixCreationHeight, Nil,
=======
    val fullMixOutput0 = testBox(mixAmount, fullMixScript, fullMixCreationHeight, Nil,
>>>>>>> 3b0d77c9
      Map(
        R4 -> c0,
        R5 -> c1
      )
    )

    // if randomBit is 1 (i.e., true) below box is spendable by Alice, else by Bob
<<<<<<< HEAD
    val fullMixOutput1 = ErgoBox.create(mixAmount, fullMixScript, fullMixCreationHeight, Nil,
=======
    val fullMixOutput1 = testBox(mixAmount, fullMixScript, fullMixCreationHeight, Nil,
>>>>>>> 3b0d77c9
      Map(
        R4 -> c1,
        R5 -> c0
      )
    )

    // normally this transaction would be invalid, but we're not checking it in this test
    val fullMixTx = createTransaction(IndexedSeq(fullMixOutput0, fullMixOutput1))

    val fullMixContext = ErgoLikeContextTesting(
      currentHeight = fullMixCreationHeight,
      lastBlockUtxoRoot = AvlTreeData.dummy,
      minerPubkey = ErgoLikeContextTesting.dummyPubkey,
      boxesToSpend = IndexedSeq(halfMixOutput),
      spendingTransaction = fullMixTx,
      self = halfMixOutput
    )

    // bob (2nd player) is generating a proof and it is passing verification
    // To Do: Extract below g_x from halfMixOutput
    val dhtBob = DiffieHellmanTupleProverInput(y, ProveDHTuple(g, gX, gY, gXY))

    val proofFullMix = (new ContextEnrichingTestProvingInterpreter).withDHSecrets(
      Seq(dhtBob)
    ).prove(halfMixEnv, halfMixScript, fullMixContext, fakeMessage).get.proof

    verifier.verify(halfMixEnv, halfMixScript, fullMixContext, proofFullMix, fakeMessage).get._1 shouldBe true

    //////////////////////////////////////////////
    //// Setup for spending the above created outputs (fullMixOutput0, fullMixOutput1)
    //////////////////////////////////////////////

    // some 3rd person that will be paid
    val carol = new ContextEnrichingTestProvingInterpreter
    val carolPubKey: ProveDlog = carol.dlogSecrets.head.publicImage

    val spendHeight = 90
<<<<<<< HEAD
    val carolOutput = ErgoBox.create(mixAmount, carolPubKey, spendHeight)
=======
    val carolOutput = testBox(mixAmount, carolPubKey, spendHeight)
>>>>>>> 3b0d77c9

    // normally this transaction would be invalid, but we're not checking it in this test
    val spendingTx = createTransaction(carolOutput)

    //////////////////////////////////////////////
    //// Alice spending her output
    //////////////////////////////////////////////

    val fullMixOutput0_R4 = fullMixOutput0.additionalRegisters(R4).v
    val fullMixOutput0_R5 = fullMixOutput0.additionalRegisters(R5).v

    fullMixOutput0_R4 shouldBe c0
    fullMixOutput0_R5 shouldBe c1

    val r4X = SigmaDsl.GroupElement(dlogGroup.exponentiate(fullMixOutput0_R4.asInstanceOf[GroupElementConstant], x)) // R4^x

    // if R4^x == R5 then this fullMixOutput0 is Alice's output else its Bob's output.
    val (aliceAnonBox, bobAnonBox) = if (r4X == fullMixOutput0_R5.asInstanceOf[GroupElementConstant].value) {
      println("First output is Alice's")
      (fullMixOutput0, fullMixOutput1)
    } else {
      println("First output is Bob's")
      SigmaDsl.GroupElement(dlogGroup.exponentiate(fullMixOutput0_R5.asInstanceOf[GroupElementConstant], x)) shouldBe fullMixOutput0_R4.asInstanceOf[GroupElementConstant].value
      (fullMixOutput1, fullMixOutput0)
    }

    val aliceSpendContext = ErgoLikeContextTesting(
      currentHeight = spendHeight,
      lastBlockUtxoRoot = AvlTreeData.dummy,
      minerPubkey = ErgoLikeContextTesting.dummyPubkey,
      boxesToSpend = IndexedSeq(aliceAnonBox),
      spendingTransaction = spendingTx,
      self = aliceAnonBox
    )

    // To Do: Extract below g_y, g_xy from fullMixOutputs registers
    val dhtAlice = DiffieHellmanTupleProverInput(x, ProveDHTuple(g, gY, gX, gXY))

    val proofAliceSpend = (new ContextEnrichingTestProvingInterpreter).withDHSecrets(
      Seq(dhtAlice)
    ).prove(fullMixEnv, fullMixScript, aliceSpendContext, fakeMessage).get.proof

    verifier.verify(fullMixEnv, fullMixScript, aliceSpendContext, proofAliceSpend, fakeMessage).get._1 shouldBe true

    //////////////////////////////////////////////
    //// Bob spending his output
    //////////////////////////////////////////////

    val bobSpendContext = ErgoLikeContextTesting(
      currentHeight = spendHeight,
      lastBlockUtxoRoot = AvlTreeData.dummy,
      minerPubkey = ErgoLikeContextTesting.dummyPubkey,
      boxesToSpend = IndexedSeq(bobAnonBox),
      spendingTransaction = spendingTx,
      self = bobAnonBox
    )

    val proofBobSpend = bob.prove(fullMixEnv, fullMixScript, bobSpendContext, fakeMessage).get.proof

    verifier.verify(fullMixEnv, fullMixScript, bobSpendContext, proofBobSpend, fakeMessage).get._1 shouldBe true

  }

}<|MERGE_RESOLUTION|>--- conflicted
+++ resolved
@@ -100,11 +100,7 @@
     val halfMixCreationHeight = 70
     val mixAmount = 10
 
-<<<<<<< HEAD
-    val halfMixOutput = ErgoBox.create(mixAmount, halfMixScript, halfMixCreationHeight)
-=======
     val halfMixOutput = testBox(mixAmount, halfMixScript, halfMixCreationHeight)
->>>>>>> 3b0d77c9
     // above halMixOutput is a Half-Mix box created by Alice.
 
     // a blockchain node verifying a block containing a spending transaction
@@ -142,11 +138,7 @@
     val fullMixCreationHeight = 80
 
     // if randomBit is 0 (i.e., false) below box is spendable by Alice, else by Bob
-<<<<<<< HEAD
-    val fullMixOutput0 = ErgoBox.create(mixAmount, fullMixScript, fullMixCreationHeight, Nil,
-=======
     val fullMixOutput0 = testBox(mixAmount, fullMixScript, fullMixCreationHeight, Nil,
->>>>>>> 3b0d77c9
       Map(
         R4 -> c0,
         R5 -> c1
@@ -154,11 +146,7 @@
     )
 
     // if randomBit is 1 (i.e., true) below box is spendable by Alice, else by Bob
-<<<<<<< HEAD
-    val fullMixOutput1 = ErgoBox.create(mixAmount, fullMixScript, fullMixCreationHeight, Nil,
-=======
     val fullMixOutput1 = testBox(mixAmount, fullMixScript, fullMixCreationHeight, Nil,
->>>>>>> 3b0d77c9
       Map(
         R4 -> c1,
         R5 -> c0
@@ -196,11 +184,7 @@
     val carolPubKey: ProveDlog = carol.dlogSecrets.head.publicImage
 
     val spendHeight = 90
-<<<<<<< HEAD
-    val carolOutput = ErgoBox.create(mixAmount, carolPubKey, spendHeight)
-=======
     val carolOutput = testBox(mixAmount, carolPubKey, spendHeight)
->>>>>>> 3b0d77c9
 
     // normally this transaction would be invalid, but we're not checking it in this test
     val spendingTx = createTransaction(carolOutput)
