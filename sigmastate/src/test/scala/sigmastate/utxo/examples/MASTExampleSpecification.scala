--- conflicted
+++ resolved
@@ -46,15 +46,9 @@
     val prop = AND(scriptIsCorrect, If(EQ(SizeOf(Inputs), 1), EQ(scriptHash, script1Hash), EQ(scriptHash, script2Hash))).toSigmaProp
 
 
-<<<<<<< HEAD
-    val input1 = ErgoBox.create(20, prop, 0)
-    val tx = UnsignedErgoLikeTransaction(IndexedSeq(input1).map(i => new UnsignedInput(i.id)),
-      IndexedSeq(ErgoBox.create(1, ErgoScriptPredef.TrueProp, 0)))
-=======
     val input1 = testBox(20, prop, 0)
     val tx = UnsignedErgoLikeTransaction(IndexedSeq(input1).map(i => new UnsignedInput(i.id)),
       IndexedSeq(testBox(1, ErgoScriptPredef.TrueProp, 0)))
->>>>>>> 3b0d77c9
     val ctx = ErgoLikeContextTesting(
       currentHeight = 50,
       lastBlockUtxoRoot = AvlTreeData.dummy,
@@ -108,21 +102,13 @@
     val prop = AND(merklePathToScript, scriptIsCorrect).toSigmaProp
 
     val recipientProposition = new ContextEnrichingTestProvingInterpreter().dlogSecrets.head.publicImage
-<<<<<<< HEAD
-    val selfBox = ErgoBox.create(20, ErgoScriptPredef.TrueProp, 0, Seq(), Map(reg1 -> AvlTreeConstant(treeData)))
-=======
     val selfBox = testBox(20, ErgoScriptPredef.TrueProp, 0, Seq(), Map(reg1 -> AvlTreeConstant(treeData)))
->>>>>>> 3b0d77c9
     val ctx = ErgoLikeContextTesting(
       currentHeight = 50,
       lastBlockUtxoRoot = AvlTreeData.dummy,
       minerPubkey = ErgoLikeContextTesting.dummyPubkey,
       boxesToSpend = IndexedSeq(selfBox),
-<<<<<<< HEAD
-      createTransaction(ErgoBox.create(1, recipientProposition, 0)),
-=======
       createTransaction(testBox(1, recipientProposition, 0)),
->>>>>>> 3b0d77c9
       self = selfBox)
 
     avlProver.performOneOperation(Lookup(knownSecretTreeKey))
