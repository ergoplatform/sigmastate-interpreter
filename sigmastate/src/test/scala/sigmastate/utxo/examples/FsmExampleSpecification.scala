package sigmastate.utxo.examples

import org.ergoplatform._
import scorex.crypto.authds.avltree.batch.{BatchAVLProver, Insert, Lookup}
import scorex.crypto.authds.{ADKey, ADValue}
import scorex.crypto.hash
import scorex.crypto.hash.{Blake2b256, Digest32}
import sigmastate.SCollection.SByteArray
import sigmastate.Values._
import sigmastate._
import sigmastate.eval._
import sigmastate.lang.Terms._
import sigmastate.helpers.{ContextEnrichingTestProvingInterpreter, ErgoLikeContextTesting, ErgoLikeTestInterpreter, SigmaTestingCommons}
import sigmastate.helpers.TestingHelpers._
import sigmastate.interpreter.Interpreter.{ScriptNameProp, emptyEnv}
import sigmastate.serialization.ValueSerializer
import sigmastate.utxo._


class FsmExampleSpecification extends SigmaTestingCommons {
  private implicit lazy val IR: TestingIRContext = new TestingIRContext
  /**
    * Similarly to the MAST-like example (in the MASTExampleSpecification class), we can do more complex contracts,
    * e.g. ones with cycles. For example, we can do a contract described as a finite state machine.
    *
    * Let's consider that a input in a finite state machine is a script associated with a transition (so the transition
    * could happen only if the script is satisfied by a spending proof in a spending transaction), or a hash of the
    * script. Then we assume that a machine is described via a table of transitions, for example, as below:
    *
    * state1 | script_hash1 | state2
    * state2 | script_hash3 | state3
    * state2 | script_hash2 | state1
    * state3 | script_hash4 | -
    *
    * where state3 is a final state, which denotes end of a contract execution (and by executing a script with the hash
    * script_hash4 it is possible to create any box as a result).
    *
    * We put the table description into an authenticated data structure (such as the Merkle tree, we're using
    * authenticated AVL+ trees though). We require root digest of the tree to be preserved. We require FSM framework
    * script to be preserved as well. So to trigger a transition from one state a box remembers to another one,
    * a spending transaction should create a box with preserved root digest, and some (valid) new state, show
    * a proof for a corresponding transition description in the tree, and show a proof for transition script (e.g. a
    * signature). Thus the FSM is being revealed on the run, and the states not visited yet are not visible (on chain).
    */
  property("simple FSM example") {

    val prover = new ContextEnrichingTestProvingInterpreter

    val script1 = prover.dlogSecrets.head.publicImage.toSigmaProp
    val script2 = prover.dhSecrets.head.publicImage.toSigmaProp
    val script3 = SigmaAnd(script1, script2)
    val script4 = prover.dlogSecrets.tail.head.publicImage.toSigmaProp //a script to leave FSM

    val script1Hash = hash.Blake2b256(ValueSerializer.serialize(script1))
    val script2Hash = hash.Blake2b256(ValueSerializer.serialize(script2))
    val script3Hash = hash.Blake2b256(ValueSerializer.serialize(script3))
    val script4Hash = hash.Blake2b256(ValueSerializer.serialize(script4))

    val state1Id = 1: Byte
    val state2Id = 2: Byte
    val state3Id = 3: Byte

    //artificial state id to mark the fact of leaving the FSM
    val leaveFsmStateId = 0: Byte

    val transition12 = Array(state1Id, state2Id)
    val transition21 = Array(state2Id, state1Id)
    val transition23 = Array(state2Id, state3Id)
    val transition30 = Array(state3Id, leaveFsmStateId)

    val avlProver = new BatchAVLProver[Digest32, Blake2b256.type](keyLength = 34, valueLengthOpt = Some(0))
    avlProver.performOneOperation(Insert(ADKey @@ (transition12 ++ script1Hash), ADValue @@ Array.emptyByteArray))
    avlProver.performOneOperation(Insert(ADKey @@ (transition21 ++ script2Hash), ADValue @@ Array.emptyByteArray))
    avlProver.performOneOperation(Insert(ADKey @@ (transition23 ++ script3Hash), ADValue @@ Array.emptyByteArray))
    avlProver.performOneOperation(Insert(ADKey @@ (transition30 ++ script4Hash), ADValue @@ Array.emptyByteArray))
    avlProver.generateProof()

    val digest = avlProver.digest
    val treeData = SigmaDsl.avlTree(new AvlTreeData(digest, AvlTreeFlags.ReadOnly, 34, Some(0)))

    val fsmDescRegister = ErgoBox.nonMandatoryRegisters.head
    val currentStateRegister = ErgoBox.nonMandatoryRegisters(1)

    val scriptVarId = 2: Byte
    val transitionProofId = 3: Byte

    val isMember = OptionIsDefined(
      IR.builder.mkMethodCall(
        OptionGet(ExtractRegisterAs[SAvlTree.type](Self, fsmDescRegister)),
        SAvlTree.getMethod,
        IndexedSeq(Append(
          ConcreteCollection.fromItems[SByte.type](
            OptionGet(ExtractRegisterAs[SByte.type](Self, currentStateRegister)),
            OptionGetOrElse(ExtractRegisterAs[SByte.type](ByIndex(Outputs, IntConstant.Zero),
                                          currentStateRegister),ByteConstant(-1))),
          CalcBlake2b256(GetVarByteArray(scriptVarId).get)
        ),
        GetVarByteArray(transitionProofId).get)
      ).asOption[SByteArray]
    )

    val scriptPreservation = EQ(ExtractScriptBytes(ByIndex(Outputs, IntConstant.Zero)), ExtractScriptBytes(Self))

    val treePreservation = EQ(
      ExtractRegisterAs[SAvlTree.type](ByIndex(Outputs, IntConstant.Zero),
        fsmDescRegister).getOrElse(AvlTreeConstant(SigmaDsl.avlTree(AvlTreeData.dummy))),
      ExtractRegisterAs[SAvlTree.type](Self, fsmDescRegister).get)

    val preservation = AND(scriptPreservation, treePreservation)

    val finalStateCheck = EQ(ExtractRegisterAs[SByte.type](Self, currentStateRegister).get, ByteConstant(state3Id))

    /*
    val finalScriptCorrect = OptionIsDefined(
      TreeLookup(
        OptionGet(ExtractRegisterAs[SAvlTree.type](Self, fsmDescRegister)),
        Append(
          ConcreteCollection[SByte.type](
            OptionGet(ExtractRegisterAs[SByte.type](Self, currentStateRegister)),
            ByteConstant(leaveFsmStateId)),
          CalcBlake2b256(TaggedByteArray(scriptVarId))
        ),
        TaggedByteArray(transitionProofId))
    )*/

    val finalScriptCorrect = TrueLeaf


    val fsmScript = SigmaOr(
      SigmaAnd(isMember, DeserializeContext(scriptVarId, SSigmaProp), preservation), //going through FSM
      SigmaAnd(finalStateCheck, finalScriptCorrect, DeserializeContext(scriptVarId, SSigmaProp)) //leaving FSM
    )


    //creating a box in an initial state

<<<<<<< HEAD
    val fsmBox1 = ErgoBox.create(100, fsmScript, 0, Seq(), Map(fsmDescRegister -> AvlTreeConstant(treeData),
      currentStateRegister -> ByteConstant(state1Id)))

    //successful transition from state1 to state2
    val fsmBox2 = ErgoBox.create(100, fsmScript, 0, Seq(), Map(fsmDescRegister -> AvlTreeConstant(treeData),
=======
    val fsmBox1 = testBox(100, fsmScript, 0, Seq(), Map(fsmDescRegister -> AvlTreeConstant(treeData),
      currentStateRegister -> ByteConstant(state1Id)))

    //successful transition from state1 to state2
    val fsmBox2 = testBox(100, fsmScript, 0, Seq(), Map(fsmDescRegister -> AvlTreeConstant(treeData),
>>>>>>> 3b0d77c9
      currentStateRegister -> ByteConstant(state2Id)))

    avlProver.performOneOperation(Lookup(ADKey @@ (transition12 ++ script1Hash)))
    val transition12Proof = avlProver.generateProof()

    val ctx = ErgoLikeContextTesting(
      currentHeight = 50,
      lastBlockUtxoRoot = AvlTreeData.dummy,
      minerPubkey = ErgoLikeContextTesting.dummyPubkey,
      boxesToSpend = IndexedSeq(fsmBox1),
      createTransaction(fsmBox2),
      self = fsmBox1)

    val spendingProof = prover
      .withContextExtender(scriptVarId, ByteArrayConstant(ValueSerializer.serialize(script1)))
      .withContextExtender(transitionProofId, ByteArrayConstant(transition12Proof))
      .prove(emptyEnv + (ScriptNameProp -> "prove"), fsmScript, ctx, fakeMessage).get

    (new ErgoLikeTestInterpreter).verify(fsmScript, ctx, spendingProof, fakeMessage).get._1 shouldBe true

    //successful transition back from state2 to state1

    avlProver.performOneOperation(Lookup(ADKey @@ (transition21 ++ script2Hash)))
    val transition21Proof = avlProver.generateProof()

    val ctx2 = ErgoLikeContextTesting(
      currentHeight = 51,
      lastBlockUtxoRoot = AvlTreeData.dummy,
      minerPubkey = ErgoLikeContextTesting.dummyPubkey,
      boxesToSpend = IndexedSeq(fsmBox2),
      createTransaction(fsmBox1),
      self = fsmBox2)

    val spendingProof2 = prover
      .withContextExtender(scriptVarId, ByteArrayConstant(ValueSerializer.serialize(script2)))
      .withContextExtender(transitionProofId, ByteArrayConstant(transition21Proof))
      .prove(fsmScript, ctx2, fakeMessage).get

    (new ErgoLikeTestInterpreter).verify(fsmScript, ctx2, spendingProof2, fakeMessage).get._1 shouldBe true


    //Box for state3

<<<<<<< HEAD
    val fsmBox3 = ErgoBox.create(100, fsmScript, 0, Seq(), Map(fsmDescRegister -> AvlTreeConstant(treeData),
=======
    val fsmBox3 = testBox(100, fsmScript, 0, Seq(), Map(fsmDescRegister -> AvlTreeConstant(treeData),
>>>>>>> 3b0d77c9
      currentStateRegister -> ByteConstant(state3Id)))

    //transition from state1 to state3 is impossible

    val transition13 = Array(state1Id, state3Id)

    avlProver.performOneOperation(Lookup(ADKey @@ (transition13 ++ script1Hash)))
    val transition13Proof = avlProver.generateProof()

    val ctx3 = ErgoLikeContextTesting(
      currentHeight = 50,
      lastBlockUtxoRoot = AvlTreeData.dummy,
      minerPubkey = ErgoLikeContextTesting.dummyPubkey,
      boxesToSpend = IndexedSeq(fsmBox1),
      createTransaction(fsmBox3),
      self = fsmBox1)

    //honest prover fails
    prover
      .withContextExtender(scriptVarId, ByteArrayConstant(ValueSerializer.serialize(script1)))
      .withContextExtender(transitionProofId, ByteArrayConstant(transition13Proof))
      .prove(fsmScript, ctx3, fakeMessage)
      .isSuccess shouldBe false

    //prover tries to transit to state3 from state2 by presenting proof for state1 -> state2
    //honest prover fails
    prover
      .withContextExtender(scriptVarId, ByteArrayConstant(ValueSerializer.serialize(script1)))
      .withContextExtender(transitionProofId, ByteArrayConstant(transition12Proof))
      .prove(fsmScript, ctx3, fakeMessage)
      .isSuccess shouldBe false

    //successful transition from state2 to state3
    avlProver.performOneOperation(Lookup(ADKey @@ (transition23 ++ script3Hash)))
    val transition23Proof = avlProver.generateProof()

    val ctx23 = ErgoLikeContextTesting(
      currentHeight = 50,
      lastBlockUtxoRoot = AvlTreeData.dummy,
      minerPubkey = ErgoLikeContextTesting.dummyPubkey,
      boxesToSpend = IndexedSeq(fsmBox2),
      createTransaction(fsmBox3),
      self = fsmBox2)

    val spendingProof23 = prover
      .withContextExtender(scriptVarId, ByteArrayConstant(ValueSerializer.serialize(script3)))
      .withContextExtender(transitionProofId, ByteArrayConstant(transition23Proof))
      .prove(fsmScript, ctx23, fakeMessage).get

    (new ErgoLikeTestInterpreter).verify(fsmScript, ctx23, spendingProof23, fakeMessage).get._1 shouldBe true

    //clearing FSM out of the box in the final state

<<<<<<< HEAD
    val freeBox = ErgoBox.create(100, ErgoScriptPredef.TrueProp, 0)
=======
    val freeBox = testBox(100, ErgoScriptPredef.TrueProp, 0)
>>>>>>> 3b0d77c9

    avlProver.performOneOperation(Lookup(ADKey @@ (transition30 ++ script4Hash)))
    val transition30Proof = avlProver.generateProof()

    val ctx30 = ErgoLikeContextTesting(
      currentHeight = 52,
      lastBlockUtxoRoot = AvlTreeData.dummy,
      minerPubkey = ErgoLikeContextTesting.dummyPubkey,
      boxesToSpend = IndexedSeq(fsmBox3),
      createTransaction(freeBox),
      self = fsmBox3)

    val spendingProof30 = prover
      .withContextExtender(scriptVarId, ByteArrayConstant(ValueSerializer.serialize(script4)))
      .withContextExtender(transitionProofId, ByteArrayConstant(transition30Proof))
      .prove(fsmScript, ctx30, fakeMessage).get

    (new ErgoLikeTestInterpreter).verify(fsmScript, ctx30, spendingProof30, fakeMessage).get._1 shouldBe true

    //it is impossible to leave FSM at state2
    val ctx20 = ErgoLikeContextTesting(
      currentHeight = 52,
      lastBlockUtxoRoot = AvlTreeData.dummy,
      minerPubkey = ErgoLikeContextTesting.dummyPubkey,
      boxesToSpend = IndexedSeq(fsmBox2),
      createTransaction(freeBox),
      self = fsmBox2)

    //honest prover fails
    prover
      .withContextExtender(scriptVarId, ByteArrayConstant(ValueSerializer.serialize(script4)))
      .withContextExtender(transitionProofId, ByteArrayConstant(transition30Proof))
      .prove(fsmScript, ctx20, fakeMessage)
      .isSuccess shouldBe false
  }
}<|MERGE_RESOLUTION|>--- conflicted
+++ resolved
@@ -134,19 +134,11 @@
 
     //creating a box in an initial state
 
-<<<<<<< HEAD
-    val fsmBox1 = ErgoBox.create(100, fsmScript, 0, Seq(), Map(fsmDescRegister -> AvlTreeConstant(treeData),
-      currentStateRegister -> ByteConstant(state1Id)))
-
-    //successful transition from state1 to state2
-    val fsmBox2 = ErgoBox.create(100, fsmScript, 0, Seq(), Map(fsmDescRegister -> AvlTreeConstant(treeData),
-=======
     val fsmBox1 = testBox(100, fsmScript, 0, Seq(), Map(fsmDescRegister -> AvlTreeConstant(treeData),
       currentStateRegister -> ByteConstant(state1Id)))
 
     //successful transition from state1 to state2
     val fsmBox2 = testBox(100, fsmScript, 0, Seq(), Map(fsmDescRegister -> AvlTreeConstant(treeData),
->>>>>>> 3b0d77c9
       currentStateRegister -> ByteConstant(state2Id)))
 
     avlProver.performOneOperation(Lookup(ADKey @@ (transition12 ++ script1Hash)))
@@ -190,11 +182,7 @@
 
     //Box for state3
 
-<<<<<<< HEAD
-    val fsmBox3 = ErgoBox.create(100, fsmScript, 0, Seq(), Map(fsmDescRegister -> AvlTreeConstant(treeData),
-=======
     val fsmBox3 = testBox(100, fsmScript, 0, Seq(), Map(fsmDescRegister -> AvlTreeConstant(treeData),
->>>>>>> 3b0d77c9
       currentStateRegister -> ByteConstant(state3Id)))
 
     //transition from state1 to state3 is impossible
@@ -248,11 +236,7 @@
 
     //clearing FSM out of the box in the final state
 
-<<<<<<< HEAD
-    val freeBox = ErgoBox.create(100, ErgoScriptPredef.TrueProp, 0)
-=======
     val freeBox = testBox(100, ErgoScriptPredef.TrueProp, 0)
->>>>>>> 3b0d77c9
 
     avlProver.performOneOperation(Lookup(ADKey @@ (transition30 ++ script4Hash)))
     val transition30Proof = avlProver.generateProof()
