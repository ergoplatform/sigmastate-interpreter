package sigmastate.utxo

import com.google.common.primitives.Bytes
import org.ergoplatform.ErgoBox.R4
import org.ergoplatform._
import org.ergoplatform.validation.ValidationException
import org.scalatest.TryValues._
import scorex.crypto.hash.Blake2b256
import sigmastate.SCollection.SByteArray
import sigmastate.TrivialProp.{FalseProp, TrueProp}
import sigmastate.Values._
import sigmastate._
import sigmastate.eval._
import sigmastate.interpreter.Interpreter._
import sigmastate.basics.DLogProtocol.ProveDlog
import sigmastate.basics.ProveDHTuple
import sigmastate.helpers.{ContextEnrichingTestProvingInterpreter, ErgoLikeContextTesting, ErgoLikeTestInterpreter, ErgoLikeTransactionTesting, SigmaTestingCommons}
import sigmastate.helpers.TestingHelpers._
import sigmastate.lang.Terms._
import sigmastate.serialization.{SerializationSpecification, ValueSerializer}
import sigmastate.utils.Helpers._

class ErgoLikeInterpreterSpecification extends SigmaTestingCommons
  with SerializationSpecification {

  implicit lazy val IR: TestingIRContext = new TestingIRContext
  private val reg1 = ErgoBox.nonMandatoryRegisters.head

  property("scripts EQ/NEQ") {
    val prover1 = new ContextEnrichingTestProvingInterpreter
    val prover2 = new ContextEnrichingTestProvingInterpreter

    val verifier = new ErgoLikeTestInterpreter

    val h1 = SigmaPropConstant(prover1.dlogSecrets.head.publicImage)
    val h2 = SigmaPropConstant(prover2.dlogSecrets.head.publicImage)

    val ctx = ErgoLikeContextTesting.dummy(fakeSelf)

    val e = compile(Map("h1" -> h1.treeWithSegregation.bytes, "h2" -> h2.treeWithSegregation.bytes), "h1 == h1")
    val exp = TrueLeaf
    e shouldBe exp

    val res = verifier.reduceToCrypto(ctx, exp).get._1
    res shouldBe TrueProp

    val res2 = verifier.reduceToCrypto(ctx,
      EQ(ByteArrayConstant(h1.treeWithSegregation.bytes),
        ByteArrayConstant(h2.treeWithSegregation.bytes))).get._1
    res2 shouldBe FalseProp
  }

  property("DH tuple") {
    val prover = new ContextEnrichingTestProvingInterpreter
    val fakeProver = new ContextEnrichingTestProvingInterpreter

    val verifier = new ErgoLikeTestInterpreter

    val secret = prover.dhSecrets.head

    val ci = secret.commonInput

    val prop = SigmaPropConstant(ProveDHTuple(ci.g, ci.h, ci.u, ci.v))
    val wrongProp = SigmaPropConstant(ProveDHTuple(ci.g, ci.h, ci.u, ci.u))

    val env = Map("g" -> ci.g, "h" -> ci.h, "u" -> ci.u, "v" -> ci.v, "s" -> secret.publicImage)
    val compiledProp1 = compile(env, "s").asSigmaProp
    val compiledProp2 = compile(env, "proveDHTuple(g, h, u, v)").asSigmaProp
    compiledProp1 shouldBe prop
    compiledProp2 shouldBe prop


    val ctx = ErgoLikeContextTesting(
      currentHeight = 1,
      lastBlockUtxoRoot = AvlTreeData.dummy,
      minerPubkey = ErgoLikeContextTesting.dummyPubkey,
      boxesToSpend = IndexedSeq(fakeSelf),
      spendingTransaction = ErgoLikeTransactionTesting.dummy,
      self = fakeSelf)

    val pr = prover.prove(prop, ctx, fakeMessage).get
    verifier.verify(prop, ctx, pr, fakeMessage).get._1 shouldBe true

    fakeProver.prove(prop, ctx, fakeMessage).isSuccess shouldBe false
    prover.prove(wrongProp, ctx, fakeMessage).isSuccess shouldBe false
  }

  property("DH tuple - simulation") {
    val proverA = new ContextEnrichingTestProvingInterpreter
    val proverB = new ContextEnrichingTestProvingInterpreter

    val verifier = new ErgoLikeTestInterpreter

    val pubkeyA = proverA.dlogSecrets.head.publicImage
    val pubdhB = proverB.dhSecrets.head.publicImage

    val env = Map("pubkeyA" -> pubkeyA, "pubdhB" -> pubdhB)
    val compiledProp = compile(env, """pubkeyA || pubdhB""").asSigmaProp

    val prop = SigmaOr(pubkeyA, pubdhB)
    compiledProp shouldBe prop

    val ctx = ErgoLikeContextTesting(
      currentHeight = 1,
      lastBlockUtxoRoot = AvlTreeData.dummy,
      minerPubkey = ErgoLikeContextTesting.dummyPubkey,
      boxesToSpend = IndexedSeq(fakeSelf),
      spendingTransaction = ErgoLikeTransactionTesting.dummy,
      self = fakeSelf)

    val prA = proverA.prove(compiledProp, ctx, fakeMessage).get
    verifier.verify(compiledProp, ctx, prA, fakeMessage).get._1 shouldBe true
  }

  property("DH tuple and DLOG") {
    val proverA = new ContextEnrichingTestProvingInterpreter
    val proverB = new ContextEnrichingTestProvingInterpreter

    val verifier = new ErgoLikeTestInterpreter

    val pubkeyA = proverA.dlogSecrets.head.publicImage
    val pubdhA = proverA.dhSecrets.head.publicImage

    val env = Map("pubkeyA" -> pubkeyA, "pubdhA" -> pubdhA)
    val compiledProp = compile(env, """pubkeyA && pubdhA""").asSigmaProp

    val prop = SigmaAnd(pubkeyA, pubdhA)
    compiledProp shouldBe prop

    val ctx = ErgoLikeContextTesting(
      currentHeight = 1,
      lastBlockUtxoRoot = AvlTreeData.dummy,
      minerPubkey = ErgoLikeContextTesting.dummyPubkey,
      boxesToSpend = IndexedSeq(fakeSelf),
      spendingTransaction = ErgoLikeTransactionTesting.dummy,
      self = fakeSelf)

    val prA = proverA.prove(compiledProp, ctx, fakeMessage).get

    verifier.verify(compiledProp, ctx, prA, fakeMessage).get._1 shouldBe true

    proverB.prove(compiledProp, ctx, fakeMessage).isSuccess shouldBe false
  }

  // related to https://github.com/ScorexFoundation/sigmastate-interpreter/issues/428
  // checks that cost of the folded function doesn't depend on data
  property("mixing scenario w. timeout") {
    val height = 50
    val proverA = new ContextEnrichingTestProvingInterpreter
    val proverB = new ContextEnrichingTestProvingInterpreter

    val verifier = new ErgoLikeTestInterpreter

    val pubkeyA = proverA.dlogSecrets.head.publicImage
    val pubkeyA2 = proverA.dlogSecrets.head.publicImage

    val pubkeyB = proverB.dlogSecrets.head.publicImage
    val pubkeyB2 = proverB.dlogSecrets.head.publicImage

    val newBox1 = new ErgoBoxCandidate(10, pubkeyB2, height)
    val newBox2 = new ErgoBoxCandidate(10, pubkeyA2, height)

    val newBoxes = IndexedSeq(newBox1, newBox2)

    val properBytes = Bytes.concat(newBoxes.map(_.bytesWithNoRef): _*)

    val properHash = Blake2b256(properBytes)

    val spendingTransaction = createTransaction(newBoxes)

    def mixingRequestProp(sender: ProveDlog, timeout: Int) = {
      val env = Map("sender" -> sender, "timeout" -> timeout, "properHash" -> properHash)
      val compiledProp = compile(env,
        """{
          |  val notTimePassed = HEIGHT <= timeout
          |  val outBytes = OUTPUTS.map({(box: Box) => box.bytesWithoutRef})
          |  val outSumBytes = outBytes.fold(Coll[Byte](), {(arr1: Coll[Byte], arr2: Coll[Byte]) => arr1 ++ arr2})
          |  val timePassed = HEIGHT > timeout
          |  notTimePassed && blake2b256(outSumBytes) == properHash || timePassed && sender
           }""".stripMargin).asSigmaProp

      compiledProp
    }

    val ctx = ErgoLikeContextTesting(
      currentHeight = height,
      lastBlockUtxoRoot = AvlTreeData.dummy,
      minerPubkey = ErgoLikeContextTesting.dummyPubkey,
      boxesToSpend = IndexedSeq(fakeSelf),
      spendingTransaction,
      self = fakeSelf)

    //before timeout
    val prA = proverA.prove(
      emptyEnv + (ScriptNameProp -> "before_timeout_prove"),
      mixingRequestProp(pubkeyA, 100), ctx, fakeMessage).get
    verifier.verify(
      emptyEnv + (ScriptNameProp -> "before_timeout_verify1"),
      mixingRequestProp(pubkeyA, 100), ctx, prA, fakeMessage).get._1 shouldBe true
    verifier.verify(
      emptyEnv + (ScriptNameProp -> "before_timeout_verify2"),
      mixingRequestProp(pubkeyB, 100), ctx, prA, fakeMessage).get._1 shouldBe true

    //after timeout
    val prA2 = proverA.prove(
        emptyEnv + (ScriptNameProp -> "after_timeout_prove"),
        mixingRequestProp(pubkeyA, 40), ctx, fakeMessage).get
    verifier.verify(
      emptyEnv + (ScriptNameProp -> "after_timeout_verify1"),
      mixingRequestProp(pubkeyA, 40), ctx, prA2, fakeMessage).get._1 shouldBe true
    verifier.verify(
      emptyEnv + (ScriptNameProp -> "after_timeout_verify2"),
      mixingRequestProp(pubkeyB, 40), ctx, prA2, fakeMessage).map(_._1).getOrElse(false) shouldBe false
  }

  property("map + sum") {
    val prover = new ContextEnrichingTestProvingInterpreter
    val verifier = new ErgoLikeTestInterpreter

    val pubkey = prover.dlogSecrets.head.publicImage

    val env = Map("pubkey" -> pubkey)
    val prop = compile(env,
      """{
        |  val outValues = OUTPUTS.map({ (box: Box) => box.value })
        |  pubkey && outValues.fold(0L, { (x: Long, y: Long) => x + y }) > 20
         }""".stripMargin).asSigmaProp

    val propExp = SigmaAnd(
      Seq(
        SigmaPropConstant(pubkey),
        BoolToSigmaProp(
          GT(
            Fold.sum[SLong.type](MapCollection(Outputs,
              FuncValue(Vector((1, SBox)), ExtractAmount(ValUse(1, SBox)))), 1),
            LongConstant(20))
        )
      )
    )
    prop shouldBe propExp

<<<<<<< HEAD
    val newBox1 = ErgoBox.create(11, pubkey, 0)
    val newBox2 = ErgoBox.create(10, pubkey, 0)
=======
    val newBox1 = testBox(11, pubkey, 0)
    val newBox2 = testBox(10, pubkey, 0)
>>>>>>> 3b0d77c9
    val newBoxes = IndexedSeq(newBox1, newBox2)

    val spendingTransaction = createTransaction(newBoxes)

    val ctx = ErgoLikeContextTesting(
      currentHeight = 50,
      lastBlockUtxoRoot = AvlTreeData.dummy,
      minerPubkey = ErgoLikeContextTesting.dummyPubkey,
      boxesToSpend = IndexedSeq(fakeSelf),
      spendingTransaction,
      self = fakeSelf)

    val pr = prover.prove(prop, ctx, fakeMessage).get
    verifier.verify(prop, ctx, pr, fakeMessage)
  }

  property("byindex") {
    val prover = new ContextEnrichingTestProvingInterpreter
    val verifier = new ErgoLikeTestInterpreter

    val pubkey = prover.dlogSecrets.head.publicImage

    val env = Map("pubkey" -> pubkey)
    val compiledProp = compile(env, """pubkey && OUTPUTS(0).value > 10""").asSigmaProp

    val prop = SigmaAnd(pubkey, BoolToSigmaProp(GT(ExtractAmount(ByIndex(Outputs, 0)), LongConstant(10))))
    compiledProp shouldBe prop

<<<<<<< HEAD
    val newBox1 = ErgoBox.create(11, pubkey, 0)
    val newBox2 = ErgoBox.create(10, pubkey, 0)
=======
    val newBox1 = testBox(11, pubkey, 0)
    val newBox2 = testBox(10, pubkey, 0)
>>>>>>> 3b0d77c9
    val newBoxes = IndexedSeq(newBox1, newBox2)

    val spendingTransaction = createTransaction(newBoxes)

    val ctx = ErgoLikeContextTesting(
      currentHeight = 50,
      lastBlockUtxoRoot = AvlTreeData.dummy,
      minerPubkey = ErgoLikeContextTesting.dummyPubkey,
      boxesToSpend = IndexedSeq(fakeSelf),
      spendingTransaction,
      self = fakeSelf)

    val pr = prover.prove(compiledProp, ctx, fakeMessage).get
    verifier.verify(compiledProp, ctx, pr, fakeMessage)


    val fProp1 = SigmaAnd(pubkey, GT(ExtractAmount(ByIndex(Outputs, 0)), LongConstant(11)))
    prover.prove(fProp1, ctx, fakeMessage).isSuccess shouldBe false

    val fProp2 = SigmaAnd(pubkey, GT(ExtractAmount(ByIndex(Outputs, 1)), LongConstant(11)))
    prover.prove(fProp2, ctx, fakeMessage).isSuccess shouldBe false
  }

  property("P2SH") {
    val scriptId = 21.toByte

    val prover0 = new ContextEnrichingTestProvingInterpreter()

    val script = SigmaPropConstant(prover0.dlogSecrets.head.publicImage)
    val scriptBytes = ValueSerializer.serialize(script)
    val scriptHash = Blake2b256(scriptBytes)

    val prover = prover0.withContextExtender(scriptId, ByteArrayConstant(scriptBytes))

    val hashEquals = EQ(CalcBlake2b256(GetVarByteArray(scriptId).get), scriptHash)
    val scriptIsCorrect = DeserializeContext(scriptId, SSigmaProp)
    val prop = SigmaAnd(hashEquals, scriptIsCorrect)

    val recipientProposition = SigmaPropConstant(new ContextEnrichingTestProvingInterpreter().dlogSecrets.head.publicImage)
<<<<<<< HEAD
    val selfBox = ErgoBox.create(20, ErgoScriptPredef.TrueProp, 0, Seq(), Map())
=======
    val selfBox = testBox(20, ErgoScriptPredef.TrueProp, 0, Seq(), Map())
>>>>>>> 3b0d77c9
    val ctx = ErgoLikeContextTesting(
      currentHeight = 50,
      lastBlockUtxoRoot = AvlTreeData.dummy,
      minerPubkey = ErgoLikeContextTesting.dummyPubkey,
      boxesToSpend = IndexedSeq(selfBox),
<<<<<<< HEAD
      createTransaction(ErgoBox.create(1, recipientProposition, 0)),
=======
      createTransaction(testBox(1, recipientProposition, 0)),
>>>>>>> 3b0d77c9
      self = selfBox)

    val proof = prover.prove(prop, ctx, fakeMessage).get

    (new ErgoLikeTestInterpreter).verify(prop, ctx, proof, fakeMessage).get._1 shouldBe true
  }

  property("Prove keys from registers") {
    val prover = new ContextEnrichingTestProvingInterpreter
    val verifier = new ErgoLikeTestInterpreter

    val pubkey1 = prover.dlogSecrets.head.publicImage
    val pubkey2 = prover.dlogSecrets(1).publicImage
    val pubkey3 = prover.dlogSecrets(2).publicImage

    val regPubkey1 = ErgoBox.nonMandatoryRegisters.head
    val regPubkey2 = ErgoBox.nonMandatoryRegisters.tail.head

    val prop = compile(Map(),
      """{
        |  val pubkey1 = SELF.R4[GroupElement].get
        |  val pubkey2 = SELF.R5[GroupElement].get
        |  proveDlog(pubkey1) && proveDlog(pubkey2)
        |}""".stripMargin).asSigmaProp

    val propTree = SigmaAnd(
      CreateProveDlog(ExtractRegisterAs[SGroupElement.type](Self, regPubkey1).get),
      CreateProveDlog(ExtractRegisterAs[SGroupElement.type](Self, regPubkey2).get))
    prop shouldBe propTree

<<<<<<< HEAD
    val newBox1 = ErgoBox.create(10, pubkey3, 0)
    val newBoxes = IndexedSeq(newBox1)
    val spendingTransaction = createTransaction(newBoxes)

    val s1 = ErgoBox.create(20, ErgoScriptPredef.TrueProp, 0, Seq(),
=======
    val newBox1 = testBox(10, pubkey3, 0)
    val newBoxes = IndexedSeq(newBox1)
    val spendingTransaction = createTransaction(newBoxes)

    val s1 = testBox(20, ErgoScriptPredef.TrueProp, 0, Seq(),
>>>>>>> 3b0d77c9
      Map(regPubkey1 -> GroupElementConstant(pubkey1.value),
        regPubkey2 -> GroupElementConstant(pubkey2.value)))

    val ctx = ErgoLikeContextTesting(
      currentHeight = 50,
      lastBlockUtxoRoot = AvlTreeData.dummy,
      minerPubkey = ErgoLikeContextTesting.dummyPubkey,
      boxesToSpend = IndexedSeq(s1),
      spendingTransaction,
      self = s1)

    val pr = prover.prove(emptyEnv + (ScriptNameProp -> "prove"), prop, ctx, fakeMessage).getOrThrow
    verifier.verify(emptyEnv + (ScriptNameProp -> "verify"), prop, ctx, pr, fakeMessage).getOrThrow._1 shouldBe true


    //make sure that wrong case couldn't be proved
<<<<<<< HEAD
    val s2 = ErgoBox.create(20, ErgoScriptPredef.TrueProp, 0, Seq(),
=======
    val s2 = testBox(20, ErgoScriptPredef.TrueProp, 0, Seq(),
>>>>>>> 3b0d77c9
      Map(regPubkey1 -> GroupElementConstant(pubkey1.value)))
    val wrongCtx = ErgoLikeContextTesting(
      currentHeight = 50,
      lastBlockUtxoRoot = AvlTreeData.dummy,
      minerPubkey = ErgoLikeContextTesting.dummyPubkey,
      boxesToSpend = IndexedSeq(s2),
      spendingTransaction,
      self = s2)

    prover.prove(prop, wrongCtx, fakeMessage).isFailure shouldBe true
    verifier.verify(prop, wrongCtx, pr, fakeMessage).isFailure shouldBe true
  }

  //p2sh with 160-bit hash function (which is about just cutting first 160 bits from 256-bit hash)
  property("P2SH - 160 bits") {
    val scriptId = 21.toByte

    val bitsCount = 160
    val bytesCount = bitsCount / 8

    val prover0 = new ContextEnrichingTestProvingInterpreter()

    val customScript = prover0.dlogSecrets.head.publicImage.toSigmaProp
    val scriptBytes = ValueSerializer.serialize(customScript)
    val scriptHash = Blake2b256(scriptBytes).take(bytesCount)

    val prover = prover0.withContextExtender(scriptId, ByteArrayConstant(scriptBytes))

    val hashEquals = EQ(
      Slice(CalcBlake2b256(GetVarByteArray(scriptId).get), IntConstant(0), IntConstant(bytesCount)),
      scriptHash)
    val scriptIsCorrect = DeserializeContext(scriptId, SSigmaProp)
    val prop = SigmaAnd(hashEquals.toSigmaProp, scriptIsCorrect)

    val recipientProposition = new ContextEnrichingTestProvingInterpreter().dlogSecrets.head.publicImage
<<<<<<< HEAD
    val selfBox = ErgoBox.create(20, TrueProp, 0, Seq(), Map())
=======
    val selfBox = testBox(20, TrueProp, 0, Seq(), Map())
>>>>>>> 3b0d77c9
    val ctx = ErgoLikeContextTesting(
      currentHeight = 50,
      lastBlockUtxoRoot = AvlTreeData.dummy,
      minerPubkey = ErgoLikeContextTesting.dummyPubkey,
      boxesToSpend = IndexedSeq(selfBox),
<<<<<<< HEAD
      createTransaction(ErgoBox.create(1, recipientProposition, 0)),
=======
      createTransaction(testBox(1, recipientProposition, 0)),
>>>>>>> 3b0d77c9
      self = selfBox)

    val proof = prover.prove(prop, ctx, fakeMessage).get

    (new ErgoLikeTestInterpreter).verify(prop, ctx, proof, fakeMessage).get._1 shouldBe true
  }


  /**
    * An example script where a box could be spent only along with a box with given id
    * (and no more boxes could be provided as an input of a spending transaction).
    */
  property("Along with a brother (using Box constant in environment)") {
    val prover = new ContextEnrichingTestProvingInterpreter
    val verifier = new ErgoLikeTestInterpreter

    val pubkey1 = prover.dlogSecrets.head.publicImage
    val pubkey2 = prover.dlogSecrets(1).publicImage

<<<<<<< HEAD
    val brother = ErgoBox.create(10, pubkey1, 0)
    val brotherWithWrongId = ErgoBox.create(10, pubkey1, 0, boxIndex = 120: Short)

    val newBox = ErgoBox.create(20, pubkey2, 0)
=======
    val brother = testBox(10, pubkey1, 0)
    val brotherWithWrongId = testBox(10, pubkey1, 0, boxIndex = 120: Short)

    val newBox = testBox(20, pubkey2, 0)
>>>>>>> 3b0d77c9

    val newBoxes = IndexedSeq(newBox)
    val spendingTransaction = createTransaction(newBoxes)

    val env = Map("brother" -> brother)
    val prop = compile(env,
      """{
        |  val okInputs = INPUTS.size == 2
        |  val okIds = INPUTS(0).id == brother.id
        |  okInputs && okIds
         }""".stripMargin).asBoolValue.toSigmaProp

    val propExpected = BinAnd(
      EQ(SizeOf(Inputs), IntConstant(2)),
      EQ(ExtractId(ByIndex(Inputs, 0)), ExtractId(BoxConstant(brother)))).toSigmaProp
    prop shouldBe propExpected

    // try a version of the script that matches the white paper
    val altEnv = Map("friend" -> brother)
    val altProp = compile(altEnv, """INPUTS.size == 2 && INPUTS(0).id == friend.id""").asBoolValue.toSigmaProp
    altProp shouldBe prop

<<<<<<< HEAD
    val s = ErgoBox.create(10, prop, 0, Seq(), Map())
=======
    val s = testBox(10, prop, 0, Seq(), Map())
>>>>>>> 3b0d77c9

    val ctx = ErgoLikeContextTesting(
      currentHeight = 50,
      lastBlockUtxoRoot = AvlTreeData.dummy,
      minerPubkey = ErgoLikeContextTesting.dummyPubkey,
      boxesToSpend = IndexedSeq(brother, s),
      spendingTransaction,
      self = s)

    val pr = prover.prove(emptyEnv + (ScriptNameProp -> "prove_prop"), prop, ctx, fakeMessage).getOrThrow
    verifier.verify(emptyEnv + (ScriptNameProp -> "verify_prop"), prop, ctx, pr, fakeMessage).getOrThrow._1 shouldBe true

    val wrongCtx = ErgoLikeContextTesting(
      currentHeight = 50,
      lastBlockUtxoRoot = AvlTreeData.dummy,
      minerPubkey = ErgoLikeContextTesting.dummyPubkey,
      boxesToSpend = IndexedSeq(brotherWithWrongId, s),
      spendingTransaction,
      self = s)

    prover.prove(prop, wrongCtx, fakeMessage).isFailure shouldBe true
    verifier.verify(prop, wrongCtx, pr, fakeMessage).getOrThrow._1 shouldBe false

    val prop2 = compile(env,
      """{
        |  val okInputs = INPUTS.size == 3
        |  val okIds = INPUTS(0).id == brother.id
        |  okInputs && okIds
         }""".stripMargin).asBoolValue.toSigmaProp

    prover.prove(emptyEnv + (ScriptNameProp -> "prove_prop2"), prop2, ctx, fakeMessage).isFailure shouldBe true
    verifier
      .verify(emptyEnv + (ScriptNameProp -> "verify_prop2"), prop2, ctx, pr, fakeMessage)
      .getOrThrow._1 shouldBe false
  }

  /**
    * An example script where an output could be spent only along with an output with given id
    * (and possibly others, too).
    */
  property("Along with a friend and maybe others (!!! Box constant in environment)") {
    val prover = new ContextEnrichingTestProvingInterpreter
    val verifier = new ErgoLikeTestInterpreter

    val pubkey1 = prover.dlogSecrets.head.publicImage
    val pubkey2 = prover.dlogSecrets(1).publicImage

<<<<<<< HEAD
    val friend = ErgoBox.create(10, pubkey1, 0)
    val friendWithWrongId = ErgoBox.create(10, pubkey1, 0, boxIndex = 120: Short)

    val newBox = ErgoBox.create(20, pubkey2, 0)
=======
    val friend = testBox(10, pubkey1, 0)
    val friendWithWrongId = testBox(10, pubkey1, 0, boxIndex = 120: Short)

    val newBox = testBox(20, pubkey2, 0)
>>>>>>> 3b0d77c9

    val newBoxes = IndexedSeq(newBox)
    val spendingTransaction = createTransaction(newBoxes)

    val env = Map("friend" -> friend)
    val prop = compile(env,
      """{
        |
        | def isFriend(inputBox: Box) = inputBox.id == friend.id
        | INPUTS.exists (isFriend)
         }""".stripMargin).asBoolValue.toSigmaProp

    val propExpected = Exists(Inputs,
      FuncValue(
        Vector((1, SBox)),
        EQ(
          ExtractId(ValUse(1, SBox)),
          ExtractId(BoxConstant(friend))
        )
      )
    ).toSigmaProp

    prop shouldBe propExpected

    // same script written differently
    val altProp = compile(env, "INPUTS.exists ({ (inputBox: Box) => inputBox.id == friend.id })").asBoolValue.toSigmaProp
    altProp shouldBe prop

<<<<<<< HEAD
    val s = ErgoBox.create(10, prop, 0, Seq(), Map())
=======
    val s = testBox(10, prop, 0, Seq(), Map())
>>>>>>> 3b0d77c9

    val ctx1 = ErgoLikeContextTesting(
      currentHeight = 50,
      lastBlockUtxoRoot = AvlTreeData.dummy,
      minerPubkey = ErgoLikeContextTesting.dummyPubkey,
      boxesToSpend = IndexedSeq(friend, s),
      spendingTransaction,
      self = s)

    val pr1 = prover.prove(prop, ctx1, fakeMessage).success.value
    verifier.verify(prop, ctx1, pr1, fakeMessage).success.value._1 shouldBe true

    val ctx2 = ErgoLikeContextTesting(
      currentHeight = 50,
      lastBlockUtxoRoot = AvlTreeData.dummy,
      minerPubkey = ErgoLikeContextTesting.dummyPubkey,
      boxesToSpend = IndexedSeq(s, friend),
      spendingTransaction,
      self = s)

    val pr2 = prover.prove(prop, ctx2, fakeMessage).success.value
    verifier.verify(prop, ctx2, pr2, fakeMessage).success.value._1 shouldBe true

    val pr3 = prover.prove(prop, ctx2, fakeMessage).success.value
    verifier.verify(prop, ctx2, pr3, fakeMessage).success.value._1 shouldBe true

    val wrongCtx1 = ErgoLikeContextTesting(
      currentHeight = 50,
      lastBlockUtxoRoot = AvlTreeData.dummy,
      minerPubkey = ErgoLikeContextTesting.dummyPubkey,
      boxesToSpend = IndexedSeq(friendWithWrongId, s),
      spendingTransaction,
      self = s)

    prover.prove(prop, wrongCtx1, fakeMessage).isFailure shouldBe true
    verifier.verify(prop, wrongCtx1, pr1, fakeMessage).success.value._1 shouldBe false
  }

  property("If") {
    val prover = new ContextEnrichingTestProvingInterpreter
    val verifier = new ErgoLikeTestInterpreter

    val pubkey = prover.dlogSecrets.head.publicImage

    val preimageHello = "hello world".getBytes("UTF-8")
    val preimageWrong = "wrong".getBytes("UTF-8")

    val helloHash = Blake2b256.hash(preimageHello)

    val env = Map("helloHash" -> helloHash)
    val prop = compile(env,
      """{
        |  val cond = INPUTS(0).value > 10
        |  val preimage = if (cond)
        |    INPUTS(2).R4[Coll[Byte]].get
        |  else
        |    INPUTS(1).R4[Coll[Byte]].get
        |  helloHash == blake2b256(preimage)
         }""".stripMargin).asBoolValue.toSigmaProp

    val propExpected = EQ(ByteArrayConstant(helloHash),
      CalcBlake2b256(
        If(GT(ExtractAmount(ByIndex(Inputs, 0)), LongConstant(10)),
          ExtractRegisterAs[SByteArray](ByIndex(Inputs, 2), reg1).get,
          ExtractRegisterAs[SByteArray](ByIndex(Inputs, 1), reg1).get))).toSigmaProp
    prop shouldBe propExpected

<<<<<<< HEAD
    val input0 = ErgoBox.create(10, pubkey, 0, Seq(), Map())
    val input1 = ErgoBox.create(1, pubkey, 0, Seq(), Map(reg1 -> ByteArrayConstant(preimageHello)))
    val input2 = ErgoBox.create(1, pubkey, 0, Seq(), Map(reg1 -> ByteArrayConstant(preimageWrong)))
    val input3 = ErgoBox.create(10, prop, 0, Seq(), Map())

    val output = ErgoBox.create(22, pubkey, 0, Seq(), Map())
=======
    val input0 = testBox(10, pubkey, 0, Seq(), Map())
    val input1 = testBox(1, pubkey, 0, Seq(), Map(reg1 -> ByteArrayConstant(preimageHello)))
    val input2 = testBox(1, pubkey, 0, Seq(), Map(reg1 -> ByteArrayConstant(preimageWrong)))
    val input3 = testBox(10, prop, 0, Seq(), Map())

    val output = testBox(22, pubkey, 0, Seq(), Map())
>>>>>>> 3b0d77c9

    val spendingTransaction = createTransaction(output)

    val ctx = ErgoLikeContextTesting(
      currentHeight = 50,
      lastBlockUtxoRoot = AvlTreeData.dummy,
      minerPubkey = ErgoLikeContextTesting.dummyPubkey,
      boxesToSpend = IndexedSeq(input0, input1, input2, input3),
      spendingTransaction,
      self = input3)

    val pr = prover.prove(emptyEnv + (ScriptNameProp -> "prove"), prop, ctx, fakeMessage).get
    verifier.verify(emptyEnv + (ScriptNameProp -> "verify"), prop, ctx, pr, fakeMessage).get._1 shouldBe true

    // TODO cover (2h): check failing branches
  }

  property("DeserializeRegister value type mismatch") {
    val prover = new ContextEnrichingTestProvingInterpreter

    val sigmaProp = SigmaPropConstant(prover.dlogSecrets.head.publicImage)
    // put SigmaProp into the register
    val regValue = ByteArrayConstant(ValueSerializer.serialize(sigmaProp))
<<<<<<< HEAD
    val box = ErgoBox.create(20, TrueProp, 0, Seq(), Map(R4 -> regValue))
=======
    val box = testBox(20, TrueProp, 0, Seq(), Map(R4 -> regValue))
>>>>>>> 3b0d77c9

    // expect SBoolean in the register
    val prop = DeserializeRegister(R4, SBoolean).toSigmaProp

    val ctx = ErgoLikeContextTesting(
      currentHeight = 50,
      lastBlockUtxoRoot = AvlTreeData.dummy,
      minerPubkey = ErgoLikeContextTesting.dummyPubkey,
      boxesToSpend = IndexedSeq(box),
<<<<<<< HEAD
      createTransaction(IndexedSeq(ErgoBox.create(10, TrueProp, 0))),
=======
      createTransaction(IndexedSeq(testBox(10, TrueProp, 0))),
>>>>>>> 3b0d77c9
      self = box)

    an[RuntimeException] should be thrownBy
      prover.prove(emptyEnv + (ScriptNameProp -> "prove"), prop, ctx, fakeMessage).getOrThrow
  }

  property("DeserializeContext value(script) type mismatch") {
    forAll(logicalExprTreeNodeGen(Seq(AND.apply))) { scriptProp =>
      val verifier = new ErgoLikeTestInterpreter
      val scriptId = 21.toByte
      val prover0 = new ContextEnrichingTestProvingInterpreter()
      // serialize boolean expression
      val prover = prover0.withContextExtender(scriptId, ByteArrayConstant(ValueSerializer.serialize(scriptProp)))
      val prop = OR(
        LogicalNot(DeserializeContext(scriptId, scriptProp.tpe)),
        DeserializeContext(scriptId, scriptProp.tpe)
      ).toSigmaProp

<<<<<<< HEAD
      val box = ErgoBox.create(20, ErgoScriptPredef.TrueProp, 0, Seq(), Map())
=======
      val box = testBox(20, ErgoScriptPredef.TrueProp, 0, Seq(), Map())
>>>>>>> 3b0d77c9
      val ctx = ErgoLikeContextTesting(
        currentHeight = 50,
        lastBlockUtxoRoot = AvlTreeData.dummy,
        minerPubkey = ErgoLikeContextTesting.dummyPubkey,
        boxesToSpend = IndexedSeq(box),
<<<<<<< HEAD
        createTransaction(IndexedSeq(ErgoBox.create(10, TrueProp, 0))),
=======
        createTransaction(IndexedSeq(testBox(10, TrueProp, 0))),
>>>>>>> 3b0d77c9
        self = box)

      val pr = prover.prove(prop, ctx, fakeMessage).get
      // make sure verifier will fail on deserializing context with mismatched type
      // try to deserialize it as an expression with integer type
      val prop1 = EQ(DeserializeContext(scriptId, SInt), IntConstant(1)).toSigmaProp
      an[ValidationException] should be thrownBy
        verifier.verify(emptyEnv + (ScriptNameProp -> "verify"), prop1, ctx, pr, fakeMessage).get
      // make sure prover fails as well on deserializing context with mismatched type
      an[ValidationException] should be thrownBy prover.prove(prop1, ctx, fakeMessage).get
    }
 }

  property("non-const ProveDHT") {
    import sigmastate.interpreter.CryptoConstants.dlogGroup
    compile(Map("gA" -> dlogGroup.generator),
      "proveDHTuple(gA, OUTPUTS(0).R4[GroupElement].get, gA, gA)"
    ).asInstanceOf[BlockValue].result shouldBe a [CreateProveDHTuple]
  }

  property("non-const ProveDlog") {
    compile(Map(), "proveDlog(OUTPUTS(0).R4[GroupElement].get)" ) shouldBe a [CreateProveDlog]
  }
}<|MERGE_RESOLUTION|>--- conflicted
+++ resolved
@@ -239,13 +239,8 @@
     )
     prop shouldBe propExp
 
-<<<<<<< HEAD
-    val newBox1 = ErgoBox.create(11, pubkey, 0)
-    val newBox2 = ErgoBox.create(10, pubkey, 0)
-=======
     val newBox1 = testBox(11, pubkey, 0)
     val newBox2 = testBox(10, pubkey, 0)
->>>>>>> 3b0d77c9
     val newBoxes = IndexedSeq(newBox1, newBox2)
 
     val spendingTransaction = createTransaction(newBoxes)
@@ -274,13 +269,8 @@
     val prop = SigmaAnd(pubkey, BoolToSigmaProp(GT(ExtractAmount(ByIndex(Outputs, 0)), LongConstant(10))))
     compiledProp shouldBe prop
 
-<<<<<<< HEAD
-    val newBox1 = ErgoBox.create(11, pubkey, 0)
-    val newBox2 = ErgoBox.create(10, pubkey, 0)
-=======
     val newBox1 = testBox(11, pubkey, 0)
     val newBox2 = testBox(10, pubkey, 0)
->>>>>>> 3b0d77c9
     val newBoxes = IndexedSeq(newBox1, newBox2)
 
     val spendingTransaction = createTransaction(newBoxes)
@@ -320,21 +310,13 @@
     val prop = SigmaAnd(hashEquals, scriptIsCorrect)
 
     val recipientProposition = SigmaPropConstant(new ContextEnrichingTestProvingInterpreter().dlogSecrets.head.publicImage)
-<<<<<<< HEAD
-    val selfBox = ErgoBox.create(20, ErgoScriptPredef.TrueProp, 0, Seq(), Map())
-=======
     val selfBox = testBox(20, ErgoScriptPredef.TrueProp, 0, Seq(), Map())
->>>>>>> 3b0d77c9
     val ctx = ErgoLikeContextTesting(
       currentHeight = 50,
       lastBlockUtxoRoot = AvlTreeData.dummy,
       minerPubkey = ErgoLikeContextTesting.dummyPubkey,
       boxesToSpend = IndexedSeq(selfBox),
-<<<<<<< HEAD
-      createTransaction(ErgoBox.create(1, recipientProposition, 0)),
-=======
       createTransaction(testBox(1, recipientProposition, 0)),
->>>>>>> 3b0d77c9
       self = selfBox)
 
     val proof = prover.prove(prop, ctx, fakeMessage).get
@@ -365,19 +347,11 @@
       CreateProveDlog(ExtractRegisterAs[SGroupElement.type](Self, regPubkey2).get))
     prop shouldBe propTree
 
-<<<<<<< HEAD
-    val newBox1 = ErgoBox.create(10, pubkey3, 0)
-    val newBoxes = IndexedSeq(newBox1)
-    val spendingTransaction = createTransaction(newBoxes)
-
-    val s1 = ErgoBox.create(20, ErgoScriptPredef.TrueProp, 0, Seq(),
-=======
     val newBox1 = testBox(10, pubkey3, 0)
     val newBoxes = IndexedSeq(newBox1)
     val spendingTransaction = createTransaction(newBoxes)
 
     val s1 = testBox(20, ErgoScriptPredef.TrueProp, 0, Seq(),
->>>>>>> 3b0d77c9
       Map(regPubkey1 -> GroupElementConstant(pubkey1.value),
         regPubkey2 -> GroupElementConstant(pubkey2.value)))
 
@@ -394,11 +368,7 @@
 
 
     //make sure that wrong case couldn't be proved
-<<<<<<< HEAD
-    val s2 = ErgoBox.create(20, ErgoScriptPredef.TrueProp, 0, Seq(),
-=======
     val s2 = testBox(20, ErgoScriptPredef.TrueProp, 0, Seq(),
->>>>>>> 3b0d77c9
       Map(regPubkey1 -> GroupElementConstant(pubkey1.value)))
     val wrongCtx = ErgoLikeContextTesting(
       currentHeight = 50,
@@ -434,21 +404,13 @@
     val prop = SigmaAnd(hashEquals.toSigmaProp, scriptIsCorrect)
 
     val recipientProposition = new ContextEnrichingTestProvingInterpreter().dlogSecrets.head.publicImage
-<<<<<<< HEAD
-    val selfBox = ErgoBox.create(20, TrueProp, 0, Seq(), Map())
-=======
     val selfBox = testBox(20, TrueProp, 0, Seq(), Map())
->>>>>>> 3b0d77c9
     val ctx = ErgoLikeContextTesting(
       currentHeight = 50,
       lastBlockUtxoRoot = AvlTreeData.dummy,
       minerPubkey = ErgoLikeContextTesting.dummyPubkey,
       boxesToSpend = IndexedSeq(selfBox),
-<<<<<<< HEAD
-      createTransaction(ErgoBox.create(1, recipientProposition, 0)),
-=======
       createTransaction(testBox(1, recipientProposition, 0)),
->>>>>>> 3b0d77c9
       self = selfBox)
 
     val proof = prover.prove(prop, ctx, fakeMessage).get
@@ -468,17 +430,10 @@
     val pubkey1 = prover.dlogSecrets.head.publicImage
     val pubkey2 = prover.dlogSecrets(1).publicImage
 
-<<<<<<< HEAD
-    val brother = ErgoBox.create(10, pubkey1, 0)
-    val brotherWithWrongId = ErgoBox.create(10, pubkey1, 0, boxIndex = 120: Short)
-
-    val newBox = ErgoBox.create(20, pubkey2, 0)
-=======
     val brother = testBox(10, pubkey1, 0)
     val brotherWithWrongId = testBox(10, pubkey1, 0, boxIndex = 120: Short)
 
     val newBox = testBox(20, pubkey2, 0)
->>>>>>> 3b0d77c9
 
     val newBoxes = IndexedSeq(newBox)
     val spendingTransaction = createTransaction(newBoxes)
@@ -501,11 +456,7 @@
     val altProp = compile(altEnv, """INPUTS.size == 2 && INPUTS(0).id == friend.id""").asBoolValue.toSigmaProp
     altProp shouldBe prop
 
-<<<<<<< HEAD
-    val s = ErgoBox.create(10, prop, 0, Seq(), Map())
-=======
     val s = testBox(10, prop, 0, Seq(), Map())
->>>>>>> 3b0d77c9
 
     val ctx = ErgoLikeContextTesting(
       currentHeight = 50,
@@ -553,17 +504,10 @@
     val pubkey1 = prover.dlogSecrets.head.publicImage
     val pubkey2 = prover.dlogSecrets(1).publicImage
 
-<<<<<<< HEAD
-    val friend = ErgoBox.create(10, pubkey1, 0)
-    val friendWithWrongId = ErgoBox.create(10, pubkey1, 0, boxIndex = 120: Short)
-
-    val newBox = ErgoBox.create(20, pubkey2, 0)
-=======
     val friend = testBox(10, pubkey1, 0)
     val friendWithWrongId = testBox(10, pubkey1, 0, boxIndex = 120: Short)
 
     val newBox = testBox(20, pubkey2, 0)
->>>>>>> 3b0d77c9
 
     val newBoxes = IndexedSeq(newBox)
     val spendingTransaction = createTransaction(newBoxes)
@@ -592,11 +536,7 @@
     val altProp = compile(env, "INPUTS.exists ({ (inputBox: Box) => inputBox.id == friend.id })").asBoolValue.toSigmaProp
     altProp shouldBe prop
 
-<<<<<<< HEAD
-    val s = ErgoBox.create(10, prop, 0, Seq(), Map())
-=======
     val s = testBox(10, prop, 0, Seq(), Map())
->>>>>>> 3b0d77c9
 
     val ctx1 = ErgoLikeContextTesting(
       currentHeight = 50,
@@ -664,21 +604,12 @@
           ExtractRegisterAs[SByteArray](ByIndex(Inputs, 1), reg1).get))).toSigmaProp
     prop shouldBe propExpected
 
-<<<<<<< HEAD
-    val input0 = ErgoBox.create(10, pubkey, 0, Seq(), Map())
-    val input1 = ErgoBox.create(1, pubkey, 0, Seq(), Map(reg1 -> ByteArrayConstant(preimageHello)))
-    val input2 = ErgoBox.create(1, pubkey, 0, Seq(), Map(reg1 -> ByteArrayConstant(preimageWrong)))
-    val input3 = ErgoBox.create(10, prop, 0, Seq(), Map())
-
-    val output = ErgoBox.create(22, pubkey, 0, Seq(), Map())
-=======
     val input0 = testBox(10, pubkey, 0, Seq(), Map())
     val input1 = testBox(1, pubkey, 0, Seq(), Map(reg1 -> ByteArrayConstant(preimageHello)))
     val input2 = testBox(1, pubkey, 0, Seq(), Map(reg1 -> ByteArrayConstant(preimageWrong)))
     val input3 = testBox(10, prop, 0, Seq(), Map())
 
     val output = testBox(22, pubkey, 0, Seq(), Map())
->>>>>>> 3b0d77c9
 
     val spendingTransaction = createTransaction(output)
 
@@ -702,11 +633,7 @@
     val sigmaProp = SigmaPropConstant(prover.dlogSecrets.head.publicImage)
     // put SigmaProp into the register
     val regValue = ByteArrayConstant(ValueSerializer.serialize(sigmaProp))
-<<<<<<< HEAD
-    val box = ErgoBox.create(20, TrueProp, 0, Seq(), Map(R4 -> regValue))
-=======
     val box = testBox(20, TrueProp, 0, Seq(), Map(R4 -> regValue))
->>>>>>> 3b0d77c9
 
     // expect SBoolean in the register
     val prop = DeserializeRegister(R4, SBoolean).toSigmaProp
@@ -716,11 +643,7 @@
       lastBlockUtxoRoot = AvlTreeData.dummy,
       minerPubkey = ErgoLikeContextTesting.dummyPubkey,
       boxesToSpend = IndexedSeq(box),
-<<<<<<< HEAD
-      createTransaction(IndexedSeq(ErgoBox.create(10, TrueProp, 0))),
-=======
       createTransaction(IndexedSeq(testBox(10, TrueProp, 0))),
->>>>>>> 3b0d77c9
       self = box)
 
     an[RuntimeException] should be thrownBy
@@ -739,21 +662,13 @@
         DeserializeContext(scriptId, scriptProp.tpe)
       ).toSigmaProp
 
-<<<<<<< HEAD
-      val box = ErgoBox.create(20, ErgoScriptPredef.TrueProp, 0, Seq(), Map())
-=======
       val box = testBox(20, ErgoScriptPredef.TrueProp, 0, Seq(), Map())
->>>>>>> 3b0d77c9
       val ctx = ErgoLikeContextTesting(
         currentHeight = 50,
         lastBlockUtxoRoot = AvlTreeData.dummy,
         minerPubkey = ErgoLikeContextTesting.dummyPubkey,
         boxesToSpend = IndexedSeq(box),
-<<<<<<< HEAD
-        createTransaction(IndexedSeq(ErgoBox.create(10, TrueProp, 0))),
-=======
         createTransaction(IndexedSeq(testBox(10, TrueProp, 0))),
->>>>>>> 3b0d77c9
         self = box)
 
       val pr = prover.prove(prop, ctx, fakeMessage).get
