--- conflicted
+++ resolved
@@ -107,12 +107,8 @@
   case object Height2 extends NotReadyValueInt with ValueCompanion {
     override def companion = this
     override val opCode: OpCode = Height2Code // use reserved code
-<<<<<<< HEAD
+    override val opType = SFunc(SContext, SInt)
     override val costKind: CostKind = FixedCost(CostOf.Height)
-    def opType = SFunc(SContext, SInt)
-=======
-    override val opType = SFunc(SContext, SInt)
->>>>>>> d36bf2d1
   }
   val Height2Ser = CaseObjectSerialization(Height2, Height2)
 
