--- conflicted
+++ resolved
@@ -33,11 +33,7 @@
     forAll(objects) { (in, result) =>
       val expectedResult = decodeString(result)
       val calcSha256 = EQ(CalcSha256(stringToByteConstant(in)), expectedResult)
-<<<<<<< HEAD
-      val res = int.reduceToCrypto(ctx, calcSha256.toSigmaProp).get._1
-=======
-      val res = int.reduceToCrypto(ctx, calcSha256).get.value
->>>>>>> 992dc82f
+      val res = int.reduceToCrypto(ctx, calcSha256.toSigmaProp).get.value
       res shouldBe TrivialProp.TrueProp
     }
   }
