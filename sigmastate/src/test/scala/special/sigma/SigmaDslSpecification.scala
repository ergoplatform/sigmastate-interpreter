--- conflicted
+++ resolved
@@ -3304,14 +3304,8 @@
         contains.checkExpected(input, success(okContains))
         get.checkExpected(input, success(valueOpt))
 
-<<<<<<< HEAD
-        // TODO mainnet v5.0: use stable (not random) input
-        contains.checkVerify(input, Expected(Success(okContains), 37850))//, TracedCost(traceBase), 1823))
-        get.checkVerify(input, Expected(value = Success(valueOpt), cost = 38372))
-=======
         contains.checkVerify(input, Expected(Success(okContains), 37850, CostDetails.ZeroCost, 1810))
         get.checkVerify(input, Expected(value = Success(valueOpt), cost = 38372, CostDetails.ZeroCost, 1810 + additionalCost))
->>>>>>> 48a0a4dc
       }
 
       val keys = Colls.fromItems(key)
