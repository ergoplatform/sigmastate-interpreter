package special.sigma

import java.lang.reflect.InvocationTargetException
import java.math.BigInteger
import org.ergoplatform._
import org.ergoplatform.settings.ErgoAlgos
import org.scalacheck.{Arbitrary, Gen}
import scalan.{ExactIntegral, ExactNumeric, ExactOrdering, RType}
import scorex.crypto.authds.avltree.batch._
import scorex.crypto.authds.{ADDigest, ADKey, ADValue}
import scorex.crypto.hash.{Blake2b256, Digest32}
import scalan.util.Extensions._
import sigma.util.Extensions._
import sigmastate.SCollection._
import sigmastate.Values.IntConstant
import sigmastate._
import sigmastate.basics.DLogProtocol._
import sigmastate.Values._
import sigmastate.lang.Terms.Apply
import sigmastate.eval.Extensions._
import sigmastate.eval._
import sigmastate.lang.Terms.{MethodCall, PropertyCall}
import sigmastate.utxo._
import special.collection._
import sigmastate.serialization.OpCodes.OpCode
import sigmastate.utils.Helpers
import sigmastate.utils.Helpers._
import sigmastate.helpers.TestingHelpers._

import scala.util.{Failure, Success, Try}
import OrderingOps._
import org.ergoplatform.ErgoBox.AdditionalRegisters
import org.scalacheck.Arbitrary._
import org.scalacheck.Gen.frequency
import org.scalatest.{BeforeAndAfterAll, Tag}
import scalan.RType._
import scorex.util.ModifierId
import sigmastate.basics.ProveDHTuple
import sigmastate.interpreter._
import org.scalactic.source.Position
import sigmastate.helpers.SigmaPPrint
import sigmastate.lang.exceptions.CosterException

import scala.collection.mutable

/** This suite tests every method of every SigmaDsl type to be equivalent to
  * the evaluation of the corresponding ErgoScript operation
  *
  * This suite can be used for Cost profiling, i.e. measurements of operations times and
  * comparing them with cost parameteres of the operations.
  *
  * The following settings should be specified for profiling:
  * isMeasureOperationTime = true
  * isMeasureScriptTime = true
  * isLogEnabled = false
  * printTestVectors = false
  * costTracingEnabled = false
  * isTestRun = true
  * perTestWarmUpIters = 1
  * nBenchmarkIters = 1
  */
class SigmaDslSpecification extends SigmaDslTesting
  with CrossVersionProps
  with BeforeAndAfterAll { suite =>

  /** Use VersionContext so that each property in this suite runs under correct
    * parameters.
    */
  protected override def testFun_Run(testName: String, testFun: => Any): Unit = {
    VersionContext.withVersions(activatedVersionInTests, ergoTreeVersionInTests) {
      super.testFun_Run(testName, testFun)
    }
  }

  implicit override val generatorDrivenConfig = PropertyCheckConfiguration(minSuccessful = 30)

  val evalSettingsInTests = ErgoTreeEvaluator.DefaultEvalSettings.copy(
    isMeasureOperationTime = true,
    isMeasureScriptTime = true,
    isLogEnabled = false, // don't commit the `true` value (travis log is too high)
    printTestVectors = false, // don't commit the `true` value (travis log is too high)

    /** Should always be enabled in tests (and false by default)
      * Should be disabled for cost profiling, which case the new costs are not checked.
      */
    costTracingEnabled = true,

    profilerOpt = Some(ErgoTreeEvaluator.DefaultProfiler),
    isTestRun = true
  )

  def warmupSettings(p: Profiler) = evalSettingsInTests.copy(
    isLogEnabled = false,
    printTestVectors = false,
    profilerOpt = Some(p)
  )

  implicit override def evalSettings: EvalSettings = {
    warmupProfiler match {
      case Some(p) => warmupSettings(p)
      case _ => evalSettingsInTests
    }
  }

  override val perTestWarmUpIters = 0

  override val nBenchmarkIters = 0

  override val okRunTestsWithoutMCLowering: Boolean = true

  implicit def IR = createIR()

  def testCases[A, B](cases: Seq[(A, Expected[B])], f: Feature[A, B]) = {
    val table = Table(("x", "y"), cases:_*)
    forAll(table) { (x, expectedRes) =>
      val res = f.checkEquality(x)
      val resValue = res.map(_._1)
      val expected = expectedRes.newResults(ergoTreeVersionInTests)._1
      checkResult(resValue, expected.value, failOnTestVectors = true)
      if (res.isSuccess) {
        res.get._2.cost shouldBe JitCost(expected.verificationCost.get)
      }
    }
  }

  import TestData._

  override protected def beforeAll(): Unit = {
    prepareSamples[BigInt]
    prepareSamples[GroupElement]
    prepareSamples[AvlTree]
    prepareSamples[Box]
    prepareSamples[PreHeader]
    prepareSamples[Header]
    prepareSamples[(BigInt, BigInt)]
    prepareSamples[(GroupElement, GroupElement)]
    prepareSamples[(AvlTree, AvlTree)]
    prepareSamples[(Box, Box)]
    prepareSamples[(PreHeader, PreHeader)]
    prepareSamples[(Header, Header)]
  }

  ///=====================================================
  ///              Boolean type operations
  ///-----------------------------------------------------

  property("Boolean methods equivalence") {
    val toByte = newFeature((x: Boolean) => x.toByte, "{ (x: Boolean) => x.toByte }")

    val cases = Seq(
      (true, Success(1.toByte)),
      (false, Success(0.toByte))
    )

    testCases(cases, toByte)
  }

  property("BinXor(logical XOR) equivalence") {
    val binXor = existingFeature((x: (Boolean, Boolean)) => x._1 ^ x._2,
      "{ (x: (Boolean, Boolean)) => x._1 ^ x._2 }",
      FuncValue(
        Vector((1, STuple(Vector(SBoolean, SBoolean)))),
        BinXor(
          SelectField.typed[BoolValue](ValUse(1, STuple(Vector(SBoolean, SBoolean))), 1.toByte),
          SelectField.typed[BoolValue](ValUse(1, STuple(Vector(SBoolean, SBoolean))), 2.toByte)
        )
      ))
    val trace = CostDetails(
      Array(
        FixedCostItem(Apply),
        FixedCostItem(FuncValue),
        FixedCostItem(GetVar),
        FixedCostItem(OptionGet),
        FixedCostItem(FuncValue.AddToEnvironmentDesc, FuncValue.AddToEnvironmentDesc_CostKind),
        FixedCostItem(ValUse),
        FixedCostItem(SelectField),
        FixedCostItem(ValUse),
        FixedCostItem(SelectField),
        FixedCostItem(BinXor)
      )
    )
    val newCost = 1788 
    val cases = Seq(
      (true, true) -> Expected(Success(false), 36518, trace, newCost),
      (true, false) -> Expected(Success(true), 36518, trace, newCost),
      (false, false) -> Expected(Success(false), 36518, trace, newCost),
      (false, true) -> Expected(Success(true), 36518, trace, newCost)
    )
    verifyCases(cases, binXor)
  }

  property("verify should respect Context.initCost") {
    val feature = existingFeature((x: (Boolean, Boolean)) => x._1 ^ x._2,
      "{ (x: (Boolean, Boolean)) => x._1 ^ x._2 }",
      FuncValue(
        Vector((1, STuple(Vector(SBoolean, SBoolean)))),
        BinXor(
          SelectField.typed[BoolValue](ValUse(1, STuple(Vector(SBoolean, SBoolean))), 1.toByte),
          SelectField.typed[BoolValue](ValUse(1, STuple(Vector(SBoolean, SBoolean))), 2.toByte)
        )
      ))
    val expectedCost = 36518
    val cases = Seq(
      (true, true) -> Expected(Success(false), expectedCost)
    )
    verifyCases(cases, feature)

    val initCost = 100
    initialCostInTests.withValue(initCost) {
      val cases = Seq(
        (true, true) -> Expected(Success(false), expectedCost + initCost)
      )
      verifyCases(cases, feature)
    }
  }

  property("BinXor(logical XOR) test") {
    val xor = existingFeature((x: (Int, Boolean)) => (x._1 == 0) ^ x._2,
      "{ (x: (Int, Boolean)) => (x._1 == 0) ^ x._2 }",
      FuncValue(
        Vector((1, STuple(Vector(SInt, SBoolean)))),
        BinXor(
          EQ(
            SelectField.typed[IntValue](ValUse(1, STuple(Vector(SInt, SBoolean))), 1.toByte),
            IntConstant(0)
          ),
          SelectField.typed[BoolValue](ValUse(1, STuple(Vector(SInt, SBoolean))), 2.toByte)
        )
      ))
    val newCost = CostDetails(
      Array(
        FixedCostItem(Apply),
        FixedCostItem(FuncValue),
        FixedCostItem(GetVar),
        FixedCostItem(OptionGet),
        FixedCostItem(FuncValue.AddToEnvironmentDesc, FixedCost(JitCost(5))),
        FixedCostItem(ValUse),
        FixedCostItem(SelectField),
        FixedCostItem(Constant),
        FixedCostItem(NamedDesc("EQ_Prim"), FixedCost(JitCost(3))),
        FixedCostItem(ValUse),
        FixedCostItem(SelectField),
        FixedCostItem(BinXor)
      )
    )
    val cases = Seq(
      (1095564593, true) -> Expected(Success(true), 36865, newCost),
      (-901834021, true) -> Expected(Success(true), 36865, newCost),
      (595045530, false) -> Expected(Success(false), 36865, newCost),
      (-1157998227, false) -> Expected(Success(false), 36865, newCost),
      (0, true) -> Expected(Success(false), 36865, newCost),
      (0, false) -> Expected(Success(true), 36865, newCost)
    )
    verifyCases(cases, xor)
  }

  property("&& boolean equivalence") {
    lazy val eq = existingFeature((x:(Boolean, Boolean)) => x._1 && x._2,
      "{ (x:(Boolean, Boolean)) => x._1 && x._2 }",
      FuncValue(
        Vector((1, STuple(Vector(SBoolean, SBoolean)))),
        BinAnd(
          SelectField.typed[BoolValue](ValUse(1, STuple(Vector(SBoolean, SBoolean))), 1.toByte),
          SelectField.typed[BoolValue](ValUse(1, STuple(Vector(SBoolean, SBoolean))), 2.toByte)
        )
      ))
    val cost1 = CostDetails(
      Array(
        FixedCostItem(Apply),
        FixedCostItem(FuncValue),
        FixedCostItem(GetVar),
        FixedCostItem(OptionGet), FixedCostItem(FuncValue.AddToEnvironmentDesc, FuncValue.AddToEnvironmentDesc_CostKind),
        FixedCostItem(ValUse),
        FixedCostItem(SelectField),
        FixedCostItem(BinAnd)
      )
    )
    val cost2 = CostDetails(
      Array(
        FixedCostItem(Apply),
        FixedCostItem(FuncValue),
        FixedCostItem(GetVar),
        FixedCostItem(OptionGet), FixedCostItem(FuncValue.AddToEnvironmentDesc, FuncValue.AddToEnvironmentDesc_CostKind),
        FixedCostItem(ValUse),
        FixedCostItem(SelectField),
        FixedCostItem(BinAnd),
        FixedCostItem(ValUse),
        FixedCostItem(SelectField)
      )
    )
    val cases = Seq(
      (false, true) -> Expected(Success(false), 38241, cost1),
      (false, false) -> Expected(Success(false), 38241, cost1),
      (true, true) -> Expected(Success(true), 38241, cost2),
      (true, false) -> Expected(Success(false), 38241, cost2)
    )
    verifyCases(cases, eq)
  }

  property("|| boolean equivalence") {
    lazy val eq = existingFeature((x:(Boolean, Boolean)) => x._1 || x._2,
      "{ (x:(Boolean, Boolean)) => x._1 || x._2 }",
      FuncValue(
        Vector((1, STuple(Vector(SBoolean, SBoolean)))),
        BinOr(
          SelectField.typed[BoolValue](ValUse(1, STuple(Vector(SBoolean, SBoolean))), 1.toByte),
          SelectField.typed[BoolValue](ValUse(1, STuple(Vector(SBoolean, SBoolean))), 2.toByte)
        )
      ))
    val cost1 = CostDetails(
      Array(
        FixedCostItem(Apply),
        FixedCostItem(FuncValue),
        FixedCostItem(GetVar),
        FixedCostItem(OptionGet), FixedCostItem(FuncValue.AddToEnvironmentDesc, FuncValue.AddToEnvironmentDesc_CostKind),
        FixedCostItem(ValUse),
        FixedCostItem(SelectField),
        FixedCostItem(BinOr)
      )
    )
    val cost2 = CostDetails(
      Array(
        FixedCostItem(Apply),
        FixedCostItem(FuncValue),
        FixedCostItem(GetVar),
        FixedCostItem(OptionGet), FixedCostItem(FuncValue.AddToEnvironmentDesc, FuncValue.AddToEnvironmentDesc_CostKind),
        FixedCostItem(ValUse),
        FixedCostItem(SelectField),
        FixedCostItem(BinOr),
        FixedCostItem(ValUse),
        FixedCostItem(SelectField)
      )
    )
    val cases = Seq(
      (true, false) -> Expected(Success(true), 38241, cost1),
      (true, true) -> Expected(Success(true), 38241, cost1),
      (false, false) -> Expected(Success(false), 38241, cost2),
      (false, true) -> Expected(Success(true), 38241, cost2)
    )
    verifyCases(cases, eq)
  }

  def runLazy_And_Or_BooleanEquivalence(implicit evalSettings: EvalSettings) = {
    val cost1 = CostDetails(
      Array(
        FixedCostItem(Apply),
        FixedCostItem(FuncValue),
        FixedCostItem(GetVar),
        FixedCostItem(OptionGet), FixedCostItem(FuncValue.AddToEnvironmentDesc, FuncValue.AddToEnvironmentDesc_CostKind),
        FixedCostItem(ValUse),
        FixedCostItem(BinOr)
      )
    )
    val cost2 = CostDetails(
      Array(
        FixedCostItem(Apply),
        FixedCostItem(FuncValue),
        FixedCostItem(GetVar),
        FixedCostItem(OptionGet), FixedCostItem(FuncValue.AddToEnvironmentDesc, FuncValue.AddToEnvironmentDesc_CostKind),
        FixedCostItem(ValUse),
        FixedCostItem(BinAnd)
      )
    )
    val cost3 = CostDetails(
      Array(
        FixedCostItem(Apply),
        FixedCostItem(FuncValue),
        FixedCostItem(GetVar),
        FixedCostItem(OptionGet), FixedCostItem(FuncValue.AddToEnvironmentDesc, FuncValue.AddToEnvironmentDesc_CostKind),
        FixedCostItem(ValUse),
        FixedCostItem(BinAnd),
        FixedCostItem(ValUse),
        FixedCostItem(BinOr)
      )
    )
    val cost4 = CostDetails(
      Array(
        FixedCostItem(Apply),
        FixedCostItem(FuncValue),
        FixedCostItem(GetVar),
        FixedCostItem(OptionGet), FixedCostItem(FuncValue.AddToEnvironmentDesc, FuncValue.AddToEnvironmentDesc_CostKind),
        FixedCostItem(ValUse),
        FixedCostItem(BinAnd),
        FixedCostItem(ValUse),
        FixedCostItem(BinAnd),
        FixedCostItem(ValUse),
        FixedCostItem(BinOr)
      )
    )
    val cost5 = CostDetails(
      Array(
        FixedCostItem(Apply),
        FixedCostItem(FuncValue),
        FixedCostItem(GetVar),
        FixedCostItem(OptionGet), FixedCostItem(FuncValue.AddToEnvironmentDesc, FuncValue.AddToEnvironmentDesc_CostKind),
        FixedCostItem(ValUse),
        FixedCostItem(BinAnd),
        FixedCostItem(ValUse),
        FixedCostItem(BinAnd),
        FixedCostItem(ValUse),
        FixedCostItem(BinAnd),
        FixedCostItem(ValUse),
        FixedCostItem(BinOr)
      )
    )
    verifyCases(
      Seq(
        (true, Expected(Success(true), 38467, cost1)),
        (false, Expected(new ArithmeticException("/ by zero")))
      ),
      existingFeature((x: Boolean) => x || (1 / 0 == 1),
        "{ (x: Boolean) => x || (1 / 0 == 1) }",
        FuncValue(
          Vector((1, SBoolean)),
          BinOr(
            ValUse(1, SBoolean),
            EQ(ArithOp(IntConstant(1), IntConstant(0), OpCode @@ (-99.toByte)), IntConstant(1))
          )
        )))

    verifyCases(
      Seq(
        (true, Expected(new ArithmeticException("/ by zero"))),
        (false, Expected(Success(false), 38467, cost2))
      ),
      existingFeature((x: Boolean) => x && (1 / 0 == 1),
        "{ (x: Boolean) => x && (1 / 0 == 1) }",
        FuncValue(
          Vector((1, SBoolean)),
          BinAnd(
            ValUse(1, SBoolean),
            EQ(ArithOp(IntConstant(1), IntConstant(0), OpCode @@ (-99.toByte)), IntConstant(1))
          )
        )))

    verifyCases(
      Seq(
        (false, Expected(Success(false), 40480, cost2)),
        (true, Expected(Success(true), 40480, cost3))
      ),
      existingFeature((x: Boolean) => x && (x || (1 / 0 == 1)),
        "{ (x: Boolean) => x && (x || (1 / 0 == 1)) }",
        FuncValue(
          Vector((1, SBoolean)),
          BinAnd(
            ValUse(1, SBoolean),
            BinOr(
              ValUse(1, SBoolean),
              EQ(ArithOp(IntConstant(1), IntConstant(0), OpCode @@ (-99.toByte)), IntConstant(1))
            )
          )
        )))

    verifyCases(
      Seq(
        (false, Expected(Success(false), 42493, cost2)),
        (true, Expected(Success(true), 42493, cost4))
      ),
      existingFeature((x: Boolean) => x && (x && (x || (1 / 0 == 1))),
        "{ (x: Boolean) => x && (x && (x || (1 / 0 == 1))) }",
        FuncValue(
          Vector((1, SBoolean)),
          BinAnd(
            ValUse(1, SBoolean),
            BinAnd(
              ValUse(1, SBoolean),
              BinOr(
                ValUse(1, SBoolean),
                EQ(ArithOp(IntConstant(1), IntConstant(0), OpCode @@ (-99.toByte)), IntConstant(1))
              )
            )
          )
        )))

    verifyCases(
      Seq(
        (false, Expected(Success(false), 44506, cost2)),
        (true, Expected(Success(true), 44506, cost5))
      ),
      existingFeature((x: Boolean) => x && (x && (x && (x || (1 / 0 == 1)))),
        "{ (x: Boolean) => x && (x && (x && (x || (1 / 0 == 1)))) }",
        FuncValue(
          Vector((1, SBoolean)),
          BinAnd(
            ValUse(1, SBoolean),
            BinAnd(
              ValUse(1, SBoolean),
              BinAnd(
                ValUse(1, SBoolean),
                BinOr(
                  ValUse(1, SBoolean),
                  EQ(ArithOp(IntConstant(1), IntConstant(0), OpCode @@ (-99.toByte)), IntConstant(1))
                )
              )
            )
          )
        )))

    val cost6 = CostDetails(
      Array(
        FixedCostItem(Apply),
        FixedCostItem(FuncValue),
        FixedCostItem(GetVar),
        FixedCostItem(OptionGet), FixedCostItem(FuncValue.AddToEnvironmentDesc, FuncValue.AddToEnvironmentDesc_CostKind),
        FixedCostItem(ValUse),
        FixedCostItem(LogicalNot),
        FixedCostItem(BinAnd),
        FixedCostItem(LogicalNot),
        FixedCostItem(BinAnd),
        FixedCostItem(ValUse),
        FixedCostItem(BinOr)
      )
    )
    verifyCases(
      Seq(
        (false, Expected(new ArithmeticException("/ by zero"))),
        (true, Expected(Success(true), 43281, cost6))
      ),
      existingFeature((x: Boolean) => !(!x && (1 / 0 == 1)) && (x || (1 / 0 == 1)),
        "{ (x: Boolean) => !(!x && (1 / 0 == 1)) && (x || (1 / 0 == 1)) }",
        FuncValue(
          Vector((1, SBoolean)),
          BinAnd(
            LogicalNot(
              BinAnd(
                LogicalNot(ValUse(1, SBoolean)),
                EQ(ArithOp(IntConstant(1), IntConstant(0), OpCode @@ (-99.toByte)), IntConstant(1))
              )
            ),
            BinOr(
              ValUse(1, SBoolean),
              EQ(ArithOp(IntConstant(1), IntConstant(0), OpCode @@ (-99.toByte)), IntConstant(1))
            )
          )
        )))

    val cost7 = CostDetails(
      Array(
        FixedCostItem(Apply),
        FixedCostItem(FuncValue),
        FixedCostItem(GetVar),
        FixedCostItem(OptionGet),
        FixedCostItem(FuncValue.AddToEnvironmentDesc, FuncValue.AddToEnvironmentDesc_CostKind),
        FixedCostItem(ValUse),
        FixedCostItem(BinOr),
        FixedCostItem(BinAnd),
        FixedCostItem(ValUse)
      )
    )
    verifyCases(
      Seq(
        (true, Expected(Success(true), 40480, cost7)),
        (false, Expected(new ArithmeticException("/ by zero")))
      ),
      existingFeature((x: Boolean) => (x || (1 / 0 == 1)) && x,
        "{ (x: Boolean) => (x || (1 / 0 == 1)) && x }",
        FuncValue(
          Vector((1, SBoolean)),
          BinAnd(
            BinOr(
              ValUse(1, SBoolean),
              EQ(ArithOp(IntConstant(1), IntConstant(0), OpCode @@ (-99.toByte)), IntConstant(1))
            ),
            ValUse(1, SBoolean)
          )
        )))

    val cost8 = CostDetails(
      Array(
        FixedCostItem(Apply),
        FixedCostItem(FuncValue),
        FixedCostItem(GetVar),
        FixedCostItem(OptionGet),
        FixedCostItem(FuncValue.AddToEnvironmentDesc, FuncValue.AddToEnvironmentDesc_CostKind),
        FixedCostItem(ValUse),
        FixedCostItem(BinOr),
        FixedCostItem(BinAnd),
        FixedCostItem(ValUse),
        FixedCostItem(BinOr)
      )
    )
    verifyCases(
      Seq(
        (true, Expected(Success(true), 43149, cost8)),
        (false, Expected(new ArithmeticException("/ by zero")))
      ),
      existingFeature((x: Boolean) => (x || (1 / 0 == 1)) && (x || (1 / 0 == 1)),
        "{ (x: Boolean) => (x || (1 / 0 == 1)) && (x || (1 / 0 == 1)) }",
        FuncValue(
          Vector((1, SBoolean)),
          BinAnd(
            BinOr(
              ValUse(1, SBoolean),
              EQ(ArithOp(IntConstant(1), IntConstant(0), OpCode @@ (-99.toByte)), IntConstant(1))
            ),
            BinOr(
              ValUse(1, SBoolean),
              EQ(ArithOp(IntConstant(1), IntConstant(0), OpCode @@ (-99.toByte)), IntConstant(1))
            )
          )
        )))

    val cost9 = CostDetails(
      Array(
        FixedCostItem(Apply),
        FixedCostItem(FuncValue),
        FixedCostItem(GetVar),
        FixedCostItem(OptionGet),
        FixedCostItem(FuncValue.AddToEnvironmentDesc, FuncValue.AddToEnvironmentDesc_CostKind),
        FixedCostItem(ValUse),
        FixedCostItem(LogicalNot),
        FixedCostItem(BinAnd),
        FixedCostItem(LogicalNot),
        FixedCostItem(BinOr),
        FixedCostItem(BinAnd),
        FixedCostItem(ValUse),
        FixedCostItem(BinOr)
      )
    )
    verifyCases(
      Seq(
        (true, Expected(Success(true), 45950, cost9)),
        (false, Expected(new ArithmeticException("/ by zero")))
      ),
      existingFeature(
        (x: Boolean) => (!(!x && (1 / 0 == 1)) || (1 / 0 == 0)) && (x || (1 / 0 == 1)),
        "{ (x: Boolean) => (!(!x && (1 / 0 == 1)) || (1 / 0 == 0)) && (x || (1 / 0 == 1)) }",
        FuncValue(
          Vector((1, SBoolean)),
          BinAnd(
            BinOr(
              LogicalNot(
                BinAnd(
                  LogicalNot(ValUse(1, SBoolean)),
                  EQ(ArithOp(IntConstant(1), IntConstant(0), OpCode @@ (-99.toByte)), IntConstant(1))
                )
              ),
              EQ(ArithOp(IntConstant(1), IntConstant(0), OpCode @@ (-99.toByte)), IntConstant(0))
            ),
            BinOr(
              ValUse(1, SBoolean),
              EQ(ArithOp(IntConstant(1), IntConstant(0), OpCode @@ (-99.toByte)), IntConstant(1))
            )
          )
        )))

    val cost10 = CostDetails(
      Array(
        FixedCostItem(Apply),
        FixedCostItem(FuncValue),
        FixedCostItem(GetVar),
        FixedCostItem(OptionGet),
        FixedCostItem(FuncValue.AddToEnvironmentDesc, FixedCost(JitCost(5))),
        SeqCostItem(CompanionDesc(BlockValue), PerItemCost(JitCost(1), JitCost(1), 10), 1),
        FixedCostItem(ValUse),
        FixedCostItem(LogicalNot),
        FixedCostItem(FuncValue.AddToEnvironmentDesc, FixedCost(JitCost(5))),
        FixedCostItem(ValUse),
        FixedCostItem(BinAnd),
        FixedCostItem(LogicalNot),
        FixedCostItem(BinOr),
        FixedCostItem(BinAnd),
        FixedCostItem(ValUse),
        FixedCostItem(BinAnd),
        FixedCostItem(LogicalNot),
        FixedCostItem(BinOr)
      )
    )
    verifyCases(
      Seq(
        (false, Expected(new ArithmeticException("/ by zero"))),
        (true, Expected(Success(true), 48862, cost10))
      ),
      existingFeature(
        (x: Boolean) => (!(!x && (1 / 0 == 1)) || (1 / 0 == 0)) && (!(!x && (1 / 0 == 1)) || (1 / 0 == 1)),
        "{ (x: Boolean) => (!(!x && (1 / 0 == 1)) || (1 / 0 == 0)) && (!(!x && (1 / 0 == 1)) || (1 / 0 == 1)) }",
        FuncValue(
          Vector((1, SBoolean)),
          BlockValue(
            Vector(ValDef(3, List(), LogicalNot(ValUse(1, SBoolean)))),
            BinAnd(
              BinOr(
                LogicalNot(
                  BinAnd(
                    ValUse(3, SBoolean),
                    EQ(ArithOp(IntConstant(1), IntConstant(0), OpCode @@ (-99.toByte)), IntConstant(1))
                  )
                ),
                EQ(ArithOp(IntConstant(1), IntConstant(0), OpCode @@ (-99.toByte)), IntConstant(0))
              ),
              BinOr(
                LogicalNot(
                  BinAnd(
                    ValUse(3, SBoolean),
                    EQ(ArithOp(IntConstant(1), IntConstant(0), OpCode @@ (-99.toByte)), IntConstant(1))
                  )
                ),
                EQ(ArithOp(IntConstant(1), IntConstant(0), OpCode @@ (-99.toByte)), IntConstant(1))
              )
            )
          )
        )))
  }

  property("lazy || and && boolean equivalence") {
    runLazy_And_Or_BooleanEquivalence(evalSettings)
  }

  val costIdentity = CostDetails(
    Array(
      FixedCostItem(Apply),
      FixedCostItem(FuncValue),
      FixedCostItem(GetVar),
      FixedCostItem(OptionGet),
      FixedCostItem(FuncValue.AddToEnvironmentDesc, FuncValue.AddToEnvironmentDesc_CostKind),
      FixedCostItem(ValUse)
    )
  )
  val costUpcast = CostDetails(
    Array(
      FixedCostItem(Apply),
      FixedCostItem(FuncValue),
      FixedCostItem(GetVar),
      FixedCostItem(OptionGet),
      FixedCostItem(FuncValue.AddToEnvironmentDesc, FuncValue.AddToEnvironmentDesc_CostKind),
      FixedCostItem(ValUse)
    )
  )
  val costDowncast = CostDetails(
    Array(
      FixedCostItem(Apply),
      FixedCostItem(FuncValue),
      FixedCostItem(GetVar),
      FixedCostItem(OptionGet),
      FixedCostItem(FuncValue.AddToEnvironmentDesc, FuncValue.AddToEnvironmentDesc_CostKind),
      FixedCostItem(ValUse)
    )
  )
  def costArithOps(tpe: SType) = CostDetails(
    Array(
      FixedCostItem(Apply),
      FixedCostItem(FuncValue),
      FixedCostItem(GetVar),
      FixedCostItem(OptionGet),
      FixedCostItem(FuncValue.AddToEnvironmentDesc, FuncValue.AddToEnvironmentDesc_CostKind),
      FixedCostItem(ValUse),
      FixedCostItem(SelectField),
      FixedCostItem(ValUse),
      FixedCostItem(SelectField),
      FixedCostItem(ValUse),
      FixedCostItem(ValUse),
      TypeBasedCostItem(ArithOp.Plus, tpe),
      FixedCostItem(ValUse),
      FixedCostItem(ValUse),
      TypeBasedCostItem(ArithOp.Minus, tpe),
      FixedCostItem(ValUse),
      FixedCostItem(ValUse),
      TypeBasedCostItem(ArithOp.Multiply, tpe),
      FixedCostItem(ValUse),
      FixedCostItem(ValUse),
      TypeBasedCostItem(ArithOp.Division, tpe),
      FixedCostItem(ValUse),
      FixedCostItem(ValUse),
      TypeBasedCostItem(ArithOp.Modulo, tpe),
      FixedCostItem(Tuple),
      FixedCostItem(Tuple),
      FixedCostItem(Tuple),
      FixedCostItem(Tuple)
    )
  )

  property("Byte methods equivalence") {
    SByte.upcast(0.toByte) shouldBe 0.toByte  // boundary test case
    SByte.downcast(0.toByte) shouldBe 0.toByte  // boundary test case

    verifyCases(
      {
        def expect(v: Byte) = Expected(Success(v), 35798, costIdentity)
        Seq(
          (0.toByte, expect(0.toByte)),
          (1.toByte, expect(1.toByte)),
          (55.toByte, expect(55.toByte)),
          (Byte.MaxValue, expect(Byte.MaxValue)),
          (-1.toByte, expect(-1.toByte)),
          (-65.toByte, expect(-65.toByte)),
          (Byte.MinValue, expect(Byte.MinValue))
        )
      },
      existingFeature(
        (x: Byte) => x.toByte, "{ (x: Byte) => x.toByte }",
        FuncValue(Vector((1, SByte)), ValUse(1, SByte))))

    verifyCases(
      {
        def expected(v: Short) = Expected(Success(v), 35902, costUpcast)
        Seq(
          (0.toByte, expected(0.toShort)),
          (1.toByte, expected(1.toShort)),
          (55.toByte, expected(55.toShort)),
          (Byte.MaxValue, expected(Byte.MaxValue.toShort)),
          (-1.toByte, expected(-1.toShort)),
          (-65.toByte, expected(-65.toShort)),
          (Byte.MinValue, expected(Byte.MinValue.toShort))
        )
      },
      existingFeature(
        (x: Byte) => x.toShort, "{ (x: Byte) => x.toShort }",
        FuncValue(Vector((1, SByte)), Upcast(ValUse(1, SByte), SShort))))

    verifyCases(
      {
        def expected(v: Int) = Expected(Success(v), 35902, costUpcast)
        Seq(
          (0.toByte, expected(0)),
          (1.toByte, expected(1)),
          (55.toByte, expected(55)),
          (Byte.MaxValue, expected(Byte.MaxValue.toInt)),
          (-1.toByte, expected(-1)),
          (-65.toByte, expected(-65)),
          (Byte.MinValue, expected(Byte.MinValue.toInt))
        )
      },
      existingFeature(
        (x: Byte) => x.toInt, "{ (x: Byte) => x.toInt }",
        FuncValue(Vector((1, SByte)), Upcast(ValUse(1, SByte), SInt))))

    verifyCases(
      {
        def expected(v: Long) = Expected(Success(v), 35902, costUpcast)
        Seq(
          (0.toByte, expected(0L)),
          (1.toByte, expected(1L)),
          (55.toByte, expected(55L)),
          (Byte.MaxValue, expected(Byte.MaxValue.toLong)),
          (-1.toByte, expected(-1L)),
          (-65.toByte, expected(-65L)),
          (Byte.MinValue, expected(Byte.MinValue.toLong))
        )
      },
      existingFeature(
        (x: Byte) => x.toLong, "{ (x: Byte) => x.toLong }",
        FuncValue(Vector((1, SByte)), Upcast(ValUse(1, SByte), SLong))))

    verifyCases(
      {
        def expected(v: BigInt) = Expected(Success(v), 35932, costUpcast)
        Seq(
          (0.toByte, expected(CBigInt(new BigInteger("0", 16)))),
          (1.toByte, expected(CBigInt(new BigInteger("1", 16)))),
          (-1.toByte, expected(CBigInt(new BigInteger("-1", 16)))),
          (127.toByte, expected(CBigInt(new BigInteger("7f", 16)))),
          (-128.toByte, expected(CBigInt(new BigInteger("-80", 16)))),
          (90.toByte, expected(CBigInt(new BigInteger("5a", 16)))),
          (-53.toByte, expected(CBigInt(new BigInteger("-35", 16))))
        )
      },
      existingFeature(
        (x: Byte) => x.toBigInt, "{ (x: Byte) => x.toBigInt }",
        FuncValue(Vector((1, SByte)), Upcast(ValUse(1, SByte), SBigInt))))

    val n = ExactIntegral.ByteIsExactIntegral
    verifyCases(
      {
        def success[T](v: (T, (T, (T, (T, T))))) = Expected(Success(v), 39654, costArithOps(SByte))
        Seq(
          ((-128.toByte, -128.toByte), Expected(new ArithmeticException("Byte overflow"))),
          ((-128.toByte, 0.toByte), Expected(new ArithmeticException("/ by zero"))),
          ((-128.toByte, 17.toByte), Expected(new ArithmeticException("Byte overflow"))),
          ((-128.toByte, 127.toByte), Expected(new ArithmeticException("Byte overflow"))),
          ((-120.toByte, 82.toByte), Expected(new ArithmeticException("Byte overflow"))),
          ((-103.toByte, 1.toByte), success((-102.toByte, (-104.toByte, (-103.toByte, (-103.toByte, 0.toByte)))))),
          ((-90.toByte, 37.toByte), Expected(new ArithmeticException("Byte overflow"))),
          ((-78.toByte, -111.toByte), Expected(new ArithmeticException("Byte overflow"))),
          ((-71.toByte, -44.toByte), Expected(new ArithmeticException("Byte overflow"))),
          ((-53.toByte, 0.toByte), Expected(new ArithmeticException("/ by zero"))),
          ((-34.toByte, 8.toByte), Expected(new ArithmeticException("Byte overflow"))),
          ((-24.toByte, 127.toByte), Expected(new ArithmeticException("Byte overflow"))),
          ((-1.toByte, -1.toByte), success((-2.toByte, (0.toByte, (1.toByte, (1.toByte, 0.toByte)))))),
          ((-1.toByte, 23.toByte), success((22.toByte, (-24.toByte, (-23.toByte, (0.toByte, -1.toByte)))))),
          ((0.toByte, -128.toByte), Expected(new ArithmeticException("Byte overflow"))),
          ((0.toByte, -23.toByte), success((-23.toByte, (23.toByte, (0.toByte, (0.toByte, 0.toByte)))))),
          ((0.toByte, -1.toByte), success((-1.toByte, (1.toByte, (0.toByte, (0.toByte, 0.toByte)))))),
          ((0.toByte, 0.toByte), Expected(new ArithmeticException("/ by zero"))),
          ((0.toByte, 1.toByte), success((1.toByte, (-1.toByte, (0.toByte, (0.toByte, 0.toByte)))))),
          ((0.toByte, 60.toByte), success((60.toByte, (-60.toByte, (0.toByte, (0.toByte, 0.toByte)))))),
          ((0.toByte, 127.toByte), success((127.toByte, (-127.toByte, (0.toByte, (0.toByte, 0.toByte)))))),
          ((1.toByte, -1.toByte), success((0.toByte, (2.toByte, (-1.toByte, (-1.toByte, 0.toByte)))))),
          ((1.toByte, 0.toByte), Expected(new ArithmeticException("/ by zero"))),
          ((1.toByte, 26.toByte), success((27.toByte, (-25.toByte, (26.toByte, (0.toByte, 1.toByte)))))),
          ((7.toByte, -32.toByte), Expected(new ArithmeticException("Byte overflow"))),
          ((33.toByte, 1.toByte), success((34.toByte, (32.toByte, (33.toByte, (33.toByte, 0.toByte)))))),
          ((90.toByte, 0.toByte), Expected(new ArithmeticException("/ by zero"))),
          ((127.toByte, -128.toByte), Expected(new ArithmeticException("Byte overflow"))),
          ((127.toByte, -47.toByte), Expected(new ArithmeticException("Byte overflow"))),
          ((127.toByte, 127.toByte), Expected(new ArithmeticException("Byte overflow")))
        )
      },
      existingFeature(
        { (x: (Byte, Byte)) =>
          val a = x._1; val b = x._2
          val plus = n.plus(a, b)
          val minus = n.minus(a, b)
          val mul = n.times(a, b)
          val div = (a / b).toByteExact
          val mod = (a % b).toByteExact
          (plus, (minus, (mul, (div, mod))))
        },
        """{ (x: (Byte, Byte)) =>
         |  val a = x._1; val b = x._2
         |  val plus = a + b
         |  val minus = a - b
         |  val mul = a * b
         |  val div = a / b
         |  val mod = a % b
         |  (plus, (minus, (mul, (div, mod))))
         |}""".stripMargin,
        FuncValue(
          Vector((1, STuple(Vector(SByte, SByte)))),
          BlockValue(
            Vector(
              ValDef(
                3,
                List(),
                SelectField.typed[ByteValue](ValUse(1, STuple(Vector(SByte, SByte))), 1.toByte)
              ),
              ValDef(
                4,
                List(),
                SelectField.typed[ByteValue](ValUse(1, STuple(Vector(SByte, SByte))), 2.toByte)
              )
            ),
            Tuple(
              Vector(
                ArithOp(ValUse(3, SByte), ValUse(4, SByte), OpCode @@ (-102.toByte)),
                Tuple(
                  Vector(
                    ArithOp(ValUse(3, SByte), ValUse(4, SByte), OpCode @@ (-103.toByte)),
                    Tuple(
                      Vector(
                        ArithOp(ValUse(3, SByte), ValUse(4, SByte), OpCode @@ (-100.toByte)),
                        Tuple(
                          Vector(
                            ArithOp(ValUse(3, SByte), ValUse(4, SByte), OpCode @@ (-99.toByte)),
                            ArithOp(ValUse(3, SByte), ValUse(4, SByte), OpCode @@ (-98.toByte))
                          )
                        )
                      )
                    )
                  )
                )
              )
            )
          )
        )
      ))
  }

  def swapArgs[A](cases: Seq[((A, A), Expected[Boolean])], cost: Int, newCost: CostDetails) =
    cases.map { case ((x, y), res) =>
      ((y, x), Expected(res.value, cost, newCost))
    }

  def newCasesFrom[A, R](cases: Seq[(A, A)])(getExpectedRes: (A, A) => R, cost: Int) =
    cases.map { case (x, y) =>
      ((x, y), Expected(Success(getExpectedRes(x, y)), cost = cost))
    }    

  def newCasesFrom2[A, R](cases: Seq[(A, A)])
                        (getExpectedRes: (A, A) => R, cost: Int, newCost: CostDetails) =
    cases.map { case (x, y) =>
      ((x, y), Expected(Success(getExpectedRes(x, y)), cost = cost, expectedDetails = newCost))
    }

  def verifyOp[A: Ordering: Arbitrary]
              (cases: Seq[((A, A), Expected[Boolean])],
               opName: String,
               op: (SValue, SValue) => SValue)
              (expectedFunc: (A, A) => Boolean, generateCases: Boolean = true)
              (implicit tA: RType[A], sampled: Sampled[(A, A)], evalSettings: EvalSettings) = {
    val nameA = RType[A].name
    val tpeA = Evaluation.rtypeToSType(tA)
    verifyCases(cases,
      existingFeature(
        { (x: (A, A)) => expectedFunc(x._1, x._2) },
        s"""{ (x: ($nameA, $nameA)) => x._1 $opName x._2 }""".stripMargin,
        {
          val tPair = SPair(tpeA, tpeA)
          FuncValue(
            Array((1, tPair)),
            op(
              SelectField.typed[Value[SType]](ValUse(1, tPair), 1.toByte),
              SelectField.typed[Value[SType]](ValUse(1, tPair), 2.toByte)
            )
          )
        }
      ),
      preGeneratedSamples = Some(sampled.samples))
  }

  def costLT(tpe: SType) = CostDetails(
    Array(
      FixedCostItem(Apply),
      FixedCostItem(FuncValue),
      FixedCostItem(GetVar),
      FixedCostItem(OptionGet),
      FixedCostItem(FuncValue.AddToEnvironmentDesc, FuncValue.AddToEnvironmentDesc_CostKind),
      FixedCostItem(ValUse),
      FixedCostItem(SelectField),
      FixedCostItem(ValUse),
      FixedCostItem(SelectField),
      TypeBasedCostItem(LT, tpe)
    )
  )
  def costGT(tpe: SType) = CostDetails(
    Array(
      FixedCostItem(Apply),
      FixedCostItem(FuncValue),
      FixedCostItem(GetVar),
      FixedCostItem(OptionGet),
      FixedCostItem(FuncValue.AddToEnvironmentDesc, FuncValue.AddToEnvironmentDesc_CostKind),
      FixedCostItem(ValUse),
      FixedCostItem(SelectField),
      FixedCostItem(ValUse),
      FixedCostItem(SelectField),
      TypeBasedCostItem(GT, tpe)
    )
  )
  def costNEQ(neqCost: Seq[CostItem]) = {
    val trace = Array(
      FixedCostItem(Apply),
      FixedCostItem(FuncValue),
      FixedCostItem(GetVar),
      FixedCostItem(OptionGet),
      FixedCostItem(FuncValue.AddToEnvironmentDesc, FuncValue.AddToEnvironmentDesc_CostKind),
      FixedCostItem(ValUse),
      FixedCostItem(SelectField),
      FixedCostItem(ValUse),
      FixedCostItem(SelectField)
    ) ++ neqCost
    CostDetails(trace)
  }
  val constNeqCost: Seq[CostItem] = Array[CostItem]()

  def costLE(tpe: SType) = CostDetails(
    Array(
      FixedCostItem(Apply),
      FixedCostItem(FuncValue),
      FixedCostItem(GetVar),
      FixedCostItem(OptionGet),
      FixedCostItem(FuncValue.AddToEnvironmentDesc, FuncValue.AddToEnvironmentDesc_CostKind),
      FixedCostItem(ValUse),
      FixedCostItem(SelectField),
      FixedCostItem(ValUse),
      FixedCostItem(SelectField),
      TypeBasedCostItem(LE, tpe)
    )
  )
  def costGE(tpe: SType) = CostDetails(
    Array(
      FixedCostItem(Apply),
      FixedCostItem(FuncValue),
      FixedCostItem(GetVar),
      FixedCostItem(OptionGet),
      FixedCostItem(FuncValue.AddToEnvironmentDesc, FuncValue.AddToEnvironmentDesc_CostKind),
      FixedCostItem(ValUse),
      FixedCostItem(SelectField),
      FixedCostItem(ValUse),
      FixedCostItem(SelectField),
      TypeBasedCostItem(GE, tpe)
    )
  )

  property("Byte LT, GT, NEQ") {
    val o = ExactOrdering.ByteIsExactOrdering
    def expect(v: Boolean) = Expected(Success(v), 36328, costLT(SByte))
    val LT_cases: Seq[((Byte, Byte), Expected[Boolean])] = Seq(
      (-128.toByte, -128.toByte) -> expect(false),
      (-128.toByte, -127.toByte) -> expect(true),
      (-128.toByte, -1.toByte) -> expect(true),
      (-128.toByte, 0.toByte) -> expect(true),
      (-128.toByte, 1.toByte) -> expect(true),
      (-128.toByte, 127.toByte) -> expect(true),
      (-120.toByte, -128.toByte) -> expect(false),
      (-120.toByte, -121.toByte) -> expect(false),
      (-120.toByte, -120.toByte) -> expect(false),
      (-120.toByte, -82.toByte) -> expect(true),
      (-103.toByte, -1.toByte) -> expect(true),
      (-103.toByte, -0.toByte) -> expect(true),
      (-103.toByte, 1.toByte) -> expect(true),
      (-103.toByte, 127.toByte) -> expect(true),
      (-1.toByte, -2.toByte) -> expect(false),
      (-1.toByte, -1.toByte) -> expect(false),
      (-1.toByte, 0.toByte) -> expect(true),
      (-1.toByte, 1.toByte) -> expect(true),
      (0.toByte, -128.toByte) -> expect(false),
      (0.toByte, -1.toByte) -> expect(false),
      (0.toByte, 0.toByte) -> expect(false),
      (0.toByte, 1.toByte) -> expect(true),
      (0.toByte, 60.toByte) -> expect(true),
      (0.toByte, 127.toByte) -> expect(true),
      (1.toByte, -1.toByte) -> expect(false),
      (1.toByte, 0.toByte) -> expect(false),
      (1.toByte, 26.toByte) -> expect(true),
      (7.toByte, -32.toByte) -> expect(false),
      (7.toByte, 0.toByte) -> expect(false),
      (33.toByte, 1.toByte) -> expect(false),
      (126.toByte, 127.toByte) -> expect(true),
      (127.toByte, -128.toByte) -> expect(false),
      (127.toByte, -47.toByte) -> expect(false),
      (127.toByte, 127.toByte) -> expect(false)
    )

    verifyOp(LT_cases, "<", LT.apply)(_ < _)

    verifyOp(
      swapArgs(LT_cases, cost = 36342, newCost = costGT(SByte)),
      ">", GT.apply)(_ > _)

    val neqCases = newCasesFrom2(LT_cases.map(_._1))(_ != _, cost = 36337, newCost = costNEQ(constNeqCost))
    verifyOp(neqCases, "!=", NEQ.apply)(_ != _)
  }

  property("Byte LE, GE") {
    val o = ExactOrdering.ByteIsExactOrdering
    def expect(v: Boolean) = Expected(Success(v), 36337, costLE(SByte))
    val LE_cases: Seq[((Byte, Byte), Expected[Boolean])] = Seq(
      (-128.toByte, -128.toByte) -> expect(true),
      (-128.toByte, -127.toByte) -> expect(true),
      (-128.toByte, -1.toByte) -> expect(true),
      (-128.toByte, 0.toByte) -> expect(true),
      (-128.toByte, 1.toByte) -> expect(true),
      (-128.toByte, 127.toByte) -> expect(true),
      (-120.toByte, -128.toByte) -> expect(false),
      (-120.toByte, -121.toByte) -> expect(false),
      (-120.toByte, -120.toByte) -> expect(true),
      (-120.toByte, -82.toByte) -> expect(true),
      (-103.toByte, -1.toByte) -> expect(true),
      (-103.toByte, -0.toByte) -> expect(true),
      (-103.toByte, 1.toByte) -> expect(true),
      (-103.toByte, 127.toByte) -> expect(true),
      (-1.toByte, -2.toByte) -> expect(false),
      (-1.toByte, -1.toByte) -> expect(true),
      (-1.toByte, 0.toByte) -> expect(true),
      (-1.toByte, 1.toByte) -> expect(true),
      (0.toByte, -128.toByte) -> expect(false),
      (0.toByte, -1.toByte) -> expect(false),
      (0.toByte, 0.toByte) -> expect(true),
      (0.toByte, 1.toByte) -> expect(true),
      (0.toByte, 60.toByte) -> expect(true),
      (0.toByte, 127.toByte) -> expect(true),
      (1.toByte, -1.toByte) -> expect(false),
      (1.toByte, 0.toByte) -> expect(false),
      (1.toByte, 1.toByte) -> expect(true),
      (1.toByte, 26.toByte) -> expect(true),
      (7.toByte, -32.toByte) -> expect(false),
      (7.toByte, 0.toByte) -> expect(false),
      (33.toByte, 1.toByte) -> expect(false),
      (126.toByte, 127.toByte) -> expect(true),
      (127.toByte, -128.toByte) -> expect(false),
      (127.toByte, -47.toByte) -> expect(false),
      (127.toByte, 127.toByte) -> expect(true)
    )

    verifyOp(LE_cases, "<=", LE.apply)(_ <= _)

    verifyOp(
      swapArgs(LE_cases, cost = 36336, newCost = costGE(SByte)),
      ">=", GE.apply)(_ >= _)
  }

  property("Byte methods equivalence (new features)") {
    lazy val toBytes = newFeature((x: Byte) => x.toBytes, "{ (x: Byte) => x.toBytes }")
    lazy val toBits = newFeature((x: Byte) => x.toBits, "{ (x: Byte) => x.toBits }")
    lazy val toAbs = newFeature((x: Byte) => x.toAbs, "{ (x: Byte) => x.toAbs }")
    lazy val compareTo = newFeature(
      (x: (Byte, Byte)) => x._1.compareTo(x._2),
      "{ (x: (Byte, Byte)) => x._1.compareTo(x._2) }")

    lazy val bitOr = newFeature(
    { (x: (Byte, Byte)) => (x._1 | x._2).toByteExact },
    "{ (x: (Byte, Byte)) => (x._1 | x._2).toByteExact }")

    lazy val bitAnd = newFeature(
    { (x: (Byte, Byte)) => (x._1 & x._2).toByteExact },
    "{ (x: (Byte, Byte)) => (x._1 & x._2).toByteExact }")

    forAll { x: Byte =>
      Seq(toBytes, toBits, toAbs).foreach(f => f.checkEquality(x))
    }

    forAll { x: (Byte, Byte) =>
      Seq(compareTo, bitOr, bitAnd).foreach(_.checkEquality(x))
    }
  }

  property("Short methods equivalence") {
    SShort.upcast(0.toShort) shouldBe 0.toShort  // boundary test case
    SShort.downcast(0.toShort) shouldBe 0.toShort  // boundary test case

    verifyCases(
      {
        def success[T](v: T) = Expected(Success(v), 35976, costDowncast)
        Seq(
          (Short.MinValue, Expected(new ArithmeticException("Byte overflow"))),
          (-21626.toShort, Expected(new ArithmeticException("Byte overflow"))),
          (Byte.MinValue.toShort, success(Byte.MinValue)),
          (-1.toShort, success(-1.toByte)),
          (0.toShort, success(0.toByte)),
          (1.toShort, success(1.toByte)),
          (Byte.MaxValue.toShort, success(Byte.MaxValue)),
          (11768.toShort, Expected(new ArithmeticException("Byte overflow"))),
          (Short.MaxValue, Expected(new ArithmeticException("Byte overflow")))
        )
      },
      existingFeature((x: Short) => x.toByteExact,
        "{ (x: Short) => x.toByte }",
        FuncValue(Vector((1, SShort)), Downcast(ValUse(1, SShort), SByte))))

    verifyCases(
      {
        def success[T](v: T) = Expected(Success(v), 35798, costIdentity)
        Seq(
          (-32768.toShort, success(-32768.toShort)),
          (-27798.toShort, success(-27798.toShort)),
          (-1.toShort, success(-1.toShort)),
          (0.toShort, success(0.toShort)),
          (1.toShort, success(1.toShort)),
          (27929.toShort, success(27929.toShort)),
          (32767.toShort, success(32767.toShort))
        )
      },
      existingFeature((x: Short) => x.toShort,
        "{ (x: Short) => x.toShort }",
        FuncValue(Vector((1, SShort)), ValUse(1, SShort))))

    verifyCases(
      {
        def success[T](v: T) = Expected(Success(v), 35902, costUpcast)
        Seq(
          (-32768.toShort, success(-32768)),
          (-21064.toShort, success(-21064)),
          (-1.toShort, success(-1)),
          (0.toShort, success(0)),
          (1.toShort, success(1)),
          (18388.toShort, success(18388)),
          (32767.toShort, success(32767))
        )
      },
      existingFeature((x: Short) => x.toInt,
        "{ (x: Short) => x.toInt }",
        FuncValue(Vector((1, SShort)), Upcast(ValUse(1, SShort), SInt))))

    verifyCases(
      {
        def success[T](v: T) = Expected(Success(v), 35902, costUpcast)
        Seq(
          (-32768.toShort, success(-32768L)),
          (-23408.toShort, success(-23408L)),
          (-1.toShort, success(-1L)),
          (0.toShort, success(0L)),
          (1.toShort, success(1L)),
          (23318.toShort, success(23318L)),
          (32767.toShort, success(32767L))
        )
      },
      existingFeature((x: Short) => x.toLong,
        "{ (x: Short) => x.toLong }",
        FuncValue(Vector((1, SShort)), Upcast(ValUse(1, SShort), SLong))))

    verifyCases(
      {
        def success(v: BigInt) = Expected(Success(v), 35932, costUpcast)
        Seq(
          (-32768.toShort, success(CBigInt(new BigInteger("-8000", 16)))),
          (-26248.toShort, success(CBigInt(new BigInteger("-6688", 16)))),
          (-1.toShort, success(CBigInt(new BigInteger("-1", 16)))),
          (0.toShort, success(CBigInt(new BigInteger("0", 16)))),
          (1.toShort, success(CBigInt(new BigInteger("1", 16)))),
          (22845.toShort, success(CBigInt(new BigInteger("593d", 16)))),
          (32767.toShort, success(CBigInt(new BigInteger("7fff", 16))))
        )
      },
      existingFeature((x: Short) => x.toBigInt,
        "{ (x: Short) => x.toBigInt }",
        FuncValue(Vector((1, SShort)), Upcast(ValUse(1, SShort), SBigInt))))

    val n = ExactIntegral.ShortIsExactIntegral
    verifyCases(
      {
        def success[T](v: T) = Expected(Success(v), 39654, costArithOps(SShort))
        Seq(
          ((-32768.toShort, 1.toShort), Expected(new ArithmeticException("Short overflow"))),
          ((-32768.toShort, 4006.toShort), Expected(new ArithmeticException("Short overflow"))),
          ((-21384.toShort, 0.toShort), Expected(new ArithmeticException("/ by zero"))),
          ((-19027.toShort, 6073.toShort), Expected(new ArithmeticException("Short overflow"))),
          ((-16800.toShort, 32767.toShort), Expected(new ArithmeticException("Short overflow"))),
          ((-1.toShort, -30005.toShort), success((-30006.toShort, (30004.toShort, (30005.toShort, (0.toShort, -1.toShort)))))),
          ((-1.toShort, 0.toShort), Expected(new ArithmeticException("/ by zero"))),
          ((0.toShort, -1.toShort), success((-1.toShort, (1.toShort, (0.toShort, (0.toShort, 0.toShort)))))),
          ((0.toShort, 0.toShort), Expected(new ArithmeticException("/ by zero"))),
          ((0.toShort, 1.toShort), success((1.toShort, (-1.toShort, (0.toShort, (0.toShort, 0.toShort)))))),
          ((0.toShort, 25105.toShort), success((25105.toShort, (-25105.toShort, (0.toShort, (0.toShort, 0.toShort)))))),
          ((1.toShort, -32768.toShort), Expected(new ArithmeticException("Short overflow"))),
          ((1.toShort, -1.toShort), success((0.toShort, (2.toShort, (-1.toShort, (-1.toShort, 0.toShort)))))),
          ((1.toShort, 0.toShort), Expected(new ArithmeticException("/ by zero"))),
          ((605.toShort, 7698.toShort), Expected(new ArithmeticException("Short overflow"))),
          ((5094.toShort, -32768.toShort), Expected(new ArithmeticException("Short overflow"))),
          ((5350.toShort, -1.toShort), success((5349.toShort, (5351.toShort, (-5350.toShort, (-5350.toShort, 0.toShort)))))),
          ((8115.toShort, -32768.toShort), Expected(new ArithmeticException("Short overflow"))),
          ((14217.toShort, 32767.toShort), Expected(new ArithmeticException("Short overflow"))),
          ((16223.toShort, -11686.toShort), Expected(new ArithmeticException("Short overflow"))),
          ((16989.toShort, 1.toShort), success((16990.toShort, (16988.toShort, (16989.toShort, (16989.toShort, 0.toShort)))))),
          ((20397.toShort, -4450.toShort), Expected(new ArithmeticException("Short overflow"))),
          ((20488.toShort, 1.toShort), success((20489.toShort, (20487.toShort, (20488.toShort, (20488.toShort, 0.toShort)))))),
          ((32767.toShort, -32768.toShort), Expected(new ArithmeticException("Short overflow"))),
          ((32767.toShort, -13423.toShort), Expected(new ArithmeticException("Short overflow"))),
          ((32767.toShort, 32767.toShort), Expected(new ArithmeticException("Short overflow")))
        )
      },
      existingFeature(
        { (x: (Short, Short)) =>
          val a = x._1; val b = x._2
          val plus = n.plus(a, b)
          val minus = n.minus(a, b)
          val mul = n.times(a, b)
          val div = (a / b).toShortExact
          val mod = (a % b).toShortExact
          (plus, (minus, (mul, (div, mod))))
        },
        """{ (x: (Short, Short)) =>
         |  val a = x._1; val b = x._2
         |  val plus = a + b
         |  val minus = a - b
         |  val mul = a * b
         |  val div = a / b
         |  val mod = a % b
         |  (plus, (minus, (mul, (div, mod))))
         |}""".stripMargin,
        FuncValue(
          Vector((1, STuple(Vector(SShort, SShort)))),
          BlockValue(
            Vector(
              ValDef(
                3,
                List(),
                SelectField.typed[ShortValue](ValUse(1, STuple(Vector(SShort, SShort))), 1.toByte)
              ),
              ValDef(
                4,
                List(),
                SelectField.typed[ShortValue](ValUse(1, STuple(Vector(SShort, SShort))), 2.toByte)
              )
            ),
            Tuple(
              Vector(
                ArithOp(ValUse(3, SShort), ValUse(4, SShort), OpCode @@ (-102.toByte)),
                Tuple(
                  Vector(
                    ArithOp(ValUse(3, SShort), ValUse(4, SShort), OpCode @@ (-103.toByte)),
                    Tuple(
                      Vector(
                        ArithOp(ValUse(3, SShort), ValUse(4, SShort), OpCode @@ (-100.toByte)),
                        Tuple(
                          Vector(
                            ArithOp(ValUse(3, SShort), ValUse(4, SShort), OpCode @@ (-99.toByte)),
                            ArithOp(ValUse(3, SShort), ValUse(4, SShort), OpCode @@ (-98.toByte))
                          )
                        )
                      )
                    )
                  )
                )
              )
            )
          )
        )
      ))
  }

  property("Short LT, GT, NEQ") {
    val o = ExactOrdering.ShortIsExactOrdering
    def expect(v: Boolean) = Expected(Success(v), 36328, costLT(SShort))
    val LT_cases: Seq[((Short, Short), Expected[Boolean])] = Seq(
      (Short.MinValue, Short.MinValue) -> expect(false),
      (Short.MinValue, (Short.MinValue + 1).toShort) -> expect(true),
      (Short.MinValue, -1.toShort) -> expect(true),
      (Short.MinValue, 0.toShort) -> expect(true),
      (Short.MinValue, 1.toShort) -> expect(true),
      (Short.MinValue, Short.MaxValue) -> expect(true),
      (-120.toShort, Short.MinValue) -> expect(false),
      (-120.toShort, -121.toShort) -> expect(false),
      (-120.toShort, -120.toShort) -> expect(false),
      (-120.toShort, -82.toShort) -> expect(true),
      (-103.toShort, -1.toShort) -> expect(true),
      (-103.toShort, -0.toShort) -> expect(true),
      (-103.toShort, 1.toShort) -> expect(true),
      (-103.toShort, Short.MaxValue) -> expect(true),
      (-1.toShort, -2.toShort) -> expect(false),
      (-1.toShort, -1.toShort) -> expect(false),
      (-1.toShort, 0.toShort) -> expect(true),
      (-1.toShort, 1.toShort) -> expect(true),
      (0.toShort, Short.MinValue) -> expect(false),
      (0.toShort, -1.toShort) -> expect(false),
      (0.toShort, 0.toShort) -> expect(false),
      (0.toShort, 1.toShort) -> expect(true),
      (0.toShort, 60.toShort) -> expect(true),
      (0.toShort, Short.MaxValue) -> expect(true),
      (1.toShort, -1.toShort) -> expect(false),
      (1.toShort, 0.toShort) -> expect(false),
      (1.toShort, 26.toShort) -> expect(true),
      (7.toShort, -32.toShort) -> expect(false),
      (7.toShort, 0.toShort) -> expect(false),
      (33.toShort, 1.toShort) -> expect(false),
      (126.toShort, Short.MaxValue) -> expect(true),
      (Short.MaxValue, Short.MinValue) -> expect(false),
      (Short.MaxValue, -47.toShort) -> expect(false),
      (Short.MaxValue, Short.MaxValue) -> expect(false)
    )

    verifyOp(LT_cases, "<", LT.apply)(_ < _)

    verifyOp(swapArgs(LT_cases, cost = 36342, costGT(SShort)), ">", GT.apply)(_ > _)

    val neqCases = newCasesFrom2(LT_cases.map(_._1))(_ != _, cost = 36337, newCost = costNEQ(constNeqCost))
    verifyOp(neqCases, "!=", NEQ.apply)(_ != _)
  }

  property("Short LE, GE") {
    val o = ExactOrdering.ShortIsExactOrdering
    def expect(v: Boolean) = Expected(Success(v), 36337, costLE(SShort))
    val LE_cases: Seq[((Short, Short), Expected[Boolean])] = Seq(
      (Short.MinValue, Short.MinValue) -> expect(true),
      (Short.MinValue, (Short.MinValue + 1).toShort) -> expect(true),
      (Short.MinValue, -1.toShort) -> expect(true),
      (Short.MinValue, 0.toShort) -> expect(true),
      (Short.MinValue, 1.toShort) -> expect(true),
      (Short.MinValue, Short.MaxValue) -> expect(true),
      (-120.toShort, Short.MinValue) -> expect(false),
      (-120.toShort, -121.toShort) -> expect(false),
      (-120.toShort, -120.toShort) -> expect(true),
      (-120.toShort, -82.toShort) -> expect(true),
      (-103.toShort, -1.toShort) -> expect(true),
      (-103.toShort, -0.toShort) -> expect(true),
      (-103.toShort, 1.toShort) -> expect(true),
      (-103.toShort, Short.MaxValue) -> expect(true),
      (-1.toShort, -2.toShort) -> expect(false),
      (-1.toShort, -1.toShort) -> expect(true),
      (-1.toShort, 0.toShort) -> expect(true),
      (-1.toShort, 1.toShort) -> expect(true),
      (0.toShort, Short.MinValue) -> expect(false),
      (0.toShort, -1.toShort) -> expect(false),
      (0.toShort, 0.toShort) -> expect(true),
      (0.toShort, 1.toShort) -> expect(true),
      (0.toShort, 60.toShort) -> expect(true),
      (0.toShort, Short.MaxValue) -> expect(true),
      (1.toShort, -1.toShort) -> expect(false),
      (1.toShort, 0.toShort) -> expect(false),
      (1.toShort, 1.toShort) -> expect(true),
      (1.toShort, 26.toShort) -> expect(true),
      (7.toShort, -32.toShort) -> expect(false),
      (7.toShort, 0.toShort) -> expect(false),
      (33.toShort, 1.toShort) -> expect(false),
      (126.toShort, Short.MaxValue) -> expect(true),
      (Short.MaxValue, Short.MinValue) -> expect(false),
      (Short.MaxValue, -47.toShort) -> expect(false),
      (Short.MaxValue, Short.MaxValue) -> expect(true)
    )

    verifyOp(LE_cases, "<=", LE.apply)(_ <= _)

    verifyOp(
      swapArgs(LE_cases, cost = 36336, newCost = costGE(SShort)),
      ">=", GE.apply)(_ >= _)
  }

  property("Short methods equivalence (new features)") {
    lazy val toBytes = newFeature((x: Short) => x.toBytes, "{ (x: Short) => x.toBytes }")
    lazy val toBits = newFeature((x: Short) => x.toBits, "{ (x: Short) => x.toBits }")
    lazy val toAbs = newFeature((x: Short) => x.toAbs, "{ (x: Short) => x.toAbs }")

    lazy val compareTo = newFeature((x: (Short, Short)) => x._1.compareTo(x._2),
      "{ (x: (Short, Short)) => x._1.compareTo(x._2) }")

    lazy val bitOr = newFeature(
    { (x: (Short, Short)) => (x._1 | x._2).toShortExact },
    "{ (x: (Short, Short)) => x._1 | x._2 }")

    lazy val bitAnd = newFeature(
    { (x: (Short, Short)) => (x._1 & x._2).toShortExact },
    "{ (x: (Short, Short)) => x._1 & x._2 }")

    forAll { x: Short =>
      Seq(toBytes, toBits, toAbs).foreach(_.checkEquality(x))
    }
    forAll { x: (Short, Short) =>
      Seq(compareTo, bitOr, bitAnd).foreach(_.checkEquality(x))
    }
  }

  property("Int methods equivalence") {
    SInt.upcast(0) shouldBe 0  // boundary test case
    SInt.downcast(0) shouldBe 0  // boundary test case

    verifyCases(
      {
        def success[T](v: T) = Expected(Success(v), 35976, costDowncast)
        Seq(
          (Int.MinValue, Expected(new ArithmeticException("Byte overflow"))),
          (-2014394379, Expected(new ArithmeticException("Byte overflow"))),
          (Byte.MinValue.toInt, success(Byte.MinValue)),
          (-1, success(-1.toByte)),
          (0, success(0.toByte)),
          (1, success(1.toByte)),
          (Byte.MaxValue.toInt, success(Byte.MaxValue)),
          (181686429, Expected(new ArithmeticException("Byte overflow"))),
          (Int.MaxValue, Expected(new ArithmeticException("Byte overflow")))
        )
      },
      existingFeature((x: Int) => x.toByteExact,
        "{ (x: Int) => x.toByte }",
        FuncValue(Vector((1, SInt)), Downcast(ValUse(1, SInt), SByte))))

    verifyCases(
      {
        def success[T](v: T) = Expected(Success(v), 35976, costDowncast)
        Seq(
          (Int.MinValue, Expected(new ArithmeticException("Short overflow"))),
          (Short.MinValue - 1, Expected(new ArithmeticException("Short overflow"))),
          (Short.MinValue.toInt, success(Short.MinValue)),
          (-1, success(-1.toShort)),
          (0, success(0.toShort)),
          (1, success(1.toShort)),
          (Short.MaxValue.toInt, success(Short.MaxValue)),
          (Short.MaxValue + 1, Expected(new ArithmeticException("Short overflow"))),
          (Int.MaxValue, Expected(new ArithmeticException("Short overflow")))
        )
      },
      existingFeature((x: Int) => x.toShortExact,
        "{ (x: Int) => x.toShort }",
        FuncValue(Vector((1, SInt)), Downcast(ValUse(1, SInt), SShort))))

    verifyCases(
      {
        def success[T](v: T) = Expected(Success(v), 35798, costIdentity)
        Seq(
          (Int.MinValue, success(Int.MinValue)),
          (-1, success(-1)),
          (0, success(0)),
          (1, success(1)),
          (Int.MaxValue, success(Int.MaxValue))
        )
      },
      existingFeature((x: Int) => x.toInt,
        "{ (x: Int) => x.toInt }",
        FuncValue(Vector((1, SInt)), ValUse(1, SInt))))

    verifyCases(
      {
        def success[T](v: T) = Expected(Success(v), 35902, costUpcast)
        Seq(
          (Int.MinValue, success(Int.MinValue.toLong)),
          (-1, success(-1L)),
          (0, success(0L)),
          (1, success(1L)),
          (Int.MaxValue, success(Int.MaxValue.toLong))
        )
      },
      existingFeature((x: Int) => x.toLong,
        "{ (x: Int) => x.toLong }",
        FuncValue(Vector((1, SInt)), Upcast(ValUse(1, SInt), SLong))))

    verifyCases(
      {
        def success(v: BigInt) = Expected(Success(v), 35932, costUpcast)
        Seq(
          (Int.MinValue, success(CBigInt(new BigInteger("-80000000", 16)))),
          (-1937187314, success(CBigInt(new BigInteger("-737721f2", 16)))),
          (-1, success(CBigInt(new BigInteger("-1", 16)))),
          (0, success(CBigInt(new BigInteger("0", 16)))),
          (1, success(CBigInt(new BigInteger("1", 16)))),
          (1542171288, success(CBigInt(new BigInteger("5bebaa98", 16)))),
          (Int.MaxValue, success(CBigInt(new BigInteger("7fffffff", 16))))
        )
      },
      existingFeature((x: Int) => x.toBigInt,
        "{ (x: Int) => x.toBigInt }",
        FuncValue(Vector((1, SInt)), Upcast(ValUse(1, SInt), SBigInt))))

    val n = ExactNumeric.IntIsExactNumeric
    verifyCases(
    {
      def success[T](v: T) = Expected(Success(v), 39654, costArithOps(SInt))
      Seq(
        ((Int.MinValue, 449583993), Expected(new ArithmeticException("integer overflow"))),
        ((-1589633733, 2147483647), Expected(new ArithmeticException("integer overflow"))),
        ((-1585471506, -1), success((-1585471507, (-1585471505, (1585471506, (1585471506, 0)))))),
        ((-1569005179, 1230236634), Expected(new ArithmeticException("integer overflow"))),
        ((-1493733356, -1319619597), Expected(new ArithmeticException("integer overflow"))),
        ((-1100263120, -880052091), Expected(new ArithmeticException("integer overflow"))),
        ((-1055955857, 309147303), Expected(new ArithmeticException("integer overflow"))),
        ((-569807371, 0), Expected(new ArithmeticException("/ by zero"))),
        ((-522264843, 2147483647), Expected(new ArithmeticException("integer overflow"))),
        ((-109552389, 0), Expected(new ArithmeticException("/ by zero"))),
        ((-1, -2147483648), Expected(new ArithmeticException("integer overflow"))),
        ((-1, -1), success((-2, (0, (1, (1, 0)))))),
        ((-1, 0), Expected(new ArithmeticException("/ by zero"))),
        ((0, -2147483648), Expected(new ArithmeticException("integer overflow"))),
        ((1, -1525049432), success((-1525049431, (1525049433, (-1525049432, (0, 1)))))),
        ((1, 0), Expected(new ArithmeticException("/ by zero"))),
        ((1, 805353746), success((805353747, (-805353745, (805353746, (0, 1)))))),
        ((1, 2147483647), Expected(new ArithmeticException("integer overflow"))),
        ((475797978, 0), Expected(new ArithmeticException("/ by zero"))),
        ((782343922, -1448560539), Expected(new ArithmeticException("integer overflow"))),
        ((928769361, 542647292), Expected(new ArithmeticException("integer overflow"))),
        ((1568062151, 0), Expected(new ArithmeticException("/ by zero"))),
        ((1698252401, -1), success((1698252400, (1698252402, (-1698252401, (-1698252401, 0)))))),
        ((1949795740, -1575667037), Expected(new ArithmeticException("integer overflow"))),
        ((Int.MaxValue, -1), Expected(new ArithmeticException("integer overflow"))),
        ((Int.MaxValue, 1), Expected(new ArithmeticException("integer overflow"))),
        ((Int.MaxValue, 1738276576), Expected(new ArithmeticException("integer overflow")))
      )
    },
    existingFeature(
      { (x: (Int, Int)) =>
        val a = x._1; val b = x._2
        val plus = n.plus(a, b)
        val minus = n.minus(a, b)
        val mul = n.times(a, b)
        val div = a / b
        val mod = a % b
        (plus, (minus, (mul, (div, mod))))
      },
      """{ (x: (Int, Int)) =>
        |  val a = x._1; val b = x._2
        |  val plus = a + b
        |  val minus = a - b
        |  val mul = a * b
        |  val div = a / b
        |  val mod = a % b
        |  (plus, (minus, (mul, (div, mod))))
        |}""".stripMargin,
        FuncValue(
          Vector((1, STuple(Vector(SInt, SInt)))),
          BlockValue(
            Vector(
              ValDef(
                3,
                List(),
                SelectField.typed[IntValue](ValUse(1, STuple(Vector(SInt, SInt))), 1.toByte)
              ),
              ValDef(
                4,
                List(),
                SelectField.typed[IntValue](ValUse(1, STuple(Vector(SInt, SInt))), 2.toByte)
              )
            ),
            Tuple(
              Vector(
                ArithOp(ValUse(3, SInt), ValUse(4, SInt), OpCode @@ (-102.toByte)),
                Tuple(
                  Vector(
                    ArithOp(ValUse(3, SInt), ValUse(4, SInt), OpCode @@ (-103.toByte)),
                    Tuple(
                      Vector(
                        ArithOp(ValUse(3, SInt), ValUse(4, SInt), OpCode @@ (-100.toByte)),
                        Tuple(
                          Vector(
                            ArithOp(ValUse(3, SInt), ValUse(4, SInt), OpCode @@ (-99.toByte)),
                            ArithOp(ValUse(3, SInt), ValUse(4, SInt), OpCode @@ (-98.toByte))
                          )
                        )
                      )
                    )
                  )
                )
              )
            )
          )
        )))
  }

  property("Int LT, GT, NEQ") {
    val o = ExactOrdering.IntIsExactOrdering
    def expect(v: Boolean) = Expected(Success(v), 36328, costLT(SInt))
    val LT_cases: Seq[((Int, Int), Expected[Boolean])] = Seq(
      (Int.MinValue, Int.MinValue) -> expect(false),
      (Int.MinValue, (Int.MinValue + 1).toInt) -> expect(true),
      (Int.MinValue, -1.toInt) -> expect(true),
      (Int.MinValue, 0.toInt) -> expect(true),
      (Int.MinValue, 1.toInt) -> expect(true),
      (Int.MinValue, Int.MaxValue) -> expect(true),
      (-120.toInt, Int.MinValue) -> expect(false),
      (-120.toInt, -121.toInt) -> expect(false),
      (-120.toInt, -120.toInt) -> expect(false),
      (-120.toInt, -82.toInt) -> expect(true),
      (-103.toInt, -1.toInt) -> expect(true),
      (-103.toInt, -0.toInt) -> expect(true),
      (-103.toInt, 1.toInt) -> expect(true),
      (-103.toInt, Int.MaxValue) -> expect(true),
      (-1.toInt, -2.toInt) -> expect(false),
      (-1.toInt, -1.toInt) -> expect(false),
      (-1.toInt, 0.toInt) -> expect(true),
      (-1.toInt, 1.toInt) -> expect(true),
      (0.toInt, Int.MinValue) -> expect(false),
      (0.toInt, -1.toInt) -> expect(false),
      (0.toInt, 0.toInt) -> expect(false),
      (0.toInt, 1.toInt) -> expect(true),
      (0.toInt, 60.toInt) -> expect(true),
      (0.toInt, Int.MaxValue) -> expect(true),
      (1.toInt, -1.toInt) -> expect(false),
      (1.toInt, 0.toInt) -> expect(false),
      (1.toInt, 26.toInt) -> expect(true),
      (7.toInt, -32.toInt) -> expect(false),
      (7.toInt, 0.toInt) -> expect(false),
      (33.toInt, 1.toInt) -> expect(false),
      (126.toInt, Int.MaxValue) -> expect(true),
      (Int.MaxValue, Int.MinValue) -> expect(false),
      (Int.MaxValue, -47.toInt) -> expect(false),
      (Int.MaxValue, Int.MaxValue) -> expect(false)
    )

    verifyOp(LT_cases, "<", LT.apply)(_ < _)

    verifyOp(
      swapArgs(LT_cases, cost = 36342, newCost = costGT(SInt)),
      ">", GT.apply)(_ > _)

    val neqCases = newCasesFrom2(LT_cases.map(_._1))(_ != _, cost = 36337, newCost = costNEQ(constNeqCost))
    verifyOp(neqCases, "!=", NEQ.apply)(_ != _)
  }

  property("Int LE, GE") {
    val o = ExactOrdering.IntIsExactOrdering
    def expect(v: Boolean) = Expected(Success(v), 36337, costLE(SInt))
    val LE_cases: Seq[((Int, Int), Expected[Boolean])] = Seq(
      (Int.MinValue, Int.MinValue) -> expect(true),
      (Int.MinValue, (Int.MinValue + 1).toInt) -> expect(true),
      (Int.MinValue, -1.toInt) -> expect(true),
      (Int.MinValue, 0.toInt) -> expect(true),
      (Int.MinValue, 1.toInt) -> expect(true),
      (Int.MinValue, Int.MaxValue) -> expect(true),
      (-120.toInt, Int.MinValue) -> expect(false),
      (-120.toInt, -121.toInt) -> expect(false),
      (-120.toInt, -120.toInt) -> expect(true),
      (-120.toInt, -82.toInt) -> expect(true),
      (-103.toInt, -1.toInt) -> expect(true),
      (-103.toInt, -0.toInt) -> expect(true),
      (-103.toInt, 1.toInt) -> expect(true),
      (-103.toInt, Int.MaxValue) -> expect(true),
      (-1.toInt, -2.toInt) -> expect(false),
      (-1.toInt, -1.toInt) -> expect(true),
      (-1.toInt, 0.toInt) -> expect(true),
      (-1.toInt, 1.toInt) -> expect(true),
      (0.toInt, Int.MinValue) -> expect(false),
      (0.toInt, -1.toInt) -> expect(false),
      (0.toInt, 0.toInt) -> expect(true),
      (0.toInt, 1.toInt) -> expect(true),
      (0.toInt, 60.toInt) -> expect(true),
      (0.toInt, Int.MaxValue) -> expect(true),
      (1.toInt, -1.toInt) -> expect(false),
      (1.toInt, 0.toInt) -> expect(false),
      (1.toInt, 1.toInt) -> expect(true),
      (1.toInt, 26.toInt) -> expect(true),
      (7.toInt, -32.toInt) -> expect(false),
      (7.toInt, 0.toInt) -> expect(false),
      (33.toInt, 1.toInt) -> expect(false),
      (126.toInt, Int.MaxValue) -> expect(true),
      (Int.MaxValue, Int.MinValue) -> expect(false),
      (Int.MaxValue, -47.toInt) -> expect(false),
      (Int.MaxValue, Int.MaxValue) -> expect(true)
    )

    verifyOp(LE_cases, "<=", LE.apply)(_ <= _)

    verifyOp(
      swapArgs(LE_cases, cost = 36336, newCost = costGE(SInt)),
      ">=", GE.apply)(_ >= _)
  }

  property("Int methods equivalence (new features)") {
    lazy val toBytes = newFeature((x: Int) => x.toBytes, "{ (x: Int) => x.toBytes }")
    lazy val toBits = newFeature((x: Int) => x.toBits, "{ (x: Int) => x.toBits }")
    lazy val toAbs = newFeature((x: Int) => x.toAbs, "{ (x: Int) => x.toAbs }")
    lazy val compareTo = newFeature((x: (Int, Int)) => x._1.compareTo(x._2),
      "{ (x: (Int, Int)) => x._1.compareTo(x._2) }")

    lazy val bitOr = newFeature(
    { (x: (Int, Int)) => x._1 | x._2 },
    "{ (x: (Int, Int)) => x._1 | x._2 }")

    lazy val bitAnd = newFeature(
    { (x: (Int, Int)) => x._1 & x._2 },
    "{ (x: (Int, Int)) => x._1 & x._2 }")

    forAll { x: Int =>
      Seq(toBytes, toBits, toAbs).foreach(_.checkEquality(x))
    }
    forAll { x: (Int, Int) =>
      Seq(compareTo, bitOr, bitAnd).foreach(_.checkEquality(x))
    }
  }

  property("Long methods equivalence") {
    SLong.upcast(0L) shouldBe 0L  // boundary test case
    SLong.downcast(0L) shouldBe 0L  // boundary test case

    verifyCases(
      {
        def success[T](v: T) = Expected(Success(v), 35976, costDowncast)
        Seq(
          (Long.MinValue, Expected(new ArithmeticException("Byte overflow"))),
          (Byte.MinValue.toLong - 1, Expected(new ArithmeticException("Byte overflow"))),
          (Byte.MinValue.toLong, success(Byte.MinValue)),
          (-1L, success(-1.toByte)),
          (0L, success(0.toByte)),
          (1L, success(1.toByte)),
          (Byte.MaxValue.toLong, success(Byte.MaxValue)),
          (Byte.MaxValue.toLong + 1, Expected(new ArithmeticException("Byte overflow"))),
          (Long.MinValue, Expected(new ArithmeticException("Byte overflow")))
        )
      },
      existingFeature((x: Long) => x.toByteExact,
        "{ (x: Long) => x.toByte }",
        FuncValue(Vector((1, SLong)), Downcast(ValUse(1, SLong), SByte))))

    verifyCases(
      {
        def success[T](v: T) = Expected(Success(v), 35976, costDowncast)
        Seq(
          (Long.MinValue, Expected(new ArithmeticException("Short overflow"))),
          (Short.MinValue.toLong - 1, Expected(new ArithmeticException("Short overflow"))),
          (Short.MinValue.toLong, success(Short.MinValue)),
          (-1L, success(-1.toShort)),
          (0L, success(0.toShort)),
          (1L, success(1.toShort)),
          (Short.MaxValue.toLong, success(Short.MaxValue)),
          (Short.MaxValue.toLong + 1, Expected(new ArithmeticException("Short overflow"))),
          (Long.MinValue, Expected(new ArithmeticException("Short overflow")))
        )
      },
      existingFeature((x: Long) => x.toShortExact,
        "{ (x: Long) => x.toShort }",
        FuncValue(Vector((1, SLong)), Downcast(ValUse(1, SLong), SShort))))

    verifyCases(
      {
        def success[T](v: T) = Expected(Success(v), 35976, costDowncast)
        Seq(
          (Long.MinValue, Expected(new ArithmeticException("Int overflow"))),
          (Int.MinValue.toLong - 1, Expected(new ArithmeticException("Int overflow"))),
          (Int.MinValue.toLong, success(Int.MinValue)),
          (-1L, success(-1.toInt)),
          (0L, success(0.toInt)),
          (1L, success(1.toInt)),
          (Int.MaxValue.toLong, success(Int.MaxValue)),
          (Int.MaxValue.toLong + 1, Expected(new ArithmeticException("Int overflow"))),
          (Long.MinValue, Expected(new ArithmeticException("Int overflow")))
        )
      },
      existingFeature((x: Long) => x.toIntExact,
        "{ (x: Long) => x.toInt }",
        FuncValue(Vector((1, SLong)), Downcast(ValUse(1, SLong), SInt))))

    verifyCases(
      {
        def success[T](v: T) = Expected(Success(v), 35798, costIdentity)
        Seq(
          (Long.MinValue, success(Long.MinValue)),
          (-1L, success(-1L)),
          (0L, success(0L)),
          (1L, success(1L)),
          (Long.MaxValue, success(Long.MaxValue))
        )
      },
      existingFeature((x: Long) => x.toLong,
        "{ (x: Long) => x.toLong }",
        FuncValue(Vector((1, SLong)), ValUse(1, SLong))))

    verifyCases(
      {
        def success(v: BigInt) = Expected(Success(v), 35932, costUpcast)
        Seq(
          (Long.MinValue, success(CBigInt(new BigInteger("-8000000000000000", 16)))),
          (-1074651039980347209L, success(CBigInt(new BigInteger("-ee9ed6d57885f49", 16)))),
          (-1L, success(CBigInt(new BigInteger("-1", 16)))),
          (0L, success(CBigInt(new BigInteger("0", 16)))),
          (1L, success(CBigInt(new BigInteger("1", 16)))),
          (1542942726564696512L, success(CBigInt(new BigInteger("1569a23c25a951c0", 16)))),
          (Long.MaxValue, success(CBigInt(new BigInteger("7fffffffffffffff", 16))))
        )
      },
      existingFeature((x: Long) => x.toBigInt,
        "{ (x: Long) => x.toBigInt }",
        FuncValue(Vector((1, SLong)), Upcast(ValUse(1, SLong), SBigInt))))

    val n = ExactNumeric.LongIsExactNumeric
    verifyCases(
    {
      def success[T](v: T) = Expected(Success(v), 39654, costArithOps(SLong))
      Seq(
        ((Long.MinValue, -4677100190307931395L), Expected(new ArithmeticException("long overflow"))),
        ((Long.MinValue, -1L), Expected(new ArithmeticException("long overflow"))),
        ((Long.MinValue, 1L), Expected(new ArithmeticException("long overflow"))),
        ((-9223372036854775808L, 0L), Expected(new ArithmeticException("/ by zero"))),
        ((-5828066432064138816L, 9105034716270510411L), Expected(new ArithmeticException("long overflow"))),
        ((-4564956247298949325L, -1L), success(
          (-4564956247298949326L, (-4564956247298949324L, (4564956247298949325L, (4564956247298949325L, 0L))))
        )),
        ((-1499553565058783253L, -3237683216870282569L), Expected(new ArithmeticException("long overflow"))),
        ((-1368457031689886112L, 9223372036854775807L), Expected(new ArithmeticException("long overflow"))),
        ((-1L, -4354407074688367443L), success((-4354407074688367444L, (4354407074688367442L, (4354407074688367443L, (0L, -1L)))))),
        ((-1L, -1L), success((-2L, (0L, (1L, (1L, 0L)))))),
        ((-1L, 5665019549505434695L), success((5665019549505434694L, (-5665019549505434696L, (-5665019549505434695L, (0L, -1L)))))),
        ((0L, -1L), success((-1L, (1L, (0L, (0L, 0L)))))),
        ((0L, 0L), Expected(new ArithmeticException("/ by zero"))),
        ((0L, 2112386634269044172L), success((2112386634269044172L, (-2112386634269044172L, (0L, (0L, 0L)))))),
        ((2254604056782701370L, -5878231674026236574L), Expected(new ArithmeticException("long overflow"))),
        ((2903872550238813643L, 1L), success(
          (2903872550238813644L, (2903872550238813642L, (2903872550238813643L, (2903872550238813643L, 0L))))
        )),
        ((5091129735284641762L, -427673944382373638L), Expected(new ArithmeticException("long overflow"))),
        ((6029085020194630780L, 2261786144956037939L), Expected(new ArithmeticException("long overflow"))),
        ((8126382074515995418L, -4746652047588907829L), Expected(new ArithmeticException("long overflow"))),
        ((Long.MaxValue, 1L), Expected(new ArithmeticException("long overflow"))),
        ((Long.MaxValue, -1L), Expected(new ArithmeticException("long overflow")))
      )
    },
    existingFeature(
      { (x: (Long, Long)) =>
        val a = x._1; val b = x._2
        val plus = n.plus(a, b)
        val minus = n.minus(a, b)
        val mul = n.times(a, b)
        val div = a / b
        val mod = a % b
        (plus, (minus, (mul, (div, mod))))
      },
      """{ (x: (Long, Long)) =>
       |  val a = x._1; val b = x._2
       |  val plus = a + b
       |  val minus = a - b
       |  val mul = a * b
       |  val div = a / b
       |  val mod = a % b
       |  (plus, (minus, (mul, (div, mod))))
       |}""".stripMargin,
      FuncValue(
        Vector((1, STuple(Vector(SLong, SLong)))),
        BlockValue(
          Vector(
            ValDef(
              3,
              List(),
              SelectField.typed[LongValue](ValUse(1, STuple(Vector(SLong, SLong))), 1.toByte)
            ),
            ValDef(
              4,
              List(),
              SelectField.typed[LongValue](ValUse(1, STuple(Vector(SLong, SLong))), 2.toByte)
            )
          ),
          Tuple(
            Vector(
              ArithOp(ValUse(3, SLong), ValUse(4, SLong), OpCode @@ (-102.toByte)),
              Tuple(
                Vector(
                  ArithOp(ValUse(3, SLong), ValUse(4, SLong), OpCode @@ (-103.toByte)),
                  Tuple(
                    Vector(
                      ArithOp(ValUse(3, SLong), ValUse(4, SLong), OpCode @@ (-100.toByte)),
                      Tuple(
                        Vector(
                          ArithOp(ValUse(3, SLong), ValUse(4, SLong), OpCode @@ (-99.toByte)),
                          ArithOp(ValUse(3, SLong), ValUse(4, SLong), OpCode @@ (-98.toByte))
                        )
                      )
                    )
                  )
                )
              )
            )
          )
        )
      )))
  }

  property("Long LT, GT, NEQ") {
    val o = ExactOrdering.LongIsExactOrdering
    def expect(v: Boolean) = Expected(Success(v), 36328, costLT(SLong))
    val LT_cases: Seq[((Long, Long), Expected[Boolean])] = Seq(
      (Long.MinValue, Long.MinValue) -> expect(false),
      (Long.MinValue, (Long.MinValue + 1).toLong) -> expect(true),
      (Long.MinValue, -1.toLong) -> expect(true),
      (Long.MinValue, 0.toLong) -> expect(true),
      (Long.MinValue, 1.toLong) -> expect(true),
      (Long.MinValue, Long.MaxValue) -> expect(true),
      (-120.toLong, Long.MinValue) -> expect(false),
      (-120.toLong, -121.toLong) -> expect(false),
      (-120.toLong, -120.toLong) -> expect(false),
      (-120.toLong, -82.toLong) -> expect(true),
      (-103.toLong, -1.toLong) -> expect(true),
      (-103.toLong, -0.toLong) -> expect(true),
      (-103.toLong, 1.toLong) -> expect(true),
      (-103.toLong, Long.MaxValue) -> expect(true),
      (-1.toLong, -2.toLong) -> expect(false),
      (-1.toLong, -1.toLong) -> expect(false),
      (-1.toLong, 0.toLong) -> expect(true),
      (-1.toLong, 1.toLong) -> expect(true),
      (0.toLong, Long.MinValue) -> expect(false),
      (0.toLong, -1.toLong) -> expect(false),
      (0.toLong, 0.toLong) -> expect(false),
      (0.toLong, 1.toLong) -> expect(true),
      (0.toLong, 60.toLong) -> expect(true),
      (0.toLong, Long.MaxValue) -> expect(true),
      (1.toLong, -1.toLong) -> expect(false),
      (1.toLong, 0.toLong) -> expect(false),
      (1.toLong, 26.toLong) -> expect(true),
      (7.toLong, -32.toLong) -> expect(false),
      (7.toLong, 0.toLong) -> expect(false),
      (33.toLong, 1.toLong) -> expect(false),
      (126.toLong, Long.MaxValue) -> expect(true),
      (Long.MaxValue, Long.MinValue) -> expect(false),
      (Long.MaxValue, -47.toLong) -> expect(false),
      (Long.MaxValue, Long.MaxValue) -> expect(false)
    )

    verifyOp(LT_cases, "<", LT.apply)(_ < _)

    verifyOp(
      swapArgs(LT_cases, cost = 36342, newCost = costGT(SLong)),
      ">", GT.apply)(_ > _)

    val neqCases = newCasesFrom2(LT_cases.map(_._1))(_ != _, cost = 36337, newCost = costNEQ(constNeqCost))
    verifyOp(neqCases, "!=", NEQ.apply)(_ != _)
  }

  property("Long LE, GE") {
    val o = ExactOrdering.LongIsExactOrdering
    def expect(v: Boolean) = Expected(Success(v), 36337, costLE(SLong))
    val LE_cases: Seq[((Long, Long), Expected[Boolean])] = Seq(
      (Long.MinValue, Long.MinValue) -> expect(true),
      (Long.MinValue, (Long.MinValue + 1).toLong) -> expect(true),
      (Long.MinValue, -1.toLong) -> expect(true),
      (Long.MinValue, 0.toLong) -> expect(true),
      (Long.MinValue, 1.toLong) -> expect(true),
      (Long.MinValue, Long.MaxValue) -> expect(true),
      (-120.toLong, Long.MinValue) -> expect(false),
      (-120.toLong, -121.toLong) -> expect(false),
      (-120.toLong, -120.toLong) -> expect(true),
      (-120.toLong, -82.toLong) -> expect(true),
      (-103.toLong, -1.toLong) -> expect(true),
      (-103.toLong, -0.toLong) -> expect(true),
      (-103.toLong, 1.toLong) -> expect(true),
      (-103.toLong, Long.MaxValue) -> expect(true),
      (-1.toLong, -2.toLong) -> expect(false),
      (-1.toLong, -1.toLong) -> expect(true),
      (-1.toLong, 0.toLong) -> expect(true),
      (-1.toLong, 1.toLong) -> expect(true),
      (0.toLong, Long.MinValue) -> expect(false),
      (0.toLong, -1.toLong) -> expect(false),
      (0.toLong, 0.toLong) -> expect(true),
      (0.toLong, 1.toLong) -> expect(true),
      (0.toLong, 60.toLong) -> expect(true),
      (0.toLong, Long.MaxValue) -> expect(true),
      (1.toLong, -1.toLong) -> expect(false),
      (1.toLong, 0.toLong) -> expect(false),
      (1.toLong, 1.toLong) -> expect(true),
      (1.toLong, 26.toLong) -> expect(true),
      (7.toLong, -32.toLong) -> expect(false),
      (7.toLong, 0.toLong) -> expect(false),
      (33.toLong, 1.toLong) -> expect(false),
      (126.toLong, Long.MaxValue) -> expect(true),
      (Long.MaxValue, Long.MinValue) -> expect(false),
      (Long.MaxValue, -47.toLong) -> expect(false),
      (Long.MaxValue, Long.MaxValue) -> expect(true)
    )

    verifyOp(LE_cases, "<=", LE.apply)(_ <= _)

    verifyOp(
      swapArgs(LE_cases, cost = 36336, newCost = costGE(SLong)),
      ">=", GE.apply)(_ >= _)
  }

  property("Long methods equivalence (new features)") {
    lazy val toBytes = newFeature((x: Long) => x.toBytes, "{ (x: Long) => x.toBytes }")
    lazy val toBits = newFeature((x: Long) => x.toBits, "{ (x: Long) => x.toBits }")
    lazy val toAbs = newFeature((x: Long) => x.toAbs, "{ (x: Long) => x.toAbs }")

    lazy val compareTo = newFeature((x: (Long, Long)) => x._1.compareTo(x._2),
      "{ (x: (Long, Long)) => x._1.compareTo(x._2) }")

    lazy val bitOr = newFeature(
    { (x: (Long, Long)) => x._1 | x._2 },
    "{ (x: (Long, Long)) => x._1 | x._2 }")

    lazy val bitAnd = newFeature(
    { (x: (Long, Long)) => x._1 & x._2 },
    "{ (x: (Long, Long)) => x._1 & x._2 }")

    forAll { x: Long =>
      Seq(toBytes, toBits, toAbs).foreach(_.checkEquality(x))
    }
    forAll { x: (Long, Long) =>
      Seq(compareTo, bitOr, bitAnd).foreach(_.checkEquality(x))
    }
  }

  property("BigInt methods equivalence") {
    verifyCases(
      {
        def success(v: BigInt) = Expected(Success(v), 35798, costIdentity)
        Seq(
          (CBigInt(new BigInteger("-85102d7f884ca0e8f56193b46133acaf7e4681e1757d03f191ae4f445c8e0", 16)), success(
            CBigInt(new BigInteger("-85102d7f884ca0e8f56193b46133acaf7e4681e1757d03f191ae4f445c8e0", 16))
          )),
          (CBigInt(new BigInteger("-8000000000000000", 16)), success(CBigInt(new BigInteger("-8000000000000000", 16)))),
          (CBigInt(new BigInteger("-1", 16)), success(CBigInt(new BigInteger("-1", 16)))),
          (CBigInt(new BigInteger("0", 16)), success(CBigInt(new BigInteger("0", 16)))),
          (CBigInt(new BigInteger("1", 16)), success(CBigInt(new BigInteger("1", 16)))),
          (CBigInt(new BigInteger("7fffffffffffffff", 16)), success(CBigInt(new BigInteger("7fffffffffffffff", 16)))),
          (CBigInt(new BigInteger("bdd56c22eb3eace8bc4e1c38c65dfdb2e4ffdcf421ae78c36b93b9ff37dc0", 16)), success(
            CBigInt(new BigInteger("bdd56c22eb3eace8bc4e1c38c65dfdb2e4ffdcf421ae78c36b93b9ff37dc0", 16))
          ))
        )
      },
      existingFeature((x: BigInt) => x,
        "{ (x: BigInt) => x.toBigInt }",
        FuncValue(Vector((1, SBigInt)), ValUse(1, SBigInt))))

    val n = NumericOps.BigIntIsExactIntegral
    verifyCases(
    {
      val costArithOps = CostDetails(
        Array(
          FixedCostItem(Apply),
          FixedCostItem(FuncValue),
          FixedCostItem(GetVar),
          FixedCostItem(OptionGet),
          FixedCostItem(FuncValue.AddToEnvironmentDesc, FuncValue.AddToEnvironmentDesc_CostKind),
          FixedCostItem(ValUse),
          FixedCostItem(SelectField),
          FixedCostItem(ValUse),
          FixedCostItem(SelectField),
          FixedCostItem(ValUse),
          FixedCostItem(ValUse),
          TypeBasedCostItem(ArithOp.Plus, SBigInt),
          FixedCostItem(ValUse),
          FixedCostItem(ValUse),
          TypeBasedCostItem(ArithOp.Minus, SBigInt),
          FixedCostItem(ValUse),
          FixedCostItem(ValUse),
          TypeBasedCostItem(ArithOp.Multiply, SBigInt),
          FixedCostItem(ValUse),
          FixedCostItem(ValUse),
          TypeBasedCostItem(ArithOp.Division, SBigInt),
          FixedCostItem(ValUse),
          FixedCostItem(ValUse),
          TypeBasedCostItem(ArithOp.Modulo, SBigInt),
          FixedCostItem(Tuple),
          FixedCostItem(Tuple),
          FixedCostItem(Tuple),
          FixedCostItem(Tuple)
        )
      )
      def success(v: (BigInt, (BigInt, (BigInt, (BigInt, BigInt))))) =
        Expected(Success(v), 39774, costArithOps)
      Seq(
        ((CBigInt(new BigInteger("-8683d1cd99d5fcf0e6eff6295c285c36526190e13dbde008c49e5ae6fddc1c", 16)),
            CBigInt(new BigInteger("-2ef55db3f245feddacf0182e299dd", 16))),
            Expected(new ArithmeticException("BigInteger out of 256 bit range"))),

        ((CBigInt(new BigInteger("-68e1136872f98fb0245ec5aa4bef46e16273e860746c892", 16)),
            CBigInt(new BigInteger("-352aaa769b41a327", 16))),
            Expected(new ArithmeticException("BigInteger: modulus not positive"))),

        ((CBigInt(new BigInteger("-39fc00ebf09080cbd8408dd38c4b7490bea533447047140", 16)),
            CBigInt(new BigInteger("31de9e96177dbd39", 16))),
            success((
                CBigInt(new BigInteger("-39fc00ebf09080cbd8408dd38c4b748da0bb49e2f86b407", 16)),
                (CBigInt(new BigInteger("-39fc00ebf09080cbd8408dd38c4b7493dc8f1ca5e822e79", 16)),
                    (CBigInt(new BigInteger("-b4ba8a17d328dac74ef014d7be35597a1259f8b16f0ff1c9820dea23d97740", 16)),
                        (CBigInt(new BigInteger("-129a8045376e104f0d3771b6c2c128fc", 16)),
                            CBigInt(new BigInteger("12fe89836fc97815", 16)))))) )),

        ((CBigInt(new BigInteger("-8000000000000000", 16)), CBigInt(new BigInteger("8000000000000000", 16))),
            success((
                CBigInt(new BigInteger("0", 16)),
                (CBigInt(new BigInteger("-10000000000000000", 16)),
                    (CBigInt(new BigInteger("-40000000000000000000000000000000", 16)),
                        (CBigInt(new BigInteger("-1", 16)), CBigInt(new BigInteger("0", 16)))))) )),

        ((CBigInt(new BigInteger("-47dede8d3e4804bb", 16)), CBigInt(new BigInteger("-388828eb6dfce683", 16))),
            Expected(new ArithmeticException("BigInteger: modulus not positive"))),

        ((CBigInt(new BigInteger("-4fde491150ea00d", 16)), CBigInt(new BigInteger("-80000001", 16))),
            Expected(new ArithmeticException("BigInteger: modulus not positive"))),

        ((CBigInt(new BigInteger("-80000001", 16)), CBigInt(new BigInteger("-80000001", 16))),
            Expected(new ArithmeticException("BigInteger: modulus not positive"))),

        ((CBigInt(new BigInteger("0", 16)), CBigInt(new BigInteger("-8000000000000000", 16))),
            Expected(new ArithmeticException("BigInteger: modulus not positive"))),

        ((CBigInt(new BigInteger("0", 16)), CBigInt(new BigInteger("0", 16))),
            Expected(new ArithmeticException("BigInteger divide by zero"))),

        ((CBigInt(new BigInteger("1", 16)),
            CBigInt(new BigInteger("-86063f66e06d6d535c95862cd506309a95d10102422fee", 16))),
            Expected(new ArithmeticException("BigInteger: modulus not positive"))),

        ((CBigInt(new BigInteger("80000000", 16)), CBigInt(new BigInteger("4e592ce5b544b8f7a91f97ec9ea2f2c3660111360297a4", 16))),
            success((
                CBigInt(new BigInteger("4e592ce5b544b8f7a91f97ec9ea2f2c3660111b60297a4", 16)),
                (CBigInt(new BigInteger("-4e592ce5b544b8f7a91f97ec9ea2f2c3660110b60297a4", 16)),
                    (CBigInt(new BigInteger("272c9672daa25c7bd48fcbf64f517961b300889b014bd200000000", 16)),
                        (CBigInt(new BigInteger("0", 16)), CBigInt(new BigInteger("80000000", 16)))))) )),

        ((CBigInt(new BigInteger("3d31398dc4783303", 16)),
            CBigInt(new BigInteger("-37b381db4e6e927e202a2a421d5a09ca", 16))),
            Expected(new ArithmeticException("BigInteger: modulus not positive"))),

        ((CBigInt(new BigInteger("5524814a26357cb71488b6fb26af2d3", 16)),
            CBigInt(new BigInteger("c413b7d975a9972427f46996299fe57cfe79479ac954a7", 16))),
            Expected(new ArithmeticException("BigInteger out of 256 bit range")))
      )
    },
    existingFeature(
      { (x: (BigInt, BigInt)) =>
        val a = x._1; val b = x._2
        val plus = n.plus(a, b)
        val minus = n.minus(a, b)
        val mul = n.times(a, b)
        val div = a / b
        val mod = a % b
        (plus, (minus, (mul, (div, mod))))
      },
      """{ (x: (BigInt, BigInt)) =>
       |  val a = x._1; val b = x._2
       |  val plus = a + b
       |  val minus = a - b
       |  val mul = a * b
       |  val div = a / b
       |  val mod = a % b
       |  (plus, (minus, (mul, (div, mod))))
       |}""".stripMargin,
      FuncValue(
        Vector((1, STuple(Vector(SBigInt, SBigInt)))),
        BlockValue(
          Vector(
            ValDef(
              3,
              List(),
              SelectField.typed[BigIntValue](ValUse(1, STuple(Vector(SBigInt, SBigInt))), 1.toByte)
            ),
            ValDef(
              4,
              List(),
              SelectField.typed[BigIntValue](ValUse(1, STuple(Vector(SBigInt, SBigInt))), 2.toByte)
            )
          ),
          Tuple(
            Vector(
              ArithOp(ValUse(3, SBigInt), ValUse(4, SBigInt), OpCode @@ (-102.toByte)),
              Tuple(
                Vector(
                  ArithOp(ValUse(3, SBigInt), ValUse(4, SBigInt), OpCode @@ (-103.toByte)),
                  Tuple(
                    Vector(
                      ArithOp(ValUse(3, SBigInt), ValUse(4, SBigInt), OpCode @@ (-100.toByte)),
                      Tuple(
                        Vector(
                          ArithOp(ValUse(3, SBigInt), ValUse(4, SBigInt), OpCode @@ (-99.toByte)),
                          ArithOp(ValUse(3, SBigInt), ValUse(4, SBigInt), OpCode @@ (-98.toByte))
                        )
                      )
                    )
                  )
                )
              )
            )
          )
        )
      )
    ))
  }

  property("BigInt LT, GT, NEQ") {
    val o = NumericOps.BigIntIsExactOrdering

    def expect(v: Boolean) = Expected(Success(v), 36328, costLT(SBigInt))
    
    val LT_cases: Seq[((BigInt, BigInt), Expected[Boolean])] = Seq(
      (BigIntMinValue, BigIntMinValue) -> expect(false),
      (BigIntMinValue, BigIntMinValue.add(1.toBigInt)) -> expect(true),
      (BigIntMinValue, -1.toBigInt) -> expect(true),
      (BigIntMinValue, 0.toBigInt) -> expect(true),
      (BigIntMinValue, 1.toBigInt) -> expect(true),
      (BigIntMinValue, BigIntMaxValue) -> expect(true),
      (-120.toBigInt, BigIntMinValue) -> expect(false),
      (-120.toBigInt, -121.toBigInt) -> expect(false),
      (-120.toBigInt, -120.toBigInt) -> expect(false),
      (-120.toBigInt, -82.toBigInt) -> expect(true),
      (-103.toBigInt, -1.toBigInt) -> expect(true),
      (-103.toBigInt, -0.toBigInt) -> expect(true),
      (-103.toBigInt, 1.toBigInt) -> expect(true),
      (-103.toBigInt, BigIntMaxValue) -> expect(true),
      (-1.toBigInt, -2.toBigInt) -> expect(false),
      (-1.toBigInt, -1.toBigInt) -> expect(false),
      (-1.toBigInt, 0.toBigInt) -> expect(true),
      (-1.toBigInt, 1.toBigInt) -> expect(true),
      (0.toBigInt, BigIntMinValue) -> expect(false),
      (0.toBigInt, -1.toBigInt) -> expect(false),
      (0.toBigInt, 0.toBigInt) -> expect(false),
      (0.toBigInt, 1.toBigInt) -> expect(true),
      (0.toBigInt, 60.toBigInt) -> expect(true),
      (0.toBigInt, BigIntMaxValue) -> expect(true),
      (1.toBigInt, -1.toBigInt) -> expect(false),
      (1.toBigInt, 0.toBigInt) -> expect(false),
      (1.toBigInt, 26.toBigInt) -> expect(true),
      (7.toBigInt, -32.toBigInt) -> expect(false),
      (7.toBigInt, 0.toBigInt) -> expect(false),
      (33.toBigInt, 1.toBigInt) -> expect(false),
      (126.toBigInt, BigIntMaxValue) -> expect(true),
      (BigIntMaxValue, BigIntMinValue) -> expect(false),
      (BigIntMaxValue, -47.toBigInt) -> expect(false),
      (BigIntMaxValue, BigIntMaxValue) -> expect(false),
      (BigIntMaxValue, BigIntOverlimit) -> expect(true),  // TODO v6.0: reject this overlimit cases
      (BigIntOverlimit, BigIntOverlimit) -> expect(false)
    )

    verifyOp(LT_cases, "<", LT.apply)(o.lt(_, _))

    verifyOp(
      swapArgs(LT_cases, cost = 36342, newCost = costGT(SBigInt)),
      ">", GT.apply)(o.gt(_, _))

    val neqCases = newCasesFrom2(LT_cases.map(_._1))(_ != _, cost = 36337, newCost = costNEQ(constNeqCost))
    verifyOp(neqCases, "!=", NEQ.apply)(_ != _)
  }

  property("BigInt LE, GE") {
    val o = NumericOps.BigIntIsExactOrdering
    // TODO v6.0: this values have bitCount == 255 (see to256BitValueExact)
    val BigIntMinValue = CBigInt(new BigInteger("-7F" + "ff" * 31, 16))
    val BigIntMaxValue = CBigInt(new BigInteger("7F" + "ff" * 31, 16))
    val BigIntOverlimit = CBigInt(new BigInteger("7F" + "ff" * 33, 16))

    def expect(v: Boolean) = Expected(Success(v), 36337, costLE(SBigInt))
    
    val LE_cases: Seq[((BigInt, BigInt), Expected[Boolean])] = Seq(
      (BigIntMinValue, BigIntMinValue) -> expect(true),
      (BigIntMinValue, BigIntMinValue.add(1.toBigInt)) -> expect(true),
      (BigIntMinValue, -1.toBigInt) -> expect(true),
      (BigIntMinValue, 0.toBigInt) -> expect(true),
      (BigIntMinValue, 1.toBigInt) -> expect(true),
      (BigIntMinValue, BigIntMaxValue) -> expect(true),
      (-120.toBigInt, BigIntMinValue) -> expect(false),
      (-120.toBigInt, -121.toBigInt) -> expect(false),
      (-120.toBigInt, -120.toBigInt) -> expect(true),
      (-120.toBigInt, -82.toBigInt) -> expect(true),
      (-103.toBigInt, -1.toBigInt) -> expect(true),
      (-103.toBigInt, -0.toBigInt) -> expect(true),
      (-103.toBigInt, 1.toBigInt) -> expect(true),
      (-103.toBigInt, BigIntMaxValue) -> expect(true),
      (-1.toBigInt, -2.toBigInt) -> expect(false),
      (-1.toBigInt, -1.toBigInt) -> expect(true),
      (-1.toBigInt, 0.toBigInt) -> expect(true),
      (-1.toBigInt, 1.toBigInt) -> expect(true),
      (0.toBigInt, BigIntMinValue) -> expect(false),
      (0.toBigInt, -1.toBigInt) -> expect(false),
      (0.toBigInt, 0.toBigInt) -> expect(true),
      (0.toBigInt, 1.toBigInt) -> expect(true),
      (0.toBigInt, 60.toBigInt) -> expect(true),
      (0.toBigInt, BigIntMaxValue) -> expect(true),
      (1.toBigInt, -1.toBigInt) -> expect(false),
      (1.toBigInt, 0.toBigInt) -> expect(false),
      (1.toBigInt, 1.toBigInt) -> expect(true),
      (1.toBigInt, 26.toBigInt) -> expect(true),
      (7.toBigInt, -32.toBigInt) -> expect(false),
      (7.toBigInt, 0.toBigInt) -> expect(false),
      (33.toBigInt, 1.toBigInt) -> expect(false),
      (126.toBigInt, BigIntMaxValue) -> expect(true),
      (BigIntMaxValue, BigIntMinValue) -> expect(false),
      (BigIntMaxValue, -47.toBigInt) -> expect(false),
      (BigIntMaxValue, BigIntMaxValue) -> expect(true),
      (BigIntMaxValue, BigIntOverlimit) -> expect(true), // TODO v6.0: reject this overlimit cases
      (BigIntOverlimit, BigIntOverlimit) -> expect(true)
    )

    verifyOp(LE_cases, "<=", LE.apply)(o.lteq(_, _))

    verifyOp(
      swapArgs(LE_cases, cost = 36336, newCost = costGE(SBigInt)),
      ">=", GE.apply)(o.gteq(_, _))
  }

  property("BigInt methods equivalence (new features)") {
    // TODO v6.0 (2h): the behavior of `upcast` for BigInt is different from all other Numeric types
    // The `Upcast(bigInt, SBigInt)` node is never produced by ErgoScript compiler, but is still valid ErgoTree.
    // It makes sense to fix this inconsistency as part of upcoming forks
    assertExceptionThrown(
      SBigInt.upcast(CBigInt(new BigInteger("0", 16)).asInstanceOf[AnyVal]),
      _.getMessage.contains("Cannot upcast value")
    )

    // TODO v6.0 (2h): the behavior of `downcast` for BigInt is different from all other Numeric types
    // The `Downcast(bigInt, SBigInt)` node is never produced by ErgoScript compiler, but is still valid ErgoTree.
    // It makes sense to fix this inconsistency as part of HF
    assertExceptionThrown(
      SBigInt.downcast(CBigInt(new BigInteger("0", 16)).asInstanceOf[AnyVal]),
      _.getMessage.contains("Cannot downcast value")
    )

    val toByte = newFeature((x: BigInt) => x.toByte,
      "{ (x: BigInt) => x.toByte }",
      FuncValue(Vector((1, SBigInt)), Downcast(ValUse(1, SBigInt), SByte)))

    val toShort = newFeature((x: BigInt) => x.toShort,
      "{ (x: BigInt) => x.toShort }",
      FuncValue(Vector((1, SBigInt)), Downcast(ValUse(1, SBigInt), SShort)))

    val toInt = newFeature((x: BigInt) => x.toInt,
      "{ (x: BigInt) => x.toInt }",
      FuncValue(Vector((1, SBigInt)), Downcast(ValUse(1, SBigInt), SInt)))

    val toLong = newFeature((x: BigInt) => x.toLong,
      "{ (x: BigInt) => x.toLong }",
      FuncValue(Vector((1, SBigInt)), Downcast(ValUse(1, SBigInt), SLong)))

    lazy val toBytes = newFeature((x: BigInt) => x.toBytes, "{ (x: BigInt) => x.toBytes }")
    lazy val toBits = newFeature((x: BigInt) => x.toBits, "{ (x: BigInt) => x.toBits }")
    lazy val toAbs = newFeature((x: BigInt) => x.toAbs, "{ (x: BigInt) => x.toAbs }")

    lazy val compareTo = newFeature((x: (BigInt, BigInt)) => x._1.compareTo(x._2),
      "{ (x: (BigInt, BigInt)) => x._1.compareTo(x._2) }")

    lazy val bitOr = newFeature({ (x: (BigInt, BigInt)) => x._1 | x._2 },
    "{ (x: (BigInt, BigInt)) => x._1 | x._2 }")

    lazy val bitAnd = newFeature({ (x: (BigInt, BigInt)) => x._1 & x._2 },
    "{ (x: (BigInt, BigInt)) => x._1 & x._2 }")

    forAll { x: BigInt =>
      Seq(toByte, toShort, toInt, toLong, toBytes, toBits, toAbs).foreach(_.checkEquality(x))
    }
    forAll { x: (BigInt, BigInt) =>
      Seq(compareTo, bitOr, bitAnd).foreach(_.checkEquality(x))
    }
  }

  /** Executed a series of test cases of NEQ operation verify using two _different_
    * data instances `x` and `y`.
    * @param cost the expected cost of `verify` (the same for all cases)
    */
  def verifyNeq[A: Ordering: Arbitrary: RType]
      (x: A, y: A, cost: Int, neqCost: Seq[CostItem] = mutable.WrappedArray.empty)
      (copy: A => A, generateCases: Boolean = true)
      (implicit sampled: Sampled[(A, A)], evalSettings: EvalSettings) = {
    val copied_x = copy(x)
    val newCost = if (neqCost.isEmpty) CostDetails.ZeroCost else costNEQ(neqCost)
    def expected(v: Boolean) = Expected(Success(v), cost, newCost)
    verifyOp(Seq(
        (x, x) -> expected(false),
        (x, copied_x) -> expected(false),
        (copied_x, x) -> expected(false),
        (x, y) -> expected(true),
        (y, x) -> expected(true)
      ),
      "!=", NEQ.apply)(_ != _, generateCases)
  }

  property("NEQ of pre-defined types") {
    verifyNeq(ge1, ge2, 36337, constNeqCost)(_.asInstanceOf[CGroupElement].copy())
    verifyNeq(t1, t2, 36337, constNeqCost)(_.asInstanceOf[CAvlTree].copy())
    verifyNeq(b1, b2, 36417,
      Array[CostItem]())(_.asInstanceOf[CostingBox].copy())
    verifyNeq(preH1, preH2, 36337, constNeqCost)(_.asInstanceOf[CPreHeader].copy())
    verifyNeq(h1, h2, 36337, constNeqCost)(_.asInstanceOf[CHeader].copy())
  }

  property("NEQ of tuples of numerics") {
    verifyNeq((0.toByte, 1.toByte), (1.toByte, 1.toByte), 36337, constNeqCost)(_.copy())
    verifyNeq((0.toShort, 1.toByte), (1.toShort, 1.toByte), 36337, constNeqCost)(_.copy())
    verifyNeq((0, 1.toByte), (1, 1.toByte), 36337, constNeqCost)(_.copy())
    verifyNeq((0.toLong, 1.toByte), (1.toLong, 1.toByte), 36337, constNeqCost)(_.copy())
    verifyNeq((0.toBigInt, 1.toByte), (1.toBigInt, 1.toByte), 36337, constNeqCost)(_.copy())
  }

  property("NEQ of tuples of pre-defined types") {
    verifyNeq((ge1, ge1), (ge1, ge2), 36337, constNeqCost)(_.copy())
    verifyNeq((t1, t1), (t1, t2), 36337, constNeqCost)(_.copy())
    verifyNeq((b1, b1), (b1, b2),
      cost = 36497,
      neqCost = Array[CostItem]()
      )(_.copy())
    verifyNeq((preH1, preH1), (preH1, preH2), 36337, constNeqCost)(_.copy())
    verifyNeq((h1, h1), (h1, h2), 36337, constNeqCost)(_.copy())
  }

  property("NEQ of nested tuples") {
    verifyNeq((ge1, (t1, t1)), (ge1, (t1, t2)), 36337)(_.copy())
    verifyNeq((ge1, (t1, (b1, b1))), (ge1, (t1, (b1, b2))), 36497)(_.copy())
    verifyNeq((ge1, (t1, (b1, (preH1, preH1)))), (ge1, (t1, (b1, (preH1, preH2)))), 36417)(_.copy())
    verifyNeq((ge1, (t1, (b1, (preH1, (h1, h1))))), (ge1, (t1, (b1, (preH1, (h1, h2))))), 36427)(_.copy())

    verifyNeq(((ge1, t1), t1), ((ge1, t1), t2), 36337)(_.copy())
    verifyNeq((((ge1, t1), b1), b1), (((ge1, t1), b1), b2), 36497)(_.copy())
    verifyNeq((((ge1, t1), b1), (preH1, preH1)), (((ge1, t1), b1), (preH1, preH2)), 36417)(_.copy())
    verifyNeq((((ge1, t1), b1), (preH1, (h1, h1))), (((ge1, t1), b1), (preH1, (h1, h2))), 36427)(_.copy())
  }

  property("NEQ of collections of pre-defined types") {
    implicit val evalSettings = suite.evalSettings.copy(isMeasureOperationTime = false)
    verifyNeq(Coll[Byte](), Coll(1.toByte), 36337)(cloneColl(_))
    verifyNeq(Coll[Byte](0, 1), Coll(1.toByte, 1.toByte), 36337)(cloneColl(_))

    verifyNeq(Coll[Short](), Coll(1.toShort), 36337)(cloneColl(_))
    verifyNeq(Coll[Short](0), Coll(1.toShort), 36337)(cloneColl(_))

    verifyNeq(Coll[Int](), Coll(1), 36337)(cloneColl(_))
    verifyNeq(Coll[Int](0), Coll(1), 36337)(cloneColl(_))

    verifyNeq(Coll[Long](), Coll(1.toLong), 36337)(cloneColl(_))
    verifyNeq(Coll[Long](0), Coll(1.toLong), 36337)(cloneColl(_))

    prepareSamples[Coll[BigInt]]
    verifyNeq(Coll[BigInt](), Coll(1.toBigInt), 36337)(cloneColl(_))
    verifyNeq(Coll[BigInt](0.toBigInt), Coll(1.toBigInt), 36337)(cloneColl(_))

    prepareSamples[Coll[GroupElement]]
    verifyNeq(Coll[GroupElement](), Coll(ge1), 36337)(cloneColl(_))
    verifyNeq(Coll[GroupElement](ge1), Coll(ge2), 36337)(cloneColl(_))

    prepareSamples[Coll[AvlTree]]
    verifyNeq(Coll[AvlTree](), Coll(t1), 36337)(cloneColl(_))
    verifyNeq(Coll[AvlTree](t1), Coll(t2), 36337)(cloneColl(_))

    { // since SBox.isConstantSize = false, the cost is different among cases
      prepareSamples[Coll[AvlTree]]
      val x = Coll[Box]()
      val y = Coll(b1)
      val copied_x = cloneColl(x)
      verifyOp(Seq(
          (x, x) -> Expected(Success(false), 36337),
          (x, copied_x) -> Expected(Success(false), 36337),
          (copied_x, x) -> Expected(Success(false), 36337),
          (x, y) -> Expected(Success(true), 36377),
          (y, x) -> Expected(Success(true), 36377)
        ),
        "!=", NEQ.apply)(_ != _, generateCases = false)

      verifyNeq(Coll[Box](b1), Coll(b2), 36417)(cloneColl(_), generateCases = false)
    }

    prepareSamples[Coll[PreHeader]]
    verifyNeq(Coll[PreHeader](), Coll(preH1), 36337)(cloneColl(_))
    verifyNeq(Coll[PreHeader](preH1), Coll(preH2), 36337)(cloneColl(_))

    prepareSamples[Coll[Header]]
    verifyNeq(Coll[Header](), Coll(h1), 36337)(cloneColl(_))
    verifyNeq(Coll[Header](h1), Coll(h2), 36337)(cloneColl(_))
  }

  property("NEQ of nested collections and tuples") {
    implicit val evalSettings = suite.evalSettings.copy(isMeasureOperationTime = false)
    prepareSamples[Coll[Int]]
    prepareSamples[Coll[Coll[Int]]]
    prepareSamples[Coll[Coll[Int]]]

    verifyNeq(Coll[Coll[Int]](), Coll(Coll[Int]()), 36337)(cloneColl(_))
    verifyNeq(Coll(Coll[Int]()), Coll(Coll[Int](1)), 36337)(cloneColl(_))
    verifyNeq(Coll(Coll[Int](1)), Coll(Coll[Int](2)), 36337)(cloneColl(_))
    verifyNeq(Coll(Coll[Int](1)), Coll(Coll[Int](1, 2)), 36337)(cloneColl(_))

    prepareSamples[Coll[(Int, BigInt)]]
    prepareSamples[Coll[Coll[(Int, BigInt)]]]

    verifyNeq(Coll(Coll((1, 10.toBigInt))), Coll(Coll((1, 11.toBigInt))), 36337)(cloneColl(_))
    verifyNeq(Coll(Coll(Coll((1, 10.toBigInt)))), Coll(Coll(Coll((1, 11.toBigInt)))), 36337)(cloneColl(_))
    verifyNeq(
      (Coll(
         (Coll(
           (t1, Coll((1, 10.toBigInt), (1, 10.toBigInt)))
          ), ge1)
       ), preH1),
      (Coll(
         (Coll(
           (t1, Coll((1, 10.toBigInt), (1, 11.toBigInt)))
          ), ge1)
       ), preH1),
      36337)(x => (cloneColl(x._1), x._2))
  }

  property("GroupElement.getEncoded equivalence") {
    verifyCases(
    {
      val cost = TracedCost(
        Array(
          FixedCostItem(Apply),
          FixedCostItem(FuncValue),
          FixedCostItem(GetVar),
          FixedCostItem(OptionGet),
          FixedCostItem(FuncValue.AddToEnvironmentDesc, FuncValue.AddToEnvironmentDesc_CostKind),
          FixedCostItem(ValUse),
          FixedCostItem(PropertyCall),
          MethodCallCostItem(TracedCost(Array(FixedCostItem(SGroupElement.GetEncodedMethod, FixedCost(JitCost(3))))))
        )
      )
      def success[T](v: T) = Expected(Success(v), 37905, cost)
      Seq(
        (ge1, success(Helpers.decodeBytes(ge1str))),
        (ge2, success(Helpers.decodeBytes(ge2str))),
        (ge3, success(Helpers.decodeBytes(ge3str))),
        (SigmaDsl.groupGenerator,
          success(Helpers.decodeBytes("0279be667ef9dcbbac55a06295ce870b07029bfcdb2dce28d959f2815b16f81798"))),
        (SigmaDsl.groupIdentity,
          success(Helpers.decodeBytes("000000000000000000000000000000000000000000000000000000000000000000")))
      )
    },
    existingFeature((x: GroupElement) => x.getEncoded,
      "{ (x: GroupElement) => x.getEncoded }",
      FuncValue(
        Vector((1, SGroupElement)),
        MethodCall(ValUse(1, SGroupElement), SGroupElement.getMethodByName("getEncoded"), Vector(), Map())
      )))
  }

  property("decodePoint(GroupElement.getEncoded) equivalence") {
    verifyCases(
    {
      val cost = TracedCost(
        Array(
          FixedCostItem(Apply),
          FixedCostItem(FuncValue),
          FixedCostItem(GetVar),
          FixedCostItem(OptionGet),
          FixedCostItem(FuncValue.AddToEnvironmentDesc, FuncValue.AddToEnvironmentDesc_CostKind),
          FixedCostItem(ValUse),
          FixedCostItem(PropertyCall),
          MethodCallCostItem(TracedCost(Array(FixedCostItem(MethodDesc(SGroupElement.GetEncodedMethod), FixedCost(JitCost(3)))))),
          FixedCostItem(DecodePoint),
          FixedCostItem(ValUse)
        )
      )
      def success[T](v: T) = Expected(Success(v), 38340, cost)
      Seq(
        (ge1, success(true)),
        (ge2, success(true)),
        (ge3, success(true)),
        (SigmaDsl.groupGenerator, success(true)),
        (SigmaDsl.groupIdentity, success(true))
      )
    },
    existingFeature({ (x: GroupElement) => decodePoint(x.getEncoded) == x },
    "{ (x: GroupElement) => decodePoint(x.getEncoded) == x }",
    FuncValue(
      Vector((1, SGroupElement)),
      EQ(
        DecodePoint(
          MethodCall.typed[Value[SCollection[SByte.type]]](
            ValUse(1, SGroupElement),
            SGroupElement.getMethodByName("getEncoded"),
            Vector(),
            Map()
          )
        ),
        ValUse(1, SGroupElement)
      )
    )))
  }

  property("GroupElement.negate equivalence") {
    verifyCases(
    {
      val cost = TracedCost(
        Array(
          FixedCostItem(Apply),
          FixedCostItem(FuncValue),
          FixedCostItem(GetVar),
          FixedCostItem(OptionGet),
          FixedCostItem(FuncValue.AddToEnvironmentDesc, FuncValue.AddToEnvironmentDesc_CostKind),
          FixedCostItem(ValUse),
          FixedCostItem(PropertyCall),
          MethodCallCostItem(TracedCost(Array(FixedCostItem(MethodDesc(SGroupElement.NegateMethod), FixedCost(JitCost(1))))))
        )
      )
      def success[T](v: T) = Expected(Success(v), 36292, cost)
      Seq(
        (ge1, success(Helpers.decodeGroupElement("02358d53f01276211f92d0aefbd278805121d4ff6eb534b777af1ee8abae5b2056"))),
        (ge2, success(Helpers.decodeGroupElement("03dba7b94b111f3894e2f9120b577da595ec7d58d488485adf73bf4e153af63575"))),
        (ge3, success(Helpers.decodeGroupElement("0390449814f5671172dd696a61b8aa49aaa4c87013f56165e27d49944e98bc414d"))),
        (SigmaDsl.groupGenerator, success(Helpers.decodeGroupElement("0379be667ef9dcbbac55a06295ce870b07029bfcdb2dce28d959f2815b16f81798"))),
        (SigmaDsl.groupIdentity, success(Helpers.decodeGroupElement("000000000000000000000000000000000000000000000000000000000000000000")))
      )
    },
    existingFeature({ (x: GroupElement) => x.negate },
    "{ (x: GroupElement) => x.negate }",
    FuncValue(
      Vector((1, SGroupElement)),
      MethodCall(ValUse(1, SGroupElement), SGroupElement.getMethodByName("negate"), Vector(), Map())
    )))
  }

  property("GroupElement.exp equivalence") {
    val cases = {
      val cost = TracedCost(
        Array(
          FixedCostItem(Apply),
          FixedCostItem(FuncValue),
          FixedCostItem(GetVar),
          FixedCostItem(OptionGet),
          FixedCostItem(FuncValue.AddToEnvironmentDesc, FuncValue.AddToEnvironmentDesc_CostKind),
          FixedCostItem(ValUse),
          FixedCostItem(SelectField),
          FixedCostItem(ValUse),
          FixedCostItem(SelectField),
          FixedCostItem(Exponentiate)
        )
      )
      def success[T](v: T) = Expected(Success(v), 41484, cost)
      Seq(
        ((ge1, CBigInt(new BigInteger("-25c80b560dd7844e2efd10f80f7ee57d", 16))),
          success(Helpers.decodeGroupElement("023a850181b7b73f92a5bbfa0bfc78f5bbb6ff00645ddde501037017e1a2251e2e"))),
        ((ge2, CBigInt(new BigInteger("2488741265082fb02b09f992be3dd8d60d2bbe80d9e2630", 16))),
          success(Helpers.decodeGroupElement("032045b928fb7774a4cd9ef5fa8209f4e493cd4cc5bd536b52746a53871bf73431"))),
        ((ge3, CBigInt(new BigInteger("-33e8fbdb13d2982e92583445e1fdcb5901a178a7aa1e100", 16))),
          success(Helpers.decodeGroupElement("036128efaf14d8ac2812a662f6494dc617b87986a3dc6b4a59440048a7ac7d2729"))),
        ((ge3, CBigInt(new BigInteger("1", 16))),
          success(ge3))
      )
    }
    val scalaFunc = { (x: (GroupElement, BigInt)) => x._1.exp(x._2) }
    val script = "{ (x: (GroupElement, BigInt)) => x._1.exp(x._2) }"
    if (lowerMethodCallsInTests) {
      verifyCases(cases,
        existingFeature(
          scalaFunc, script,
          FuncValue(
            Vector((1, STuple(Vector(SGroupElement, SBigInt)))),
            Exponentiate(
              SelectField.typed[Value[SGroupElement.type]](
                ValUse(1, STuple(Vector(SGroupElement, SBigInt))),
                1.toByte
              ),
              SelectField.typed[Value[SBigInt.type]](
                ValUse(1, STuple(Vector(SGroupElement, SBigInt))),
                2.toByte
              )
            )
          )))
    } else {
      forEachScriptAndErgoTreeVersion(activatedVersions, ergoTreeVersions) {
        testCases(
          Seq(
            ((ge1, CBigInt(new BigInteger("-25c80b560dd7844e2efd10f80f7ee57d", 16))),
              Expected(
                // in v4.x exp method cannot be called via MethodCall ErgoTree node
                Failure(new NoSuchMethodException("sigmastate.eval.CostingRules$GroupElementCoster.exp(scalan.Base$Ref)")),
                cost = 41484,
                CostDetails.ZeroCost,
                newCost = 0,
                newVersionedResults = {
                  // in v5.0 MethodCall ErgoTree node is allowed
                  val res = ExpectedResult(
                    Success(Helpers.decodeGroupElement("023a850181b7b73f92a5bbfa0bfc78f5bbb6ff00645ddde501037017e1a2251e2e")),
                    Some(999)
                  )
                  Seq( // expected result for each version
                    0 -> ( res -> None ),
                    1 -> ( res -> None ),
                    2 -> ( res -> None )
                  )
                }
              )
              )
          ),
          changedFeature(
            (x: (GroupElement, BigInt)) =>
              throw new NoSuchMethodException("sigmastate.eval.CostingRules$GroupElementCoster.exp(scalan.Base$Ref)"),
            scalaFunc, ""/*can't be compiled in v4.x*/,
            FuncValue(
              Vector((1, STuple(Vector(SGroupElement, SBigInt)))),
              MethodCall(
                SelectField.typed[Value[SGroupElement.type]](
                  ValUse(1, STuple(Vector(SGroupElement, SBigInt))),
                  1.toByte
                ),
                SGroupElement.getMethodByName("exp"),
                Vector(
                  SelectField.typed[Value[SBigInt.type]](
                    ValUse(1, STuple(Vector(SGroupElement, SBigInt))),
                    2.toByte
                  )
                ),
                Map()
              )
            ),
            allowNewToSucceed = true,
            allowDifferentErrors = true
          ))
      }
    }
  }

  property("GroupElement.multiply equivalence") {
    val scalaFunc = { (x: (GroupElement, GroupElement)) => x._1.multiply(x._2) }
    if (lowerMethodCallsInTests) {
      verifyCases(
      {
        val cost = TracedCost(
          Array(
            FixedCostItem(Apply),
            FixedCostItem(FuncValue),
            FixedCostItem(GetVar),
            FixedCostItem(OptionGet),
            FixedCostItem(FuncValue.AddToEnvironmentDesc, FuncValue.AddToEnvironmentDesc_CostKind),
            FixedCostItem(ValUse),
            FixedCostItem(SelectField),
            FixedCostItem(ValUse),
            FixedCostItem(SelectField),
            FixedCostItem(MultiplyGroup)
          )
        )
        def success[T](v: T) = Expected(Success(v), 36457, cost)
        Seq(
          ((ge1, Helpers.decodeGroupElement("03e132ca090614bd6c9f811e91f6daae61f16968a1e6c694ed65aacd1b1092320e")),
              success(Helpers.decodeGroupElement("02bc48937b4a66f249a32dfb4d2efd0743dc88d46d770b8c5d39fd03325ba211df"))),
          ((ge2, Helpers.decodeGroupElement("03e132ca090614bd6c9f811e91f6daae61f16968a1e6c694ed65aacd1b1092320e")),
              success(Helpers.decodeGroupElement("0359c3bb2ac4ea4dbd7b1e09d7b11198141a3263834fb84a88039629ec1e9311d1"))),
          ((ge3, Helpers.decodeGroupElement("03e132ca090614bd6c9f811e91f6daae61f16968a1e6c694ed65aacd1b1092320e")),
              success(Helpers.decodeGroupElement("02eca42e28548d3fb9fa77cdd0c983066c3ad141ebb086b5044ce46b9ba9b5a714"))),
          ((ge3, SigmaDsl.groupIdentity),
              success(ge3))
        )
      },
      existingFeature(scalaFunc,
        "{ (x: (GroupElement, GroupElement)) => x._1.multiply(x._2) }",
        FuncValue(
          Vector((1, STuple(Vector(SGroupElement, SGroupElement)))),
          MultiplyGroup(
            SelectField.typed[Value[SGroupElement.type]](
              ValUse(1, STuple(Vector(SGroupElement, SGroupElement))),
              1.toByte
            ),
            SelectField.typed[Value[SGroupElement.type]](
              ValUse(1, STuple(Vector(SGroupElement, SGroupElement))),
              2.toByte
            )
          )
        )))
    } else {
      val cases = Seq(
        ((ge1, Helpers.decodeGroupElement("03e132ca090614bd6c9f811e91f6daae61f16968a1e6c694ed65aacd1b1092320e")),
          Expected(
            // in v4.x exp method cannot be called via MethodCall ErgoTree node
            Failure(new NoSuchMethodException("sigmastate.eval.CostingRules$GroupElementCoster.multiply(scalan.Base$Ref)")),
            cost = 41484,
            CostDetails.ZeroCost,
            newCost = 0,
            newVersionedResults = {
              // in v5.0 MethodCall ErgoTree node is allowed
              val res = ExpectedResult(
                Success(Helpers.decodeGroupElement("02bc48937b4a66f249a32dfb4d2efd0743dc88d46d770b8c5d39fd03325ba211df")),
                Some(139)
              )
              Seq( // expected result for each version
                0 -> ( res -> None ),
                1 -> ( res -> None ),
                2 -> ( res -> None )
              )
            }
          )
          )
      )
      forEachScriptAndErgoTreeVersion(activatedVersions, ergoTreeVersions) {
        testCases(
          cases,
          changedFeature(
            (_: (GroupElement, GroupElement)) =>
              throw new NoSuchMethodException("java.lang.NoSuchMethodException: sigmastate.eval.CostingRules$GroupElementCoster.multiply(scalan.Base$Ref)"),
            scalaFunc, ""/*can't be compiled in v4.x*/,
            FuncValue(
              Vector((1, STuple(Vector(SGroupElement, SGroupElement)))),
              MethodCall(
                SelectField.typed[Value[SGroupElement.type]](
                  ValUse(1, STuple(Vector(SGroupElement, SGroupElement))),
                  1.toByte
                ),
                SGroupElement.getMethodByName("multiply"),
                Vector(
                  SelectField.typed[Value[SGroupElement.type]](
                    ValUse(1, STuple(Vector(SGroupElement, SGroupElement))),
                    2.toByte
                  )
                ),
                Map()
              )
            ),
            allowNewToSucceed = true,
            allowDifferentErrors = true
          ))
      }
    }
  }

  // TODO v6.0 (3h): related to https://github.com/ScorexFoundation/sigmastate-interpreter/issues/479
  //  property("GroupElement.isIdentity equivalence") {
  //    // val isIdentity = existingFeature({ (x: GroupElement) => x.isIdentity },
  //    //   "{ (x: GroupElement) => x.isIdentity }")
  //  }

  property("AvlTree properties equivalence") {
    def expectedExprFor(propName: String) = {
      FuncValue(
        Vector((1, SAvlTree)),
        MethodCall(
          ValUse(1, SAvlTree),
          SAvlTree.getMethodByName(propName),
          Vector(),
          Map()
        )
      )
    }
    verifyCases(
      {
        def success[T](v: T) = Expected(Success(v), 36182)
        Seq(
          (t1, success(Helpers.decodeBytes("000183807f66b301530120ff7fc6bd6601ff01ff7f7d2bedbbffff00187fe89094"))),
          (t2, success(Helpers.decodeBytes("ff000d937f80ffd731ed802d24358001ff8080ff71007f00ad37e0a7ae43fff95b"))),
          (t3, success(Helpers.decodeBytes("3100d2e101ff01fc047c7f6f00ff80129df69a5090012f01ffca99f5bfff0c8036")))
        )
      },
      existingFeature((t: AvlTree) => t.digest,
        "{ (t: AvlTree) => t.digest }",
        expectedExprFor("digest")))

    verifyCases(
      {
        def success[T](v: T) = Expected(Success(v), 36260)
        Seq(
          (t1, success(6.toByte)),
          (t2, success(0.toByte)),
          (t3, success(1.toByte))
        )
      },
      existingFeature((t: AvlTree) => t.enabledOperations,
        "{ (t: AvlTree) => t.enabledOperations }",
        expectedExprFor("enabledOperations")))

    verifyCases(
      {
        def success[T](v: T) = Expected(Success(v), 36136)
        Seq(
          (t1, success(1)),
          (t2, success(32)),
          (t3, success(128))
        )
      },
      existingFeature((t: AvlTree) => t.keyLength,
        "{ (t: AvlTree) => t.keyLength }",
        expectedExprFor("keyLength")))

    verifyCases(
      {
        def success[T](v: T) = Expected(Success(v), 37151)
        Seq(
          (t1, success(Some(1))),
          (t2, success(Some(64))),
          (t3, success(None))
        )
      },
      existingFeature((t: AvlTree) => t.valueLengthOpt,
        "{ (t: AvlTree) => t.valueLengthOpt }",
        expectedExprFor("valueLengthOpt")))

    verifyCases(
      {
        def success[T](v: T) = Expected(Success(v), 36479)
        Seq(
          (t1, success(false)),
          (t2, success(false)),
          (t3, success(true))
        )
      },
      existingFeature((t: AvlTree) => t.isInsertAllowed,
        "{ (t: AvlTree) => t.isInsertAllowed }",
        expectedExprFor("isInsertAllowed")))

    verifyCases(
      {
        def success[T](v: T) = Expected(Success(v), 36096)
        Seq(
          (t1, success(true)),
          (t2, success(false)),
          (t3, success(false))
        )
      },
      existingFeature((t: AvlTree) => t.isUpdateAllowed,
        "{ (t: AvlTree) => t.isUpdateAllowed }",
        expectedExprFor("isUpdateAllowed")))

    verifyCases(
      {
        def success[T](v: T) = Expected(Success(v), 36502)
        Seq(
          (t1, success(true)),
          (t2, success(false)),
          (t3, success(false))
        )
      },
      existingFeature((t: AvlTree) => t.isRemoveAllowed,
        "{ (t: AvlTree) => t.isRemoveAllowed }",
        expectedExprFor("isRemoveAllowed")))
  }

  property("AvlTree.{contains, get, getMany, updateDigest, updateOperations} equivalence") {
    val contains = existingFeature(
      (t: (AvlTree, (Coll[Byte], Coll[Byte]))) => t._1.contains(t._2._1, t._2._2),
      "{ (t: (AvlTree, (Coll[Byte], Coll[Byte]))) => t._1.contains(t._2._1, t._2._2) }",
      FuncValue(
        Vector(
          (1, STuple(Vector(SAvlTree, STuple(Vector(SCollectionType(SByte), SCollectionType(SByte))))))
        ),
        BlockValue(
          Vector(
            ValDef(
              3,
              List(),
              SelectField.typed[Value[STuple]](
                ValUse(
                  1,
                  STuple(Vector(SAvlTree, STuple(Vector(SCollectionType(SByte), SCollectionType(SByte)))))
                ),
                2.toByte
              )
            )
          ),
          MethodCall.typed[Value[SBoolean.type]](
            SelectField.typed[Value[SAvlTree.type]](
              ValUse(
                1,
                STuple(Vector(SAvlTree, STuple(Vector(SCollectionType(SByte), SCollectionType(SByte)))))
              ),
              1.toByte
            ),
            SAvlTree.getMethodByName("contains"),
            Vector(
              SelectField.typed[Value[SCollection[SByte.type]]](
                ValUse(3, STuple(Vector(SCollectionType(SByte), SCollectionType(SByte)))),
                1.toByte
              ),
              SelectField.typed[Value[SCollection[SByte.type]]](
                ValUse(3, STuple(Vector(SCollectionType(SByte), SCollectionType(SByte)))),
                2.toByte
              )
            ),
            Map()
          )
        )
      ))

    val get = existingFeature((t: (AvlTree, (Coll[Byte], Coll[Byte]))) => t._1.get(t._2._1, t._2._2),
      "{ (t: (AvlTree, (Coll[Byte], Coll[Byte]))) => t._1.get(t._2._1, t._2._2) }",
      FuncValue(
        Vector(
          (1, STuple(Vector(SAvlTree, STuple(Vector(SCollectionType(SByte), SCollectionType(SByte))))))
        ),
        BlockValue(
          Vector(
            ValDef(
              3,
              List(),
              SelectField.typed[Value[STuple]](
                ValUse(
                  1,
                  STuple(Vector(SAvlTree, STuple(Vector(SCollectionType(SByte), SCollectionType(SByte)))))
                ),
                2.toByte
              )
            )
          ),
          MethodCall.typed[Value[SOption[SCollection[SByte.type]]]](
            SelectField.typed[Value[SAvlTree.type]](
              ValUse(
                1,
                STuple(Vector(SAvlTree, STuple(Vector(SCollectionType(SByte), SCollectionType(SByte)))))
              ),
              1.toByte
            ),
            SAvlTree.getMethodByName("get"),
            Vector(
              SelectField.typed[Value[SCollection[SByte.type]]](
                ValUse(3, STuple(Vector(SCollectionType(SByte), SCollectionType(SByte)))),
                1.toByte
              ),
              SelectField.typed[Value[SCollection[SByte.type]]](
                ValUse(3, STuple(Vector(SCollectionType(SByte), SCollectionType(SByte)))),
                2.toByte
              )
            ),
            Map()
          )
        )
      ))

    val getMany = existingFeature(
      (t: (AvlTree, (Coll[Coll[Byte]], Coll[Byte]))) => t._1.getMany(t._2._1, t._2._2),
      "{ (t: (AvlTree, (Coll[Coll[Byte]], Coll[Byte]))) => t._1.getMany(t._2._1, t._2._2) }",
      FuncValue(
        Vector(
          (
              1,
              STuple(
                Vector(
                  SAvlTree,
                  STuple(Vector(SCollectionType(SCollectionType(SByte)), SCollectionType(SByte)))
                )
              )
          )
        ),
        BlockValue(
          Vector(
            ValDef(
              3,
              List(),
              SelectField.typed[Value[STuple]](
                ValUse(
                  1,
                  STuple(
                    Vector(
                      SAvlTree,
                      STuple(Vector(SCollectionType(SCollectionType(SByte)), SCollectionType(SByte)))
                    )
                  )
                ),
                2.toByte
              )
            )
          ),
          MethodCall.typed[Value[SCollection[SOption[SCollection[SByte.type]]]]](
            SelectField.typed[Value[SAvlTree.type]](
              ValUse(
                1,
                STuple(
                  Vector(
                    SAvlTree,
                    STuple(Vector(SCollectionType(SCollectionType(SByte)), SCollectionType(SByte)))
                  )
                )
              ),
              1.toByte
            ),
            SAvlTree.getMethodByName("getMany"),
            Vector(
              SelectField.typed[Value[SCollection[SCollection[SByte.type]]]](
                ValUse(3, STuple(Vector(SCollectionType(SCollectionType(SByte)), SCollectionType(SByte)))),
                1.toByte
              ),
              SelectField.typed[Value[SCollection[SByte.type]]](
                ValUse(3, STuple(Vector(SCollectionType(SCollectionType(SByte)), SCollectionType(SByte)))),
                2.toByte
              )
            ),
            Map()
          )
        )
      )
    )

    val updateDigest = existingFeature((t: (AvlTree, Coll[Byte])) => t._1.updateDigest(t._2),
      "{ (t: (AvlTree, Coll[Byte])) => t._1.updateDigest(t._2) }",
      FuncValue(
        Vector((1, STuple(Vector(SAvlTree, SCollectionType(SByte))))),
        MethodCall.typed[Value[SAvlTree.type]](
          SelectField.typed[Value[SAvlTree.type]](
            ValUse(1, STuple(Vector(SAvlTree, SCollectionType(SByte)))),
            1.toByte
          ),
          SAvlTree.getMethodByName("updateDigest"),
          Vector(
            SelectField.typed[Value[SCollection[SByte.type]]](
              ValUse(1, STuple(Vector(SAvlTree, SCollectionType(SByte)))),
              2.toByte
            )
          ),
          Map()
        )
      ))

    val updateOperations = existingFeature((t: (AvlTree, Byte)) => t._1.updateOperations(t._2),
      "{ (t: (AvlTree, Byte)) => t._1.updateOperations(t._2) }",
      FuncValue(
        Vector((1, STuple(Vector(SAvlTree, SByte)))),
        MethodCall.typed[Value[SAvlTree.type]](
          SelectField.typed[Value[SAvlTree.type]](ValUse(1, STuple(Vector(SAvlTree, SByte))), 1.toByte),
          SAvlTree.getMethodByName("updateOperations"),
          Vector(
            SelectField.typed[Value[SByte.type]](ValUse(1, STuple(Vector(SAvlTree, SByte))), 2.toByte)
          ),
          Map()
        )
      ))

    def success[T](v: T) = Expected(Success(v), 0)

    { // getMany with a bunch of existing keys
      val (keysArr, valuesArr, _, avlProver) = sampleAvlProver
      val keys = Colls.fromArray(keysArr.slice(0, 20))
      val expRes = Colls.fromArray(valuesArr.slice(0, 20).map(Option(_)))

      keys.foreach { key =>
        avlProver.performOneOperation(Lookup(ADKey @@ key.toArray))
      }
      val proof = avlProver.generateProof().toColl
      val digest = avlProver.digest.toColl
      val tree = SigmaDsl.avlTree(AvlTreeFlags.ReadOnly.serializeToByte, digest, 32, None)

      val input = (tree, (keys, proof))
      getMany.checkExpected(input, success(expRes))
    }

    val (keysArr, valuesArr, _, avlProver) = sampleAvlProver
    val key = keysArr(0)
    val value = valuesArr(0)
    val otherKey = key.map(x => (-x).toByte) // any other different from key

    val table = Table(("key", "contains", "valueOpt"),
      (key, true, Some(value)),
      (otherKey, false, None)
    )

    forAll(table) { (key, okContains, valueOpt) =>
      avlProver.performOneOperation(Lookup(ADKey @@ key.toArray))
      val proof = avlProver.generateProof().toColl
      val digest = avlProver.digest.toColl
      val tree = SigmaDsl.avlTree(AvlTreeFlags.ReadOnly.serializeToByte, digest, 32, None)

      // positive test
      {
        val input = (tree, (key, proof))
        contains.checkExpected(input, success(okContains))
        get.checkExpected(input, success(valueOpt))

        contains.checkVerify(input, Expected(value = Success(okContains), cost = 37850))
        get.checkVerify(input, Expected(value = Success(valueOpt), cost = 38372))
      }

      val keys = Colls.fromItems(key)
      val expRes = Colls.fromItems(valueOpt)

      {
        val input = (tree, (keys, proof))
        getMany.checkExpected(input, success(expRes))
        getMany.checkVerify(input, Expected(value = Success(expRes), cost = 38991))
      }

      {
        val input = (tree, digest)
        val (res, _) = updateDigest.checkEquality(input).getOrThrow
        res.digest shouldBe digest
        updateDigest.checkVerify(input, Expected(value = Success(res), cost = 36341))
      }

      val newOps = 1.toByte

      {
        val input = (tree, newOps)
        val (res,_) = updateOperations.checkEquality(input).getOrThrow
        res.enabledOperations shouldBe newOps
        updateOperations.checkVerify(input, Expected(value = Success(res), cost = 36341))
      }

      // negative tests: invalid proof
      val invalidProof = proof.map(x => (-x).toByte) // any other different from proof

      {
        val input = (tree, (key, invalidProof))
        val (res, _) = contains.checkEquality(input).getOrThrow
        res shouldBe false
        contains.checkVerify(input, Expected(value = Success(res), cost = 37850))
      }

      {
        val resGet = get.checkEquality((tree, (key, invalidProof)))
        resGet.isFailure shouldBe true
      }

      {
        val resGetMany = getMany.checkEquality((tree, (keys, invalidProof)))
        resGetMany.isFailure shouldBe true
      }
    }
  }

  type BatchProver = BatchAVLProver[Digest32, Blake2b256.type]

  def performInsert(avlProver: BatchProver, key: Coll[Byte], value: Coll[Byte]) = {
    avlProver.performOneOperation(Insert(ADKey @@ key.toArray, ADValue @@ value.toArray))
    val proof = avlProver.generateProof().toColl
    proof
  }

  def performUpdate(avlProver: BatchProver, key: Coll[Byte], value: Coll[Byte]) = {
    avlProver.performOneOperation(Update(ADKey @@ key.toArray, ADValue @@ value.toArray))
    val proof = avlProver.generateProof().toColl
    proof
  }

  def performRemove(avlProver: BatchProver, keys: Seq[Coll[Byte]]) = {
    keys.foreach { key =>
      avlProver.performOneOperation(Remove(ADKey @@ key.toArray))
    }
    val proof = avlProver.generateProof().toColl
    proof
  }

  def createTree(digest: Coll[Byte], insertAllowed: Boolean = false, updateAllowed: Boolean = false, removeAllowed: Boolean = false) = {
    val flags = AvlTreeFlags(insertAllowed, updateAllowed, removeAllowed).serializeToByte
    val tree = SigmaDsl.avlTree(flags, digest, 32, None)
    tree
  }

  type KV = (Coll[Byte], Coll[Byte])

  property("AvlTree.insert equivalence") {
    val insert = existingFeature((t: (AvlTree, (Coll[KV], Coll[Byte]))) => t._1.insert(t._2._1, t._2._2),
      "{ (t: (AvlTree, (Coll[(Coll[Byte], Coll[Byte])], Coll[Byte]))) => t._1.insert(t._2._1, t._2._2) }",
      FuncValue(
        Vector(
          (
              1,
              STuple(
                Vector(
                  SAvlTree,
                  STuple(Vector(SCollectionType(STuple(Vector(SByteArray, SByteArray))), SByteArray))
                )
              )
              )
        ),
        BlockValue(
          Vector(
            ValDef(
              3,
              List(),
              SelectField.typed[Value[STuple]](
                ValUse(
                  1,
                  STuple(
                    Vector(
                      SAvlTree,
                      STuple(Vector(SCollectionType(STuple(Vector(SByteArray, SByteArray))), SByteArray))
                    )
                  )
                ),
                2.toByte
              )
            )
          ),
          MethodCall.typed[Value[SOption[SAvlTree.type]]](
            SelectField.typed[Value[SAvlTree.type]](
              ValUse(
                1,
                STuple(
                  Vector(
                    SAvlTree,
                    STuple(Vector(SCollectionType(STuple(Vector(SByteArray, SByteArray))), SByteArray))
                  )
                )
              ),
              1.toByte
            ),
            SAvlTree.getMethodByName("insert"),
            Vector(
              SelectField.typed[Value[SCollection[STuple]]](
                ValUse(
                  3,
                  STuple(Vector(SCollectionType(STuple(Vector(SByteArray, SByteArray))), SByteArray))
                ),
                1.toByte
              ),
              SelectField.typed[Value[SCollection[SByte.type]]](
                ValUse(
                  3,
                  STuple(Vector(SCollectionType(STuple(Vector(SByteArray, SByteArray))), SByteArray))
                ),
                2.toByte
              )
            ),
            Map()
          )
        )
      ))

    forAll(keyCollGen, bytesCollGen) { (key, value) =>
      val (tree, avlProver) = createAvlTreeAndProver()
      val preInsertDigest = avlProver.digest.toColl
      val insertProof = performInsert(avlProver, key, value)
      val kvs = Colls.fromItems((key -> value))

      { // positive
        val preInsertTree = createTree(preInsertDigest, insertAllowed = true)
        val input = (preInsertTree, (kvs, insertProof))
        val (res, _) = insert.checkEquality(input).getOrThrow
        res.isDefined shouldBe true
        insert.checkVerify(input, Expected(value = Success(res), cost = 38501))
      }

      { // negative: readonly tree
        val readonlyTree = createTree(preInsertDigest)
        val input = (readonlyTree, (kvs, insertProof))
        val (res, _) = insert.checkEquality(input).getOrThrow
        res.isDefined shouldBe false
        insert.checkVerify(input, Expected(value = Success(res), cost = 38501))
      }

      { // negative: invalid key
        val tree = createTree(preInsertDigest, insertAllowed = true)
        val invalidKey = key.map(x => (-x).toByte) // any other different from key
        val invalidKvs = Colls.fromItems((invalidKey -> value)) // NOTE, insertProof is based on `key`
        val input = (tree, (invalidKvs, insertProof))
        val (res, _) = insert.checkEquality(input).getOrThrow
        res.isDefined shouldBe true // TODO v6.0: should it really be true? (looks like a bug)
        insert.checkVerify(input, Expected(value = Success(res), cost = 38501))
      }

      { // negative: invalid proof
        val tree = createTree(preInsertDigest, insertAllowed = true)
        val invalidProof = insertProof.map(x => (-x).toByte) // any other different from proof
        val res = insert.checkEquality((tree, (kvs, invalidProof)))
        res.isFailure shouldBe true
      }
    }
  }

  property("AvlTree.update equivalence") {
    val update = existingFeature((t: (AvlTree, (Coll[KV], Coll[Byte]))) => t._1.update(t._2._1, t._2._2),
      "{ (t: (AvlTree, (Coll[(Coll[Byte], Coll[Byte])], Coll[Byte]))) => t._1.update(t._2._1, t._2._2) }",
      FuncValue(
        Vector(
          (
              1,
              STuple(
                Vector(
                  SAvlTree,
                  STuple(Vector(SCollectionType(STuple(Vector(SByteArray, SByteArray))), SByteArray))
                )
              )
              )
        ),
        BlockValue(
          Vector(
            ValDef(
              3,
              List(),
              SelectField.typed[Value[STuple]](
                ValUse(
                  1,
                  STuple(
                    Vector(
                      SAvlTree,
                      STuple(Vector(SCollectionType(STuple(Vector(SByteArray, SByteArray))), SByteArray))
                    )
                  )
                ),
                2.toByte
              )
            )
          ),
          MethodCall.typed[Value[SOption[SAvlTree.type]]](
            SelectField.typed[Value[SAvlTree.type]](
              ValUse(
                1,
                STuple(
                  Vector(
                    SAvlTree,
                    STuple(Vector(SCollectionType(STuple(Vector(SByteArray, SByteArray))), SByteArray))
                  )
                )
              ),
              1.toByte
            ),
            SAvlTree.getMethodByName("update"),
            Vector(
              SelectField.typed[Value[SCollection[STuple]]](
                ValUse(
                  3,
                  STuple(Vector(SCollectionType(STuple(Vector(SByteArray, SByteArray))), SByteArray))
                ),
                1.toByte
              ),
              SelectField.typed[Value[SCollection[SByte.type]]](
                ValUse(
                  3,
                  STuple(Vector(SCollectionType(STuple(Vector(SByteArray, SByteArray))), SByteArray))
                ),
                2.toByte
              )
            ),
            Map()
          )
        )
      ))
    val cost = 40952

    def success[T](v: T) = Expected(Success(v), 0)

    forAll(keyCollGen, bytesCollGen) { (key, value) =>
      val (_, avlProver) = createAvlTreeAndProver(key -> value)
      val preUpdateDigest = avlProver.digest.toColl
      val newValue = bytesCollGen.sample.get
      val updateProof = performUpdate(avlProver, key, newValue)
      val kvs = Colls.fromItems((key -> newValue))
      val endDigest = avlProver.digest.toColl

      { // positive: update to newValue
        val preUpdateTree = createTree(preUpdateDigest, updateAllowed = true)
        val endTree = preUpdateTree.updateDigest(endDigest)
        val input = (preUpdateTree, (kvs, updateProof))
        val res = Some(endTree)
        update.checkExpected(input, success(res))
        update.checkVerify(input, Expected(value = Success(res), cost = cost))
      }

      { // positive: update to the same value (identity operation)
        val tree = createTree(preUpdateDigest, updateAllowed = true)
        val keys = Colls.fromItems((key -> value))
        val input = (tree, (keys, updateProof))
        val res = Some(tree)
        update.checkExpected(input, success(res))
        update.checkVerify(input, Expected(value = Success(res), cost = cost))
      }

      { // negative: readonly tree
        val readonlyTree = createTree(preUpdateDigest)
        val input = (readonlyTree, (kvs, updateProof))
        update.checkExpected(input, success(None))
        update.checkVerify(input, Expected(value = Success(None), cost = cost))
      }

      { // negative: invalid key
        val tree = createTree(preUpdateDigest, updateAllowed = true)
        val invalidKey = key.map(x => (-x).toByte) // any other different from key
        val invalidKvs = Colls.fromItems((invalidKey -> newValue))
        val input = (tree, (invalidKvs, updateProof))
        update.checkExpected(input, success(None))
        update.checkVerify(input, Expected(value = Success(None), cost = cost))
      }

      { // negative: invalid value (different from the value in the proof)
        val tree = createTree(preUpdateDigest, updateAllowed = true)
        val invalidValue = newValue.map(x => (-x).toByte)
        val invalidKvs = Colls.fromItems((key -> invalidValue))
        val input = (tree, (invalidKvs, updateProof))
        val (res, _) = update.checkEquality(input).getOrThrow
        res.isDefined shouldBe true  // TODO v6.0: should it really be true? (looks like a bug)
        update.checkVerify(input, Expected(value = Success(res), cost = cost))
      }

      { // negative: invalid proof
        val tree = createTree(preUpdateDigest, updateAllowed = true)
        val invalidProof = updateProof.map(x => (-x).toByte) // any other different from proof
        val input = (tree, (kvs, invalidProof))
        update.checkExpected(input, success(None))
        update.checkVerify(input, Expected(value = Success(None), cost = cost))
      }
    }
  }

  property("AvlTree.remove equivalence") {
    val remove = existingFeature((t: (AvlTree, (Coll[Coll[Byte]], Coll[Byte]))) => t._1.remove(t._2._1, t._2._2),
      "{ (t: (AvlTree, (Coll[Coll[Byte]], Coll[Byte]))) => t._1.remove(t._2._1, t._2._2) }",
      FuncValue(
        Vector((1, STuple(Vector(SAvlTree, STuple(Vector(SByteArray2, SByteArray)))))),
        BlockValue(
          Vector(
            ValDef(
              3,
              List(),
              SelectField.typed[Value[STuple]](
                ValUse(1, STuple(Vector(SAvlTree, STuple(Vector(SByteArray2, SByteArray))))),
                2.toByte
              )
            )
          ),
          MethodCall.typed[Value[SOption[SAvlTree.type]]](
            SelectField.typed[Value[SAvlTree.type]](
              ValUse(1, STuple(Vector(SAvlTree, STuple(Vector(SByteArray2, SByteArray))))),
              1.toByte
            ),
            SAvlTree.getMethodByName("remove"),
            Vector(
              SelectField.typed[Value[SCollection[SCollection[SByte.type]]]](
                ValUse(3, STuple(Vector(SByteArray2, SByteArray))),
                1.toByte
              ),
              SelectField.typed[Value[SCollection[SByte.type]]](
                ValUse(3, STuple(Vector(SByteArray2, SByteArray))),
                2.toByte
              )
            ),
            Map()
          )
        )
      ))

    def success[T](v: T) = Expected(Success(v), 0)

    { // positive test with many keys in the tree and to remove
      val keys = arrayOfN(100, keyCollGen).sample.get
      val values = arrayOfN(100, bytesCollGen).sample.get
      val (_, avlProver) = createAvlTreeAndProver(keys.zip(values):_*)
      val preRemoveDigest = avlProver.digest.toColl
      val keysToRemove = keys.zipWithIndex.collect { case (k, i) if i % 2 != 0 => k }
      val removeProof = performRemove(avlProver, keysToRemove)
      val endDigest = avlProver.digest.toColl

      val preRemoveTree = createTree(preRemoveDigest, removeAllowed = true)
      val endTree = preRemoveTree.updateDigest(endDigest)
      val input = (preRemoveTree, (Colls.fromArray(keysToRemove), removeProof))
      val res = Some(endTree)
      remove.checkExpected(input, success(res))
    }

    forAll(keyCollGen, bytesCollGen) { (key, value) =>
      val (_, avlProver) = createAvlTreeAndProver(key -> value)
      val preRemoveDigest = avlProver.digest.toColl
      val removeProof = performRemove(avlProver, Array(key))
      val endDigest = avlProver.digest.toColl
      val keys = Colls.fromItems(key)
      val cost = 38270

      { // positive
        val preRemoveTree = createTree(preRemoveDigest, removeAllowed = true)
        val endTree = preRemoveTree.updateDigest(endDigest)
        val input = (preRemoveTree, (keys, removeProof))
        val res = Some(endTree)
        remove.checkExpected(input, success(res))
        remove.checkVerify(input, Expected(value = Success(res), cost = cost))
      }

      { // negative: readonly tree
        val readonlyTree = createTree(preRemoveDigest)
        val input = (readonlyTree, (keys, removeProof))
        remove.checkExpected(input, success(None))
        remove.checkVerify(input, Expected(value = Success(None), cost = cost))
      }

      { // negative: invalid key
        val tree = createTree(preRemoveDigest, removeAllowed = true)
        val invalidKey = key.map(x => (-x).toByte) // any other different from `key`
        val invalidKeys = Colls.fromItems(invalidKey)
        val input = (tree, (invalidKeys, removeProof))
        remove.checkExpected(input, success(None))
        remove.checkVerify(input, Expected(value = Success(None), cost = cost))
      }

      { // negative: invalid proof
        val tree = createTree(preRemoveDigest, removeAllowed = true)
        val invalidProof = removeProof.map(x => (-x).toByte) // any other different from `removeProof`
        val input = (tree, (keys, invalidProof))
        remove.checkExpected(input, success(None))
        remove.checkVerify(input, Expected(value = Success(None), cost = cost))
      }
    }
  }

  property("longToByteArray equivalence") {
    verifyCases(
      {
        def success[T](v: T) = Expected(Success(v), 36007)
        Seq(
          (-9223372036854775808L, success(Helpers.decodeBytes("8000000000000000"))),
          (-1148502660425090565L, success(Helpers.decodeBytes("f00fb2ea55c579fb"))),
          (-1L, success(Helpers.decodeBytes("ffffffffffffffff"))),
          (0L, success(Helpers.decodeBytes("0000000000000000"))),
          (1L, success(Helpers.decodeBytes("0000000000000001"))),
          (238790047448232028L, success(Helpers.decodeBytes("03505a48720cf05c"))),
          (9223372036854775807L, success(Helpers.decodeBytes("7fffffffffffffff")))
        )
      },
      existingFeature((x: Long) => SigmaDsl.longToByteArray(x),
        "{ (x: Long) => longToByteArray(x) }",
        FuncValue(Vector((1, SLong)), LongToByteArray(ValUse(1, SLong)))))
  }

  property("byteArrayToBigInt equivalence") {
    verifyCases(
      {
        def success[T](v: T) = Expected(Success(v), 36536)
        Seq(
          (Helpers.decodeBytes(""),
              Expected(new NumberFormatException("Zero length BigInteger"))),
          (Helpers.decodeBytes("00"),
              success(CBigInt(new BigInteger("0", 16)))),
          (Helpers.decodeBytes("01"),
              success(CBigInt(new BigInteger("1", 16)))),
          (Helpers.decodeBytes("ff"),
              success(CBigInt(new BigInteger("-1", 16)))),
          (Helpers.decodeBytes("80d6c201"),
              Expected(Success(CBigInt(new BigInteger("-7f293dff", 16))), 36539)),
          (Helpers.decodeBytes("70d6c20170d6c201"),
              Expected(Success(CBigInt(new BigInteger("70d6c20170d6c201", 16))), 36543)),
          (Helpers.decodeBytes(
            "80e0ff7f02807fff72807f0a00ff7fb7c57f75c11ba2802970fd250052807fc37f6480ffff007fff18eeba44"
          ), Expected(new ArithmeticException("BigInteger out of 256 bit range")))
        )
      },
      existingFeature((x: Coll[Byte]) => SigmaDsl.byteArrayToBigInt(x),
        "{ (x: Coll[Byte]) => byteArrayToBigInt(x) }",
        FuncValue(Vector((1, SByteArray)), ByteArrayToBigInt(ValUse(1, SByteArray)))))
  }

  property("byteArrayToLong equivalence") {
    verifyCases(
      {
        def success[T](v: T) = Expected(Success(v), 36092)
        Seq(
          (Helpers.decodeBytes(""), Expected(new IllegalArgumentException("array too small: 0 < 8"))),
          (Helpers.decodeBytes("81"), Expected(new IllegalArgumentException("array too small: 1 < 8"))),
          (Helpers.decodeBytes("812d7f00ff807f"), Expected(new IllegalArgumentException("array too small: 7 < 8"))),
          (Helpers.decodeBytes("812d7f00ff807f7f"), success(-9138508426601529473L)),
          (Helpers.decodeBytes("ffffffffffffffff"), success(-1L)),
          (Helpers.decodeBytes("0000000000000000"), success(0L)),
          (Helpers.decodeBytes("0000000000000001"), success(1L)),
          (Helpers.decodeBytes("712d7f00ff807f7f"), success(8155314142501175167L)),
          (Helpers.decodeBytes("812d7f00ff807f7f0101018050757f0580ac009680f2ffc1"), success(-9138508426601529473L))
        )
      },
      existingFeature((x: Coll[Byte]) => SigmaDsl.byteArrayToLong(x),
        "{ (x: Coll[Byte]) => byteArrayToLong(x) }",
        FuncValue(Vector((1, SByteArray)), ByteArrayToLong(ValUse(1, SByteArray)))))
  }

  // TODO soft-fork: related to https://github.com/ScorexFoundation/sigmastate-interpreter/issues/427
  // TODO costing: expression t._1(t._2) cannot be costed because t is lambda argument
  //  ignore("Func context variable") {
  //    val doApply = checkEq(func[(Int => Int, Int), Int]("{ (t: (Int => Int, Int)) => t._1(t._2) }")) { (t: (Int => Int, Int)) => t._1(t._2) }
  //    val code = compileWithCosting(emptyEnv, s"{ (x: Int) => x + 1 }")
  //    val ctx = ErgoLikeContext.dummy(fakeSelf)
  //    doApply((CFunc[Int, Int](ctx, code), 10))
  //  }

  property("Box properties equivalence") {
    verifyCases(
      {
       def success[T](v: T) = Expected(Success(v), 35984)
       Seq(
          (b1, success(Helpers.decodeBytes("5ee78f30ae4e770e44900a46854e9fecb6b12e8112556ef1cd19aef633b4421e"))),
          (b2, success(Helpers.decodeBytes("3a0089be265460e29ca47d26e5b55a6f3e3ffaf5b4aed941410a2437913848ad")))
        )
      },
      existingFeature({ (x: Box) => x.id },
        "{ (x: Box) => x.id }",
        FuncValue(Vector((1, SBox)), ExtractId(ValUse(1, SBox)))))

    verifyCases(
      {
        def success[T](v: T) = Expected(Success(v), 35882)
        Seq(
          (b1, success(9223372036854775807L)),
          (b2, success(12345L))
        )
      },
      existingFeature({ (x: Box) => x.value },
        "{ (x: Box) => x.value }",
        FuncValue(Vector((1, SBox)), ExtractAmount(ValUse(1, SBox)))))

    verifyCases(
      {
        def success[T](v: T) = Expected(Success(v), 35938)
        Seq(
          (b1, success(Helpers.decodeBytes(
            "100108cd0297c44a12f4eb99a85d298fa3ba829b5b42b9f63798c980ece801cc663cc5fc9e7300"
          ))),
          (b2, success(Helpers.decodeBytes("00d1968302010100ff83020193040204020100")))
        )
      },
      existingFeature({ (x: Box) => x.propositionBytes },
        "{ (x: Box) => x.propositionBytes }",
        FuncValue(Vector((1, SBox)), ExtractScriptBytes(ValUse(1, SBox)))))

    verifyCases(
      {
        def success[T](v: T) = Expected(Success(v), 36012)
        Seq(
          (b1, success(Helpers.decodeBytes(
            "ffffffffffffffff7f100108cd0297c44a12f4eb99a85d298fa3ba829b5b42b9f63798c980ece801cc663cc5fc9e73009fac29026e789ab7b2fffff12280a6cd01557f6fb22b7f80ff7aff8e1f7f15973d7f000180ade204a3ff007f00057600808001ff8f8000019000ffdb806fff7cc0b6015eb37fa600f4030201000e067fc87f7f01ff218301ae8000018008637f0021fb9e00018055486f0b514121016a00ff718080bcb001"
          ))),
          (b2, success(Helpers.decodeBytes(
            "b96000d1968302010100ff83020193040204020100c0843d000401010e32297000800b80f1d56c809a8c6affbed864b87f007f6f007f00ac00018c01c4fdff011088807f0100657f00f9ab0101ff6d6505a4a7b5a2e7a4a4dd3a05feffffffffffffffff01003bd5c630803cfff6c1ff7f7fb980ff136afc011f8080b8b04ad4dbda2d7f4e01"
          )))
        )
      },
      existingFeature({ (x: Box) => x.bytes },
        "{ (x: Box) => x.bytes }",
        FuncValue(Vector((1, SBox)), ExtractBytes(ValUse(1, SBox)))))

    verifyCases(
      {
        def success[T](v: T) = Expected(Success(v), 35954)
        Seq(
          (b1, success(Helpers.decodeBytes(
            "ffffffffffffffff7f100108cd0297c44a12f4eb99a85d298fa3ba829b5b42b9f63798c980ece801cc663cc5fc9e73009fac29026e789ab7b2fffff12280a6cd01557f6fb22b7f80ff7aff8e1f7f15973d7f000180ade204a3ff007f00057600808001ff8f8000019000ffdb806fff7cc0b6015eb37fa600f4030201000e067fc87f7f01ff"
          ))),
          (b2, success(Helpers.decodeBytes(
            "b96000d1968302010100ff83020193040204020100c0843d000401010e32297000800b80f1d56c809a8c6affbed864b87f007f6f007f00ac00018c01c4fdff011088807f0100657f00f9ab0101ff6d6505a4a7b5a2e7a4a4dd3a05feffffffffffffffff01"
          )))
        )
      },
      existingFeature({ (x: Box) => x.bytesWithoutRef },
        "{ (x: Box) => x.bytesWithoutRef }",
        FuncValue(Vector((1, SBox)), ExtractBytesWithNoRef(ValUse(1, SBox)))))

    verifyCases(
      {
        def success[T](v: T) = Expected(Success(v), 36074)
        Seq(
          (b1, success((
              677407,
              Helpers.decodeBytes("218301ae8000018008637f0021fb9e00018055486f0b514121016a00ff718080583c")
              ))),
          (b2, success((
              1000000,
              Helpers.decodeBytes("003bd5c630803cfff6c1ff7f7fb980ff136afc011f8080b8b04ad4dbda2d7f4e0001")
              )))
        )
      },
      existingFeature({ (x: Box) => x.creationInfo },
        "{ (x: Box) => x.creationInfo }",
        FuncValue(Vector((1, SBox)), ExtractCreationInfo(ValUse(1, SBox)))))

    // TODO v6.0 (2h): fix collections equality and remove map(identity)
    //  (PairOfColl should be equal CollOverArray)
    verifyCases(
      Seq(
        b1 -> Expected(Success(Coll[(Coll[Byte], Long)](
          (Helpers.decodeBytes("6e789ab7b2fffff12280a6cd01557f6fb22b7f80ff7aff8e1f7f15973d7f0001"), 10000000L),
          (Helpers.decodeBytes("a3ff007f00057600808001ff8f8000019000ffdb806fff7cc0b6015eb37fa600"), 500L)
          ).map(identity)), 36167),
        b2 -> Expected(Success(Coll[(Coll[Byte], Long)]().map(identity)), 36157)
      ),
      existingFeature({ (x: Box) => x.tokens },
        "{ (x: Box) => x.tokens }",
        FuncValue(
          Vector((1, SBox)),
          MethodCall.typed[Value[SCollection[STuple]]](
            ValUse(1, SBox),
            SBox.getMethodByName("tokens"),
            Vector(),
            Map()
          )
        )))
  }

  property("Box properties equivalence (new features)") {
    // TODO v6.0 (4h): related to https://github.com/ScorexFoundation/sigmastate-interpreter/issues/416
    val getReg = newFeature((x: Box) => x.getReg[Int](1).get,
      "{ (x: Box) => x.getReg[Int](1).get }")

    forAll { box: Box =>
      Seq(getReg).foreach(_.checkEquality(box))
    }
  }

  property("Conditional access to registers") {
    def boxWithRegisters(regs: AdditionalRegisters): Box = {
      SigmaDsl.Box(testBox(20, TrueTree, 0, Seq(), regs))
    }
    val box1 = boxWithRegisters(Map(
      ErgoBox.R4 -> ByteConstant(0.toByte),
      ErgoBox.R5 -> ShortConstant(1024.toShort)
    ))
    val box2 = boxWithRegisters(Map(
      ErgoBox.R4 -> ByteConstant(1.toByte),
      ErgoBox.R5 -> IntConstant(1024 * 1024)
    ))
    val box3 = boxWithRegisters(Map(
      ErgoBox.R4 -> ByteConstant(2.toByte)
    ))
    val box4 = boxWithRegisters(Map.empty)

    verifyCases(
      Seq(
        (box1, Expected(Success(1024.toShort), cost = 37190)),
        (box2, Expected(
          new InvalidType("Cannot getReg[Short](5): invalid type of value TestValue(1048576) at id=5")
        )),
        (box3, Expected(Success(0.toShort), cost = 37190))
      ),
      existingFeature(
        { (x: Box) =>
          val tagOpt = x.R5[Short]
          if (tagOpt.isDefined) {
            tagOpt.get
          } else {
            0.toShort
          }
        },
        """{ (x: Box) =>
         |  val tagOpt = x.R5[Short]
         |  if (tagOpt.isDefined) {
         |    tagOpt.get
         |  } else {
         |    0.toShort
         |  }
         |}""".stripMargin,
        FuncValue(
          Array((1, SBox)),
          BlockValue(
            Array(ValDef(3, List(), ExtractRegisterAs(ValUse(1, SBox), ErgoBox.R5, SOption(SShort)))),
            If(
              OptionIsDefined(ValUse(3, SOption(SShort))),
              OptionGet(ValUse(3, SOption(SShort))),
              ShortConstant(0.toShort)
            )
          )
        )))

    verifyCases(
      Seq(
        (box1, Expected(Success(1024), cost = 39782)),
        (box2, Expected(Success(1024 * 1024), cost = 39782)),
        (box3, Expected(Success(0), cost = 39782)),
        (box4, Expected(Success(-1), cost = 39782))
      ),
      existingFeature(
        { (x: Box) =>
          val tagOpt = x.R4[Byte]
          if (tagOpt.isDefined) {
            val tag = tagOpt.get
            if (tag == 0.toByte) {
              val short = x.R5[Short].get  // access Short in the register
              short.toInt
            } else {
              if (tag == 1.toByte) {
                x.R5[Int].get    // access Int in the register
              }
              else 0
            }
          } else {
            -1
          }
        },
        """{
         | (x: Box) =>
         |   val tagOpt = x.R4[Byte]
         |   if (tagOpt.isDefined) {
         |     val tag = tagOpt.get
         |     if (tag == 0.toByte) {
         |       val short = x.R5[Short].get  // access Short in the register
         |       short.toInt
         |     } else {
         |       if (tag == 1.toByte) {
         |         x.R5[Int].get    // access Int in the register
         |       }
         |       else 0
         |     }
         |   } else {
         |     -1
         |   }
         |}""".stripMargin,
        FuncValue(
          Array((1, SBox)),
          BlockValue(
            Array(ValDef(3, List(), ExtractRegisterAs(ValUse(1, SBox), ErgoBox.R4, SOption(SByte)))),
            If(
              OptionIsDefined(ValUse(3, SOption(SByte))),
              BlockValue(
                Array(ValDef(4, List(), OptionGet(ValUse(3, SOption(SByte))))),
                If(
                  EQ(ValUse(4, SByte), ByteConstant(0.toByte)),
                  Upcast(OptionGet(ExtractRegisterAs(ValUse(1, SBox), ErgoBox.R5, SOption(SShort))), SInt),
                  If(
                    EQ(ValUse(4, SByte), ByteConstant(1.toByte)),
                    OptionGet(ExtractRegisterAs(ValUse(1, SBox), ErgoBox.R5, SOption(SInt))),
                    IntConstant(0)
                  )
                )
              ),
              IntConstant(-1)
            )
          )
        )
        ))
  }

  property("Advanced Box test") {
    val (tree, _) = createAvlTreeAndProver()

    val box1 = SigmaDsl.Box(testBox(20, TrueTree, 0, Seq(), Map(
      ErgoBox.R4 -> ByteConstant(1.toByte),
      ErgoBox.R5 -> ShortConstant(1024.toShort),
      ErgoBox.R6 -> IntConstant(1024 * 1024),
      ErgoBox.R7 -> LongConstant(1024.toLong),
      ErgoBox.R8 -> BigIntConstant(222L),
      ErgoBox.R9 -> AvlTreeConstant(tree)
    )))

    val box2 = SigmaDsl.Box(testBox(20, TrueTree, 0, Seq(), Map(
      ErgoBox.R4 -> ByteArrayConstant(Coll(1.toByte))
    )))

    val box3 = SigmaDsl.Box(testBox(20, TrueTree, 0, Seq(), Map(
      ErgoBox.R4 -> Constant((10, 20L).asInstanceOf[SType#WrappedType], STuple(SInt, SLong)),
      ErgoBox.R5 -> Constant((10, Some(20L)).asInstanceOf[SType#WrappedType], STuple(SInt, SOption(SLong)))
      // TODO v6.0 (1h): uncomment after DataSerializer support of Option type
      //  ErgoBox.R6 -> Constant[SOption[SInt.type]](Option(10), SOption(SInt)),
    )))

    verifyCases(
      Seq(
        (box1, Expected(Success(1.toByte), cost = 36253)),
        (box2, Expected(new InvalidType("Cannot getReg[Byte](4): invalid type of value Value(Coll(1)) at id=4")))
      ),
      existingFeature((x: Box) => x.R4[Byte].get,
        "{ (x: Box) => x.R4[Byte].get }",
        FuncValue(
          Vector((1, SBox)),
          OptionGet(ExtractRegisterAs(ValUse(1, SBox), ErgoBox.R4, SOption(SByte)))
        )))

    verifyCases(
      Seq(
        (box1, Expected(Success(1024.toShort), cost = 36253)),
        (box2, Expected(new NoSuchElementException("None.get")))
      ),
      existingFeature((x: Box) => x.R5[Short].get,
        "{ (x: Box) => x.R5[Short].get }",
        FuncValue(
          Vector((1, SBox)),
          OptionGet(ExtractRegisterAs(ValUse(1, SBox), ErgoBox.R5, SOption(SShort)))
        )))

    verifyCases(
      Seq(
        (box1, Expected(Success(1024 * 1024), cost = 36253))
      ),
      existingFeature((x: Box) => x.R6[Int].get,
        "{ (x: Box) => x.R6[Int].get }",
        FuncValue(
          Vector((1, SBox)),
          OptionGet(ExtractRegisterAs(ValUse(1, SBox), ErgoBox.R6, SOption(SInt)))
        )))

    verifyCases(
      Seq(
        (box1, Expected(Success(1024.toLong), cost = 36253))
      ),
      existingFeature((x: Box) => x.R7[Long].get,
        "{ (x: Box) => x.R7[Long].get }",
        FuncValue(
          Vector((1, SBox)),
          OptionGet(ExtractRegisterAs(ValUse(1, SBox), ErgoBox.R7, SOption(SLong)))
        )))

    verifyCases(
      Seq(
        (box1, Expected(Success(CBigInt(BigInteger.valueOf(222L))), cost = 36253))
      ),
      existingFeature((x: Box) => x.R8[BigInt].get,
        "{ (x: Box) => x.R8[BigInt].get }",
        FuncValue(
          Vector((1, SBox)),
          OptionGet(ExtractRegisterAs(ValUse(1, SBox), ErgoBox.R8, SOption(SBigInt)))
        )))

    verifyCases(
      Seq(
        (box1, Expected(Success(CAvlTree(
          AvlTreeData(
            ADDigest @@ (
                ErgoAlgos.decodeUnsafe("4ec61f485b98eb87153f7c57db4f5ecd75556fddbc403b41acf8441fde8e160900")
                ),
            AvlTreeFlags(true, true, true),
            32,
            None
          )
        )), cost = 36253)
      )),
      existingFeature((x: Box) => x.R9[AvlTree].get,
        "{ (x: Box) => x.R9[AvlTree].get }",
        FuncValue(
          Vector((1, SBox)),
          OptionGet(ExtractRegisterAs(ValUse(1, SBox), ErgoBox.R9, SOption(SAvlTree)))
        )))

    verifyCases(
      Seq(
        (box3, Expected(Success(10), cost = 36468))
      ),
      existingFeature((x: Box) => x.R4[(Int, Long)].get._1,
        "{ (x: Box) => x.R4[(Int, Long)].get._1 }",
        FuncValue(
          Array((1, SBox)),
          SelectField.typed[Value[SInt.type]](
            OptionGet(ExtractRegisterAs(ValUse(1, SBox), ErgoBox.R4, SOption(SPair(SInt, SLong)))),
            1.toByte
          )
        )))

    verifyCases(
      Seq(
        (box3, Expected(Success(10), cost = 36468))
      ),
      existingFeature((x: Box) => x.R5[(Int, Option[Long])].get._1,
        "{ (x: Box) => x.R5[(Int, Option[Long])].get._1 }",
        FuncValue(
          Array((1, SBox)),
          SelectField.typed[Value[SInt.type]](
            OptionGet(ExtractRegisterAs(ValUse(1, SBox), ErgoBox.R5, SOption(SPair(SInt, SOption(SLong))))),
            1.toByte
          )
        )))

    // TODO v6.0 (1h): uncomment after DataSerializer support of Option type
    //    verifyCases(
    //      Seq(
    //        (box3, Expected(Success(20L), cost = 36468))
    //      ),
    //      existingFeature((x: Box) => x.R5[(Int, Option[Long])].get._2.get,
    //        "{ (x: Box) => x.R5[(Int, Option[Long])].get._2.get }",
    //        FuncValue(
    //          Array((1, SBox)),
    //          OptionGet(
    //            SelectField.typed[Value[SOption[SLong.type]]](
    //              OptionGet(
    //                ExtractRegisterAs(ValUse(1, SBox), ErgoBox.R5, SOption(SPair(SInt, SOption(SLong))))
    //              ),
    //              2.toByte
    //            ))
    //        )))
  }

  def existingPropTest[A: RType, B: RType](propName: String, scalaFunc: A => B) = {
    val tA = RType[A]
    val typeName = tA.name
    val stypeA = Evaluation.rtypeToSType(tA)
    val typeCompanion = stypeA.asInstanceOf[STypeCompanion]
    existingFeature(scalaFunc,
      s"{ (x: $typeName) => x.$propName }",
      FuncValue(Vector((1, stypeA)),
        MethodCall(ValUse(1, stypeA), typeCompanion.getMethodByName(propName), Vector(), Map() )
      ))
  }

  property("PreHeader properties equivalence") {
    verifyCases(
      Seq((preH1, Expected(Success(0.toByte), cost = 37022))),
      existingPropTest("version", { (x: PreHeader) => x.version }))

    verifyCases(
      Seq((preH1, Expected(Success(
        Helpers.decodeBytes("7fff7fdd6f62018bae0001006d9ca888ff7f56ff8006573700a167f17f2c9f40")),
        cost = 36121))),
      existingPropTest("parentId", { (x: PreHeader) => x.parentId }))

    verifyCases(
      Seq((preH1, Expected(Success(6306290372572472443L), cost = 36147))),
      existingPropTest("timestamp", { (x: PreHeader) => x.timestamp }))

    verifyCases(
      Seq((preH1, Expected(Success(-3683306095029417063L), cost = 36127))),
      existingPropTest("nBits", { (x: PreHeader) => x.nBits }))

    verifyCases(
      Seq((preH1, Expected(Success(1), cost = 36136))),
      existingPropTest("height", { (x: PreHeader) => x.height }))

    verifyCases(
      Seq((preH1, Expected(Success(
        Helpers.decodeGroupElement("026930cb9972e01534918a6f6d6b8e35bc398f57140d13eb3623ea31fbd069939b")),
        cost = 36255))),
      existingPropTest("minerPk", { (x: PreHeader) => x.minerPk }))

    verifyCases(
      Seq((preH1, Expected(Success(Helpers.decodeBytes("ff8087")), cost = 36249))),
      existingPropTest("votes", { (x: PreHeader) => x.votes }))
  }

  property("Header properties equivalence") {
    verifyCases(
      Seq((h1, Expected(Success(
        Helpers.decodeBytes("957f008001808080ffe4ffffc8f3802401df40006aa05e017fa8d3f6004c804a")),
        cost = 36955))),
      existingPropTest("id", { (x: Header) => x.id }))

    verifyCases(
      Seq((h1, Expected(Success(0.toByte), cost = 36124))),
      existingPropTest("version", { (x: Header) => x.version }))

    verifyCases(
      Seq((h1, Expected(Success(
        Helpers.decodeBytes("0180dd805b0000ff5400b997fd7f0b9b00de00fb03c47e37806a8186b94f07ff")),
        cost = 36097))),
      existingPropTest("parentId", { (x: Header) => x.parentId }))

    verifyCases(
      Seq((h1, Expected(Success(
        Helpers.decodeBytes("01f07f60d100ffb970c3007f60ff7f24d4070bb8fffa7fca7f34c10001ffe39d")),
        cost = 36111))),
      existingPropTest("ADProofsRoot", { (x: Header) => x.ADProofsRoot}))

    verifyCases(
      Seq((h1, Expected(Success(CAvlTree(createAvlTreeData())), cost = 36092))),
      existingPropTest("stateRoot", { (x: Header) => x.stateRoot }))

    verifyCases(
      Seq((h1, Expected(Success(
        Helpers.decodeBytes("804101ff01000080a3ffbd006ac080098df132a7017f00649311ec0e00000100")),
        cost = 36094))),
      existingPropTest("transactionsRoot", { (x: Header) => x.transactionsRoot }))

    verifyCases(
      Seq((h1, Expected(Success(1L), cost = 36151))),
      existingPropTest("timestamp", { (x: Header) => x.timestamp }))

    verifyCases(
      Seq((h1, Expected(Success(-1L), cost = 36125))),
      existingPropTest("nBits", { (x: Header) => x.nBits }))

    verifyCases(
      Seq((h1, Expected(Success(1), cost = 36134))),
      existingPropTest("height", { (x: Header) => x.height }))

    verifyCases(
      Seq((h1, Expected(Success(
        Helpers.decodeBytes("e57f80885601b8ff348e01808000bcfc767f2dd37f0d01015030ec018080bc62")),
        cost = 36133))),
      existingPropTest("extensionRoot", { (x: Header) => x.extensionRoot }))

    verifyCases(
      Seq((h1, Expected(Success(
        Helpers.decodeGroupElement("039bdbfa0b49cc6bef58297a85feff45f7bbeb500a9d2283004c74fcedd4bd2904")),
        cost = 36111))),
      existingPropTest("minerPk", { (x: Header) => x.minerPk }))

    verifyCases(
      Seq((h1, Expected(Success(
        Helpers.decodeGroupElement("0361299207fa392231e23666f6945ae3e867b978e021d8d702872bde454e9abe9c")),
        cost = 36111))),
      existingPropTest("powOnetimePk", { (x: Header) => x.powOnetimePk }))

    verifyCases(
      Seq((h1, Expected(Success(
        Helpers.decodeBytes("7f4f09012a807f01")),
        cost = 36176))),
      existingPropTest("powNonce", { (x: Header) => x.powNonce }))

    verifyCases(
      Seq((h1, Expected(Success(
        CBigInt(new BigInteger("-e24990c47e15ed4d0178c44f1790cc72155d516c43c3e8684e75db3800a288", 16))),
        cost = 36220))),
      existingPropTest("powDistance", { (x: Header) => x.powDistance }))

    verifyCases(
      Seq((h1, Expected(Success(
        Helpers.decodeBytes("7f0180")),
        cost = 36100))),
      existingPropTest("votes", { (x: Header) => x.votes }))
  }

  def contextData() = {
    val input = CostingBox(
      false,
      new ErgoBox(
        80946L,
        new ErgoTree(
          16.toByte,
          Vector(
            SigmaPropConstant(
              CSigmaProp(
                ProveDHTuple(
                  Helpers.decodeECPoint("03c046fccb95549910767d0543f5e8ce41d66ae6a8720a46f4049cac3b3d26dafb"),
                  Helpers.decodeECPoint("023479c9c3b86a0d3c8be3db0a2d186788e9af1db76d55f3dad127d15185d83d03"),
                  Helpers.decodeECPoint("03d7898641cb6653585a8e1dabfa7f665e61e0498963e329e6e3744bd764db2d72"),
                  Helpers.decodeECPoint("037ae057d89ec0b46ff8e9ff4c37e85c12acddb611c3f636421bef1542c11b0441")
                )
              )
            )
          ),
          Right(ConstantPlaceholder(0, SSigmaProp))
        ),
        Coll(),
        Map(
          ErgoBox.R4 -> ByteArrayConstant(Helpers.decodeBytes("34")),
          ErgoBox.R5 -> TrueLeaf
        ),
        ModifierId @@ ("0000bfe96a7c0001e7a5ee00aafb80ff057fbe7f8c6680e33a3dc18001820100"),
        1.toShort,
        5
      )
    )

    val dataBox = CostingBox(
      false,
      new ErgoBox(
        -1L,
        new ErgoTree(
          0.toByte,
          Vector(),
          Right(SigmaPropConstant(CSigmaProp(ProveDlog(Helpers.decodeECPoint("02af645874c3b53465a5e9d820eb207d6001258c3b708f0d31d7c2e342833dce64")))))
        ),
        Coll((Digest32 @@ (ErgoAlgos.decodeUnsafe("8f0000ff009e7fff012427ff7fffcc35dfe680017f004ef3be1280e57fc40101")), 500L)),
        Map(
          ErgoBox.R9 -> LongConstant(-6985752043373238161L),
          ErgoBox.R4 -> LongConstant(-7374898275229807247L),
          ErgoBox.R6 -> ByteArrayConstant(Helpers.decodeBytes("00")),
          ErgoBox.R5 -> LongConstant(-135729055492651903L),
          ErgoBox.R8 -> TrueLeaf,
          ErgoBox.R7 -> ByteArrayConstant(
            Helpers.decodeBytes(
              "5a017f1f9d2e01ff004f007f807f21b87f899e3380014900010c0101da80e9809d2a85ff010125cc017f74ed8c7f96b55efffadf7f7fffa700012e8085a915007f7f0001ffd5013e0180d58bb300c5b77f231e7f1c01013d807afd387f80287f80a51900"
            )
          )
        ),
        ModifierId @@ ("ff3f4e00d400ff00ffae3680927f782affc0004b9f0092ca98010080f60100c1"),
        9495.toShort,
        1000000
      )
    )

    val header = CHeader(
      Helpers.decodeBytes("1c597f88969600d2fffffdc47f00d8ffc555a9e85001000001c505ff80ff8f7f"),
      0.toByte,
      Helpers.decodeBytes("7a7fe5347f09017818010062000001807f86808000ff7f66ffb07f7ad27f3362"),
      Helpers.decodeBytes("c1d70ad9b1ffc1fb9a715fff19807f2401017fcd8b73db017f1cff77727fff08"),
      CAvlTree(
        AvlTreeData(
          ADDigest @@ (ErgoAlgos.decodeUnsafe("54d23dd080006bdb56800100356080935a80ffb77e90b800057f00661601807f17")),
          AvlTreeFlags(true, true, false),
          2147483647,
          None
        )
      ),
      Helpers.decodeBytes("5e7f1164ccd0990080c501fc0e0181cb387fc17f00ff00c7d5ff767f91ff5e68"),
      -7421721754642387858L,
      -4826493284887861030L,
      10,
      Helpers.decodeBytes("e580c88001ff6fc89c5501017f80e001ff0101fe48c153ff7f00666b80d780ab"),
      Helpers.decodeGroupElement("03e7f2875298fddd933c2e0a38968fe85bdeeb70dd8b389559a1d36e2ff1b58fc5"),
      Helpers.decodeGroupElement("034e2d3b5f9e409e3ae8a2e768340760362ca33764eda5855f7a43487f14883300"),
      Helpers.decodeBytes("974651c9efff7f00"),
      CBigInt(new BigInteger("478e827dfa1e4b57", 16)),
      Helpers.decodeBytes("01ff13")
    )

    val ctx = CostingDataContext(
      _dataInputs = Coll[Box](dataBox),
      headers = Coll[Header](header),
      preHeader = CPreHeader(
        0.toByte,
        Helpers.decodeBytes("1c597f88969600d2fffffdc47f00d8ffc555a9e85001000001c505ff80ff8f7f"),
        -755484979487531112L,
        9223372036854775807L,
        11,
        Helpers.decodeGroupElement("0227a58e9b2537103338c237c52c1213bf44bdb344fa07d9df8ab826cca26ca08f"),
        Helpers.decodeBytes("007f00")
      ),
      inputs = Coll[Box](input),
      outputs = Coll[Box](
        CostingBox(
          false,
          new ErgoBox(
            1000000L,
            new ErgoTree(
              16.toByte,
              Vector(
                SigmaPropConstant(
                  CSigmaProp(
                    COR(
                      List(
                        ProveDHTuple(
                          Helpers.decodeECPoint("021b4c0f54304b9c427d5c87846dd56a2fa361cd34a6cb8a2090aef043c9383198"),
                          Helpers.decodeECPoint("026826a4a9d0ec937c24d72da381ee6b5e74e49fb79a6a23a03fe0aa2cab3448ba"),
                          Helpers.decodeECPoint("02535153378ce30df1b31137680748de728f8512d29dfeeb1f331ac6a787cd00d8"),
                          Helpers.decodeECPoint("03d00d0174cdffd7ce3b77ef45ef9573c18fb76929fb3340f7ceea8d0be9bf5c4a")
                        ),
                        ProveDlog(Helpers.decodeECPoint("02c702d83f83a5ec9674e17e5eb3ab3ae579768c945590f0fb10c1c4a388353c7c")),
                        ProveDHTuple(
                          Helpers.decodeECPoint("03bef02fb10347eef473730711ec313b2f013322e6dad32515bd172249420f25e5"),
                          Helpers.decodeECPoint("0365160972ed72d232f0cb5fa7909ac1647eb122942b421493def6a6051005d141"),
                          Helpers.decodeECPoint("035060119f4b47ccf12c4502657e9ee38dba92fc6b6b1807b75d5cdc1986754751"),
                          Helpers.decodeECPoint("02db7a6c1b51847ce5b1ba8e8c89b4ea5e68c5667f430e8bbe075ff4ea2877233a")
                        )
                      )
                    )
                  )
                )
              ),
              Right(ConstantPlaceholder(0, SSigmaProp))
            ),
            Coll((Digest32 @@ (ErgoAlgos.decodeUnsafe("6f070152007f00005a00893ea1e98045ffa28f72da01ff7f01ff2d48eb793fd6")), 20000L)),
            Map(ErgoBox.R5 -> LongConstant(1L), ErgoBox.R4 -> LongConstant(5008366408131208436L)),
            ModifierId @@ ("26485d14a94ef18ec36227a838b98e11e910087be4c7e634f51391e4ea4d16ff"),
            0.toShort,
            11
          )
        ),
        CostingBox(
          false,
          new ErgoBox(
            2769336982721999022L,
            new ErgoTree(
              0.toByte,
              Vector(),
              Right(SigmaPropConstant(CSigmaProp(ProveDlog(Helpers.decodeECPoint("02d13e1a8c31f32194761adc1cdcbaa746b3e049e682bba9308d8ee84576172991")))))
            ),
            Coll((Digest32 @@ (ErgoAlgos.decodeUnsafe("6f070152007f00005a00893ea1e98045ffa28f72da01ff7f01ff2d48eb793fd6")), 500L)),
            Map(),
            ModifierId @@ ("26485d14a94ef18ec36227a838b98e11e910087be4c7e634f51391e4ea4d16ff"),
            1.toShort,
            0
          )
        )
      ),
      height = 11,
      selfBox = input.copy(),  // in 3.x, 4.x implementation selfBox is never the same instance as input (see toSigmaContext)
      selfIndex = 0,
      lastBlockUtxoRootHash = CAvlTree(
        AvlTreeData(
          ADDigest @@ (ErgoAlgos.decodeUnsafe("54d23dd080006bdb56800100356080935a80ffb77e90b800057f00661601807f17")),
          AvlTreeFlags(true, true, true),
          1211925457,
          None
        )
      ),
      _minerPubKey = Helpers.decodeBytes("0227a58e9b2537103338c237c52c1213bf44bdb344fa07d9df8ab826cca26ca08f"),
      vars = Colls
          .replicate[AnyValue](10, null) // reserve 10 vars
          .append(Coll[AnyValue](
            TestValue(Helpers.decodeBytes("00"), CollType(RType.ByteType)),
            TestValue(true, RType.BooleanType))),
      activatedScriptVersion = activatedVersionInTests,
      currentErgoTreeVersion = ergoTreeVersionInTests,
      false
    )
    val ctx2 = ctx.copy(vars = Coll[AnyValue](null, null, null))
    val ctx3 = ctx.copy(vars = Coll[AnyValue]())

    (input, dataBox, header, ctx, ctx2, ctx3)
  }

  def ctxWithRegsInOutput(ctx: CostingDataContext, regs: AdditionalRegisters) = {
    ctx.copy(
      outputs = Coll({
        val box = ctx.outputs(0).asInstanceOf[CostingBox]
        box.copy(ebox = copyBox(box.ebox)(additionalRegisters = regs))
      })
    )
  }

  def ctxWithRegsInDataInput(ctx: CostingDataContext, regs: AdditionalRegisters) = {
    ctx.copy(
      _dataInputs = Coll({
        val box = ctx.dataInputs(0).asInstanceOf[CostingBox]
        box.copy(ebox = copyBox(box.ebox)(additionalRegisters = regs))
      })
    )
  }

  property("Context properties equivalence") {
    val samples = genSamples[Context](MinSuccessful(5))
    val (input, dataBox, header, ctx, ctx2, ctx3) = contextData()

    test(samples, existingPropTest("dataInputs", { (x: Context) => x.dataInputs }))

    verifyCases(
      Seq(
        (ctx, Expected(Success(dataBox), cost = 37087)),
        (ctx.copy(_dataInputs = Coll()), Expected(new ArrayIndexOutOfBoundsException("0")))
      ),
      existingFeature({ (x: Context) => x.dataInputs(0) },
        "{ (x: Context) => x.dataInputs(0) }",
        FuncValue(
          Vector((1, SContext)),
          ByIndex(
            MethodCall.typed[Value[SCollection[SBox.type]]](
              ValUse(1, SContext),
              SContext.getMethodByName("dataInputs"),
              Vector(),
              Map()
            ),
            IntConstant(0),
            None
          )
        )),
      preGeneratedSamples = Some(samples))

    verifyCases(
      Seq(
        (ctx, Expected(Success(
          Helpers.decodeBytes("7da4b55971f19a78d007638464580f91a020ab468c0dbe608deb1f619e245bc3")),
          cost = 37193))
      ),
      existingFeature({ (x: Context) => x.dataInputs(0).id },
        "{ (x: Context) => x.dataInputs(0).id }",
        FuncValue(
          Vector((1, SContext)),
          ExtractId(
            ByIndex(
              MethodCall.typed[Value[SCollection[SBox.type]]](
                ValUse(1, SContext),
                SContext.getMethodByName("dataInputs"),
                Vector(),
                Map()
              ),
              IntConstant(0),
              None
            )
          )
        )),
      preGeneratedSamples = Some(samples))

    // NOTE: verifyCases is not used below because PreHeader/Header instances cannot be put in
    // registers and context vars (which are used in `checkVerify` method)
    testCases(
      Seq(ctx -> Success(ctx.preHeader)),
      existingPropTest("preHeader", { (x: Context) => x.preHeader }),
      preGeneratedSamples = Some(samples))

    testCases(
      Seq(ctx -> Success(ctx.headers)),
      existingPropTest("headers", { (x: Context) => x.headers }),
      preGeneratedSamples = Some(samples))

    // TODO: verifyCases doesn't work because of equality (check the reason)

    testCases(
      Seq(ctx -> Success(ctx.OUTPUTS)),
      existingFeature(
        { (x: Context) => x.OUTPUTS },
        "{ (x: Context) => x.OUTPUTS }",
        FuncValue(Vector((1, SContext)), Outputs)),
      preGeneratedSamples = Some(samples))

    // NOTE: verifyCases is not supported because SELF modified to pass input
    test(samples, existingFeature({ (x: Context) => x.INPUTS },
      "{ (x: Context) => x.INPUTS }", FuncValue(Vector((1, SContext)), Inputs)))

    test(samples, existingFeature({ (x: Context) => x.SELF },
    "{ (x: Context) => x.SELF }", FuncValue(Vector((1, SContext)), Self)))

    verifyCases(
      Seq(ctx -> Expected(Success(ctx.HEIGHT), cost = 35885)),
      existingFeature(
        { (x: Context) => x.HEIGHT },
        "{ (x: Context) => x.HEIGHT }",
        FuncValue(Vector((1, SContext)), Height)),
      preGeneratedSamples = Some(samples))

    verifyCases(
      Seq((ctx, Expected(Success(Coll[Long](80946L)), cost = 39152))),
      existingFeature(
        { (x: Context) => x.INPUTS.map { (b: Box) => b.value } },
        "{ (x: Context) => x.INPUTS.map { (b: Box) => b.value } }",
        FuncValue(
          Vector((1, SContext)),
          MapCollection(Inputs, FuncValue(Vector((3, SBox)), ExtractAmount(ValUse(3, SBox))))
        )),
      preGeneratedSamples = Some(samples))

    verifyCases(
      Seq((ctx, Expected(Success(Coll((80946L, 80946L))), cost = 39959))),
      existingFeature(
        { (x: Context) => x.INPUTS.map { (b: Box) => (b.value, b.value) } },
        """{ (x: Context) =>
         |  x.INPUTS.map { (b: Box) => (b.value, b.value) }
         |}""".stripMargin,
        FuncValue(
          Vector((1, SContext)),
          MapCollection(
            Inputs,
            FuncValue(
              Vector((3, SBox)),
              BlockValue(
                Vector(ValDef(5, List(), ExtractAmount(ValUse(3, SBox)))),
                Tuple(Vector(ValUse(5, SLong), ValUse(5, SLong)))
              )
            )
          )
        )),
      preGeneratedSamples = Some(samples))

    verifyCases(
      Seq((ctx, Expected(new InvalidType("Cannot getReg[Int](4): invalid type of value Value(Coll(52)) at id=4")))),
      existingFeature(
        { (x: Context) =>
          x.INPUTS.map { (b: Box) =>
            val pk = b.R4[Int].get
            val value = longToByteArray(b.value)
            (pk, value)
          }
        },
        """{ (x: Context) =>
         |  x.INPUTS.map { (b: Box) =>
         |    val pk = b.R4[Int].get
         |    val value = longToByteArray(b.value)
         |    (pk, value)
         |  }
         |}""".stripMargin,
        FuncValue(
          Vector((1, SContext)),
          MapCollection(
            Inputs,
            FuncValue(
              Vector((3, SBox)),
              Tuple(
                Vector(
                  OptionGet(ExtractRegisterAs(ValUse(3, SBox), ErgoBox.R4, SOption(SInt))),
                  LongToByteArray(ExtractAmount(ValUse(3, SBox)))
                )
              )
            )
          )
        )),
      preGeneratedSamples = Some(samples))

    verifyCases(
      Seq(
        (ctx, Expected(
          Success(-1), cost = 36318,
          newDetails = CostDetails.ZeroCost,
          newCost = 1786,
          newVersionedResults = {
            val res = (ExpectedResult(Success(0), Some(1786)) -> None)
            Seq(0, 1, 2).map(version => version -> res)
          }))
      ),
      changedFeature({ (x: Context) => x.selfBoxIndex },
        { (x: Context) => x.selfBoxIndex }, // see versioning in selfBoxIndex implementation
        "{ (x: Context) => x.selfBoxIndex }",
        FuncValue(
          Vector((1, SContext)),
          MethodCall.typed[Value[SInt.type]](
            ValUse(1, SContext),
            SContext.getMethodByName("selfBoxIndex"),
            Vector(),
            Map()
          )
        )),
      preGeneratedSamples = Some(samples))

    // test vectors to reproduce v4.x bug (see https://github.com/ScorexFoundation/sigmastate-interpreter/issues/603)
    samples.foreach { c =>
      if (VersionContext.current.isJitActivated) {
        // fixed in v5.0
        c.selfBoxIndex should not be(-1)
      } else {
        // should be reproduced in v4.x
        c.selfBoxIndex shouldBe -1
      }
    }

    verifyCases(
      Seq(ctx -> Expected(Success(ctx.LastBlockUtxoRootHash), cost = 35990)),
      existingPropTest("LastBlockUtxoRootHash", { (x: Context) => x.LastBlockUtxoRootHash }),
      preGeneratedSamples = Some(samples))

    verifyCases(
      Seq(ctx -> Expected(Success(ctx.LastBlockUtxoRootHash.isUpdateAllowed), cost = 36288)),
      existingFeature(
        { (x: Context) => x.LastBlockUtxoRootHash.isUpdateAllowed },
        "{ (x: Context) => x.LastBlockUtxoRootHash.isUpdateAllowed }",
        FuncValue(
          Vector((1, SContext)),
          MethodCall.typed[Value[SBoolean.type]](
            MethodCall.typed[Value[SAvlTree.type]](
              ValUse(1, SContext),
              SContext.getMethodByName("LastBlockUtxoRootHash"),
              Vector(),
              Map()
            ),
            SAvlTree.getMethodByName("isUpdateAllowed"),
            Vector(),
            Map()
          )
        )),
      preGeneratedSamples = Some(samples))

    verifyCases(
      Seq(ctx -> Expected(Success(ctx.minerPubKey), cost = 36047)),
      existingPropTest("minerPubKey", { (x: Context) => x.minerPubKey }),
      preGeneratedSamples = Some(samples))

// TODO v6.0 (2h): implement support of Option[T] in DataSerializer
//  this will allow passing optional values in registers and also in constants
//    testCases2(
//      Seq(
//        ctx -> Expected(Success(Some(true), cost = 0)),
//        ctx2 -> Expected(Success(None, cost = 0)),
//        ctx3 -> Expected(Success(None, cost = 0))
//      ),
    testCases(
      Seq(
        ctx -> Success(Some(true)),
        ctx2 -> Success(None),
        ctx3 -> Success(None)
      ),
      existingFeature((x: Context) => x.getVar[Boolean](11),
      "{ (x: Context) => getVar[Boolean](11) }",
        FuncValue(Vector((1, SContext)), GetVar(11.toByte, SOption(SBoolean)))),
      preGeneratedSamples = Some(samples))

    verifyCases(
      Seq((ctx, Expected(new InvalidType("Cannot getVar[Int](11): invalid type of value Value(true) at id=2")))),
      existingFeature((x: Context) => x.getVar[Int](11).get,
      "{ (x: Context) => getVar[Int](11).get }",
        FuncValue(Vector((1, SContext)), OptionGet(GetVar(11.toByte, SOption(SInt))))),
      preGeneratedSamples = Some(samples))

    verifyCases(
      Seq((ctx, Expected(Success(true), cost = 36750))),
      existingFeature((x: Context) => x.getVar[Boolean](11).get,
      "{ (x: Context) => getVar[Boolean](11).get }",
        FuncValue(Vector((1, SContext)), OptionGet(GetVar(11.toByte, SOption(SBoolean))))),
      preGeneratedSamples = Some(samples))
  }

  property("Conditional access to data box register using isDefined") {
    val (_, _, _, ctx, _, _) = contextData()

    verifyCases(
      Seq(
        ctx -> Expected(Success(-135729055492651903L), 38399)
      ),
      existingFeature(
      { (x: Context) =>
        val tagOpt = x.dataInputs(0).R5[Long]
        if (tagOpt.isDefined) {
          tagOpt.get
        } else {
          0L
        }
      },
      """{ (x: Context) =>
       |  val tagOpt = x.dataInputs(0).R5[Long]
       |  if (tagOpt.isDefined) {
       |    tagOpt.get
       |  } else {
       |    0L
       |  }
       |}""".stripMargin,
      FuncValue(
        Array((1, SContext)),
        BlockValue(
          Array(
            ValDef(
              3,
              List(),
              ExtractRegisterAs(
                ByIndex(
                  MethodCall.typed[Value[SCollection[SBox.type]]](
                    ValUse(1, SContext),
                    SContext.getMethodByName("dataInputs"),
                    Vector(),
                    Map()
                  ),
                  IntConstant(0),
                  None
                ),
                ErgoBox.R5,
                SOption(SLong)
              )
            )
          ),
          If(
            OptionIsDefined(ValUse(3, SOption(SLong))),
            OptionGet(ValUse(3, SOption(SLong))),
            LongConstant(0L)
          )
        )
      )
      ),
      preGeneratedSamples = Some(mutable.WrappedArray.empty))
  }

  property("Conditional access (data box register)") {
    val (_, _, _, ctx, _, _) = contextData()

    val expectedError = new IllegalArgumentException("assertion failed: Unexpected register type found at register #4")

    verifyCases(
      Seq(
        ctx -> Expected(expectedError)
      ),
      changedFeature(
        scalaFunc = { (x: Context) =>
          // this error is expected in v3.x, v4.x
          throw expectedError
        },
        scalaFuncNew = { (x: Context) =>
          // this is expected in v5.0, so the semantics of the script should correspond
          // to this Scala code
          val dataBox = x.dataInputs(0)
          val ok = if (x.OUTPUTS(0).R5[Long].get == 1L) {
            dataBox.R4[Long].get <= x.SELF.value
          } else {
            dataBox.R4[Coll[Byte]].get != x.SELF.propositionBytes
          }
          ok
        },
        s"""{ (x: Context) =>
          |  val dataBox = x.dataInputs(0)
          |  val ok = if (x.OUTPUTS(0).R5[Long].get == 1L) {
          |    dataBox.R4[Long].get <= x.SELF.value
          |  } else {
          |    dataBox.R4[Coll[Byte]].get != x.SELF.propositionBytes
          |  }
          |  ok
          |}
          |""".stripMargin,
        FuncValue(
          Array((1, SContext)),
          BlockValue(
            Array(
              ValDef(
                3,
                List(),
                ByIndex(
                  MethodCall.typed[Value[SCollection[SBox.type]]](
                    ValUse(1, SContext),
                    SContext.getMethodByName("dataInputs"),
                    Vector(),
                    Map()
                  ),
                  IntConstant(0),
                  None
                )
              )
            ),
            If(
              EQ(
                OptionGet(
                  ExtractRegisterAs(ByIndex(Outputs, IntConstant(0), None), ErgoBox.R5, SOption(SLong))
                ),
                LongConstant(1L)
              ),
              LE(
                OptionGet(ExtractRegisterAs(ValUse(3, SBox), ErgoBox.R4, SOption(SLong))),
                ExtractAmount(Self)
              ),
              NEQ(
                OptionGet(ExtractRegisterAs(ValUse(3, SBox), ErgoBox.R4, SOption(SByteArray))),
                ExtractScriptBytes(Self)
              )
            )
          )
        ),
        allowNewToSucceed = true
      ),
      preGeneratedSamples = Some(mutable.WrappedArray.empty))
  }

  property("Conditional access OUTPUTS(0).R4 using tag in R5") {
    val (_, _, _, ctx, _, _) = contextData()

    verifyCases(
      Seq(
        ctx -> Expected(Success(5008366408131208436L), 40406),
        ctxWithRegsInOutput(ctx, Map(
          ErgoBox.R5 -> LongConstant(0L),
          ErgoBox.R4 -> ShortConstant(10))) -> Expected(Success(10L), 40396),
        ctxWithRegsInOutput(ctx, Map(
          ErgoBox.R4 -> ShortConstant(10))) -> Expected(Success(-1L), 40396)
      ),
      existingFeature(
      { (x: Context) =>
        val tagOpt = x.OUTPUTS(0).R5[Long]
        val res = if (tagOpt.isDefined) {
          val tag = tagOpt.get
          if (tag == 0L) {
            val short = x.OUTPUTS(0).R4[Short].get  // access Short in the register
            short.toLong
          } else {
            if (tag == 1L) {
              val long = x.OUTPUTS(0).R4[Long].get    // access Long in the register
              long
            }
            else 0L
          }
        } else {
          -1L
        }
        res
      },
      """{
       |(x: Context) =>
       |  val tagOpt = x.OUTPUTS(0).R5[Long]
       |  val res = if (tagOpt.isDefined) {
       |    val tag = tagOpt.get
       |    if (tag == 0L) {
       |      val short = x.OUTPUTS(0).R4[Short].get  // access Short in the register
       |      short.toLong
       |    } else {
       |      if (tag == 1L) {
       |        val long = x.OUTPUTS(0).R4[Long].get    // access Long in the register
       |        long
       |      }
       |      else 0L
       |    }
       |  } else {
       |    -1L
       |  }
       |  res
       |}""".stripMargin,
      FuncValue(
        Array((1, SContext)),
        BlockValue(
          Array(
            ValDef(3, List(), ByIndex(Outputs, IntConstant(0), None)),
            ValDef(4, List(), ExtractRegisterAs(ValUse(3, SBox), ErgoBox.R5, SOption(SLong)))
          ),
          If(
            OptionIsDefined(ValUse(4, SOption(SLong))),
            BlockValue(
              Array(ValDef(5, List(), OptionGet(ValUse(4, SOption(SLong))))),
              If(
                EQ(ValUse(5, SLong), LongConstant(0L)),
                Upcast(OptionGet(ExtractRegisterAs(ValUse(3, SBox), ErgoBox.R4, SOption(SShort))), SLong),
                If(
                  EQ(ValUse(5, SLong), LongConstant(1L)),
                  OptionGet(ExtractRegisterAs(ValUse(3, SBox), ErgoBox.R4, SOption(SLong))),
                  LongConstant(0L)
                )
              )
            ),
            LongConstant(-1L)
          )
        )
      )
      ),
      preGeneratedSamples = Some(mutable.WrappedArray.empty))
  }

  property("Conditional access OUTPUTS(0).R4 using tag in R5 (plus action)") {
    val (_, _, _, ctx, _, _) = contextData()
    verifyCases(
      Seq(
        // case 1L
        ctx -> Expected(Success(5008366408131289382L), 41016),
        // case 0L
        ctxWithRegsInOutput(ctx, Map(
          ErgoBox.R5 -> LongConstant(0L),
          ErgoBox.R4 -> ShortConstant(10))) -> Expected(Success(80956L), 41006),

        // case returning 0L
        ctxWithRegsInOutput(ctx, Map(
          ErgoBox.R5 -> LongConstant(2L),
          // note R4 is required to avoid
          // "RuntimeException: Set of non-mandatory indexes is not densely packed"
          ErgoBox.R4 -> ShortConstant(10))) -> Expected(Success(0L), 41006),

        // case returning -1L
        ctxWithRegsInOutput(ctx, Map(
          ErgoBox.R4 -> ShortConstant(10))) -> Expected(Success(-1L), 41006)
      ),
      existingFeature(
      { (x: Context) =>
        val tagOpt = x.OUTPUTS(0).R5[Long]
        val res = if (tagOpt.isDefined) {
          val tag = tagOpt.get
          if (tag == 0L) {
            val short = x.OUTPUTS(0).R4[Short].get  // access Short in the register
            short.toLong + x.SELF.value
          } else {
            if (tag == 1L) {
              val long = x.OUTPUTS(0).R4[Long].get    // access Long in the register
              long + x.SELF.value
            }
            else 0L
          }
        } else {
          -1L
        }
        res
      },
      """{
       |(x: Context) =>
       |  val tagOpt = x.OUTPUTS(0).R5[Long]
       |  val res = if (tagOpt.isDefined) {
       |    val tag = tagOpt.get
       |    if (tag == 0L) {
       |      val short = x.OUTPUTS(0).R4[Short].get  // access Short in the register
       |      short.toLong + x.SELF.value
       |    } else {
       |      if (tag == 1L) {
       |        val long = x.OUTPUTS(0).R4[Long].get    // access Long in the register
       |        long + x.SELF.value
       |      }
       |      else 0L
       |    }
       |  } else {
       |    -1L
       |  }
       |  res
       |}""".stripMargin,
      FuncValue(
        Array((1, SContext)),
        BlockValue(
          Array(
            ValDef(3, List(), ByIndex(Outputs, IntConstant(0), None)),
            ValDef(4, List(), ExtractRegisterAs(ValUse(3, SBox), ErgoBox.R5, SOption(SLong)))
          ),
          If(
            OptionIsDefined(ValUse(4, SOption(SLong))),
            BlockValue(
              Array(ValDef(5, List(), OptionGet(ValUse(4, SOption(SLong))))),
              If(
                EQ(ValUse(5, SLong), LongConstant(0L)),
                ArithOp(
                  Upcast(
                    OptionGet(ExtractRegisterAs(ValUse(3, SBox), ErgoBox.R4, SOption(SShort))),
                    SLong
                  ),
                  ExtractAmount(Self),
                  OpCode @@ (-102.toByte)
                ),
                If(
                  EQ(ValUse(5, SLong), LongConstant(1L)),
                  ArithOp(
                    OptionGet(ExtractRegisterAs(ValUse(3, SBox), ErgoBox.R4, SOption(SLong))),
                    ExtractAmount(Self),
                    OpCode @@ (-102.toByte)
                  ),
                  LongConstant(0L)
                )
              )
            ),
            LongConstant(-1L)
          )
        )
      )
      ),
      preGeneratedSamples = Some(mutable.WrappedArray.empty))
  }

  property("Conditional access dataInputs(0).R4 using tag in R5") {
    val (_, _, _, ctx, _, _) = contextData()
    verifyCases(
      Seq(
        ctxWithRegsInDataInput(ctx, Map(
          ErgoBox.R5 -> LongConstant(1L),
          ErgoBox.R4 -> LongConstant(10))) -> Expected(Success(10L), 41084),
        ctxWithRegsInDataInput(ctx, Map(
          ErgoBox.R5 -> LongConstant(0L),
          ErgoBox.R4 -> ShortConstant(10))) -> Expected(Success(10L), 41084),
        ctxWithRegsInDataInput(ctx, Map(
          ErgoBox.R5 -> LongConstant(2L),
          ErgoBox.R4 -> ShortConstant(10))) -> Expected(Success(0L), 41084),
        ctxWithRegsInDataInput(ctx, Map(
          ErgoBox.R4 -> ShortConstant(10))) -> Expected(Success(-1L), 41084)
      ),
      existingFeature(
      { (x: Context) =>
        val tagOpt = x.dataInputs(0).R5[Long]
        val res = if (tagOpt.isDefined) {
          val tag = tagOpt.get
          if (tag == 0L) {
            val short = x.dataInputs(0).R4[Short].get  // access Short in the register
            short.toLong
          } else {
            if (tag == 1L) {
              val long = x.dataInputs(0).R4[Long].get    // access Long in the register
              long
            }
            else 0L
          }
        } else {
          -1L
        }
        res
      },
      """{
       |(x: Context) =>
       |  val tagOpt = x.dataInputs(0).R5[Long]
       |  val res = if (tagOpt.isDefined) {
       |    val tag = tagOpt.get
       |    if (tag == 0L) {
       |      val short = x.dataInputs(0).R4[Short].get  // access Short in the register
       |      short.toLong
       |    } else {
       |      if (tag == 1L) {
       |        val long = x.dataInputs(0).R4[Long].get    // access Long in the register
       |        long
       |      }
       |      else 0L
       |    }
       |  } else {
       |    -1L
       |  }
       |  res
       |}""".stripMargin,
      FuncValue(
        Array((1, SContext)),
        BlockValue(
          Array(
            ValDef(
              3,
              List(),
              ByIndex(
                MethodCall.typed[Value[SCollection[SBox.type]]](
                  ValUse(1, SContext),
                  SContext.getMethodByName("dataInputs"),
                  Vector(),
                  Map()
                ),
                IntConstant(0),
                None
              )
            ),
            ValDef(4, List(), ExtractRegisterAs(ValUse(3, SBox), ErgoBox.R5, SOption(SLong)))
          ),
          If(
            OptionIsDefined(ValUse(4, SOption(SLong))),
            BlockValue(
              Array(ValDef(5, List(), OptionGet(ValUse(4, SOption(SLong))))),
              If(
                EQ(ValUse(5, SLong), LongConstant(0L)),
                Upcast(OptionGet(ExtractRegisterAs(ValUse(3, SBox), ErgoBox.R4, SOption(SShort))), SLong),
                If(
                  EQ(ValUse(5, SLong), LongConstant(1L)),
                  OptionGet(ExtractRegisterAs(ValUse(3, SBox), ErgoBox.R4, SOption(SLong))),
                  LongConstant(0L)
                )
              )
            ),
            LongConstant(-1L)
          )
        )
      )
      ),
      preGeneratedSamples = Some(mutable.WrappedArray.empty))
  }

  property("Conditional access dataInputs(0).R4 using tag in R5 (plus action)") {
    val (_, _, _, ctx, _, _) = contextData()
    verifyCases(
      Seq(
        ctxWithRegsInDataInput(ctx, Map(
          ErgoBox.R5 -> LongConstant(1L),
          ErgoBox.R4 -> LongConstant(10))) -> Expected(Success(80956L), 41694),
        ctxWithRegsInDataInput(ctx, Map(
          ErgoBox.R5 -> LongConstant(0L),
          ErgoBox.R4 -> ShortConstant(10))) -> Expected(Success(80956L), 41694),
        ctxWithRegsInDataInput(ctx, Map(
          ErgoBox.R5 -> LongConstant(2L),
          ErgoBox.R4 -> ShortConstant(10))) -> Expected(Success(0L), 41694),
        ctxWithRegsInDataInput(ctx, Map(
          ErgoBox.R4 -> ShortConstant(10))) -> Expected(Success(-1L), 41694)
      ),
      existingFeature(
      { (x: Context) =>
        val tagOpt = x.dataInputs(0).R5[Long]
        val res = if (tagOpt.isDefined) {
          val tag = tagOpt.get
          if (tag == 0L) {
            val short = x.dataInputs(0).R4[Short].get  // access Short in the register
            short.toLong + x.SELF.value
          } else {
            if (tag == 1L) {
              val long = x.dataInputs(0).R4[Long].get    // access Long in the register
              long + x.SELF.value
            }
            else 0L
          }
        } else {
          -1L
        }
        res
      },
      """{
       |(x: Context) =>
       |  val tagOpt = x.dataInputs(0).R5[Long]
       |  val res = if (tagOpt.isDefined) {
       |    val tag = tagOpt.get
       |    if (tag == 0L) {
       |      val short = x.dataInputs(0).R4[Short].get  // access Short in the register
       |      short.toLong + x.SELF.value
       |    } else {
       |      if (tag == 1L) {
       |        val long = x.dataInputs(0).R4[Long].get    // access Long in the register
       |        long + x.SELF.value
       |      }
       |      else 0L
       |    }
       |  } else {
       |    -1L
       |  }
       |  res
       |}""".stripMargin,
      FuncValue(
        Array((1, SContext)),
        BlockValue(
          Array(
            ValDef(
              3,
              List(),
              ByIndex(
                MethodCall.typed[Value[SCollection[SBox.type]]](
                  ValUse(1, SContext),
                  SContext.getMethodByName("dataInputs"),
                  Vector(),
                  Map()
                ),
                IntConstant(0),
                None
              )
            ),
            ValDef(4, List(), ExtractRegisterAs(ValUse(3, SBox), ErgoBox.R5, SOption(SLong)))
          ),
          If(
            OptionIsDefined(ValUse(4, SOption(SLong))),
            BlockValue(
              Array(ValDef(5, List(), OptionGet(ValUse(4, SOption(SLong))))),
              If(
                EQ(ValUse(5, SLong), LongConstant(0L)),
                ArithOp(
                  Upcast(
                    OptionGet(ExtractRegisterAs(ValUse(3, SBox), ErgoBox.R4, SOption(SShort))),
                    SLong
                  ),
                  ExtractAmount(Self),
                  OpCode @@ (-102.toByte)
                ),
                If(
                  EQ(ValUse(5, SLong), LongConstant(1L)),
                  ArithOp(
                    OptionGet(ExtractRegisterAs(ValUse(3, SBox), ErgoBox.R4, SOption(SLong))),
                    ExtractAmount(Self),
                    OpCode @@ (-102.toByte)
                  ),
                  LongConstant(0L)
                )
              )
            ),
            LongConstant(-1L)
          )
        )
      )
      ),
      preGeneratedSamples = Some(mutable.WrappedArray.empty))

  }

  property("xorOf equivalence") {
    verifyCases(
      {
        def success[T](v: T, c: Int) = Expected(Success(v), c)
        def successNew[T](v: T, c: Int, newV: T, newC: Int) = Expected(
          value = Success(v),
          cost = c,
          newDetails = CostDetails.ZeroCost,
          newCost = newC,
          newVersionedResults = Seq(
            0 -> (ExpectedResult(Success(newV), Some(newC)) -> None),
            1 -> (ExpectedResult(Success(newV), Some(newC)) -> None),
            2 -> (ExpectedResult(Success(newV), Some(newC)) -> None)
          ))
        val newCost = 1786
        Seq(
          (Coll[Boolean](), successNew(false, 37061, newV = false,  newCost)),
          (Coll[Boolean](false), successNew(false, 37071, newV = false, newCost)),
          (Coll[Boolean](true), successNew(false, 37071, newV = true, newCost)),
          (Coll[Boolean](false, false), successNew(false, 37081, newV = false, newCost)),
          (Coll[Boolean](false, true), successNew(true, 37081, newV = true, newCost)),
          (Coll[Boolean](true, false), successNew(true, 37081, newV = true, newCost)),
          (Coll[Boolean](true, true), successNew(false, 37081, newV = false, newCost)),
          (Coll[Boolean](false, false, false), successNew(false, 37091, newV = false, newCost)),
          (Coll[Boolean](false, false, true), successNew(true, 37091, newV = true, newCost)),
          (Coll[Boolean](false, true, false), successNew(true, 37091, newV = true, newCost)),
          (Coll[Boolean](false, true, true), successNew(true, 37091, newV = false, newCost)),
          (Coll[Boolean](true, false, false), successNew(true, 37091, newV = true, newCost)),
          (Coll[Boolean](true, false, true), successNew(true, 37091, newV = false,  newCost)),
          (Coll[Boolean](true, true, false), successNew(true, 37091, newV = false,  newCost)),
          (Coll[Boolean](true, true, true), successNew(false, 37091, newV = true,  newCost)),
          (Coll[Boolean](false, false, false, false), successNew(false, 37101, newV = false,  newCost)),
          (Coll[Boolean](false, false, false, true), successNew(true, 37101, newV = true,  newCost)),
          (Coll[Boolean](false, false, true, false), successNew(true, 37101, newV = true,  newCost)),
          (Coll[Boolean](false, false, true, true), successNew(true, 37101, newV = false,  newCost))
        )
      },
      changedFeature(
        (x: Coll[Boolean]) => SigmaDsl.xorOf(x),
        (x: Coll[Boolean]) => SigmaDsl.xorOf(x),
        "{ (x: Coll[Boolean]) => xorOf(x) }",
        FuncValue(Vector((1, SBooleanArray)), XorOf(ValUse(1, SBooleanArray)))))
  }

  property("LogicalNot equivalence") {
    verifyCases(
      Seq(
        (true, Expected(Success(false), 35864)),
        (false, Expected(Success(true), 35864))),
      existingFeature((x: Boolean) => !x,
        "{ (x: Boolean) => !x }",
        FuncValue(Vector((1, SBoolean)), LogicalNot(ValUse(1, SBoolean)))))
  }

  property("Numeric Negation equivalence") {
    verifyCases(
      {
        def success[T](v: T) = Expected(Success(v), 36136)
        Seq(
          (Byte.MinValue, success(Byte.MinValue)), // !!!
          (-40.toByte, success(40.toByte)),
          (-1.toByte, success(1.toByte)),
          (0.toByte, success(0.toByte)),
          (1.toByte, success(-1.toByte)),
          (45.toByte, success(-45.toByte)),
          (127.toByte, success(-127.toByte)))
      },
      existingFeature((x: Byte) => (-x).toByte,
        "{ (x: Byte) => -x }",
        FuncValue(Vector((1, SByte)), Negation(ValUse(1, SByte)))))

    verifyCases(
      {
        def success[T](v: T) = Expected(Success(v), 36136)
        Seq(
          (Short.MinValue, success(Short.MinValue)), // special case!
          ((Short.MinValue + 1).toShort, success(32767.toShort)),
          (-1528.toShort, success(1528.toShort)),
          (-1.toShort, success(1.toShort)),
          (0.toShort, success(0.toShort)),
          (1.toShort, success(-1.toShort)),
          (7586.toShort, success(-7586.toShort)),
          (Short.MaxValue, success(-32767.toShort)))
      },
      existingFeature((x: Short) => (-x).toShort,
        "{ (x: Short) => -x }",
        FuncValue(Vector((1, SShort)), Negation(ValUse(1, SShort)))))

    verifyCases(
      {
        def success[T](v: T) = Expected(Success(v), 36136)
        Seq(
          (Int.MinValue, success(Int.MinValue)),  // special case!
          (Int.MinValue + 1, success(2147483647)),
          (-63509744, success(63509744)),
          (-1, success(1)),
          (0, success(0)),
          (1, success(-1)),
          (677062351, success(-677062351)),
          (Int.MaxValue, success(-2147483647)))
      },
      existingFeature((x: Int) => -x,
        "{ (x: Int) => -x }",
        FuncValue(Vector((1, SInt)), Negation(ValUse(1, SInt)))))

    verifyCases(
      {
        def success[T](v: T) = Expected(Success(v), 36136)
        Seq(
          (Long.MinValue, success(Long.MinValue)),   // special case!
          (Long.MinValue + 1, success(9223372036854775807L)),
          (-957264171003115006L, success(957264171003115006L)),
          (-1L, success(1L)),
          (0L, success(0L)),
          (1L, success(-1L)),
          (340835904095777627L, success(-340835904095777627L)),
          (9223372036854775807L, success(-9223372036854775807L)))
      },
      existingFeature((x: Long) => -x,
        "{ (x: Long) => -x }",
        FuncValue(Vector((1, SLong)), Negation(ValUse(1, SLong)))))

    verifyCases(
      {
        def success[T](v: T) = Expected(Success(v), 36136)
        Seq(
          (CBigInt(new BigInteger("-1655a05845a6ad363ac88ea21e88b97e436a1f02c548537e12e2d9667bf0680", 16)), success(CBigInt(new BigInteger("1655a05845a6ad363ac88ea21e88b97e436a1f02c548537e12e2d9667bf0680", 16)))),
          (CBigInt(new BigInteger("-1b24ba8badba8abf347cce054d9b9f14f229321507245b8", 16)), success(CBigInt(new BigInteger("1b24ba8badba8abf347cce054d9b9f14f229321507245b8", 16)))),
          (CBigInt(new BigInteger("-1ec9cca2c346cb72a1e65481eaa0627d", 16)), success(CBigInt(new BigInteger("1ec9cca2c346cb72a1e65481eaa0627d", 16)))),
          (CBigInt(new BigInteger("-8000000000000001", 16)), success(CBigInt(new BigInteger("8000000000000001", 16)))),
          (CBigInt(new BigInteger("-8000000000000000", 16)), success(CBigInt(new BigInteger("8000000000000000", 16)))),
          (CBigInt(new BigInteger("-48afe3e059821cd6", 16)), success(CBigInt(new BigInteger("48afe3e059821cd6", 16)))),
          (CBigInt(new BigInteger("-80000001", 16)), success(CBigInt(new BigInteger("80000001", 16)))),
          (CBigInt(new BigInteger("-80000000", 16)), success(CBigInt(new BigInteger("80000000", 16)))),
          (CBigInt(new BigInteger("-1", 16)), success(CBigInt(new BigInteger("1", 16)))),
          (CBigInt(new BigInteger("0", 16)), success(CBigInt(new BigInteger("0", 16)))),
          (CBigInt(new BigInteger("1", 16)), success(CBigInt(new BigInteger("-1", 16)))),
          (CBigInt(new BigInteger("7fffffff", 16)), success(CBigInt(new BigInteger("-7fffffff", 16)))),
          (CBigInt(new BigInteger("80000000", 16)), success(CBigInt(new BigInteger("-80000000", 16)))),
          (CBigInt(new BigInteger("90e8c3b6e8df65c", 16)), success(CBigInt(new BigInteger("-90e8c3b6e8df65c", 16)))),
          (CBigInt(new BigInteger("36aa93288257dcca141d0c01c5cef14c9d1c0f8507872e3fdd839a759636c78", 16)), success(CBigInt(new BigInteger("-36aa93288257dcca141d0c01c5cef14c9d1c0f8507872e3fdd839a759636c78", 16)))))
      },
      existingFeature((x: BigInt) => x.negate(),
        "{ (x: BigInt) => -x }",
        FuncValue(Vector((1, SBigInt)), Negation(ValUse(1, SBigInt)))))
  }

  property("groupGenerator equivalence") {
    verifyCases(
      {
        def success[T](v: T) = Expected(Success(v), 35981)
        Seq(
          (-1, success(Helpers.decodeGroupElement("0279be667ef9dcbbac55a06295ce870b07029bfcdb2dce28d959f2815b16f81798"))),
          (1, success(Helpers.decodeGroupElement("0279be667ef9dcbbac55a06295ce870b07029bfcdb2dce28d959f2815b16f81798"))))
      },
      existingFeature({ (x: Int) => SigmaDsl.groupGenerator },
      "{ (x: Int) => groupGenerator }",
      FuncValue(
        Vector((1, SInt)),
        MethodCall.typed[Value[SGroupElement.type]](
          Global,
          SGlobal.getMethodByName("groupGenerator"),
          Vector(),
          Map()
        )
      )))

    verifyCases(
      {
        def success[T](v: T) = Expected(Success(v), 35981)
        Seq(
          (-1, success(Helpers.decodeGroupElement("0279be667ef9dcbbac55a06295ce870b07029bfcdb2dce28d959f2815b16f81798"))),
          (1, success(Helpers.decodeGroupElement("0279be667ef9dcbbac55a06295ce870b07029bfcdb2dce28d959f2815b16f81798"))))
      },
      existingFeature({ (x: Int) => SigmaDsl.groupGenerator },
        "{ (x: Int) => Global.groupGenerator }",
        FuncValue(
          Vector((1, SInt)),
          MethodCall.typed[Value[SGroupElement.type]](
            Global,
            SGlobal.getMethodByName("groupGenerator"),
            Vector(),
            Map()
          )
        )))

    if (lowerMethodCallsInTests) {
      verifyCases(
      {
        def success[T](v: T) = Expected(Success(v), 41237)
        Seq(
          (CBigInt(new BigInteger("-e5c1a54694c85d644fa30a6fc5f3aa209ed304d57f72683a0ebf21038b6a9d", 16)), success(Helpers.decodeGroupElement("023395bcba3d7cf21d73c50f8af79d09a8c404c15ce9d04f067d672823bae91a54"))),
          (CBigInt(new BigInteger("-bc2d08f935259e0eebf272c66c6e1dbd484c6706390215", 16)), success(Helpers.decodeGroupElement("02ddcf4c48105faf3c16f7399b5dbedd82ab0bb50ae292d8f88f49a3f86e78974e"))),
          (CBigInt(new BigInteger("-35cbe9a7a652e5fe85f735ee9909fdd8", 16)), success(Helpers.decodeGroupElement("03b110ec9c7a8c20ed873818e976a0e96e5a17be979d3422d59b362de2a3ae043e"))),
          (CBigInt(new BigInteger("-3f05ffca6bd4b15c", 16)), success(Helpers.decodeGroupElement("02acf2657d0714cef8d65ae15c362faa09c0934c0bce872a23398e564c090b85c8"))),
          (CBigInt(new BigInteger("-80000001", 16)), success(Helpers.decodeGroupElement("0391b418fd1778356ce947a5cbb46539fd29842aea168486fae91fc5317177a575"))),
          (CBigInt(new BigInteger("-80000000", 16)), success(Helpers.decodeGroupElement("025318f9b1a2697010c5ac235e9af475a8c7e5419f33d47b18d33feeb329eb99a4"))),
          (CBigInt(new BigInteger("-1", 16)), success(Helpers.decodeGroupElement("0379be667ef9dcbbac55a06295ce870b07029bfcdb2dce28d959f2815b16f81798"))),
          (CBigInt(new BigInteger("0", 16)), success(Helpers.decodeGroupElement("000000000000000000000000000000000000000000000000000000000000000000"))),
          (CBigInt(new BigInteger("1", 16)), success(Helpers.decodeGroupElement("0279be667ef9dcbbac55a06295ce870b07029bfcdb2dce28d959f2815b16f81798"))),
          (CBigInt(new BigInteger("80000000", 16)), success(Helpers.decodeGroupElement("035318f9b1a2697010c5ac235e9af475a8c7e5419f33d47b18d33feeb329eb99a4"))),
          (CBigInt(new BigInteger("1251b7fcd8a01e95", 16)), success(Helpers.decodeGroupElement("030fde7238b8dddfafab8f5481dc17b880505d6bacbe3cdf2ce975afdcadf66354"))),
          (CBigInt(new BigInteger("12f6bd76d8fe1d035bdb14bf2f696e52", 16)), success(Helpers.decodeGroupElement("028f2ccf13669461cb3cfbea281e2db08fbb67b38493a1628855203d3f69b82763"))),
          (CBigInt(new BigInteger("102bb404f5e36bdba004fdefa34df8cfa02e7912f3caf79", 16)), success(Helpers.decodeGroupElement("03ce82f431d115d45ad555084f8b2861ce5c4561d154e931e9f778594896e46a25"))))
      },
      existingFeature({ (n: BigInt) => SigmaDsl.groupGenerator.exp(n) },
      "{ (n: BigInt) => groupGenerator.exp(n) }",
      FuncValue(
        Vector((1, SBigInt)),
        Exponentiate(
          MethodCall.typed[Value[SGroupElement.type]](
            Global,
            SGlobal.getMethodByName("groupGenerator"),
            Vector(),
            Map()
          ),
          ValUse(1, SBigInt)
        )
      )))
    }
  }

  property("Global.xor equivalence") {

    if (lowerMethodCallsInTests) {
      verifyCases(
      {
        def success[T](v: T) = Expected(Success(v), 36903)
        Seq(
          ((Helpers.decodeBytes(""), Helpers.decodeBytes("")), success(Helpers.decodeBytes(""))),
          ((Helpers.decodeBytes("01"), Helpers.decodeBytes("01")), success(Helpers.decodeBytes("00"))),
          ((Helpers.decodeBytes("0100"), Helpers.decodeBytes("0101")), success(Helpers.decodeBytes("0001"))),
          ((Helpers.decodeBytes("01"), Helpers.decodeBytes("0101")), success(Helpers.decodeBytes("00"))),
          ((Helpers.decodeBytes("0100"), Helpers.decodeBytes("01")) ->
            Expected(Failure(new ArrayIndexOutOfBoundsException("1")),
              cost = 0,
              newDetails = CostDetails.ZeroCost,
              newCost = 1789,
              newVersionedResults =  {
                val res = (ExpectedResult(Success(Helpers.decodeBytes("00")), Some(1789)), None)
                Seq(0, 1, 2).map(version => version -> res)
              }
            )),
          ((Helpers.decodeBytes("800136fe89afff802acea67128a0ff007fffe3498c8001806080012b"),
              Helpers.decodeBytes("648018010a5d5800f5b400a580e7b4809b0cd273ff1230bfa800017f7fdb002749b3ac2b86ff")),
              success(Helpers.decodeBytes("e4812eff83f2a780df7aa6d4a8474b80e4f3313a7392313fc8800054")))
        )
      },
      changedFeature(
        (x: (Coll[Byte], Coll[Byte])) => SigmaDsl.xor(x._1, x._2),
        (x: (Coll[Byte], Coll[Byte])) => SigmaDsl.xor(x._1, x._2),
        "{ (x: (Coll[Byte], Coll[Byte])) => xor(x._1, x._2) }",
        FuncValue(
          Vector((1, STuple(Vector(SByteArray, SByteArray)))),
          Xor(
            SelectField.typed[Value[SCollection[SByte.type]]](
              ValUse(1, STuple(Vector(SByteArray, SByteArray))),
              1.toByte
            ),
            SelectField.typed[Value[SCollection[SByte.type]]](
              ValUse(1, STuple(Vector(SByteArray, SByteArray))),
              2.toByte
            )
          )
        )))
    } else {
      val cases = Seq(
        ((Helpers.decodeBytes("01"), Helpers.decodeBytes("01")) ->
          Expected(
            // in v4.x exp method cannot be called via MethodCall ErgoTree node
//            Failure(new NoSuchMethodException("")),
            Success(Helpers.decodeBytes("00")),
            cost = 41484,
            CostDetails.ZeroCost,
            newCost = 0,
            newVersionedResults = {
              // in v5.0 MethodCall ErgoTree node is allowed
              val res = ExpectedResult(
                Success(Helpers.decodeBytes("00")),
                Some(116)
              )
              Seq( // expected result for each version
                0 -> ( res -> None ),
                1 -> ( res -> None ),
                2 -> ( res -> None )
              )
            }
          )
        )
      )
      forEachScriptAndErgoTreeVersion(activatedVersions, ergoTreeVersions) {
        testCases(
          cases,
          changedFeature(
            (x: (Coll[Byte], Coll[Byte])) => SigmaDsl.xor(x._1, x._2),
            (x: (Coll[Byte], Coll[Byte])) => SigmaDsl.xor(x._1, x._2),
            "", // NOTE, the script for this test case cannot be compiled, thus expectedExpr is used
            expectedExpr = FuncValue(
              Vector((1, STuple(Vector(SByteArray, SByteArray)))),
              MethodCall(
                Global,
                SGlobal.getMethodByName("xor"),
                Vector(
                  SelectField.typed[Value[SCollection[SByte.type]]](
                    ValUse(1, STuple(Vector(SByteArray, SByteArray))),
                    1.toByte
                  ),
                  SelectField.typed[Value[SCollection[SByte.type]]](
                    ValUse(1, STuple(Vector(SByteArray, SByteArray))),
                    2.toByte
                  )),
                Map()
              )
            ),
            allowNewToSucceed = true,
            allowDifferentErrors = false
          ))
      }
    }
  }

  def sampleCollBoxes = genSamples[Coll[Box]](collOfN[Box](5), MinSuccessful(20))

  def create_b1 = CostingBox(
    false,
    new ErgoBox(
      1L,
      new ErgoTree(
        0.toByte,
        Vector(),
        Right(
          SigmaPropConstant(
            CSigmaProp(
              ProveDHTuple(
                Helpers.decodeECPoint("02c1a9311ecf1e76c787ba4b1c0e10157b4f6d1e4db3ef0d84f411c99f2d4d2c5b"),
                Helpers.decodeECPoint("027d1bd9a437e73726ceddecc162e5c85f79aee4798505bc826b8ad1813148e419"),
                Helpers.decodeECPoint("0257cff6d06fe15d1004596eeb97a7f67755188501e36adc49bd807fe65e9d8281"),
                Helpers.decodeECPoint("033c6021cff6ba5fdfc4f1742486030d2ebbffd9c9c09e488792f3102b2dcdabd5")
              )
            )
          )
        )
      ),
      Coll(),
      Map(
        ErgoBox.R4 -> ByteArrayConstant(
          Helpers.decodeBytes(
            "7200004cccdac3008001bc80ffc7ff9633bca3e501801380ff007900019d7f0001a8c9dfff5600d964011617ca00583f989c7f80007fee7f99b07f7f870067dc315180828080307fbdf400"
          )
        ),
        ErgoBox.R7 -> LongConstant(0L),
        ErgoBox.R6 -> FalseLeaf,
        ErgoBox.R5 -> ByteArrayConstant(Helpers.decodeBytes("7f"))
      ),
      ModifierId @@ ("7dffff48ab0000c101a2eac9ff17017f6180aa7fc6f2178000800179499380a5"),
      21591.toShort,
      638768
    )
  )

  def create_b2 = CostingBox(
    false,
    new ErgoBox(
      1000000000L,
      new ErgoTree(
        0.toByte,
        Vector(),
        Right(BoolToSigmaProp(OR(ConcreteCollection(Array(FalseLeaf, AND(ConcreteCollection(Array(FalseLeaf, FalseLeaf), SBoolean))), SBoolean))))
      ),
      Coll(),
      Map(),
      ModifierId @@ ("008677ffff7ff36dff00f68031140400007689ff014c9201ce8000a9ffe6ceff"),
      32767.toShort,
      32827
    )
  )

  property("Coll.filter equivalence") {
    val samples = sampleCollBoxes
    val b1 = create_b1
    val b2 = create_b2

    verifyCases(
      {
        def success[T](v: T, c: Int) = Expected(Success(v), c)
        Seq(
          (Coll[Box](), success(Coll[Box](), 37297)),
          (Coll[Box](b1), success(Coll[Box](), 37397)),
          (Coll[Box](b1, b2), success(Coll[Box](b2), 37537))
        )
      },
      existingFeature({ (x: Coll[Box]) => x.filter({ (b: Box) => b.value > 1 }) },
      "{ (x: Coll[Box]) => x.filter({(b: Box) => b.value > 1 }) }",
      FuncValue(
        Vector((1, SCollectionType(SBox))),
        Filter(
          ValUse(1, SCollectionType(SBox)),
          FuncValue(Vector((3, SBox)), GT(ExtractAmount(ValUse(3, SBox)), LongConstant(1L)))
        )
      )),
      preGeneratedSamples = Some(samples))
  }

  property("Coll.flatMap equivalence") {
    val samples = sampleCollBoxes
    val b1 = create_b1
    val b2 = create_b2

    verifyCases(
      {
        def success[T](v: T, c: Int) = Expected(Success(v), c)
        Seq(
          (Coll[Box](), success(Coll[Byte](), 38126)),
          (Coll[Box](b1), success(Helpers.decodeBytes(
            "0008ce02c1a9311ecf1e76c787ba4b1c0e10157b4f6d1e4db3ef0d84f411c99f2d4d2c5b027d1bd9a437e73726ceddecc162e5c85f79aee4798505bc826b8ad1813148e4190257cff6d06fe15d1004596eeb97a7f67755188501e36adc49bd807fe65e9d8281033c6021cff6ba5fdfc4f1742486030d2ebbffd9c9c09e488792f3102b2dcdabd5"
          ), 38206)),
          (Coll[Box](b1, b2), success(Helpers.decodeBytes(
            "0008ce02c1a9311ecf1e76c787ba4b1c0e10157b4f6d1e4db3ef0d84f411c99f2d4d2c5b027d1bd9a437e73726ceddecc162e5c85f79aee4798505bc826b8ad1813148e4190257cff6d06fe15d1004596eeb97a7f67755188501e36adc49bd807fe65e9d8281033c6021cff6ba5fdfc4f1742486030d2ebbffd9c9c09e488792f3102b2dcdabd500d197830201010096850200"
          ), 38286))
        )
      },
      existingFeature({ (x: Coll[Box]) => x.flatMap({ (b: Box) => b.propositionBytes }) },
      "{ (x: Coll[Box]) => x.flatMap({(b: Box) => b.propositionBytes }) }",
      FuncValue(
        Vector((1, SCollectionType(SBox))),
        MethodCall.typed[Value[SCollection[SByte.type]]](
          ValUse(1, SCollectionType(SBox)),
          SCollection.getMethodByName("flatMap").withConcreteTypes(
            Map(STypeVar("IV") -> SBox, STypeVar("OV") -> SByte)
          ),
          Vector(FuncValue(Vector((3, SBox)), ExtractScriptBytes(ValUse(3, SBox)))),
          Map()
        )
      )),
      preGeneratedSamples = Some(samples))
  }

  property("Coll.zip equivalence") {
    val samples = sampleCollBoxes
    val b1 = create_b1
    val b2 = create_b2

    verifyCases(
      {
        def success[T](v: T, c: Int) = Expected(Success(v), c)
        Seq(
          (Coll[Box](), success(Coll[(Box, Box)](), 37399)),
          (Coll[Box](b1), success(Coll[(Box, Box)]((b1, b1)), 37559)),
          (Coll[Box](b1, b2), success(Coll[(Box, Box)]((b1, b1), (b2, b2)), 37719))
        )
      },
      existingFeature({ (x: Coll[Box]) => x.zip(x) },
      "{ (x: Coll[Box]) => x.zip(x) }",
      FuncValue(
        Vector((1, SCollectionType(SBox))),
        MethodCall.typed[Value[SCollection[STuple]]](
          ValUse(1, SCollectionType(SBox)),
          SCollection.getMethodByName("zip").withConcreteTypes(
            Map(STypeVar("IV") -> SBox, STypeVar("OV") -> SBox)
          ),
          Vector(ValUse(1, SCollectionType(SBox))),
          Map()
        )
      )),
      preGeneratedSamples = Some(samples))
  }

  property("Coll.size equivalence") {
    val samples = sampleCollBoxes
    val b1 = create_b1
    val b2 = create_b2
    verifyCases(
      {
        def success[T](v: T) = Expected(Success(v), 35954)
        Seq(
          (Coll[Box](), success(0)),
          (Coll[Box](b1), success(1)),
          (Coll[Box](b1, b2), success(2))
        )
      },
      existingFeature({ (x: Coll[Box]) => x.size },
      "{ (x: Coll[Box]) => x.size }",
      FuncValue(Vector((1, SCollectionType(SBox))), SizeOf(ValUse(1, SCollectionType(SBox))))),
      preGeneratedSamples = Some(samples))
  }

  property("Coll.indices equivalence") {
    val samples = sampleCollBoxes
    val b1 = create_b1
    val b2 = create_b2
    verifyCases(
      {
        def success[T](v: T) = Expected(Success(v), 36036)
        Seq(
          (Coll[Box](), success(Coll[Int]())),
          (Coll[Box](b1), success(Coll[Int](0))),
          (Coll[Box](b1, b2), success(Coll[Int](0, 1)))
        )
      },
      existingFeature({ (x: Coll[Box]) => x.indices },
      "{ (x: Coll[Box]) => x.indices }",
      FuncValue(
        Vector((1, SCollectionType(SBox))),
        MethodCall.typed[Value[SCollection[SInt.type]]](
          ValUse(1, SCollectionType(SBox)),
          SCollection.getMethodByName("indices").withConcreteTypes(Map(STypeVar("IV") -> SBox)),
          Vector(),
          Map()
        )
      )),
      preGeneratedSamples = Some(samples))

  }

  property("Coll.forall equivalence") {
    val samples = sampleCollBoxes
    val b1 = create_b1
    val b2 = create_b2

    def success[T](v: T, c: Int) = Expected(Success(v), c)
    if (lowerMethodCallsInTests) {
      verifyCases(
        {
          Seq(
            (Coll[Box](), success(true, 37909)),
            (Coll[Box](b1), success(false, 37969)),
            (Coll[Box](b1, b2), success(false, 38029))
          )
        },
        existingFeature({ (x: Coll[Box]) => x.forall({ (b: Box) => b.value > 1 }) },
        "{ (x: Coll[Box]) => x.forall({(b: Box) => b.value > 1 }) }",
        FuncValue(
          Vector((1, SCollectionType(SBox))),
          ForAll(
            ValUse(1, SCollectionType(SBox)),
            FuncValue(Vector((3, SBox)), GT(ExtractAmount(ValUse(3, SBox)), LongConstant(1L)))
          )
        )),
        preGeneratedSamples = Some(samples))
    } else {
      assertExceptionThrown(
        verifyCases(
          Seq( (Coll[Box](), success(true, 37909)) ),
          existingFeature(
            { (x: Coll[Box]) => x.forall({ (b: Box) => b.value > 1 }) },
            "{ (x: Coll[Box]) => x.forall({(b: Box) => b.value > 1 }) }"
          )),
        rootCauseLike[NoSuchMethodException]("sigmastate.eval.CostingRules$CollCoster.forall(scalan.Base$Ref)")
      )
    }
  }
  
  property("Coll.exists equivalence") {
    val samples = sampleCollBoxes
    val b1 = create_b1
    val b2 = create_b2

    def success[T](v: T, c: Int) = Expected(Success(v), c)
    if (lowerMethodCallsInTests) {
      verifyCases(
        {
          Seq(
            (Coll[Box](), success(false, 38455)),
            (Coll[Box](b1), success(false, 38515)),
            (Coll[Box](b1, b2), success(true, 38575))
          )
        },
        existingFeature({ (x: Coll[Box]) => x.exists({ (b: Box) => b.value > 1 }) },
        "{ (x: Coll[Box]) => x.exists({(b: Box) => b.value > 1 }) }",
        FuncValue(
          Vector((1, SCollectionType(SBox))),
          Exists(
            ValUse(1, SCollectionType(SBox)),
            FuncValue(Vector((3, SBox)), GT(ExtractAmount(ValUse(3, SBox)), LongConstant(1L)))
          )
        )),
        preGeneratedSamples = Some(samples))
    } else {
      assertExceptionThrown(
        verifyCases(
          Seq( (Coll[Box](), success(false, 38455)) ),
          existingFeature(
            { (x: Coll[Box]) => x.exists({ (b: Box) => b.value > 1 }) },
            "{ (x: Coll[Box]) => x.exists({(b: Box) => b.value > 1 }) }"
          )),
        rootCauseLike[NoSuchMethodException]("sigmastate.eval.CostingRules$CollCoster.exists(scalan.Base$Ref)")
      )
    }
  }

  property("Coll exists with nested If") {
    val o = NumericOps.BigIntIsExactOrdering
    def success[T](v: T, c: Int) = Expected(Success(v), c)
    if (lowerMethodCallsInTests) {
      verifyCases(
        {
          Seq(
            (Coll[BigInt](), success(false, 38955)),
            (Coll[BigInt](BigIntZero), success(false, 39045)),
            (Coll[BigInt](BigIntOne), success(true, 39045)),
            (Coll[BigInt](BigIntZero, BigIntOne), success(true, 39135)),
            (Coll[BigInt](BigIntZero, BigInt10), success(false, 39135))
          )
        },
        existingFeature(
          { (x: Coll[BigInt]) => x.exists({ (b: BigInt) =>
              if (o.gt(b, BigIntZero)) o.lt(b, BigInt10) else false
            })
          },
          "{ (x: Coll[BigInt]) => x.exists({(b: BigInt) => if (b > 0) b < 10 else false }) }",
          FuncValue(
            Array((1, SCollectionType(SBigInt))),
            Exists(
              ValUse(1, SCollectionType(SBigInt)),
              FuncValue(
                Array((3, SBigInt)),
                If(
                  GT(ValUse(3, SBigInt), BigIntConstant(CBigInt(new BigInteger("0", 16)))),
                  LT(ValUse(3, SBigInt), BigIntConstant(CBigInt(new BigInteger("a", 16)))),
                  FalseLeaf
                )
              )
            )
          )))
    } else {
      assertExceptionThrown(
        verifyCases(
          Seq( (Coll[BigInt](), success(false, 38955)) ),
          existingFeature(
            { (x: Coll[BigInt]) => x.exists({ (b: BigInt) =>
              if (o.gt(b, BigIntZero)) o.lt(b, BigInt10) else false
            })
            },
            "{ (x: Coll[BigInt]) => x.exists({(b: BigInt) => if (b > 0) b < 10 else false }) }"
          )),
        rootCauseLike[NoSuchMethodException]("sigmastate.eval.CostingRules$CollCoster.exists(scalan.Base$Ref)")
      )
    }
  }

  property("Coll forall with nested If") {
    val o = NumericOps.BigIntIsExactOrdering
    def success[T](v: T, c: Int) = Expected(Success(v), c)
    if (lowerMethodCallsInTests) {
      verifyCases(
        {
          Seq(
            (Coll[BigInt](), success(true, 38412)),
            (Coll[BigInt](BigIntMinusOne), success(false, 38502)),
            (Coll[BigInt](BigIntOne), success(true, 38502)),
            (Coll[BigInt](BigIntZero, BigIntOne), success(true, 38592)),
            (Coll[BigInt](BigIntZero, BigInt11), success(false, 38592))
          )
        },
        existingFeature(
          { (x: Coll[BigInt]) => x.forall({ (b: BigInt) =>
            if (o.gteq(b, BigIntZero)) o.lteq(b, BigInt10) else false
          })
          },
          "{ (x: Coll[BigInt]) => x.forall({(b: BigInt) => if (b >= 0) b <= 10 else false }) }",
        FuncValue(
          Array((1, SCollectionType(SBigInt))),
          ForAll(
            ValUse(1, SCollectionType(SBigInt)),
            FuncValue(
              Array((3, SBigInt)),
              If(
                GE(ValUse(3, SBigInt), BigIntConstant(CBigInt(new BigInteger("0", 16)))),
                LE(ValUse(3, SBigInt), BigIntConstant(CBigInt(new BigInteger("a", 16)))),
                FalseLeaf
              )
            )
          )
        )))
    } else {
      assertExceptionThrown(
        verifyCases(
          Seq( (Coll[BigInt](), success(true, 38412)) ),
          existingFeature(
            { (x: Coll[BigInt]) => x.forall({ (b: BigInt) =>
              if (o.gteq(b, BigIntZero)) o.lteq(b, BigInt10) else false
            })
            },
            "{ (x: Coll[BigInt]) => x.forall({(b: BigInt) => if (b >= 0) b <= 10 else false }) }"
          )),
        rootCauseLike[NoSuchMethodException]("sigmastate.eval.CostingRules$CollCoster.forall(scalan.Base$Ref)")
      )
    }

  }

  val collWithRangeGen = for {
    arr <- collGen[Int]
    l <- Gen.choose(0, arr.length - 1)
    r <- Gen.choose(l, arr.length - 1) } yield (arr, (l, r))

  property("Coll flatMap method equivalence") {
    verifyCases(
      {
        def success[T](v: T, c: Int) = Expected(Success(v), c)
        Seq(
          Coll[GroupElement]() -> success(Coll[Byte](), 40133),
          Coll[GroupElement](
            Helpers.decodeGroupElement("02d65904820f8330218cf7318b3810d0c9ab9df86f1ee6100882683f23c0aee587"),
            Helpers.decodeGroupElement("0390e9daa9916f30d0bc61a8e381c6005edfb7938aee5bb4fc9e8a759c7748ffaa")) ->
              success(Helpers.decodeBytes(
                "02d65904820f8330218cf7318b3810d0c9ab9df86f1ee6100882683f23c0aee5870390e9daa9916f30d0bc61a8e381c6005edfb7938aee5bb4fc9e8a759c7748ffaa"
              ), 40213),
          Coll[GroupElement](
            Helpers.decodeGroupElement("02d65904820f8330218cf7318b3810d0c9ab9df86f1ee6100882683f23c0aee587"),
            Helpers.decodeGroupElement("0390e9daa9916f30d0bc61a8e381c6005edfb7938aee5bb4fc9e8a759c7748ffaa"),
            Helpers.decodeGroupElement("03bd839b969b02d218fd1192f2c80cbda9c6ce9c7ddb765f31b748f4666203df85")) ->
              success(Helpers.decodeBytes(
                "02d65904820f8330218cf7318b3810d0c9ab9df86f1ee6100882683f23c0aee5870390e9daa9916f30d0bc61a8e381c6005edfb7938aee5bb4fc9e8a759c7748ffaa03bd839b969b02d218fd1192f2c80cbda9c6ce9c7ddb765f31b748f4666203df85"
              ), 40253)
        )
      },
      existingFeature(
        { (x: Coll[GroupElement]) => x.flatMap({ (b: GroupElement) => b.getEncoded }) },
        "{ (x: Coll[GroupElement]) => x.flatMap({ (b: GroupElement) => b.getEncoded }) }",
        FuncValue(
          Vector((1, SCollectionType(SGroupElement))),
          MethodCall.typed[Value[SCollection[SByte.type]]](
            ValUse(1, SCollectionType(SGroupElement)),
            SCollection.getMethodByName("flatMap").withConcreteTypes(
              Map(STypeVar("IV") -> SGroupElement, STypeVar("OV") -> SByte)
            ),
            Vector(
              FuncValue(
                Vector((3, SGroupElement)),
                MethodCall.typed[Value[SCollection[SByte.type]]](
                  ValUse(3, SGroupElement),
                  SGroupElement.getMethodByName("getEncoded"),
                  Vector(),
                  Map()
                )
              )
            ),
            Map()
          )
        )))

    { // changed behavior of flatMap in v5.0
      val cases = Seq(
        Coll[GroupElement](
          Helpers.decodeGroupElement("02d65904820f8330218cf7318b3810d0c9ab9df86f1ee6100882683f23c0aee587"),
          Helpers.decodeGroupElement("0390e9daa9916f30d0bc61a8e381c6005edfb7938aee5bb4fc9e8a759c7748ffaa")
        ) -> Expected(Try(SCollection.throwInvalidFlatmap(null)), 0,
              newDetails = CostDetails.ZeroCost,
              newCost = 0,
              newVersionedResults = (0 to 2).map(version =>
                // successful result for each version
                version -> (ExpectedResult(Success({
                         val is = Coll((0 to 32):_*)
                         is.append(is)
                       }),
                       verificationCost = Some(817)) -> None)
              ))
      )
      val f = changedFeature(
        { (x: Coll[GroupElement]) => SCollection.throwInvalidFlatmap(null) },
        { (x: Coll[GroupElement]) =>
          if (VersionContext.current.isJitActivated)
            x.flatMap({ (b: GroupElement) => b.getEncoded.indices })
          else
            SCollection.throwInvalidFlatmap(null)
        },
        "", // NOTE, the script for this test case cannot be compiled
        FuncValue(
          Vector((1, SCollectionType(SGroupElement))),
          MethodCall.typed[Value[SCollection[SInt.type]]](
            ValUse(1, SCollectionType(SGroupElement)),
            SCollection.getMethodByName("flatMap").withConcreteTypes(
              Map(STypeVar("IV") -> SGroupElement, STypeVar("OV") -> SInt)
            ),
            Vector(
              FuncValue(
                Vector((3, SGroupElement)),
                MethodCall.typed[Value[SCollection[SInt.type]]](
                  MethodCall.typed[Value[SCollection[SByte.type]]](
                    ValUse(3, SGroupElement),
                    SGroupElement.getMethodByName("getEncoded"),
                    Vector(),
                    Map()
                  ),
                  SCollection.getMethodByName("indices").withConcreteTypes(
                    Map(STypeVar("IV") -> SByte)
                  ),
                  Vector(),
                  Map()
                )
              )
            ),
            Map()
          )
        ),
        allowNewToSucceed = true, // the new 5.0 interpreter can succeed (after activation) when v4.0 fails
        allowDifferentErrors = true
      )
<<<<<<< HEAD
      testCases(cases, f)
=======

      val table = Table(("x", "y"), cases:_*)
      forAll(table) { (x, expectedRes) =>
        val res = f.checkEquality(x)
        val resValue = res.map(_._1)
        if (activatedVersionInTests >= VersionContext.JitActivationVersion) {
          val expected = expectedRes.newResults(ergoTreeVersionInTests)._1
          checkResult(resValue, expected.value, failOnTestVectors = true)
          if (res.isSuccess) {
            res.get._2.cost shouldBe JitCost(expected.verificationCost.get)
          }
        }
      }
>>>>>>> 5cdf87a7
    }

    val f = existingFeature(
      { (x: Coll[GroupElement]) => x.flatMap({ (b: GroupElement) => b.getEncoded.indices }) },
      "{ (x: Coll[GroupElement]) => x.flatMap({ (b: GroupElement) => b.getEncoded.indices }) }" )
    assertExceptionThrown(
      f.oldF,
      t => t match {
        case e: InvocationTargetException =>
          e.getTargetException.getMessage.contains("Unsupported lambda in flatMap")
      }
    )
  }

  property("Coll patch method equivalence") {
    val samples = genSamples(collWithRangeGen, MinSuccessful(50))
    verifyCases(
      {
        def success[T](v: T) = Expected(Success(v), 37514)
        Seq(
          ((Coll[Int](), (0, 0)), success(Coll[Int]())),
          ((Coll[Int](1), (0, 0)), success(Coll[Int](1, 1))),
          ((Coll[Int](1), (0, 1)), success(Coll[Int](1))),
          ((Coll[Int](1, 2), (0, 0)), success(Coll[Int](1, 2, 1, 2))),
          ((Coll[Int](1, 2), (1, 0)), success(Coll[Int](1, 1, 2, 2))),
          ((Coll[Int](1, 2), (0, 2)), success(Coll[Int](1, 2))),
          ((Coll[Int](1, 2), (0, 3)), success(Coll[Int](1, 2))),
          ((Coll[Int](1, 2), (1, 2)), success(Coll[Int](1, 1, 2))),
          ((Coll[Int](1, 2), (2, 0)), success(Coll[Int](1, 2, 1, 2))),
          ((Coll[Int](1, 2), (3, 0)), success(Coll[Int](1, 2, 1, 2))),
          ((Coll[Int](1, 2), (3, 1)), success(Coll[Int](1, 2, 1, 2))),
          ((Coll[Int](1, 2), (-1, 1)), success(Coll[Int](1, 2, 2)))
        )
      },
      existingFeature(
        { (x: (Coll[Int], (Int, Int))) =>
          val coll = x._1
          val l = x._2._1; val r = x._2._2
          coll.patch(l, coll, r)
        },
        """{ (x: (Coll[Int], (Int, Int))) =>
          |  val coll = x._1
          |  val l = x._2._1; val r = x._2._2
          |  coll.patch(l, coll, r)
          |}""".stripMargin,
        FuncValue(
          Vector((1, SPair(SCollectionType(SInt), SPair(SInt, SInt)))),
          BlockValue(
            Vector(
              ValDef(
                3,
                List(),
                SelectField.typed[Value[SCollection[SInt.type]]](
                  ValUse(1, SPair(SCollectionType(SInt), SPair(SInt, SInt))),
                  1.toByte
                )
              ),
              ValDef(
                4,
                List(),
                SelectField.typed[Value[STuple]](
                  ValUse(1, SPair(SCollectionType(SInt), SPair(SInt, SInt))),
                  2.toByte
                )
              )
            ),
            MethodCall.typed[Value[SCollection[SInt.type]]](
              ValUse(3, SCollectionType(SInt)),
              SCollection.getMethodByName("patch").withConcreteTypes(Map(STypeVar("IV") -> SInt)),
              Vector(
                SelectField.typed[Value[SInt.type]](ValUse(4, SPair(SInt, SInt)), 1.toByte),
                ValUse(3, SCollectionType(SInt)),
                SelectField.typed[Value[SInt.type]](ValUse(4, SPair(SInt, SInt)), 2.toByte)
              ),
              Map()
            )
          )
        )),
      preGeneratedSamples = Some(samples))

  }

  property("Coll updated method equivalence") {
    verifyCases(
      // (coll, (index, elem))
      {
        def success[T](v: T) = Expected(Success(v), 37180)
        Seq(
          ((Coll[Int](), (0, 0)), Expected(new IndexOutOfBoundsException("0"))),
          ((Coll[Int](1), (0, 0)), success(Coll[Int](0))),
          ((Coll[Int](1, 2), (0, 0)), success(Coll[Int](0, 2))),
          ((Coll[Int](1, 2), (1, 0)), success(Coll[Int](1, 0))),
          ((Coll[Int](1, 2, 3), (2, 0)), success(Coll[Int](1, 2, 0))),
          ((Coll[Int](1, 2), (2, 0)), Expected(new IndexOutOfBoundsException("2"))),
          ((Coll[Int](1, 2), (3, 0)), Expected(new IndexOutOfBoundsException("3"))),
          ((Coll[Int](1, 2), (-1, 0)), Expected(new IndexOutOfBoundsException("-1")))
        )
      },
      existingFeature(
        (x: (Coll[Int], (Int, Int))) => x._1.updated(x._2._1, x._2._2),
        "{ (x: (Coll[Int], (Int, Int))) => x._1.updated(x._2._1, x._2._2) }",
        FuncValue(
          Vector((1, SPair(SCollectionType(SInt), SPair(SInt, SInt)))),
          BlockValue(
            Vector(
              ValDef(
                3,
                List(),
                SelectField.typed[Value[STuple]](
                  ValUse(1, SPair(SCollectionType(SInt), SPair(SInt, SInt))),
                  2.toByte
                )
              )
            ),
            MethodCall.typed[Value[SCollection[SInt.type]]](
              SelectField.typed[Value[SCollection[SInt.type]]](
                ValUse(1, SPair(SCollectionType(SInt), SPair(SInt, SInt))),
                1.toByte
              ),
              SCollection.getMethodByName("updated").withConcreteTypes(Map(STypeVar("IV") -> SInt)),
              Vector(
                SelectField.typed[Value[SInt.type]](ValUse(3, SPair(SInt, SInt)), 1.toByte),
                SelectField.typed[Value[SInt.type]](ValUse(3, SPair(SInt, SInt)), 2.toByte)
              ),
              Map()
            )
          )
        )))
  }

  property("Coll updateMany method equivalence") {
    val samples = genSamples(
      for {
        coll <- collGen[Int]
        is <- genIndices(coll.length)
        vs <- collOfN[Int](is.length)
      } yield (coll, (is.toColl, vs)),
      MinSuccessful(20))

    verifyCases(
      // (coll, (indexes, values))
      {
        def success[T](v: T) = Expected(Success(v), 37817)
        Seq(
          ((Coll[Int](), (Coll(0), Coll(0))), Expected(new IndexOutOfBoundsException("0"))),
          ((Coll[Int](), (Coll(0, 1), Coll(0, 0))), Expected(new IndexOutOfBoundsException("0"))),
          ((Coll[Int](), (Coll(0, 1), Coll(0))), Expected(new IllegalArgumentException("requirement failed: Collections should have same length but was 2 and 1:\n xs=Coll(0,1);\n ys=Coll(0)"))),
          ((Coll[Int](1), (Coll(0), Coll(0))), success(Coll[Int](0))),
          ((Coll[Int](1), (Coll(0, 1), Coll(0, 0))), Expected(new IndexOutOfBoundsException("1"))),
          ((Coll[Int](1, 2), (Coll(0), Coll(0))), success(Coll[Int](0, 2))),
          ((Coll[Int](1, 2), (Coll(0, 1), Coll(0, 0))), success(Coll[Int](0, 0))),
          ((Coll[Int](1, 2), (Coll(0, 1, 2), Coll(0, 0, 0))), Expected(new IndexOutOfBoundsException("2"))),
          ((Coll[Int](1, 2), (Coll(1), Coll(0))), success(Coll[Int](1, 0))),
          ((Coll[Int](1, 2, 3), (Coll(2), Coll(0))), success(Coll[Int](1, 2, 0))),
          ((Coll[Int](1, 2), (Coll(2), Coll(0))), Expected(new IndexOutOfBoundsException("2"))),
          ((Coll[Int](1, 2), (Coll(3), Coll(0))), Expected(new IndexOutOfBoundsException("3"))),
          ((Coll[Int](1, 2), (Coll(-1), Coll(0))), Expected(new IndexOutOfBoundsException("-1"))),
          ((Coll[Int](10, 20, 30, 40, 50, 60, 70, 80, 90, 100, 110, 120, 130, 140),
              (Coll[Int](12, 12, 4, 11, 1, 8, 0, 1), Coll[Int](-10, -20, -30, -40, -50, -60, -70, -80))),
              success(Coll[Int](-70, -80, 30, 40, -30, 60, 70, 80, -60, 100, 110, -40, -20, 140)))
        )
      },
      existingFeature(
        (x: (Coll[Int], (Coll[Int], Coll[Int]))) => x._1.updateMany(x._2._1, x._2._2),
        "{ (x: (Coll[Int], (Coll[Int], Coll[Int]))) => x._1.updateMany(x._2._1, x._2._2) }",
        FuncValue(
          Vector((1, SPair(SCollectionType(SInt), SPair(SCollectionType(SInt), SCollectionType(SInt))))),
          BlockValue(
            Vector(
              ValDef(
                3,
                List(),
                SelectField.typed[Value[STuple]](
                  ValUse(
                    1,
                    SPair(SCollectionType(SInt), SPair(SCollectionType(SInt), SCollectionType(SInt)))
                  ),
                  2.toByte
                )
              )
            ),
            MethodCall.typed[Value[SCollection[SInt.type]]](
              SelectField.typed[Value[SCollection[SInt.type]]](
                ValUse(1, SPair(SCollectionType(SInt), SPair(SCollectionType(SInt), SCollectionType(SInt)))),
                1.toByte
              ),
              SCollection.getMethodByName("updateMany").withConcreteTypes(Map(STypeVar("IV") -> SInt)),
              Vector(
                SelectField.typed[Value[SCollection[SInt.type]]](
                  ValUse(3, SPair(SCollectionType(SInt), SCollectionType(SInt))),
                  1.toByte
                ),
                SelectField.typed[Value[SCollection[SInt.type]]](
                  ValUse(3, SPair(SCollectionType(SInt), SCollectionType(SInt))),
                  2.toByte
                )
              ),
              Map()
            )
          )
        )),
      preGeneratedSamples = Some(samples))
  }

  // TODO v6.0 (3h): https://github.com/ScorexFoundation/sigmastate-interpreter/issues/479
  property("Coll find method equivalence") {
    val find = newFeature((x: Coll[Int]) => x.find({ (v: Int) => v > 0 }),
      "{ (x: Coll[Int]) => x.find({ (v: Int) => v > 0} ) }")
    forAll { x: Coll[Int] =>
      find.checkEquality(x)
    }
  }

  // TODO v6.0 (3h): https://github.com/ScorexFoundation/sigmastate-interpreter/issues/418
  property("Coll bitwise methods equivalence") {
    val shiftRight = newFeature(
      { (x: Coll[Boolean]) =>
        if (x.size > 2) x.slice(0, x.size - 2) else Colls.emptyColl[Boolean]
      },
      "{ (x: Coll[Boolean]) => x >> 2 }")
    forAll { x: Array[Boolean] =>
      shiftRight.checkEquality(Colls.fromArray(x))
    }
  }

  // TODO v6.0 (3h): https://github.com/ScorexFoundation/sigmastate-interpreter/issues/479
  property("Coll diff methods equivalence") {
    val diff = newFeature((x: (Coll[Int], Coll[Int])) => x._1.diff(x._2),
      "{ (x: (Coll[Int], Coll[Int])) => x._1.diff(x._2) }")
    forAll { (x: Coll[Int], y: Coll[Int]) =>
      diff.checkEquality((x, y))
    }
  }

  property("Coll fold method equivalence") {
    val n = ExactNumeric.IntIsExactNumeric
    def success[T](v: T, c: Int) = Expected(Success(v), c)
    if (lowerMethodCallsInTests) {
      verifyCases(
        // (coll, initState)
        {
          Seq(
            ((Coll[Byte](),  0), success(0, 41266)),
            ((Coll[Byte](),  Int.MaxValue), success(Int.MaxValue, 41266)),
            ((Coll[Byte](1),  Int.MaxValue - 1), success(Int.MaxValue, 41396)),
            ((Coll[Byte](1),  Int.MaxValue), Expected(new ArithmeticException("integer overflow"))),
            ((Coll[Byte](-1),  Int.MinValue + 1), success(Int.MinValue, 41396)),
            ((Coll[Byte](-1),  Int.MinValue), Expected(new ArithmeticException("integer overflow"))),
            ((Coll[Byte](1, 2), 0), success(3, 41526)),
            ((Coll[Byte](1, -1), 0), success(0, 41526)),
            ((Coll[Byte](1, -1, 1), 0), success(1, 41656))
          )
        },
        existingFeature(
          { (x: (Coll[Byte], Int)) => x._1.foldLeft(x._2, { i: (Int, Byte) => n.plus(i._1, i._2) }) },
          "{ (x: (Coll[Byte], Int)) => x._1.fold(x._2, { (i1: Int, i2: Byte) => i1 + i2 }) }",
          FuncValue(
            Vector((1, SPair(SByteArray, SInt))),
            Fold(
              SelectField.typed[Value[SCollection[SByte.type]]](ValUse(1, SPair(SByteArray, SInt)), 1.toByte),
              SelectField.typed[Value[SInt.type]](ValUse(1, SPair(SByteArray, SInt)), 2.toByte),
              FuncValue(
                Vector((3, SPair(SInt, SByte))),
                ArithOp(
                  SelectField.typed[Value[SInt.type]](ValUse(3, SPair(SInt, SByte)), 1.toByte),
                  Upcast(SelectField.typed[Value[SByte.type]](ValUse(3, SPair(SInt, SByte)), 2.toByte), SInt),
                  OpCode @@ (-102.toByte)
                )
              )
            )
          )))
    } else {
      assertExceptionThrown(
        verifyCases(
          Seq( ((Coll[Byte](),  0), success(0, 41266)) ),
          existingFeature(
            { (x: (Coll[Byte], Int)) => x._1.foldLeft(x._2, { i: (Int, Byte) => n.plus(i._1, i._2) }) },
            "{ (x: (Coll[Byte], Int)) => x._1.fold(x._2, { (i1: Int, i2: Byte) => i1 + i2 }) }"
          )),
        rootCauseLike[CosterException]("Don't know how to evalNode(Lambda(List()")
      )
    }
  }

  property("Coll fold with nested If") {
    val n = ExactNumeric.IntIsExactNumeric
    def success[T](v: T, c: Int) = Expected(Success(v), c)
    if (lowerMethodCallsInTests) {
      verifyCases(
        // (coll, initState)
        {
          Seq(
            ((Coll[Byte](),  0), success(0, 42037)),
            ((Coll[Byte](),  Int.MaxValue), success(Int.MaxValue, 42037)),
            ((Coll[Byte](1),  Int.MaxValue - 1), success(Int.MaxValue, 42197)),
            ((Coll[Byte](1),  Int.MaxValue), Expected(new ArithmeticException("integer overflow"))),
            ((Coll[Byte](-1),  Int.MinValue + 1), success(Int.MinValue + 1, 42197)),
            ((Coll[Byte](-1),  Int.MinValue), success(Int.MinValue, 42197)),
            ((Coll[Byte](1, 2), 0), success(3, 42357)),
            ((Coll[Byte](1, -1), 0), success(1, 42357)),
            ((Coll[Byte](1, -1, 1), 0), success(2, 42517))
          )
        },
        existingFeature(
          { (x: (Coll[Byte], Int)) => x._1.foldLeft(x._2, { i: (Int, Byte) => if (i._2 > 0) n.plus(i._1, i._2) else i._1 }) },
          "{ (x: (Coll[Byte], Int)) => x._1.fold(x._2, { (i1: Int, i2: Byte) => if (i2 > 0) i1 + i2 else i1 }) }",
          FuncValue(
            Array((1, SPair(SByteArray, SInt))),
            Fold(
              SelectField.typed[Value[SCollection[SByte.type]]](ValUse(1, SPair(SByteArray, SInt)), 1.toByte),
              SelectField.typed[Value[SInt.type]](ValUse(1, SPair(SByteArray, SInt)), 2.toByte),
              FuncValue(
                Array((3, SPair(SInt, SByte))),
                BlockValue(
                  Array(
                    ValDef(
                      5,
                      List(),
                      Upcast(
                        SelectField.typed[Value[SByte.type]](ValUse(3, SPair(SInt, SByte)), 2.toByte),
                        SInt
                      )
                    ),
                    ValDef(
                      6,
                      List(),
                      SelectField.typed[Value[SInt.type]](ValUse(3, SPair(SInt, SByte)), 1.toByte)
                    )
                  ),
                  If(
                    GT(ValUse(5, SInt), IntConstant(0)),
                    ArithOp(ValUse(6, SInt), ValUse(5, SInt), OpCode @@ (-102.toByte)),
                    ValUse(6, SInt)
                  )
                )
              )
            )
          ) ))
    } else {
      assertExceptionThrown(
        verifyCases(
          Seq( ((Coll[Byte](),  0), success(0, 42037)) ),
          existingFeature(
            { (x: (Coll[Byte], Int)) => x._1.foldLeft(x._2, { i: (Int, Byte) => if (i._2 > 0) n.plus(i._1, i._2) else i._1 }) },
            "{ (x: (Coll[Byte], Int)) => x._1.fold(x._2, { (i1: Int, i2: Byte) => if (i2 > 0) i1 + i2 else i1 }) }"
          )),
        rootCauseLike[CosterException]("Don't know how to evalNode(Lambda(List()")
      )
    }
  }

  property("Coll indexOf method equivalence") {
    verifyCases(
      // (coll, (elem: Byte, from: Int))
      {
        def success[T](v: T) = Expected(Success(v), 37649)
        Seq(
          ((Coll[Byte](),  (0.toByte, 0)), success(-1)),
          ((Coll[Byte](),  (0.toByte, -1)), success(-1)),
          ((Coll[Byte](),  (0.toByte, 1)), success(-1)),
          ((Coll[Byte](1),  (0.toByte, 0)), success(-1)),
          ((Coll[Byte](1),  (1.toByte, 0)), success(0)),
          ((Coll[Byte](1),  (1.toByte, 1)), success(-1)),
          ((Coll[Byte](1, 1),  (0.toByte, -1)), success(-1)),
          ((Coll[Byte](1, 1),  (0.toByte, 0)), success(-1)),
          ((Coll[Byte](1, 1),  (1.toByte, -1)), success(0)),
          ((Coll[Byte](1, 1),  (1.toByte, 0)), success(0)),
          ((Coll[Byte](1, 1),  (1.toByte, 1)), success(1)),
          ((Coll[Byte](1, 1),  (1.toByte, 2)), success(-1)),
          ((Coll[Byte](1, 1),  (1.toByte, 3)), success(-1)),
          ((Coll[Byte](1, 2, 3),  (3.toByte, 0)), success(2)),
          ((Coll[Byte](1, 2, 3),  (3.toByte, 1)), success(2)),
          ((Coll[Byte](1, 2, 3),  (3.toByte, 2)), success(2)),
          ((Coll[Byte](1, 2, 3),  (3.toByte, 3)), success(-1)),
          ((Helpers.decodeBytes("8085623fb7cd6b7f01801f00800100"), (0.toByte, -1)), success(11))
        )
      },
      existingFeature(
        { (x: (Coll[Byte], (Byte, Int))) => x._1.indexOf(x._2._1, x._2._2) },
        "{ (x: (Coll[Byte], (Byte, Int))) => x._1.indexOf(x._2._1, x._2._2) }",
        FuncValue(
          Vector((1, SPair(SByteArray, SPair(SByte, SInt)))),
          BlockValue(
            Vector(
              ValDef(
                3,
                List(),
                SelectField.typed[Value[STuple]](ValUse(1, SPair(SByteArray, SPair(SByte, SInt))), 2.toByte)
              )
            ),
            MethodCall.typed[Value[SInt.type]](
              SelectField.typed[Value[SCollection[SByte.type]]](
                ValUse(1, SPair(SByteArray, SPair(SByte, SInt))),
                1.toByte
              ),
              SCollection.getMethodByName("indexOf").withConcreteTypes(Map(STypeVar("IV") -> SByte)),
              Vector(
                SelectField.typed[Value[SByte.type]](ValUse(3, SPair(SByte, SInt)), 1.toByte),
                SelectField.typed[Value[SInt.type]](ValUse(3, SPair(SByte, SInt)), 2.toByte)
              ),
              Map()
            )
          )
        )), preGeneratedSamples = Some(Seq()))
  }

  property("Coll apply method equivalence") {
    verifyCases(
      {
        def success[T](v: T) = Expected(Success(v), 36410)
        Seq(
          ((Coll[Int](), 0), Expected(new ArrayIndexOutOfBoundsException("0"))),
          ((Coll[Int](), -1), Expected(new ArrayIndexOutOfBoundsException("-1"))),
          ((Coll[Int](1), 0), success(1)),
          ((Coll[Int](1), 1), Expected(new ArrayIndexOutOfBoundsException("1"))),
          ((Coll[Int](1), -1), Expected(new ArrayIndexOutOfBoundsException("-1"))),
          ((Coll[Int](1, 2), 1), success(2)),
          ((Coll[Int](1, 2), 1), success(2)),
          ((Coll[Int](1, 2), 2), Expected(new ArrayIndexOutOfBoundsException("2")))
        )
      },
      existingFeature((x: (Coll[Int], Int)) => x._1(x._2),
        "{ (x: (Coll[Int], Int)) => x._1(x._2) }",
        FuncValue(
          Vector((1, SPair(SCollectionType(SInt), SInt))),
          ByIndex(
            SelectField.typed[Value[SCollection[SInt.type]]](
              ValUse(1, SPair(SCollectionType(SInt), SInt)),
              1.toByte
            ),
            SelectField.typed[Value[SInt.type]](ValUse(1, SPair(SCollectionType(SInt), SInt)), 2.toByte),
            None
          )
        )))
  }

  property("Coll getOrElse method equivalence") {
    val default = 10
    if (lowerMethodCallsInTests) {
      verifyCases(
      // (coll, (index, default))
      {
        def success[T](v: T) = Expected(Success(v), 37020)
        Seq(
          ((Coll[Int](), (0, default)), success(default)),
          ((Coll[Int](), (-1, default)), success(default)),
          ((Coll[Int](1), (0, default)), success(1)),
          ((Coll[Int](1), (1, default)), success(default)),
          ((Coll[Int](1), (-1, default)), success(default)),
          ((Coll[Int](1, 2), (0, default)), success(1)),
          ((Coll[Int](1, 2), (1, default)), success(2)),
          ((Coll[Int](1, 2), (2, default)), success(default)),
          ((Coll[Int](1, 2), (-1, default)), success(default))
        )
      },
      existingFeature((x: (Coll[Int], (Int, Int))) => x._1.getOrElse(x._2._1, x._2._2),
        "{ (x: (Coll[Int], (Int, Int))) => x._1.getOrElse(x._2._1, x._2._2) }",
        FuncValue(
          Vector((1, SPair(SCollectionType(SInt), SPair(SInt, SInt)))),
          BlockValue(
            Vector(
              ValDef(
                3,
                List(),
                SelectField.typed[Value[STuple]](
                  ValUse(1, SPair(SCollectionType(SInt), SPair(SInt, SInt))),
                  2.toByte
                )
              )
            ),
            ByIndex(
              SelectField.typed[Value[SCollection[SInt.type]]](
                ValUse(1, SPair(SCollectionType(SInt), SPair(SInt, SInt))),
                1.toByte
              ),
              SelectField.typed[Value[SInt.type]](ValUse(3, SPair(SInt, SInt)), 1.toByte),
              Some(SelectField.typed[Value[SInt.type]](ValUse(3, SPair(SInt, SInt)), 2.toByte))
            )
          )
        )))
    } else {
      forEachScriptAndErgoTreeVersion(activatedVersions, ergoTreeVersions) {
        testCases(
          Seq(
            ((Coll[Int](1, 2), (0, default)),
              Expected(
                // in v4.x exp method cannot be called via MethodCall ErgoTree node
                Failure(new NoSuchMethodException("")),
                cost = 41484,
                CostDetails.ZeroCost,
                newCost = 0,
                newVersionedResults = {
                  // in v5.0 MethodCall ErgoTree node is allowed
                  val res = ExpectedResult( Success(1), Some(166) )
                  Seq( // expected result for each version
                    0 -> ( res -> None ),
                    1 -> ( res -> None ),
                    2 -> ( res -> None )
                  )
                }
              )
            )
          ),
          changedFeature(
            (x: (Coll[Int], (Int, Int))) =>
              throw new NoSuchMethodException(""),
            (x: (Coll[Int], (Int, Int))) => x._1.getOrElse(x._2._1, x._2._2),
            ""/*can't be compiled in v4.x*/,
            FuncValue(
              Vector((1, SPair(SCollectionType(SInt), SPair(SInt, SInt)))),
              BlockValue(
                Vector(
                  ValDef(
                    3,
                    List(),
                    SelectField.typed[Value[STuple]](
                      ValUse(1, SPair(SCollectionType(SInt), SPair(SInt, SInt))),
                      2.toByte
                    )
                  )
                ),
                MethodCall(
                  SelectField.typed[Value[SCollection[SInt.type]]](
                    ValUse(1, SPair(SCollectionType(SInt), SPair(SInt, SInt))),
                    1.toByte
                  ),
                  SCollection.getMethodByName("getOrElse").withConcreteTypes(
                    Map(STypeVar("IV") -> SInt)
                  ),
                  Vector(
                    SelectField.typed[Value[SInt.type]](ValUse(3, SPair(SInt, SInt)), 1.toByte),
                    SelectField.typed[Value[SInt.type]](ValUse(3, SPair(SInt, SInt)), 2.toByte)
                  ),
                  Map()
                )
              )
            ),
            allowNewToSucceed = true,
            allowDifferentErrors = false
          ))
      }
    }
  }

  property("Tuple size method equivalence") {
    verifyCases(
      {
        def success[T](v: T) = Expected(Success(v), 35905)
        Seq(
          ((0, 0), success(2)),
          ((1, 2), success(2))
        )
      },
      existingFeature((x: (Int, Int)) => 2,
        "{ (x: (Int, Int)) => x.size }",
        FuncValue(Vector((1, SPair(SInt, SInt))), IntConstant(2))))
  }

  property("Tuple apply method equivalence") {
    val samples = genSamples[(Int, Int)](DefaultMinSuccessful)
    verifyCases(
      Seq(((1, 2), Expected(Success(1), cost = 36013))),
      existingFeature((x: (Int, Int)) => x._1,
        "{ (x: (Int, Int)) => x(0) }",
        FuncValue(
          Vector((1, SPair(SInt, SInt))),
          SelectField.typed[Value[SInt.type]](ValUse(1, SPair(SInt, SInt)), 1.toByte)
        )),
      preGeneratedSamples = Some(samples))
    verifyCases(
      Seq(((1, 2), Expected(Success(2), cost = 36013))),
      existingFeature((x: (Int, Int)) => x._2,
        "{ (x: (Int, Int)) => x(1) }",
        FuncValue(
          Vector((1, SPair(SInt, SInt))),
          SelectField.typed[Value[SInt.type]](ValUse(1, SPair(SInt, SInt)), 2.toByte)
        )),
      preGeneratedSamples = Some(samples))
  }

  property("Coll map method equivalence") {
    val n = ExactNumeric.IntIsExactNumeric
    verifyCases(
      {
        def success[T](v: T, c: Int) = Expected(Success(v), c)
        Seq(
          (Coll[Int](), success(Coll[Int](), 38886)),
          (Coll[Int](1), success(Coll[Int](2), 38936)),
          (Coll[Int](1, 2), success(Coll[Int](2, 3), 38986)),
          (Coll[Int](1, 2, Int.MaxValue), Expected(new ArithmeticException("integer overflow")))
        )
      },
      existingFeature((x: Coll[Int]) => x.map({ (v: Int) => n.plus(v, 1) }),
        "{ (x: Coll[Int]) => x.map({ (v: Int) => v + 1 }) }",
        FuncValue(
          Vector((1, SCollectionType(SInt))),
          MapCollection(
            ValUse(1, SCollectionType(SInt)),
            FuncValue(Vector((3, SInt)), ArithOp(ValUse(3, SInt), IntConstant(1), OpCode @@ (-102.toByte)))
          )
        )))
  }

  property("Coll map with nested if") {
    val n = ExactNumeric.IntIsExactNumeric
    verifyCases(
      {
        def success[T](v: T, c: Int) = Expected(Success(v), c)
        Seq(
          (Coll[Int](), success(Coll[Int](), 39571)),
          (Coll[Int](1), success(Coll[Int](2), 39671)),
          (Coll[Int](-1), success(Coll[Int](1), 39671)),
          (Coll[Int](1, -2), success(Coll[Int](2, 2), 39771)),
          (Coll[Int](1, 2, Int.MaxValue), Expected(new ArithmeticException("integer overflow"))),
          (Coll[Int](1, 2, Int.MinValue), Expected(new ArithmeticException("integer overflow")))
        )
      },
      existingFeature(
        (x: Coll[Int]) => x.map({ (v: Int) => if (v > 0) n.plus(v, 1) else n.times(-1, v) }),
        "{ (x: Coll[Int]) => x.map({ (v: Int) => if (v > 0) v + 1 else -1 * v }) }",
        FuncValue(
          Array((1, SCollectionType(SInt))),
          MapCollection(
            ValUse(1, SCollectionType(SInt)),
            FuncValue(
              Array((3, SInt)),
              If(
                GT(ValUse(3, SInt), IntConstant(0)),
                ArithOp(ValUse(3, SInt), IntConstant(1), OpCode @@ (-102.toByte)),
                ArithOp(IntConstant(-1), ValUse(3, SInt), OpCode @@ (-100.toByte))
              )
            )
          )
        ) ))
  }

  property("Coll filter") {
    val o = ExactOrdering.IntIsExactOrdering
    verifyCases(
    {
      def success[T](v: T, c: Int) = Expected(Success(v), c)
      Seq(
        (Coll[Int](), success(Coll[Int](), 37223)),
        (Coll[Int](1), success(Coll[Int](1), 37273)),
        (Coll[Int](1, 2), success(Coll[Int](1, 2), 37323)),
        (Coll[Int](1, 2, -1), success(Coll[Int](1, 2), 37373)),
        (Coll[Int](1, -1, 2, -2), success(Coll[Int](1, 2), 37423))
      )
    },
    existingFeature((x: Coll[Int]) => x.filter({ (v: Int) => o.gt(v, 0) }),
      "{ (x: Coll[Int]) => x.filter({ (v: Int) => v > 0 }) }",
      FuncValue(
        Array((1, SCollectionType(SInt))),
        Filter(
          ValUse(1, SCollectionType(SInt)),
          FuncValue(Array((3, SInt)), GT(ValUse(3, SInt), IntConstant(0)))
        )
      )))
  }

  property("Coll filter with nested If") {
    val o = ExactOrdering.IntIsExactOrdering
    verifyCases(
    {
      def success[T](v: T, c: Int) = Expected(Success(v), c)
      Seq(
        (Coll[Int](), success(Coll[Int](), 37797)),
        (Coll[Int](1), success(Coll[Int](1), 37887)),
        (Coll[Int](10), success(Coll[Int](), 37887)),
        (Coll[Int](1, 2), success(Coll[Int](1, 2), 37977)),
        (Coll[Int](1, 2, 0), success(Coll[Int](1, 2), 38067)),
        (Coll[Int](1, -1, 2, -2, 11), success(Coll[Int](1, 2), 38247))
      )
    },
    existingFeature((x: Coll[Int]) => x.filter({ (v: Int) => if (o.gt(v, 0)) v < 10 else false }),
      "{ (x: Coll[Int]) => x.filter({ (v: Int) => if (v > 0) v < 10 else false }) }",
      FuncValue(
        Array((1, SCollectionType(SInt))),
        Filter(
          ValUse(1, SCollectionType(SInt)),
          FuncValue(
            Array((3, SInt)),
            If(GT(ValUse(3, SInt), IntConstant(0)), LT(ValUse(3, SInt), IntConstant(10)), FalseLeaf)
          )
        )
      )))
  }

  property("Coll slice method equivalence") {
    val samples = genSamples(collWithRangeGen, DefaultMinSuccessful)
    if (lowerMethodCallsInTests) {
      verifyCases(
      // (coll, (from, until))
      {
        def success[T](v: T) = Expected(Success(v), 36964)
        Seq(
          ((Coll[Int](), (-1, 0)), success(Coll[Int]())),
          ((Coll[Int](), (0, 0)), success(Coll[Int]())),
          ((Coll[Int](1), (0, 0)), success(Coll[Int]())),
          ((Coll[Int](1), (0, -1)), success(Coll[Int]())),
          ((Coll[Int](1), (1, 1)), success(Coll[Int]())),
          ((Coll[Int](1), (-1, 1)), success(Coll[Int](1))),
          ((Coll[Int](1, 2), (1, 1)), success(Coll[Int]())),
          ((Coll[Int](1, 2), (1, 0)), success(Coll[Int]())),
          ((Coll[Int](1, 2), (1, 2)), success(Coll[Int](2))),
          ((Coll[Int](1, 2, 3, 4), (1, 3)), success(Coll[Int](2, 3)))
        )
      },
      existingFeature((x: (Coll[Int], (Int, Int))) => x._1.slice(x._2._1, x._2._2),
        "{ (x: (Coll[Int], (Int, Int))) => x._1.slice(x._2._1, x._2._2) }",
        FuncValue(
          Vector((1, SPair(SCollectionType(SInt), SPair(SInt, SInt)))),
          BlockValue(
            Vector(
              ValDef(
                3,
                List(),
                SelectField.typed[Value[STuple]](
                  ValUse(1, SPair(SCollectionType(SInt), SPair(SInt, SInt))),
                  2.toByte
                )
              )
            ),
            Slice(
              SelectField.typed[Value[SCollection[SInt.type]]](
                ValUse(1, SPair(SCollectionType(SInt), SPair(SInt, SInt))),
                1.toByte
              ),
              SelectField.typed[Value[SInt.type]](ValUse(3, SPair(SInt, SInt)), 1.toByte),
              SelectField.typed[Value[SInt.type]](ValUse(3, SPair(SInt, SInt)), 2.toByte)
            )
          )
        )),
        preGeneratedSamples = Some(samples))
    } else {
      assertExceptionThrown(
        verifyCases(
          Seq( (Coll[Int](), (-1, 0)) -> Expected(Success(Coll[Int]()), 37765) ),
          existingFeature((x: (Coll[Int], (Int, Int))) => x._1.slice(x._2._1, x._2._2),
            "{ (x: (Coll[Int], (Int, Int))) => x._1.slice(x._2._1, x._2._2) }"
          )),
        rootCauseLike[NoSuchMethodException]("sigmastate.eval.CostingRules$CollCoster.slice")
      )
    }
  }

  property("Coll.append equivalence") {
    if (lowerMethodCallsInTests) {
      verifyCases(
      {
        def success[T](v: T) = Expected(Success(v), 37765)
        val arr1 = Gen.listOfN(100, arbitrary[Int]).map(_.toArray).sample.get
        val arr2 = Gen.listOfN(200, arbitrary[Int]).map(_.toArray).sample.get
        Seq(
          (Coll[Int](), Coll[Int]()) -> success(Coll[Int]()),
          (Coll[Int](), Coll[Int](1)) -> success(Coll[Int](1)),
          (Coll[Int](1), Coll[Int]()) -> success(Coll[Int](1)),
          (Coll[Int](1), Coll[Int](2)) -> success(Coll[Int](1, 2)),
          (Coll[Int](1), Coll[Int](2, 3)) -> success(Coll[Int](1, 2, 3)),
          (Coll[Int](1, 2), Coll[Int](3)) -> success(Coll[Int](1, 2, 3)),
          (Coll[Int](1, 2), Coll[Int](3, 4)) -> success(Coll[Int](1, 2, 3, 4)),
          (Coll[Int](arr1:_*), Coll[Int](arr2:_*)) -> Expected(Success(Coll[Int](arr1 ++ arr2:_*)), 37785)
        )
      },
      existingFeature(
        { (x: (Coll[Int], Coll[Int])) => x._1.append(x._2) },
        "{ (x: (Coll[Int], Coll[Int])) => x._1.append(x._2) }",
        FuncValue(
          Vector((1, SPair(SCollectionType(SInt), SCollectionType(SInt)))),
          Append(
            SelectField.typed[Value[SCollection[SInt.type]]](
              ValUse(1, SPair(SCollectionType(SInt), SCollectionType(SInt))),
              1.toByte
            ),
            SelectField.typed[Value[SCollection[SInt.type]]](
              ValUse(1, SPair(SCollectionType(SInt), SCollectionType(SInt))),
              2.toByte
            )
          )
        )))
    } else {
      assertExceptionThrown(
        verifyCases(
          Seq( (Coll[Int](), Coll[Int]()) -> Expected(Success(Coll[Int]()), 37765) ),
          existingFeature(
            { (x: (Coll[Int], Coll[Int])) => x._1.append(x._2) },
            "{ (x: (Coll[Int], Coll[Int])) => x._1.append(x._2) }"
            )),
        rootCauseLike[NoSuchMethodException]("sigmastate.eval.CostingRules$CollCoster.append(scalan.Base$Ref)")
      )
    }
  }

  property("Option methods equivalence") {
    def success[T](v: T, c: Int) = Expected(Success(v), c)

    verifyCases(
      Seq(
        (None -> Expected(new NoSuchElementException("None.get"))),
        (Some(10L) -> success(10L, 36046))),
      existingFeature({ (x: Option[Long]) => x.get },
        "{ (x: Option[Long]) => x.get }",
        FuncValue(Vector((1, SOption(SLong))), OptionGet(ValUse(1, SOption(SLong))))))

    verifyCases(
      Seq(
        (None -> success(false, 36151)),
        (Some(10L) -> success(true, 36151))),
      existingFeature({ (x: Option[Long]) => x.isDefined },
        "{ (x: Option[Long]) => x.isDefined }",
        FuncValue(Vector((1, SOption(SLong))), OptionIsDefined(ValUse(1, SOption(SLong))))))

    verifyCases(
      Seq(
        (None -> success(1L, 36367)),
        (Some(10L) -> success(10L, 36367))),
      existingFeature({ (x: Option[Long]) => x.getOrElse(1L) },
        "{ (x: Option[Long]) => x.getOrElse(1L) }",
        FuncValue(Vector((1, SOption(SLong))), OptionGetOrElse(ValUse(1, SOption(SLong)), LongConstant(1L)))))

    verifyCases(
      Seq(
        (None -> success(None, 38239)),
        (Some(10L) -> success(None, 38239)),
        (Some(1L) -> success(Some(1L), 38239))),
      existingFeature({ (x: Option[Long]) => x.filter({ (v: Long) => v == 1} ) },
        "{ (x: Option[Long]) => x.filter({ (v: Long) => v == 1 }) }",
        FuncValue(
          Vector((1, SOption(SLong))),
          MethodCall.typed[Value[SOption[SLong.type]]](
            ValUse(1, SOption(SLong)),
            SOption.getMethodByName("filter").withConcreteTypes(Map(STypeVar("T") -> SLong)),
            Vector(FuncValue(Vector((3, SLong)), EQ(ValUse(3, SLong), LongConstant(1L)))),
            Map()
          )
        )))

    val n = ExactNumeric.LongIsExactNumeric
    verifyCases(
      Seq(
        (None -> success(None, 38575)),
        (Some(10L) -> success(Some(11L), 38575)),
        (Some(Long.MaxValue) -> Expected(new ArithmeticException("long overflow")))),
      existingFeature({ (x: Option[Long]) => x.map( (v: Long) => n.plus(v, 1) ) },
        "{ (x: Option[Long]) => x.map({ (v: Long) => v + 1 }) }",
        FuncValue(
          Vector((1, SOption(SLong))),
          MethodCall.typed[Value[SOption[SLong.type]]](
            ValUse(1, SOption(SLong)),
            SOption.getMethodByName("map").withConcreteTypes(
              Map(STypeVar("T") -> SLong, STypeVar("R") -> SLong)
            ),
            Vector(
              FuncValue(
                Vector((3, SLong)),
                ArithOp(ValUse(3, SLong), LongConstant(1L), OpCode @@ (-102.toByte))
              )
            ),
            Map()
          )
        )))
  }

  property("Option filter,map with nested If") {
    def success[T](v: T, c: Int) = Expected(Success(v), c)

    val o = ExactOrdering.LongIsExactOrdering
    verifyCases(
      Seq(
        (None -> success(None, 38736)),
        (Some(0L) -> success(None, 38736)),
        (Some(10L) -> success(Some(10L), 38736)),
        (Some(11L) -> success(None, 38736))),
      existingFeature(
        { (x: Option[Long]) => x.filter({ (v: Long) => if (o.gt(v, 0L)) v <= 10 else false } ) },
        "{ (x: Option[Long]) => x.filter({ (v: Long) => if (v > 0) v <= 10 else false }) }",
        FuncValue(
          Array((1, SOption(SLong))),
          MethodCall.typed[Value[SOption[SLong.type]]](
            ValUse(1, SOption(SLong)),
            SOption.getMethodByName("filter").withConcreteTypes(Map(STypeVar("T") -> SLong)),
            Vector(
              FuncValue(
                Array((3, SLong)),
                If(
                  GT(ValUse(3, SLong), LongConstant(0L)),
                  LE(ValUse(3, SLong), LongConstant(10L)),
                  FalseLeaf
                )
              )
            ),
            Map()
          )
        )))

    val n = ExactNumeric.LongIsExactNumeric
    verifyCases(
      Seq(
        (None -> success(None, 39077)),
        (Some(0L) -> success(Some(0L), 39077)),
        (Some(10L) -> success(Some(10L), 39077)),
        (Some(-1L) -> success(Some(-2L), 39077)),
        (Some(Long.MinValue) -> Expected(new ArithmeticException("long overflow")))),
      existingFeature(
        { (x: Option[Long]) => x.map( (v: Long) => if (o.lt(v, 0)) n.minus(v, 1) else v ) },
        "{ (x: Option[Long]) => x.map({ (v: Long) => if (v < 0) v - 1 else v }) }",
        FuncValue(
          Array((1, SOption(SLong))),
          MethodCall.typed[Value[SOption[SLong.type]]](
            ValUse(1, SOption(SLong)),
            SOption.getMethodByName("map").withConcreteTypes(
              Map(STypeVar("T") -> SLong, STypeVar("R") -> SLong)
            ),
            Vector(
              FuncValue(
                Array((3, SLong)),
                If(
                  LT(ValUse(3, SLong), LongConstant(0L)),
                  ArithOp(ValUse(3, SLong), LongConstant(1L), OpCode @@ (-103.toByte)),
                  ValUse(3, SLong)
                )
              )
            ),
            Map()
          )
        ) ))
  }

  // TODO v6.0 (3h): implement Option.fold
  property("Option new methods") {
    val isEmpty = newFeature({ (x: Option[Long]) => x.isEmpty },
    "{ (x: Option[Long]) => x.isEmpty }")

    val n = ExactNumeric.LongIsExactNumeric
    val fold = newFeature({ (x: Option[Long]) => x.fold(5.toLong)( (v: Long) => n.plus(v, 1) ) },
      "{ (x: Option[Long]) => x.fold(5, { (v: Long) => v + 1 }) }")

    forAll { x: Option[Long] =>
      Seq(isEmpty, fold).map(_.checkEquality(x))
    }
  }

  property("Option fold workaround method") {
    val n = ExactNumeric.LongIsExactNumeric
    verifyCases(
      Seq(
        (None -> Expected(
            value = Failure(new NoSuchElementException("None.get")),
            cost = 0,
            newDetails = CostDetails.ZeroCost,
            newCost = 1786,
            newVersionedResults = Seq(
              2 -> (ExpectedResult(Success(5L), Some(1786)) -> None)
            )
          )),
        (Some(0L) -> Expected(Success(1L), cost = 39012,
          expectedDetails = CostDetails.ZeroCost,
          expectedNewCost = 1794)),
        (Some(Long.MaxValue) -> Expected(new ArithmeticException("long overflow")))
      ),
      changedFeature(
        scalaFunc = { (x: Option[Long]) =>
          def f(opt: Long): Long = n.plus(opt, 1)
          if (x.isDefined) f(x.get)
          else {
            f(x.get); // simulate non-lazy 'if': f is called in both branches
            5L
          }
        },
        scalaFuncNew = { (x: Option[Long]) =>
          def f(opt: Long): Long = n.plus(opt, 1)
          if (x.isDefined) f(x.get) else 5L
        },
        """{(x: Option[Long]) =>
          |  def f(opt: Long): Long = opt + 1
          |  if (x.isDefined) f(x.get) else 5L
          |}""".stripMargin,
        FuncValue(
          Vector((1, SOption(SLong))),
          If(
            OptionIsDefined(ValUse(1, SOption(SLong))),
            Apply(
              FuncValue(
                Vector((3, SLong)),
                ArithOp(ValUse(3, SLong), LongConstant(1L), OpCode @@ (-102.toByte))
              ),
              Array(OptionGet(ValUse(1, SOption(SLong))))
            ),
            LongConstant(5L)
          )
        ),
        allowNewToSucceed = true))
  }

  def formatter(costKind: PerItemCost) = (info: MeasureInfo[Coll[Byte]]) => {
    val numChunks = costKind.chunks(info.input.length)
    val timeUs = info.measuredTime / 1000
    val timePerBlock = info.measuredTime / info.nIters / numChunks
    s"case ${info.iteration}: ${timeUs} usec; numChunks: $numChunks; timePerBlock: $timePerBlock"
  }

  property("blake2b256 benchmark: to estimate timeout") {
    val cases = (1 to 10).map { i =>
      val block = Colls.fromArray(Array.fill(ErgoTreeEvaluator.DataBlockSize * i)(0.toByte))
      block
    }
    benchmarkCases(cases,
      existingFeature((x: Coll[Byte]) => SigmaDsl.blake2b256(x),
        "{ (x: Coll[Byte]) => blake2b256(x) }",
        FuncValue(Vector((1, SByteArray)), CalcBlake2b256(ValUse(1, SByteArray)))),
      nIters = 1000,
      formatter(CalcBlake2b256.costKind))
  }

  property("blake2b256, sha256 equivalence") {
    def success[T](v: T, c: Int) = Expected(Success(v), c)

    verifyCases(
      Seq(
        Coll[Byte]() ->
          success(
            Helpers.decodeBytes("0e5751c026e543b2e8ab2eb06099daa1d1e5df47778f7787faab45cdf12fe3a8"),
            36269),
        Helpers.decodeBytes("e0ff0105ffffac31010017ff33") ->
          success(
            Helpers.decodeBytes("33707eed9aab64874ff2daa6d6a378f61e7da36398fb36c194c7562c9ff846b5"),
            36269),
        Colls.replicate(1024, 1.toByte) ->
          success(
            Helpers.decodeBytes("45d8456fc5d41d1ec1124cb92e41192c1c3ec88f0bf7ae2dc6e9cf75bec22045"),
            36369)
      ),
      existingFeature((x: Coll[Byte]) => SigmaDsl.blake2b256(x),
        "{ (x: Coll[Byte]) => blake2b256(x) }",
        FuncValue(Vector((1, SByteArray)), CalcBlake2b256(ValUse(1, SByteArray)))))

    verifyCases(
      Seq(
        Coll[Byte]() ->
          success(
            Helpers.decodeBytes("e3b0c44298fc1c149afbf4c8996fb92427ae41e4649b934ca495991b7852b855"),
            36393),
        Helpers.decodeBytes("e0ff0105ffffac31010017ff33") ->
          success(
            Helpers.decodeBytes("367d0ec2cdc14aac29d5beb60c2bfc86d5a44a246308659af61c1b85fa2ca2cc"),
            36393),
        Colls.replicate(1024, 1.toByte) ->
          success(
            Helpers.decodeBytes("5a648d8015900d89664e00e125df179636301a2d8fa191c1aa2bd9358ea53a69"),
            36493)
      ),
      existingFeature((x: Coll[Byte]) => SigmaDsl.sha256(x),
        "{ (x: Coll[Byte]) => sha256(x) }",
        FuncValue(Vector((1, SByteArray)), CalcSha256(ValUse(1, SByteArray)))))
  }

  property("sigmaProp equivalence") {
    verifyCases(
      Seq(
        (false, Expected(Success(CSigmaProp(TrivialProp.FalseProp)), 35892)),
        (true, Expected(Success(CSigmaProp(TrivialProp.TrueProp)), 35892))),
      existingFeature((x: Boolean) => sigmaProp(x),
       "{ (x: Boolean) => sigmaProp(x) }",
        FuncValue(Vector((1, SBoolean)), BoolToSigmaProp(ValUse(1, SBoolean)))))
  }

  property("atLeast equivalence") {
    def success[T](v: T) = Expected(Success(v), 36462)

    verifyCases(
      Seq(
        Coll[SigmaProp](
          CSigmaProp(
            ProveDHTuple(
              Helpers.decodeECPoint("028cf1686a3275e54441c68d789151bdec40d34d62188bbadce170d96d4ce399b0"),
              Helpers.decodeECPoint("03e53afbe18efff6586f5b8bda1c3262aac65ede384f12b4a56ecb74e16d73efc5"),
              Helpers.decodeECPoint("02614b14a8c6c6b4b7ce017d72fbca7f9218b72c16bdd88f170ffb300b106b9014"),
              Helpers.decodeECPoint("034cc5572276adfa3e283a3f1b0f0028afaadeaa362618c5ec43262d8cefe7f004")
            )
          )) -> success(CSigmaProp(TrivialProp.TrueProp)),
        Coll[SigmaProp](
          CSigmaProp(
            ProveDHTuple(
              Helpers.decodeECPoint("028cf1686a3275e54441c68d789151bdec40d34d62188bbadce170d96d4ce399b0"),
              Helpers.decodeECPoint("03e53afbe18efff6586f5b8bda1c3262aac65ede384f12b4a56ecb74e16d73efc5"),
              Helpers.decodeECPoint("02614b14a8c6c6b4b7ce017d72fbca7f9218b72c16bdd88f170ffb300b106b9014"),
              Helpers.decodeECPoint("034cc5572276adfa3e283a3f1b0f0028afaadeaa362618c5ec43262d8cefe7f004")
            )
          ),
          CSigmaProp(ProveDlog(Helpers.decodeECPoint("03f7eacae7476a9ef082513a6a70ed6b208aafad0ade5f614ac6cfa2176edd0d69"))),
          CSigmaProp(ProveDlog(Helpers.decodeECPoint("023bddd50b917388cd2c4f478f3ea9281bf03a252ee1fefe9c79f800afaa8d86ad")))
        ) -> success(
          CSigmaProp(
            CTHRESHOLD(
              2,
              Array(
                ProveDHTuple(
                  Helpers.decodeECPoint("028cf1686a3275e54441c68d789151bdec40d34d62188bbadce170d96d4ce399b0"),
                  Helpers.decodeECPoint("03e53afbe18efff6586f5b8bda1c3262aac65ede384f12b4a56ecb74e16d73efc5"),
                  Helpers.decodeECPoint("02614b14a8c6c6b4b7ce017d72fbca7f9218b72c16bdd88f170ffb300b106b9014"),
                  Helpers.decodeECPoint("034cc5572276adfa3e283a3f1b0f0028afaadeaa362618c5ec43262d8cefe7f004")
                ),
                ProveDlog(Helpers.decodeECPoint("03f7eacae7476a9ef082513a6a70ed6b208aafad0ade5f614ac6cfa2176edd0d69")),
                ProveDlog(Helpers.decodeECPoint("023bddd50b917388cd2c4f478f3ea9281bf03a252ee1fefe9c79f800afaa8d86ad"))
              )
            )
          )
        ),
        Colls.replicate[SigmaProp](AtLeast.MaxChildrenCount + 1, CSigmaProp(TrivialProp.TrueProp)) ->
          Expected(new IllegalArgumentException("Expected input elements count should not exceed 255, actual: 256"))
      ),
      existingFeature((x: Coll[SigmaProp]) => SigmaDsl.atLeast(x.size - 1, x),
        "{ (x: Coll[SigmaProp]) => atLeast(x.size - 1, x) }",
        FuncValue(
          Vector((1, SCollectionType(SSigmaProp))),
          AtLeast(
            ArithOp(SizeOf(ValUse(1, SCollectionType(SSigmaProp))), IntConstant(1), OpCode @@ (-103.toByte)),
            ValUse(1, SCollectionType(SSigmaProp))
          )
        )))
  }

  property("&& sigma equivalence") {

    verifyCases(
      {
        def success[T](v: T) = Expected(Success(v), 36428)
        Seq(
          (CSigmaProp(ProveDlog(Helpers.decodeECPoint("02ea9bf6da7f512386c6ca509d40f8c5e7e0ffb3eea5dc3c398443ea17f4510798"))),
              CSigmaProp(ProveDlog(Helpers.decodeECPoint("03a426a66fc1af2792b35d9583904c3fb877b49ae5cea45b7a2aa105ffa4c68606")))) ->
              success(
                CSigmaProp(
                  CAND(
                    Seq(
                      ProveDlog(Helpers.decodeECPoint("02ea9bf6da7f512386c6ca509d40f8c5e7e0ffb3eea5dc3c398443ea17f4510798")),
                      ProveDlog(Helpers.decodeECPoint("03a426a66fc1af2792b35d9583904c3fb877b49ae5cea45b7a2aa105ffa4c68606"))
                    )
                  )
                )
              ),
          (CSigmaProp(TrivialProp.TrueProp),
              CSigmaProp(ProveDlog(Helpers.decodeECPoint("03a426a66fc1af2792b35d9583904c3fb877b49ae5cea45b7a2aa105ffa4c68606")))) ->
              success(CSigmaProp(ProveDlog(Helpers.decodeECPoint("03a426a66fc1af2792b35d9583904c3fb877b49ae5cea45b7a2aa105ffa4c68606")))),
          (CSigmaProp(TrivialProp.FalseProp),
              CSigmaProp(ProveDlog(Helpers.decodeECPoint("03a426a66fc1af2792b35d9583904c3fb877b49ae5cea45b7a2aa105ffa4c68606")))) ->
              success(CSigmaProp(TrivialProp.FalseProp)),
          (CSigmaProp(ProveDlog(Helpers.decodeECPoint("03a426a66fc1af2792b35d9583904c3fb877b49ae5cea45b7a2aa105ffa4c68606"))),
              CSigmaProp(TrivialProp.TrueProp)) ->
              success(CSigmaProp(ProveDlog(Helpers.decodeECPoint("03a426a66fc1af2792b35d9583904c3fb877b49ae5cea45b7a2aa105ffa4c68606")))),
          (CSigmaProp(ProveDlog(Helpers.decodeECPoint("03a426a66fc1af2792b35d9583904c3fb877b49ae5cea45b7a2aa105ffa4c68606"))),
              CSigmaProp(TrivialProp.FalseProp)) ->
              success(CSigmaProp(TrivialProp.FalseProp))
        )
      },
      existingFeature(
        (x: (SigmaProp, SigmaProp)) => x._1 && x._2,
        "{ (x:(SigmaProp, SigmaProp)) => x._1 && x._2 }",
        FuncValue(
          Vector((1, SPair(SSigmaProp, SSigmaProp))),
          SigmaAnd(
            Seq(
              SelectField.typed[Value[SSigmaProp.type]](ValUse(1, SPair(SSigmaProp, SSigmaProp)), 1.toByte),
              SelectField.typed[Value[SSigmaProp.type]](ValUse(1, SPair(SSigmaProp, SSigmaProp)), 2.toByte)
            )
          )
        )))

    verifyCases(
      {
        def success[T](v: T) = Expected(Success(v), 36522)
        Seq(
          (CSigmaProp(ProveDlog(Helpers.decodeECPoint("03a426a66fc1af2792b35d9583904c3fb877b49ae5cea45b7a2aa105ffa4c68606"))), true) ->
              success(CSigmaProp(ProveDlog(Helpers.decodeECPoint("03a426a66fc1af2792b35d9583904c3fb877b49ae5cea45b7a2aa105ffa4c68606")))),
          (CSigmaProp(ProveDlog(Helpers.decodeECPoint("03a426a66fc1af2792b35d9583904c3fb877b49ae5cea45b7a2aa105ffa4c68606"))), false) ->
              success(CSigmaProp(TrivialProp.FalseProp))
        )
      },
      existingFeature(
        (x: (SigmaProp, Boolean)) => x._1 && sigmaProp(x._2),
        "{ (x:(SigmaProp, Boolean)) => x._1 && sigmaProp(x._2) }",
        FuncValue(
          Vector((1, SPair(SSigmaProp, SBoolean))),
          SigmaAnd(
            Seq(
              SelectField.typed[Value[SSigmaProp.type]](ValUse(1, SPair(SSigmaProp, SBoolean)), 1.toByte),
              BoolToSigmaProp(
                SelectField.typed[Value[SBoolean.type]](ValUse(1, SPair(SSigmaProp, SBoolean)), 2.toByte)
              )
            )
          )
        )))
  }

  property("|| sigma equivalence") {
    verifyCases(
      {
        def success[T](v: T) = Expected(Success(v), 36494)
        Seq(
          (CSigmaProp(ProveDlog(Helpers.decodeECPoint("02ea9bf6da7f512386c6ca509d40f8c5e7e0ffb3eea5dc3c398443ea17f4510798"))),
              CSigmaProp(ProveDlog(Helpers.decodeECPoint("03a426a66fc1af2792b35d9583904c3fb877b49ae5cea45b7a2aa105ffa4c68606")))) ->
              success(
                CSigmaProp(
                  COR(
                    Seq(
                      ProveDlog(Helpers.decodeECPoint("02ea9bf6da7f512386c6ca509d40f8c5e7e0ffb3eea5dc3c398443ea17f4510798")),
                      ProveDlog(Helpers.decodeECPoint("03a426a66fc1af2792b35d9583904c3fb877b49ae5cea45b7a2aa105ffa4c68606"))
                    )
                  )
                )
              ),
          (CSigmaProp(TrivialProp.FalseProp),
              CSigmaProp(ProveDlog(Helpers.decodeECPoint("03a426a66fc1af2792b35d9583904c3fb877b49ae5cea45b7a2aa105ffa4c68606")))) ->
              success(CSigmaProp(ProveDlog(Helpers.decodeECPoint("03a426a66fc1af2792b35d9583904c3fb877b49ae5cea45b7a2aa105ffa4c68606")))),
          (CSigmaProp(TrivialProp.TrueProp),
              CSigmaProp(ProveDlog(Helpers.decodeECPoint("03a426a66fc1af2792b35d9583904c3fb877b49ae5cea45b7a2aa105ffa4c68606")))) ->
              success(CSigmaProp(TrivialProp.TrueProp)),
          (CSigmaProp(ProveDlog(Helpers.decodeECPoint("03a426a66fc1af2792b35d9583904c3fb877b49ae5cea45b7a2aa105ffa4c68606"))),
              CSigmaProp(TrivialProp.FalseProp)) ->
              success(CSigmaProp(ProveDlog(Helpers.decodeECPoint("03a426a66fc1af2792b35d9583904c3fb877b49ae5cea45b7a2aa105ffa4c68606")))),
          (CSigmaProp(ProveDlog(Helpers.decodeECPoint("03a426a66fc1af2792b35d9583904c3fb877b49ae5cea45b7a2aa105ffa4c68606"))),
              CSigmaProp(TrivialProp.TrueProp)) ->
              success(CSigmaProp(TrivialProp.TrueProp))
        )
      },
      existingFeature(
        (x: (SigmaProp, SigmaProp)) => x._1 || x._2,
        "{ (x:(SigmaProp, SigmaProp)) => x._1 || x._2 }",
        FuncValue(
          Vector((1, SPair(SSigmaProp, SSigmaProp))),
          SigmaOr(
            Seq(
              SelectField.typed[SigmaPropValue](ValUse(1, SPair(SSigmaProp, SSigmaProp)), 1.toByte),
              SelectField.typed[SigmaPropValue](ValUse(1, SPair(SSigmaProp, SSigmaProp)), 2.toByte)
            )
          )
        )))

    verifyCases(
      {
        def success[T](v: T) = Expected(Success(v), 36588)
        Seq(
          (CSigmaProp(ProveDlog(Helpers.decodeECPoint("03a426a66fc1af2792b35d9583904c3fb877b49ae5cea45b7a2aa105ffa4c68606"))), false) ->
              success(CSigmaProp(ProveDlog(Helpers.decodeECPoint("03a426a66fc1af2792b35d9583904c3fb877b49ae5cea45b7a2aa105ffa4c68606")))),
          (CSigmaProp(ProveDlog(Helpers.decodeECPoint("03a426a66fc1af2792b35d9583904c3fb877b49ae5cea45b7a2aa105ffa4c68606"))), true) ->
              success(CSigmaProp(TrivialProp.TrueProp))
        )
      },
      existingFeature(
        (x: (SigmaProp, Boolean)) => x._1 || sigmaProp(x._2),
        "{ (x:(SigmaProp, Boolean)) => x._1 || sigmaProp(x._2) }",
        FuncValue(
          Vector((1, SPair(SSigmaProp, SBoolean))),
          SigmaOr(
            Seq(
              SelectField.typed[SigmaPropValue](ValUse(1, SPair(SSigmaProp, SBoolean)), 1.toByte),
              BoolToSigmaProp(
                SelectField.typed[BoolValue](ValUse(1, SPair(SSigmaProp, SBoolean)), 2.toByte)
              )
            )
          )
        )))
  }

  property("SigmaProp.propBytes equivalence") {
    verifyCases(
      {
        def newCost(nItems: Int) = TracedCost(
          Array(
            FixedCostItem(Apply),
            FixedCostItem(FuncValue),
            FixedCostItem(GetVar),
            FixedCostItem(OptionGet),
            FixedCostItem(FuncValue.AddToEnvironmentDesc, FuncValue.AddToEnvironmentDesc_CostKind),
            FixedCostItem(ValUse),
            SeqCostItem(SigmaPropBytes, nItems)
          )
        )
        def pk = ProveDlog(Helpers.decodeECPoint("039d0b1e46c21540d033143440d2fb7dd5d650cf89981c99ee53c6e0374d2b1b6f"))
        def dht = ProveDHTuple(
          Helpers.decodeECPoint("03c046fccb95549910767d0543f5e8ce41d66ae6a8720a46f4049cac3b3d26dafb"),
          Helpers.decodeECPoint("023479c9c3b86a0d3c8be3db0a2d186788e9af1db76d55f3dad127d15185d83d03"),
          Helpers.decodeECPoint("03d7898641cb6653585a8e1dabfa7f665e61e0498963e329e6e3744bd764db2d72"),
          Helpers.decodeECPoint("037ae057d89ec0b46ff8e9ff4c37e85c12acddb611c3f636421bef1542c11b0441")
        )
        def and = CAND(Array(pk, dht))
        def or = COR(Array(pk, dht))
        def threshold = CTHRESHOLD(2, Array(pk, dht, or, and))
        Seq(
          CSigmaProp(dht) -> Expected(Success(
            Helpers.decodeBytes(
              "0008ce03c046fccb95549910767d0543f5e8ce41d66ae6a8720a46f4049cac3b3d26dafb023479c9c3b86a0d3c8be3db0a2d186788e9af1db76d55f3dad127d15185d83d0303d7898641cb6653585a8e1dabfa7f665e61e0498963e329e6e3744bd764db2d72037ae057d89ec0b46ff8e9ff4c37e85c12acddb611c3f636421bef1542c11b0441"
            )
          ), cost = 35902, newCost(4)),
          CSigmaProp(pk) -> Expected(Success(
            Helpers.decodeBytes("0008cd039d0b1e46c21540d033143440d2fb7dd5d650cf89981c99ee53c6e0374d2b1b6f")),
            cost = 35902, newCost(1)),
          CSigmaProp(and) -> Expected(Success(
            Helpers.decodeBytes(
              "00089602cd039d0b1e46c21540d033143440d2fb7dd5d650cf89981c99ee53c6e0374d2b1b6fce03c046fccb95549910767d0543f5e8ce41d66ae6a8720a46f4049cac3b3d26dafb023479c9c3b86a0d3c8be3db0a2d186788e9af1db76d55f3dad127d15185d83d0303d7898641cb6653585a8e1dabfa7f665e61e0498963e329e6e3744bd764db2d72037ae057d89ec0b46ff8e9ff4c37e85c12acddb611c3f636421bef1542c11b0441"
            )
          ), cost = 35902, newCost(6)),
          CSigmaProp(threshold) -> Expected(Success(
            Helpers.decodeBytes(
              "0008980204cd039d0b1e46c21540d033143440d2fb7dd5d650cf89981c99ee53c6e0374d2b1b6fce03c046fccb95549910767d0543f5e8ce41d66ae6a8720a46f4049cac3b3d26dafb023479c9c3b86a0d3c8be3db0a2d186788e9af1db76d55f3dad127d15185d83d0303d7898641cb6653585a8e1dabfa7f665e61e0498963e329e6e3744bd764db2d72037ae057d89ec0b46ff8e9ff4c37e85c12acddb611c3f636421bef1542c11b04419702cd039d0b1e46c21540d033143440d2fb7dd5d650cf89981c99ee53c6e0374d2b1b6fce03c046fccb95549910767d0543f5e8ce41d66ae6a8720a46f4049cac3b3d26dafb023479c9c3b86a0d3c8be3db0a2d186788e9af1db76d55f3dad127d15185d83d0303d7898641cb6653585a8e1dabfa7f665e61e0498963e329e6e3744bd764db2d72037ae057d89ec0b46ff8e9ff4c37e85c12acddb611c3f636421bef1542c11b04419602cd039d0b1e46c21540d033143440d2fb7dd5d650cf89981c99ee53c6e0374d2b1b6fce03c046fccb95549910767d0543f5e8ce41d66ae6a8720a46f4049cac3b3d26dafb023479c9c3b86a0d3c8be3db0a2d186788e9af1db76d55f3dad127d15185d83d0303d7898641cb6653585a8e1dabfa7f665e61e0498963e329e6e3744bd764db2d72037ae057d89ec0b46ff8e9ff4c37e85c12acddb611c3f636421bef1542c11b0441"
            )
          ), cost = 35902, newCost(18)),
          CSigmaProp(COR(Array(pk, dht, and, or, threshold))) -> Expected(Success(
            Helpers.decodeBytes(
              "00089705cd039d0b1e46c21540d033143440d2fb7dd5d650cf89981c99ee53c6e0374d2b1b6fce03c046fccb95549910767d0543f5e8ce41d66ae6a8720a46f4049cac3b3d26dafb023479c9c3b86a0d3c8be3db0a2d186788e9af1db76d55f3dad127d15185d83d0303d7898641cb6653585a8e1dabfa7f665e61e0498963e329e6e3744bd764db2d72037ae057d89ec0b46ff8e9ff4c37e85c12acddb611c3f636421bef1542c11b04419602cd039d0b1e46c21540d033143440d2fb7dd5d650cf89981c99ee53c6e0374d2b1b6fce03c046fccb95549910767d0543f5e8ce41d66ae6a8720a46f4049cac3b3d26dafb023479c9c3b86a0d3c8be3db0a2d186788e9af1db76d55f3dad127d15185d83d0303d7898641cb6653585a8e1dabfa7f665e61e0498963e329e6e3744bd764db2d72037ae057d89ec0b46ff8e9ff4c37e85c12acddb611c3f636421bef1542c11b04419702cd039d0b1e46c21540d033143440d2fb7dd5d650cf89981c99ee53c6e0374d2b1b6fce03c046fccb95549910767d0543f5e8ce41d66ae6a8720a46f4049cac3b3d26dafb023479c9c3b86a0d3c8be3db0a2d186788e9af1db76d55f3dad127d15185d83d0303d7898641cb6653585a8e1dabfa7f665e61e0498963e329e6e3744bd764db2d72037ae057d89ec0b46ff8e9ff4c37e85c12acddb611c3f636421bef1542c11b0441980204cd039d0b1e46c21540d033143440d2fb7dd5d650cf89981c99ee53c6e0374d2b1b6fce03c046fccb95549910767d0543f5e8ce41d66ae6a8720a46f4049cac3b3d26dafb023479c9c3b86a0d3c8be3db0a2d186788e9af1db76d55f3dad127d15185d83d0303d7898641cb6653585a8e1dabfa7f665e61e0498963e329e6e3744bd764db2d72037ae057d89ec0b46ff8e9ff4c37e85c12acddb611c3f636421bef1542c11b04419702cd039d0b1e46c21540d033143440d2fb7dd5d650cf89981c99ee53c6e0374d2b1b6fce03c046fccb95549910767d0543f5e8ce41d66ae6a8720a46f4049cac3b3d26dafb023479c9c3b86a0d3c8be3db0a2d186788e9af1db76d55f3dad127d15185d83d0303d7898641cb6653585a8e1dabfa7f665e61e0498963e329e6e3744bd764db2d72037ae057d89ec0b46ff8e9ff4c37e85c12acddb611c3f636421bef1542c11b04419602cd039d0b1e46c21540d033143440d2fb7dd5d650cf89981c99ee53c6e0374d2b1b6fce03c046fccb95549910767d0543f5e8ce41d66ae6a8720a46f4049cac3b3d26dafb023479c9c3b86a0d3c8be3db0a2d186788e9af1db76d55f3dad127d15185d83d0303d7898641cb6653585a8e1dabfa7f665e61e0498963e329e6e3744bd764db2d72037ae057d89ec0b46ff8e9ff4c37e85c12acddb611c3f636421bef1542c11b0441"
            )
          ), cost = 35902, newCost(36))
        )
      },
      existingFeature((x: SigmaProp) => x.propBytes,
        "{ (x: SigmaProp) => x.propBytes }",
        FuncValue(Vector((1, SSigmaProp)), SigmaPropBytes(ValUse(1, SSigmaProp)))),
      preGeneratedSamples = Some(Seq()))
  }

  // TODO v6.0 (3h): implement allZK func https://github.com/ScorexFoundation/sigmastate-interpreter/issues/543
  property("allZK equivalence") {
    lazy val allZK = newFeature((x: Coll[SigmaProp]) => SigmaDsl.allZK(x),
      "{ (x: Coll[SigmaProp]) => allZK(x) }")
    forAll { x: Coll[SigmaProp] =>
      allZK.checkEquality(x)
    }
  }

  // TODO v6.0 (3h): implement anyZK func https://github.com/ScorexFoundation/sigmastate-interpreter/issues/543
  property("anyZK equivalence") {
    lazy val anyZK = newFeature((x: Coll[SigmaProp]) => SigmaDsl.anyZK(x),
      "{ (x: Coll[SigmaProp]) => anyZK(x) }")
    forAll { x: Coll[SigmaProp] =>
      anyZK.checkEquality(x)
    }
  }

  property("allOf equivalence") {
    def success[T](v: T, c: Int) = Expected(Success(v), c)

    verifyCases(
      Seq(
        (Coll[Boolean]() -> success(true, 36018)),
        (Coll[Boolean](true) -> success(true, 36028)),
        (Coll[Boolean](false) -> success(false, 36028)),
        (Coll[Boolean](false, false) -> success(false, 36038)),
        (Coll[Boolean](false, true) -> success(false, 36038)),
        (Coll[Boolean](true, false) -> success(false, 36038)),
        (Coll[Boolean](true, true) -> success(true, 36038)),
        (Coll[Boolean](true, false, false) -> success(false, 36048)),
        (Coll[Boolean](true, false, true) -> success(false, 36048)),
        (Coll[Boolean](true, true, false) -> success(false, 36048)),
        (Coll[Boolean](true, true, true) -> success(true, 36048))
      ),
      existingFeature((x: Coll[Boolean]) => SigmaDsl.allOf(x),
        "{ (x: Coll[Boolean]) => allOf(x) }",
        FuncValue(Vector((1, SBooleanArray)), AND(ValUse(1, SBooleanArray)))))
  }

  property("anyOf equivalence") {
    def success[T](v: T, c: Int) = Expected(Success(v), c)

    verifyCases(
      Seq(
        (Coll[Boolean]() -> success(false, 36062)),
        (Coll[Boolean](true) -> success(true, 36072)),
        (Coll[Boolean](false) -> success(false, 36072)),
        (Coll[Boolean](false, false) -> success(false, 36082)),
        (Coll[Boolean](false, true) -> success(true, 36082)),
        (Coll[Boolean](true, false) -> success(true, 36082)),
        (Coll[Boolean](true, true) -> success(true, 36082)),
        (Coll[Boolean](true, false, false) -> success(true, 36092)),
        (Coll[Boolean](true, false, true) -> success(true, 36092)),
        (Coll[Boolean](true, true, false) -> success(true, 36092)),
        (Coll[Boolean](true, true, true) -> success(true, 36092))
      ),
      existingFeature((x: Coll[Boolean]) => SigmaDsl.anyOf(x),
        "{ (x: Coll[Boolean]) => anyOf(x) }",
        FuncValue(Vector((1, SBooleanArray)), OR(ValUse(1, SBooleanArray)))))
  }

  property("proveDlog equivalence") {
    verifyCases(
      Seq(
        (Helpers.decodeGroupElement("02288f0e55610c3355c89ed6c5de43cf20da145b8c54f03a29f481e540d94e9a69")
          -> Expected(Success(
               CSigmaProp(ProveDlog(Helpers.decodeECPoint("02288f0e55610c3355c89ed6c5de43cf20da145b8c54f03a29f481e540d94e9a69")))),
               cost = 45935))
      ),
      existingFeature({ (x: GroupElement) => SigmaDsl.proveDlog(x) },
        "{ (x: GroupElement) => proveDlog(x) }",
        FuncValue(Vector((1, SGroupElement)), CreateProveDlog(ValUse(1, SGroupElement)))))
  }

  property("proveDHTuple equivalence") {
    verifyCases(
      Seq(
        (Helpers.decodeGroupElement("039c15221a318d27c186eba84fa8d986c1f63bbd9f8060380c9bfc2ef455d8346a")
          -> Expected(Success(
            CSigmaProp(
              ProveDHTuple(
                Helpers.decodeECPoint("039c15221a318d27c186eba84fa8d986c1f63bbd9f8060380c9bfc2ef455d8346a"),
                Helpers.decodeECPoint("039c15221a318d27c186eba84fa8d986c1f63bbd9f8060380c9bfc2ef455d8346a"),
                Helpers.decodeECPoint("039c15221a318d27c186eba84fa8d986c1f63bbd9f8060380c9bfc2ef455d8346a"),
                Helpers.decodeECPoint("039c15221a318d27c186eba84fa8d986c1f63bbd9f8060380c9bfc2ef455d8346a")
              )
            )),
            cost = 76215
          ))
      ),
      existingFeature({ (x: GroupElement) => SigmaDsl.proveDHTuple(x, x, x, x) },
        "{ (x: GroupElement) => proveDHTuple(x, x, x, x) }",
        FuncValue(
          Vector((1, SGroupElement)),
          CreateProveDHTuple(
            ValUse(1, SGroupElement),
            ValUse(1, SGroupElement),
            ValUse(1, SGroupElement),
            ValUse(1, SGroupElement)
          )
        )))
  }

  property("substConstants equivalence") {
    // tree without constant segregation
    val t1 = ErgoTree(ErgoTree.DefaultHeader, Vector(), TrueSigmaProp)
    // tree with constant segregation, but without constants
    val t2 = ErgoTree(ErgoTree.ConstantSegregationHeader, Vector(), TrueSigmaProp)
    // tree with one segregated constant
    val t3 = ErgoTree(ErgoTree.ConstantSegregationHeader, Vector(TrueSigmaProp), ConstantPlaceholder(0, SSigmaProp))
    // tree with one segregated constant of different type
    val t4 = ErgoTree(
      ErgoTree.ConstantSegregationHeader,
      Vector(IntConstant(10)),
      BoolToSigmaProp(EQ(ConstantPlaceholder(0, SInt), IntConstant(20))))
      
    verifyCases(
      {
        def success[T](v: T) = Expected(Success(v), 37694)
        Seq(
          (Helpers.decodeBytes(""), 0) -> Expected(new java.nio.BufferUnderflowException()),

          // NOTE: in v4.x the constants count is serialized erroneously in the following 2 cases
          // in v5.0 (i.e. ET v2) the bug is fixed https://github.com/ScorexFoundation/sigmastate-interpreter/issues/769
          (Coll(t1.bytes:_*), 0) -> Expected(
            Success(Helpers.decodeBytes("000008d3")),
            cost = 37694,
            newDetails = CostDetails.ZeroCost,
            newCost = 1803,
            newVersionedResults = {
              val res = (ExpectedResult(Success(Helpers.decodeBytes("0008d3")), Some(1803)) -> None)
              Seq(0, 1, 2).map(version => version -> res)
            }),

          (Helpers.decodeBytes("000008d3"), 0) -> Expected(
            Success(Helpers.decodeBytes("00000008d3")),
            cost = 37694,
            newDetails = CostDetails.ZeroCost,
            newCost = 1803,
            newVersionedResults = {
              // since the tree without constant segregation, substitution has no effect
              val res = (ExpectedResult(Success(Helpers.decodeBytes("000008d3")), Some(1803)) -> None)
              Seq(0, 1, 2).map(version => version -> res)
            }),
          // tree with segregation flag, empty constants array
          (Coll(t2.bytes:_*), 0) -> success(Helpers.decodeBytes("100008d3")),
          (Helpers.decodeBytes("100008d3"), 0) -> success(Helpers.decodeBytes("100008d3")),
          // tree with one segregated constant
          (Coll(t3.bytes:_*), 0) -> success(Helpers.decodeBytes("100108d27300")),
          (Helpers.decodeBytes("100108d37300"), 0) -> success(Helpers.decodeBytes("100108d27300")),
          (Coll(t3.bytes:_*), 1) -> success(Helpers.decodeBytes("100108d37300")),
          (Coll(t4.bytes:_*), 0) -> Expected(new IllegalArgumentException("requirement failed: expected new constant to have the same SInt$ tpe, got SSigmaProp"))
        )
      },
      changedFeature(
        { (x: (Coll[Byte], Int)) =>
          SigmaDsl.substConstants(x._1, Coll[Int](x._2), Coll[Any](SigmaDsl.sigmaProp(false))(RType.AnyType))
        },
        { (x: (Coll[Byte], Int)) =>
          SigmaDsl.substConstants(x._1, Coll[Int](x._2), Coll[Any](SigmaDsl.sigmaProp(false))(RType.AnyType))
        },
        "{ (x: (Coll[Byte], Int)) => substConstants[Any](x._1, Coll[Int](x._2), Coll[Any](sigmaProp(false))) }",
        FuncValue(
          Vector((1, SPair(SByteArray, SInt))),
          SubstConstants(
            SelectField.typed[Value[SCollection[SByte.type]]](ValUse(1, SPair(SByteArray, SInt)), 1.toByte),
            ConcreteCollection(
              Array(SelectField.typed[Value[SInt.type]](ValUse(1, SPair(SByteArray, SInt)), 2.toByte)),
              SInt
            ),
            ConcreteCollection(Array(BoolToSigmaProp(FalseLeaf)), SSigmaProp)
          )
        )))
  }

  /* Original issue: https://github.com/ScorexFoundation/sigmastate-interpreter/issues/604
   *
   * Test fails for v4.x with
   * `new StagingException("Don't know how to evaluate(s1252 -> Placeholder(BaseElemLiftable<Int>))")`
   * but that cannot be explicitly stated in cases. Therefore we use different exception (None.get)
   * and also `allowDifferentErrors` flag.
   * Test passes for v5.x so we use flag `allowNewToSucceed`.
   */
  property("Random headers access and comparison (originaly from spam tests)") {
    val (_, _, _, ctx, _, _) = contextData()

    if (lowerMethodCallsInTests) {
      verifyCases(
        Seq(
          ctx -> Expected(
            Failure(new NoSuchElementException("None.get")),
            cost = 37694,
            newDetails = CostDetails.ZeroCost,
            newCost = 1796,
            newVersionedResults = Seq(
              0 -> (ExpectedResult(Success(true), Some(1796)) -> None),
              1 -> (ExpectedResult(Success(true), Some(1796)) -> None),
              2 -> (ExpectedResult(Success(true), Some(1796)) -> None)
            )
          )
        ),
        changedFeature(
        { (x: Context) =>
          Option.empty[Int].get
          true
        },
        { (x: Context) =>
          val headers = x.headers
          val ids = headers.map({ (h: Header) => h.id })
          val parentIds = headers.map({ (h: Header) => h.parentId })
          headers.indices.slice(0, headers.size - 1).forall({ (i: Int) =>
            val parentId = parentIds(i)
            val id = ids(i + 1)
            parentId == id
          })
        },
        """{
         |(x: Context) =>
         |  val headers = x.headers
         |  val ids = headers.map({(h: Header) => h.id })
         |  val parentIds = headers.map({(h: Header) => h.parentId })
         |  headers.indices.slice(0, headers.size - 1).forall({ (i: Int) =>
         |    val parentId = parentIds(i)
         |    val id = ids(i + 1)
         |    parentId == id
         |  })
         |}""".stripMargin,
        FuncValue(
          Array((1, SContext)),
          BlockValue(
            Array(
              ValDef(
                3,
                List(),
                MethodCall.typed[Value[SCollection[SHeader.type]]](
                  ValUse(1, SContext),
                  SContext.getMethodByName("headers"),
                  Vector(),
                  Map()
                )
              )
            ),
            ForAll(
              Slice(
                MethodCall.typed[Value[SCollection[SInt.type]]](
                  ValUse(3, SCollectionType(SHeader)),
                  SCollection.getMethodByName("indices").withConcreteTypes(Map(STypeVar("IV") -> SHeader)),
                  Vector(),
                  Map()
                ),
                IntConstant(0),
                ArithOp(
                  SizeOf(ValUse(3, SCollectionType(SHeader))),
                  IntConstant(1),
                  OpCode @@ (-103.toByte)
                )
              ),
              FuncValue(
                Array((4, SInt)),
                EQ(
                  ByIndex(
                    MapCollection(
                      ValUse(3, SCollectionType(SHeader)),
                      FuncValue(
                        Array((6, SHeader)),
                        MethodCall.typed[Value[SCollection[SByte.type]]](
                          ValUse(6, SHeader),
                          SHeader.getMethodByName("parentId"),
                          Vector(),
                          Map()
                        )
                      )
                    ),
                    ValUse(4, SInt),
                    None
                  ),
                  ByIndex(
                    MapCollection(
                      ValUse(3, SCollectionType(SHeader)),
                      FuncValue(
                        Array((6, SHeader)),
                        MethodCall.typed[Value[SCollection[SByte.type]]](
                          ValUse(6, SHeader),
                          SHeader.getMethodByName("id"),
                          Vector(),
                          Map()
                        )
                      )
                    ),
                    ArithOp(ValUse(4, SInt), IntConstant(1), OpCode @@ (-102.toByte)),
                    None
                  )
                )
              )
            )
          )
        ),
        allowDifferentErrors = true,
        allowNewToSucceed = true
        ),
        preGeneratedSamples = Some(mutable.WrappedArray.empty)
      )
    }
  }

  override protected def afterAll(): Unit = {
    println(ErgoTreeEvaluator.DefaultProfiler.generateReport)
    println("==========================================================")
    println(Interpreter.verifySignatureProfiler.generateReport)
  }
}<|MERGE_RESOLUTION|>--- conflicted
+++ resolved
@@ -5794,7 +5794,7 @@
       )
     }
   }
-  
+
   property("Coll.exists equivalence") {
     val samples = sampleCollBoxes
     val b1 = create_b1
@@ -6042,9 +6042,6 @@
         allowNewToSucceed = true, // the new 5.0 interpreter can succeed (after activation) when v4.0 fails
         allowDifferentErrors = true
       )
-<<<<<<< HEAD
-      testCases(cases, f)
-=======
 
       val table = Table(("x", "y"), cases:_*)
       forAll(table) { (x, expectedRes) =>
@@ -6058,7 +6055,6 @@
           }
         }
       }
->>>>>>> 5cdf87a7
     }
 
     val f = existingFeature(
