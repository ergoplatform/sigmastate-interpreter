--- conflicted
+++ resolved
@@ -57,11 +57,7 @@
 
   val AliceId = Array[Byte](1) // 0x0001
   def newAliceBox(id: Byte, value: Long): Box = {
-<<<<<<< HEAD
-    val ergoBox = ErgoBox.create(value, TrivialProp.TrueProp.toSigmaProp, 0, Seq(), Map())
-=======
     val ergoBox = testBox(value, TrivialProp.TrueProp.toSigmaProp, 0, Seq(), Map())
->>>>>>> 3b0d77c9
     new CostingBox(false, ergoBox)
   }
 
