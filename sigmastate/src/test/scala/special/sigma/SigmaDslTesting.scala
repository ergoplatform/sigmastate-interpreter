package special.sigma

import java.util

import org.ergoplatform.{ErgoAddressEncoder, ErgoLikeTransaction, ErgoLikeContext, ErgoLikeInterpreter, Input, ErgoBox, DataInput, ErgoScriptPredef}
import org.scalatest.prop.PropertyChecks
import sigmastate.interpreter.Interpreter.ScriptEnv
import org.scalacheck.{Arbitrary, Gen}
import org.scalatest.{PropSpec, Matchers}

import scala.util.{Success, Failure, Try}
import sigmastate.Values.{Constant, SValue, ConstantNode, ByteArrayConstant, IntConstant, ErgoTree}
import scalan.RType
import scalan.util.Extensions._
import org.ergoplatform.dsl.{SigmaContractSyntax, TestContractSpec, ContractSpec}
import org.ergoplatform.validation.{ValidationRules, SigmaValidationSettings}
import sigmastate.{eval, SSigmaProp, SType}
import SType.AnyOps
import org.ergoplatform.SigmaConstants.ScriptCostLimit
import sigmastate.basics.DLogProtocol.{ProveDlog, DLogProverInput}
import sigmastate.basics.{SigmaProtocol, SigmaProtocolPrivateInput, SigmaProtocolCommonInput}
import sigmastate.eval.{CompiletimeIRContext, Evaluation, CostingBox, SigmaDsl, IRContext, CostingDataContext}
import sigmastate.eval.Extensions._
import sigmastate.utils.Helpers._
import sigmastate.lang.Terms.ValueOps
import sigmastate.helpers.{ErgoLikeContextTesting, SigmaPPrint}
<<<<<<< HEAD
=======
import sigmastate.helpers.TestingHelpers._
>>>>>>> 3b0d77c9
import sigmastate.interpreter.{ProverResult, ContextExtension, ProverInterpreter}
import sigmastate.serialization.ValueSerializer
import sigmastate.utxo.{DeserializeContext, DeserializeRegister}
import special.collection.Coll

import scala.math.Ordering
import scala.reflect.ClassTag

class SigmaDslTesting extends PropSpec
    with PropertyChecks
    with Matchers
    with SigmaTestingData with SigmaContractSyntax
    with SigmaTypeGens { suite =>

  lazy val spec: ContractSpec = TestContractSpec(suite)(new TestingIRContext)

  override def contractEnv: ScriptEnv = Map()

  def createIR(): IRContext = new TestingIRContext {
    override val okPrintEvaluatedEntries: Boolean = false
    override val okMeasureOperationTime: Boolean = true
  }

  def checkEq[A,B](scalaFunc: A => B)(g: A => (B, Int)): A => Try[(B, Int)] = { x: A =>
    val b1 = Try(scalaFunc(x)); val b2 = Try(g(x))
    (b1, b2) match {
      case (Success(b1), res @ Success((b2, _))) =>
        assert(b1 == b2)
        res
      case (Failure(t1), res @ Failure(t2)) =>
        val c1 = rootCause(t1).getClass
        val c2 = rootCause(t2).getClass
        c1 shouldBe c2
        res
      case _ =>
        val cause = if (b1.isFailure)
          rootCause(b1.asInstanceOf[Failure[_]].exception)
        else
          rootCause(b2.asInstanceOf[Failure[_]].exception)

        sys.error(
          s"""Should succeed with the same value or fail with the same exception, but was:
            |First result: $b1
            |Second result: $b2
            |Root cause: $cause
            |""".stripMargin)
    }

  }

  def checkEq2[A,B,R](f: (A, B) => R)(g: (A, B) => R): (A,B) => Unit = { (x: A, y: B) =>
    val r1 = f(x, y); val r2 = g(x, y)
    assert(r1.getClass == r2.getClass)
    assert(r1 == r2)
  }

  def getArrayIndex(len: Int): Int = {
    val index = Gen.choose(0, len - 1)
    index.sample.get
  }

  /** Generate indices for an array of a given length.
    * @return unordered array of indices with possibly repeated elements
    */
  def genIndices(arrLength: Int): Gen[Array[Int]] = for {
    nIndexes <- Gen.choose(0, arrLength)
    indices <- Gen.containerOfN[Array, Int](nIndexes, Gen.choose(0, arrLength - 1))
  } yield indices

  class FeatureProvingInterpreter extends ErgoLikeInterpreter()(new CompiletimeIRContext) with ProverInterpreter {
    override type CTX = ErgoLikeContext

    def decodeSecretInput(decimalStr: String): DLogProverInput = DLogProverInput(BigInt(decimalStr).bigInteger)

    val sk1: DLogProverInput = decodeSecretInput("416167686186183758173232992934554728075978573242452195968805863126437865059")
    val sk2: DLogProverInput = decodeSecretInput("34648336872573478681093104997365775365807654884817677358848426648354905397359")
    val sk3: DLogProverInput = decodeSecretInput("50415569076448343263191022044468203756975150511337537963383000142821297891310")

    val secrets: Seq[SigmaProtocolPrivateInput[_ <: SigmaProtocol[_], _ <: SigmaProtocolCommonInput[_]]] = {
      // Note, not all secrets are used, which is required by checkVerify
      // This is to make AtLeast to be unproved and thus the verify is successfull
      // because of the other condition in SigmaOr (see checkVerify)
      val dlogs: IndexedSeq[DLogProverInput] = Vector(sk1)
      dlogs
    }

    val pubKeys: Seq[ProveDlog] = Vector(sk1, sk2, sk3)
        .collect { case in: DLogProverInput => in.publicImage }
  }

  /** Type of the language feature to be tested. */
  sealed trait FeatureType
  case object ExistingFeature extends FeatureType
  case object AddedFeature extends FeatureType

  val LogScriptDefault: Boolean = false

  /** Test case descriptor of the language feature.
    *
    * @param featureType   type of the language feature
    * @param scalaFunc    feature semantic given by scala code
    * @param expectedExpr expression which represents the test case code
    * @param oldImpl      function that executes the feature using v3 interpreter implementation
    * @param newImpl      function that executes the feature using v4 interpreter implementation
    */
  case class FeatureTest[A, B](featureType: FeatureType,
                               script: String,
                               scalaFunc: A => B,
                               expectedExpr: Option[SValue],
                               oldImpl: () => CompiledFunc[A, B],
                               newImpl: () => CompiledFunc[A, B],
                               printExpectedExpr: Boolean = true,
                               logScript: Boolean = LogScriptDefault
                              ) {
    /** Called to print test case expression (when it is not given).
      * Can be used to create regression test cases. */
    def printSuggestion(cf: CompiledFunc[_,_]): Unit = {
      print(s"No expectedExpr for ")
      SigmaPPrint.pprintln(cf.script, height = 150)
      print("Use ")
      SigmaPPrint.pprintln(cf.expr, height = 150)
      println()
    }

    /** Checks the result of the front-end compiler against expectedExpr.
      * Used to catch regression errors in front-end compiler.
      */
    def checkExpectedExprIn(cf: CompiledFunc[_,_]): Boolean = {
      expectedExpr match {
        case Some(e) =>
          if (cf.expr != e) {
            printSuggestion(cf)
            cf.expr shouldBe e
          }
        case None if printExpectedExpr =>
          printSuggestion(cf)
      }
      true
    }

    /** v3 implementation*/
    private var _oldF: CompiledFunc[A, B] = _
    def oldF: CompiledFunc[A, B] = {
      if (_oldF == null) {
        _oldF = oldImpl()
        checkExpectedExprIn(_oldF)
      }
      _oldF
    }

    /** v4 implementation*/
    private var _newF: CompiledFunc[A, B] = _
    def newF: CompiledFunc[A, B] = {
      if (_newF == null) {
        _newF = newImpl()
        checkExpectedExprIn(_newF)
      }
      _newF
    }

    /** Depending on the featureType compares the old and new implementations against
      * semantic function (scalaFunc) on the given input.
      * @param input  data which is used to execute feature
      * @return result of feature execution */
    def checkEquality(input: A, logInputOutput: Boolean = false): Try[(B, Int)] = featureType match {
      case ExistingFeature =>
        // check both implementations with Scala semantic
        val oldRes = checkEq(scalaFunc)(oldF)(input)

        if (!(newImpl eq oldImpl)) {
          val newRes = checkEq(scalaFunc)(newF)(input)
          newRes shouldBe oldRes
        }
        if (logInputOutput)
          println(s"(${SigmaPPrint(input, height = 550, width = 150)}, ${SigmaPPrint(oldRes, height = 550, width = 150)}),${if (logScript) " // " + script else ""}")
        oldRes
      case AddedFeature =>
        val oldRes = Try(oldF(input))
        oldRes.isFailure shouldBe true
        if (!(newImpl eq oldImpl)) {
          val newRes = checkEq(scalaFunc)(newF)(input)
          newRes shouldBe oldRes
        }
        oldRes
    }

    /** Depending on the featureType compares the old and new implementations against
      * semantic function (scalaFunc) on the given input, also checking the given expected result.
      */
    def checkExpected(input: A, expectedResult: B): Unit = {
      featureType match {
        case ExistingFeature =>
          // check both implementations with Scala semantic
          val (oldRes, _) = checkEq(scalaFunc)(oldF)(input).get
          oldRes shouldBe expectedResult

          if (!(newImpl eq oldImpl)) {
            val (newRes, _) = checkEq(scalaFunc)(newF)(input).get
            newRes shouldBe expectedResult
          }

        case AddedFeature =>
          Try(oldF(input)).isFailure shouldBe true
          if (!(newImpl eq oldImpl)) {
            val (newRes, _) = checkEq(scalaFunc)(newF)(input).get
            newRes shouldBe expectedResult
          }
      }
    }

    /** Creates a new ErgoLikeContext using given [[CostingDataContext]] as template.
      * Copies most of the data from ctx and the missing data is taken from the args.
      * This is a helper method to be used in tests only.
      */
    def createErgoLikeContext(ctx: CostingDataContext,
                              validationSettings: SigmaValidationSettings,
                              costLimit: Long,
                              initCost: Long
                         ): ErgoLikeContext = {
      val treeData = SigmaDsl.toAvlTreeData(ctx.lastBlockUtxoRootHash)
      val dataBoxes = ctx.dataInputs.toArray.map(SigmaDsl.toErgoBox)
      val boxesToSpend = ctx.inputs.toArray.map(SigmaDsl.toErgoBox)
      val txInputs = boxesToSpend.map(b => Input(b.id, ProverResult.empty))
      val txDataInputs = dataBoxes.map(b => DataInput(b.id))
      val txOutputCandidates = ctx.outputs.toArray.map(SigmaDsl.toErgoBox)
      val tx = new ErgoLikeTransaction(
        txInputs, txDataInputs, txOutputCandidates.toIndexedSeq)
      val selfIndex = boxesToSpend.indexWhere(b => util.Arrays.equals(b.id, ctx.selfBox.id.toArray))

      val extension = ContextExtension(
        values = ctx.vars.toArray.zipWithIndex.collect {
          case (v, i) if v != null =>
            val tpe = Evaluation.rtypeToSType(v.tVal)
            i.toByte -> ConstantNode(v.value.asWrappedType, tpe)
        }.toMap
      )
      new ErgoLikeContext(
        treeData, ctx.headers, ctx.preHeader,
        dataBoxes, boxesToSpend, tx, selfIndex,
        extension, validationSettings, costLimit, initCost)
    }

    /** Executes the default feature verification wrapper script using:
      * 1) the given input
      * 2) the given expected intermediate result
      * 3) the total expected execution cost of the verification
      */
    def checkVerify(input: A, expectedRes: B, expectedCost: Int): Unit = {
      val tpeA = Evaluation.rtypeToSType(oldF.tA)
      val tpeB = Evaluation.rtypeToSType(oldF.tB)

      val prover = new FeatureProvingInterpreter()

      // Create synthetic ErgoTree which uses all main capabilities of evaluation machinery.
      // 1) first-class functions (lambdas); 2) Context variables; 3) Registers; 4) Equality
      // for all types; 5) Embedding of boolean to SigmaProp; 6) Sigma propositions (&&, ||, AtLeast)
      // 7) Deserialization from SELF and Context
      // Every language Feature is tested as part of this wrapper script.
      // Inclusion of all the features influences the expected cost estimation values
      val compiledTree = {
        val code =
          s"""{
            |  val func = ${oldF.script}
            |  val res1 = func(getVar[${oldF.tA.name}](1).get)
            |  val res2 = SELF.R4[${oldF.tB.name}].get
            |  sigmaProp(res1 == res2) && pkAlice
            |}
          """.stripMargin

        val IR = new CompiletimeIRContext
        val pkAlice = prover.pubKeys.head.toSigmaProp
        val env = Map("pkAlice" -> pkAlice)

        // Compile script the same way it is performed by applications (i.e. via Ergo Appkit)
        val prop = ErgoScriptPredef.compileWithCosting(
          env, code, ErgoAddressEncoder.MainnetNetworkPrefix)(IR).asSigmaProp

        // Add additional oparations which are not yet implemented in ErgoScript compiler
        val multisig = sigmastate.AtLeast(
          IntConstant(2),
          Seq(
            pkAlice,
            DeserializeRegister(ErgoBox.R5, SSigmaProp),  // deserialize pkBob
            DeserializeContext(2, SSigmaProp)))           // deserialize pkCarol
        ErgoTree.fromProposition(sigmastate.SigmaOr(prop, multisig))
      }

      val pkBobBytes = ValueSerializer.serialize(prover.pubKeys(1).toSigmaProp)
      val pkCarolBytes = ValueSerializer.serialize(prover.pubKeys(2).toSigmaProp)
      val newRegisters = Map(
        ErgoBox.R4 -> Constant[SType](expectedRes.asInstanceOf[SType#WrappedType], tpeB),
        ErgoBox.R5 -> ByteArrayConstant(pkBobBytes)
      )

      val ergoCtx = input match {
        case ctx: CostingDataContext =>
          // the context is passed as function argument (see func in the script)
          // Since Context is singleton, we should use this instance as the basis
          // for execution of verify instead of a new dummy context.
          val self = ctx.selfBox.asInstanceOf[CostingBox]
          val newSelf = self.copy(
<<<<<<< HEAD
            ebox = self.ebox.withUpdatedRegisters(newRegisters)
=======
            ebox = updatedRegisters(self.ebox, newRegisters)
>>>>>>> 3b0d77c9
          )

          // We add ctx as it's own variable with id = 1
          val ctxVar = eval.Extensions.toAnyValue[special.sigma.Context](ctx)(special.sigma.ContextRType)
          val carolVar = eval.Extensions.toAnyValue[Coll[Byte]](pkCarolBytes.toColl)(RType[Coll[Byte]])
          val newCtx = ctx
              .withUpdatedVars(1 -> ctxVar, 2 -> carolVar)
              .copy(
                selfBox = newSelf,
                inputs = {
                  val selfIndex = ctx.inputs.indexWhere(b => b.id == ctx.selfBox.id, 0)
                  ctx.inputs.updated(selfIndex, newSelf)
                })

          createErgoLikeContext(
            newCtx,
            ValidationRules.currentSettings,
            ScriptCostLimit.value,
            initCost = 0L
          )

        case _ =>
          ErgoLikeContextTesting.dummy(
            createBox(0, compiledTree, additionalRegisters = newRegisters)
          ).withBindings(
              1.toByte -> Constant[SType](input.asInstanceOf[SType#WrappedType], tpeA),
              2.toByte -> ByteArrayConstant(pkCarolBytes)
            ).asInstanceOf[ErgoLikeContext]
      }

      val pr = prover.prove(compiledTree, ergoCtx, fakeMessage).getOrThrow

      implicit val IR: IRContext = createIR()

      val verifier = new ErgoLikeInterpreter() { type CTX = ErgoLikeContext }

      val verificationCtx = ergoCtx.withExtension(pr.extension)

      val vres = verifier.verify(compiledTree, verificationCtx, pr, fakeMessage)
      vres match {
        case Success((ok, cost)) =>
          ok shouldBe true
          val verificationCost = cost.toIntExact
// NOTE: you can uncomment this line and comment the assertion in order to
// simplify adding new test vectors for cost estimation
//          if (expectedCost != verificationCost) {
//            println(s"Script: $script")
//            println(s"Cost: $verificationCost\n")
//          }
          assertResult(expectedCost,
            s"Actual verify() cost $cost != expected $expectedCost")(verificationCost)

        case Failure(t) => throw t
      }
    }
  }
  object FeatureTest {
    /** Cost of the feature verify script.
      * @see checkVerify() */
    val VerifyScriptCost = 6317
  }

  /** Represents expected result of successful feature test exectuion.
    * @param value value returned by feature function (and the corresponding Scala function)
    * @param cost  expected cost value of the verification execution
    * @see [[testCases]]
    */
  case class Expected[+A](value: A, cost: Int)

  /** Describes existing language feature which should be equally supported in both v3 and
    * v4 of the language.
    *
    * @param scalaFunc    semantic function which defines expected behavior of the given script
    * @param script       the script to be tested against semantic function
    * @param expectedExpr expected ErgoTree expression which corresponds to the given script
    * @return feature test descriptor object which can be used to execute this test case in
    *         various ways
    */
  def existingFeature[A: RType, B: RType]
      (scalaFunc: A => B, script: String, expectedExpr: SValue = null)
      (implicit IR: IRContext): FeatureTest[A, B] = {
    val oldImpl = () => func[A, B](script)
    val newImpl = oldImpl // TODO HF (16h): use actual new implementation here
    FeatureTest(ExistingFeature, script, scalaFunc, Option(expectedExpr), oldImpl, newImpl)
  }

  /** Describes a NEW language feature which must NOT be supported in v3 and
    * must BE supported in v4 of the language.
    *
    * @param scalaFunc    semantic function which defines expected behavior of the given script
    * @param script       the script to be tested against semantic function
    * @param expectedExpr expected ErgoTree expression which corresponds to the given script
    * @return feature test descriptor object which can be used to execute this test case in
    *         various ways
    */
  def newFeature[A: RType, B: RType]
      (scalaFunc: A => B, script: String, expectedExpr: SValue = null)
      (implicit IR: IRContext): FeatureTest[A, B] = {
    val oldImpl = () => func[A, B](script)
    val newImpl = oldImpl // TODO HF (16h): use actual new implementation here
    FeatureTest(AddedFeature, script, scalaFunc, Option(expectedExpr), oldImpl, newImpl)
  }

  val contextGen: Gen[Context] = ergoLikeContextGen.map(c => c.toSigmaContext(createIR(), isCost = false))
  implicit val arbContext: Arbitrary[Context] = Arbitrary(contextGen)

  /** NOTE, this should be `def` to allow overriding of generatorDrivenConfig in derived Spec classes. */
  def DefaultMinSuccessful: MinSuccessful = MinSuccessful(generatorDrivenConfig.minSuccessful)

  val PrintTestCasesDefault: Boolean = false
  val FailOnTestVectorsDefault: Boolean = true

  private def checkResult[B](res: Try[B], expectedRes: Try[B], failOnTestVectors: Boolean): Unit = {
    (res, expectedRes) match {
      case (Failure(exception), Failure(expectedException)) =>
        rootCause(exception).getClass shouldBe expectedException.getClass
      case _ =>
        if (failOnTestVectors) {
          assertResult(expectedRes, s"Actual: ${SigmaPPrint(res, height = 150).plainText}")(res)
        }
        else {
          if (expectedRes != res) {
            print("\nSuggested Expected Result: ")
            SigmaPPrint.pprintln(res, height = 150)
          }
        }
    }
  }

  /** Test the given test cases with expected results (aka test vectors).
    * NOTE, in some cases (such as Context, Box, etc) sample generation is time consuming, so it
    * makes sense to factor it out.
    * @param preGeneratedSamples  optional pre-generated samples to reduce execution time
    */
  def testCases[A: Ordering : Arbitrary : ClassTag, B]
      (cases: Seq[(A, Try[B])],
       f: FeatureTest[A, B],
       printTestCases: Boolean = PrintTestCasesDefault,
       failOnTestVectors: Boolean = FailOnTestVectorsDefault,
       preGeneratedSamples: Option[Seq[A]] = None): Unit = {

    val table = Table(("x", "y"), cases:_*)
    forAll(table) { (x: A, expectedRes: Try[B]) =>
      val res = f.checkEquality(x, printTestCases).map(_._1)

<<<<<<< HEAD
      // TODO HF (4h): remove this `if` once newImpl is implemented
=======
      // TODO HF: remove this `if` once newImpl is implemented
>>>>>>> 3b0d77c9
      f.featureType match {
        case ExistingFeature =>
          checkResult(res, expectedRes, failOnTestVectors)
        case AddedFeature =>
          res.isFailure shouldBe true
          Try(f.scalaFunc(x)) shouldBe expectedRes
      }
    }
    test(preGeneratedSamples, f, printTestCases)
  }

  /** Test the given test cases with expected results AND costs (aka test vectors).
    * For all Success cases `f.checkVerify` is executed to exercise the whole
    * `Interpreter.verify` execution and assert the expected cost.
    *
    * NOTE, in some cases (such as Context, Box, etc) sample generation is time consuming, so it
    * makes sense to factor it out.
    *
    * @param preGeneratedSamples  optional pre-generated samples to reduce execution time
    *                             if None, then the given Arbitrary is used to generate samples
    */
  def verifyCases[A: Ordering : Arbitrary : ClassTag, B]
      (cases: Seq[(A, Try[Expected[B]])],
       f: FeatureTest[A, B],
       printTestCases: Boolean = PrintTestCasesDefault,
       failOnTestVectors: Boolean = FailOnTestVectorsDefault,
       preGeneratedSamples: Option[Seq[A]] = None): Unit = {

    val table = Table(("x", "y"), cases:_*)
    forAll(table) { (x: A, expectedRes: Try[Expected[B]]) =>
      val funcRes = f.checkEquality(x, printTestCases)

      val expectedResValue = expectedRes.map(_.value)
<<<<<<< HEAD
      // TODO HF (4h): remove this `match` once newImpl is implemented
=======
      // TODO HF: remove this `match` once newImpl is implemented
>>>>>>> 3b0d77c9
      f.featureType match {
        case ExistingFeature =>
          checkResult(funcRes.map(_._1), expectedResValue, failOnTestVectors)

          (funcRes, expectedRes) match {
            case (Success((y, _)), Success(Expected(_, expectedCost))) =>
              f.checkVerify(x, y, expectedCost)
            case _ =>
          }
        case AddedFeature =>
          funcRes.isFailure shouldBe true
          Try(f.scalaFunc(x)) shouldBe expectedResValue
      }
    }
    test(preGeneratedSamples, f, printTestCases)
  }

  /** Generate samples in sorted order.
    * @param gen  generator to be used for sample generation
    * @param config generation configuration
    * @return array-backed ordered sequence of samples
    */
  def genSamples[A: Ordering: ClassTag](gen: Gen[A], config: PropertyCheckConfigParam): Seq[A] = {
    implicit val arb: Arbitrary[A] = Arbitrary(gen)
    genSamples[A](config)
  }

  /** Generate samples in sorted order.
    * @param config generation configuration
    * @return array-backed ordered sequence of samples
    */
  def genSamples[A: Arbitrary: Ordering: ClassTag](config: PropertyCheckConfigParam): Seq[A] = {
    val inputs = scala.collection.mutable.ArrayBuilder.make[A]()
    forAll(config) { x: A =>
      inputs += x
    }
    inputs.result().sorted
  }

  /** Test the given samples or generate new samples using the given Arbitrary.
    * For each sample `f.checkEquality` is executed.
    */
  def test[A: Arbitrary: Ordering : ClassTag, B]
      (preGeneratedSamples: Option[Seq[A]],
       f: FeatureTest[A, B],
       printTestCases: Boolean): Unit = {
    // either get provides or generate new samples (in sorted order)
    val samples = preGeneratedSamples.getOrElse(genSamples[A](DefaultMinSuccessful))

    // then tests them, this will output a nice log of test cases (provided printTestCases == true)
    samples.foreach { x =>
      f.checkEquality(x, printTestCases)
    }
  }

  def test[A: Arbitrary : Ordering : ClassTag, B](samples: Seq[A], f: FeatureTest[A, B]): Unit = {
    test(Some(samples), f, PrintTestCasesDefault)
  }

  def test[A: Arbitrary : Ordering : ClassTag, B]
      (f: FeatureTest[A, B],
       printTestCases: Boolean = PrintTestCasesDefault): Unit = {
    test(None, f, printTestCases)
  }

  /** Helper implementation for ordering samples. */
  trait GroupElementOrdering extends Ordering[GroupElement] {
    /** Compares `x: ECPoint` string representation with `y: ECPoint` string for order.
      * @return a negative integer, zero, or a positive integer as the
      * `x` is less than, equal to, or greater than `y`.
      */
    def compare(x: GroupElement, y: GroupElement): Int = {
      SigmaDsl.toECPoint(x).toString.compareTo(SigmaDsl.toECPoint(y).toString)
    }
  }
  implicit object GroupElementOrdering extends GroupElementOrdering

  /** Helper implementation for ordering samples. */
  trait AvlTreeOrdering extends Ordering[AvlTree] {
    /** Compares this `x: AvlTree` string representation with `y: AvlTree` string for order.
      * @return a negative integer, zero, or a positive integer as the
      * `x` is less than, equal to, or greater than `y`.
      */
    def compare(x: AvlTree, y: AvlTree): Int = {
      x.toString.compareTo(y.toString)
    }
  }
  implicit object AvlTreeOrdering extends AvlTreeOrdering

  /** Helper implementation for ordering samples. */
  class CollOrdering[T: Ordering] extends Ordering[Coll[T]] {
    val O = Ordering[Iterable[T]]

    /** Compares this `x: Coll` with `y: Coll` using Ordering for underlying Array.
      * @return a negative integer, zero, or a positive integer as the
      * `x` is less than, equal to, or greater than `y`.
      */
    def compare(x: Coll[T], y: Coll[T]): Int = {
      O.compare(x.toArray, y.toArray)
    }
  }
  implicit def collOrdering[T: Ordering]: Ordering[Coll[T]] = new CollOrdering[T]

  /** Helper implementation for ordering samples. */
  trait BoxOrdering extends Ordering[Box] {
    /** Compares this `x: Box` string representation with `y: Box` string for order.
      * @return a negative integer, zero, or a positive integer as the
      * `x` is less than, equal to, or greater than `y`.
      */
    def compare(x: Box, y: Box): Int = {
      x.toString.compareTo(y.toString)
    }
  }
  implicit object BoxOrdering extends BoxOrdering

  /** Helper implementation for ordering samples. */
  trait PreHeaderOrdering extends Ordering[PreHeader] {
    /** Compares this `x: PreHeader` with `y: PreHeader` using block height.
      * @return a negative integer, zero, or a positive integer as the
      * `x` is less than, equal to, or greater than `y`.
      */
    def compare(x: PreHeader, y: PreHeader): Int = {
      Ordering.Int.compare(x.height, y.height)
    }
  }
  implicit object PreHeaderOrdering extends PreHeaderOrdering

  /** Helper implementation for ordering samples. */
  trait HeaderOrdering extends Ordering[Header] {
    /** Compares this `x: Header` with `y: Header` using block height.
      * @return a negative integer, zero, or a positive integer as the
      * `x` is less than, equal to, or greater than `y`.
      */
    def compare(x: Header, y: Header): Int = {
      Ordering.Int.compare(x.height, y.height)
    }
  }
  implicit object HeaderOrdering extends HeaderOrdering

  /** Helper implementation for ordering samples. */
  trait ContextOrdering extends Ordering[Context] {
    val O: Ordering[(Int, Coll[Byte])] = Ordering[(Int, Coll[Byte])]

    /** Compares this `x: Context` with `y: Context` using block height and SELF.id.
      * @return a negative integer, zero, or a positive integer as the
      * `x` is less than, equal to, or greater than `y`.
      */
    def compare(x: Context, y: Context): Int = {
      O.compare((x.HEIGHT, x.SELF.id), (y.HEIGHT, y.SELF.id))
    }
  }
  implicit object ContextOrdering extends ContextOrdering

  /** Helper implementation for ordering samples. */
  trait SigmaPropOrdering extends Ordering[SigmaProp] {
    /** Compares this `x: SigmaProp` with `y: SigmaProp` using string representation.
      * @return a negative integer, zero, or a positive integer as the
      * `x` is less than, equal to, or greater than `y`.
      */
    def compare(x: SigmaProp, y: SigmaProp): Int = {
      x.toString.compareTo(y.toString)
    }
  }
  implicit object SigmaPropOrdering extends SigmaPropOrdering
}<|MERGE_RESOLUTION|>--- conflicted
+++ resolved
@@ -24,10 +24,7 @@
 import sigmastate.utils.Helpers._
 import sigmastate.lang.Terms.ValueOps
 import sigmastate.helpers.{ErgoLikeContextTesting, SigmaPPrint}
-<<<<<<< HEAD
-=======
 import sigmastate.helpers.TestingHelpers._
->>>>>>> 3b0d77c9
 import sigmastate.interpreter.{ProverResult, ContextExtension, ProverInterpreter}
 import sigmastate.serialization.ValueSerializer
 import sigmastate.utxo.{DeserializeContext, DeserializeRegister}
@@ -329,11 +326,7 @@
           // for execution of verify instead of a new dummy context.
           val self = ctx.selfBox.asInstanceOf[CostingBox]
           val newSelf = self.copy(
-<<<<<<< HEAD
-            ebox = self.ebox.withUpdatedRegisters(newRegisters)
-=======
             ebox = updatedRegisters(self.ebox, newRegisters)
->>>>>>> 3b0d77c9
           )
 
           // We add ctx as it's own variable with id = 1
@@ -479,11 +472,7 @@
     forAll(table) { (x: A, expectedRes: Try[B]) =>
       val res = f.checkEquality(x, printTestCases).map(_._1)
 
-<<<<<<< HEAD
       // TODO HF (4h): remove this `if` once newImpl is implemented
-=======
-      // TODO HF: remove this `if` once newImpl is implemented
->>>>>>> 3b0d77c9
       f.featureType match {
         case ExistingFeature =>
           checkResult(res, expectedRes, failOnTestVectors)
@@ -517,11 +506,7 @@
       val funcRes = f.checkEquality(x, printTestCases)
 
       val expectedResValue = expectedRes.map(_.value)
-<<<<<<< HEAD
       // TODO HF (4h): remove this `match` once newImpl is implemented
-=======
-      // TODO HF: remove this `match` once newImpl is implemented
->>>>>>> 3b0d77c9
       f.featureType match {
         case ExistingFeature =>
           checkResult(funcRes.map(_._1), expectedResValue, failOnTestVectors)
