package special.sigma

import java.util
import org.ergoplatform.SigmaConstants.ScriptCostLimit
import org.ergoplatform.dsl.{ContractSpec, SigmaContractSyntax, TestContractSpec}
import org.ergoplatform.validation.{SigmaValidationSettings, ValidationRules}
import org.ergoplatform._
import org.scalacheck.Arbitrary._
import org.scalacheck.Gen.frequency
import org.scalacheck.{Arbitrary, Gen}
import org.scalatest.prop.PropertyChecks
import org.scalatest.{Matchers, PropSpec}
import scalan.RType
import scalan.RType._
import scalan.util.BenchmarkUtil
import scalan.util.Extensions._
import scalan.util.CollectionUtil._
import sigmastate.SType.AnyOps
import sigmastate.Values.{ByteArrayConstant, Constant, ConstantNode, ErgoTree, IntConstant, SValue}
import sigmastate.basics.DLogProtocol.{DLogProverInput, ProveDlog}
import sigmastate.basics.{SigmaProtocol, SigmaProtocolCommonInput, SigmaProtocolPrivateInput}
import sigmastate.eval.Extensions._
import sigmastate.eval.{CompiletimeIRContext, CostingBox, CostingDataContext, Evaluation, IRContext, SigmaDsl}
import sigmastate.helpers.TestingHelpers._
import sigmastate.helpers.{ErgoLikeContextTesting, ErgoLikeTestInterpreter, SigmaPPrint}
import sigmastate.interpreter.EvalSettings.{AotEvaluationMode, EvaluationMode, JitEvaluationMode}
import sigmastate.interpreter.Interpreter.{ScriptEnv, VerificationResult}
import sigmastate.interpreter._
import sigmastate.lang.Terms.ValueOps
import sigmastate.serialization.ValueSerializer
import sigmastate.serialization.generators.ObjectGenerators
import sigmastate.utils.Helpers._
import sigmastate.utxo.{DeserializeContext, DeserializeRegister}
import sigmastate.{JitCost, SSigmaProp, SType, eval}
import special.collection.{Coll, CollType}
import spire.syntax.all.cfor

import scala.collection.mutable
import scala.math.Ordering
import scala.reflect.ClassTag
import scala.util.{Failure, Success, Try}

class SigmaDslTesting extends PropSpec
    with PropertyChecks
    with Matchers
    with SigmaTestingData with SigmaContractSyntax
    with ObjectGenerators { suite =>
  override def Coll[T](items: T*)(implicit cT: RType[T]): Coll[T] = super.Coll(items:_*)

  lazy val spec: ContractSpec = TestContractSpec(suite)(new TestingIRContext)

  override def contractEnv: ScriptEnv = Map()

  def createIR(): IRContext = new TestingIRContext {
    override val okPrintEvaluatedEntries: Boolean = false
    override val okMeasureOperationTime: Boolean = true
  }

  def checkEq[A,B](scalaFunc: A => B)(g: A => (B, CostDetails)): A => Try[(B, CostDetails)] = { x: A =>
    val b1 = Try(scalaFunc(x)); val b2 = Try(g(x))
    (b1, b2) match {
      case (Success(b1), res @ Success((b2, _))) =>
        assert(b1 == b2)
        res
      case (Failure(t1), res @ Failure(t2)) =>
        val c1 = rootCause(t1).getClass
        val c2 = rootCause(t2).getClass
        if (c1 != c2) {
          assert(c1 == c2,
            s"""Different errors:
              |First result: $t1
              |Second result: $t2
              |""".stripMargin)
        }
        res
      case _ =>
        val cause = if (b1.isFailure)
          rootCause(b1.asInstanceOf[Failure[_]].exception)
        else
          rootCause(b2.asInstanceOf[Failure[_]].exception)

        sys.error(
          s"""Should succeed with the same value or fail with the same exception, but was:
            |First result: $b1
            |Second result: $b2
            |Root cause: $cause
            |""".stripMargin)
    }

  }

  def checkEq2[A,B,R](f: (A, B) => R)(g: (A, B) => R): (A,B) => Unit = { (x: A, y: B) =>
    val r1 = f(x, y); val r2 = g(x, y)
    assert(r1.getClass == r2.getClass)
    assert(r1 == r2)
  }

  def getArrayIndex(len: Int): Int = {
    val index = Gen.choose(0, len - 1)
    index.sample.get
  }

  /** Generate indices for an array of a given length.
    * @return unordered array of indices with possibly repeated elements
    */
  def genIndices(arrLength: Int): Gen[Array[Int]] = for {
    nIndexes <- Gen.choose(0, arrLength)
    indices <- Gen.containerOfN[Array, Int](nIndexes, Gen.choose(0, arrLength - 1))
  } yield indices

  class FeatureProvingInterpreter extends ErgoLikeTestInterpreter()(new TestingIRContext) with ProverInterpreter {

    def decodeSecretInput(decimalStr: String): DLogProverInput = DLogProverInput(BigInt(decimalStr).bigInteger)

    val sk1: DLogProverInput = decodeSecretInput("416167686186183758173232992934554728075978573242452195968805863126437865059")
    val sk2: DLogProverInput = decodeSecretInput("34648336872573478681093104997365775365807654884817677358848426648354905397359")
    val sk3: DLogProverInput = decodeSecretInput("50415569076448343263191022044468203756975150511337537963383000142821297891310")

    val secrets: Seq[SigmaProtocolPrivateInput[_ <: SigmaProtocol[_], _ <: SigmaProtocolCommonInput[_]]] = {
      // Note, not all secrets are used, which is required by checkVerify
      // This is to make AtLeast to be unproved and thus the verify is successfull
      // because of the other condition in SigmaOr (see checkVerify)
      val dlogs: IndexedSeq[DLogProverInput] = Vector(sk1)
      dlogs
    }

    val pubKeys: Seq[ProveDlog] = Vector(sk1, sk2, sk3)
        .collect { case in: DLogProverInput => in.publicImage }
  }

  val LogScriptDefault: Boolean = false

  val isNewVersion = new scala.util.DynamicVariable(false)

  val predefScripts = Seq[String]()

  /** Descriptor of the language feature. */
  trait Feature[A, B] { feature =>

    /** Script containing this feature. */
    def script: String

    /** Semantics of this feature in ErgoTree v1 given by scala code */
    def scalaFunc: A => B

    /** Semantics of this feature in ErgoTree v2 given by scala code */
    def scalaFuncNew: A => B = scalaFunc

    /** Expression which represents the test case code. */
    def expectedExpr: Option[SValue]

    /** Function that executes the feature using v4.x interpreter implementation. */
    def oldImpl: () => CompiledFunc[A, B]

    /** Function that executes the feature using v5.x interpreter implementation. */
    def newImpl: () => CompiledFunc[A, B]

    def evalSettings: EvalSettings

    def printExpectedExpr: Boolean
    def logScript: Boolean

    /** Called to print test case expression (when it is not given).
      * Can be used to create regression test cases. */
    def printSuggestion(cf: CompiledFunc[_,_]): Unit = {
      print(s"No expectedExpr for ")
      SigmaPPrint.pprintln(cf.script, height = 150)
      print("Use ")
      SigmaPPrint.pprintln(cf.expr, height = 150)
      println()
    }

    /** Checks the result of the front-end compiler against expectedExpr.
      * Used to catch regression errors in front-end compiler.
      */
    def checkExpectedExprIn(cf: CompiledFunc[_,_]): Boolean = {
      expectedExpr match {
        case Some(e) =>
          if (cf.expr != null && cf.expr != e) {
            printSuggestion(cf)
            cf.expr shouldBe e
          }
        case None if printExpectedExpr =>
          printSuggestion(cf)
      }
      true
    }

    /** v3 and v4 implementation*/
    private var _oldF: CompiledFunc[A, B] = _
    def oldF: CompiledFunc[A, B] = {
      if (_oldF == null) {
        _oldF = oldImpl()
        checkExpectedExprIn(_oldF)
      }
      _oldF
    }

    /** v5 implementation*/
    private var _newF: CompiledFunc[A, B] = _
    def newF: CompiledFunc[A, B] = {
      if (_newF == null) {
        _newF = newImpl()
        checkExpectedExprIn(_newF)
      }
      _newF
    }

    /** Compares the old and new implementations against
      * semantic function (scalaFunc) on the given input.
      *
      * @param input          data which is used to execute feature
      * @param logInputOutput if true, then pretty-print input and output values
      * @return result of feature execution */
    def checkEquality(input: A, logInputOutput: Boolean = false): Try[(B, CostDetails)]

    /** Depending on the featureType compares the old and new implementations against
      * semantic function (scalaFunc) on the given input, also checking the given expected result.
      */
    def checkExpected(input: A, expectedResult: Expected[B]): Unit

    /** Tests this feature on the given input.
      * @param input data value
      * @param expectedResult the result which is expected
      */
    def testCase(input: A, expectedResult: Try[B],
                 printTestCases: Boolean = PrintTestCasesDefault,
                 failOnTestVectors: Boolean = FailOnTestVectorsDefault): Unit

    /** Tests this feature by embedding it in the verification script.
      * @param input data value
      * @param expectedResult the result values which are expected
      * @see checkVerify
      */
    def verifyCase(input: A, expectedResult: Expected[B],
                   printTestCases: Boolean = PrintTestCasesDefault,
                   failOnTestVectors: Boolean = FailOnTestVectorsDefault): Unit

    /** Creates a new ErgoLikeContext using given [[CostingDataContext]] as template.
      * Copies most of the data from ctx and the missing data is taken from the args.
      * This is a helper method to be used in tests only.
      */
    def createErgoLikeContext(ctx: CostingDataContext,
                              validationSettings: SigmaValidationSettings,
                              costLimit: Long,
                              initCost: Long
                         ): ErgoLikeContext = {
      val treeData = SigmaDsl.toAvlTreeData(ctx.lastBlockUtxoRootHash)
      val dataBoxes = ctx.dataInputs.toArray.map(SigmaDsl.toErgoBox)
      val boxesToSpend = ctx.inputs.toArray.map(SigmaDsl.toErgoBox)
      val txInputs = boxesToSpend.map(b => Input(b.id, ProverResult.empty))
      val txDataInputs = dataBoxes.map(b => DataInput(b.id))
      val txOutputCandidates = ctx.outputs.toArray.map(SigmaDsl.toErgoBox)
      val tx = new ErgoLikeTransaction(
        txInputs, txDataInputs, txOutputCandidates.toIndexedSeq)
      val selfIndex = boxesToSpend.indexWhere(b => util.Arrays.equals(b.id, ctx.selfBox.id.toArray))

      val extension = ContextExtension(
        values = ctx.vars.toArray.zipWithIndex.collect {
          case (v, i) if v != null =>
            val tpe = Evaluation.rtypeToSType(v.tVal)
            i.toByte -> ConstantNode(v.value.asWrappedType, tpe)
        }.toMap
      )
      new ErgoLikeContext(
        treeData, ctx.headers, ctx.preHeader,
        dataBoxes, boxesToSpend, tx, selfIndex,
        extension, validationSettings, costLimit, initCost,
        activatedVersionInTests)
    }

    /** Executes the default feature verification wrapper script for the specific ErgoTree
      * version using both v4.x and v5.x interpreters.
      * @param input the given test case input data
      * @param expected the given expected results (values and costs)
      */
    def checkVerify(input: A, expected: Expected[B]): Unit = {
      val tpeA = Evaluation.rtypeToSType(oldF.tA)
      val tpeB = Evaluation.rtypeToSType(oldF.tB)

      // Create synthetic ErgoTree which uses all main capabilities of evaluation machinery.
      // 1) first-class functions (lambdas); 2) Context variables; 3) Registers; 4) Equality
      // for all types; 5) Embedding of boolean to SigmaProp; 6) Sigma propositions (&&, ||, AtLeast)
      // 7) Deserialization from SELF and Context
      // Every language Feature is tested as part of this wrapper script.
      // Inclusion of all the features influences the expected cost estimation values
      def compiledTree(prover: FeatureProvingInterpreter) = {
        val code =
          s"""{
            |  val func = ${oldF.script}
            |  val res1 = func(getVar[${oldF.tA.name}](1).get)
            |  val res2 = SELF.R4[${oldF.tB.name}].get
            |  sigmaProp(res1 == res2) && pkAlice
            |}
          """.stripMargin

        val IR = new CompiletimeIRContext
        val pkAlice = prover.pubKeys.head.toSigmaProp
        val env = Map("pkAlice" -> pkAlice)

        // Compile script the same way it is performed by applications (i.e. via Ergo Appkit)
        val prop = ErgoScriptPredef.compileWithCosting(
          env, code, ErgoAddressEncoder.MainnetNetworkPrefix)(IR).asSigmaProp

        // Add additional oparations which are not yet implemented in ErgoScript compiler
        val multisig = sigmastate.AtLeast(
          IntConstant(2),
          Array(
            pkAlice,
            DeserializeRegister(ErgoBox.R5, SSigmaProp),  // deserialize pkBob
            DeserializeContext(2, SSigmaProp)))           // deserialize pkCarol
        val header = ErgoTree.headerWithVersion(ergoTreeVersionInTests)
        ErgoTree.withSegregation(header, sigmastate.SigmaOr(prop, multisig))
      }

      def ergoCtx(prover: FeatureProvingInterpreter, compiledTree: ErgoTree, expectedValue: B) = {
        val pkBobBytes = ValueSerializer.serialize(prover.pubKeys(1).toSigmaProp)
        val pkCarolBytes = ValueSerializer.serialize(prover.pubKeys(2).toSigmaProp)
        val newRegisters = Map(
          ErgoBox.R4 -> Constant[SType](expectedValue.asInstanceOf[SType#WrappedType], tpeB),
          ErgoBox.R5 -> ByteArrayConstant(pkBobBytes)
        )

        val ctx = input match {
          case ctx: CostingDataContext =>
            // the context is passed as function argument (see func in the script)
            // Since Context is singleton, we should use this instance as the basis
            // for execution of verify instead of a new dummy context.
            val self = ctx.selfBox.asInstanceOf[CostingBox]
            val newSelf = self.copy(
              ebox = updatedRegisters(self.ebox, newRegisters)
            )

            // We add ctx as it's own variable with id = 1
            val ctxVar = eval.Extensions.toAnyValue[special.sigma.Context](ctx)(special.sigma.ContextRType)
            val carolVar = eval.Extensions.toAnyValue[Coll[Byte]](pkCarolBytes.toColl)(RType[Coll[Byte]])
            val newCtx = ctx
                .withUpdatedVars(1 -> ctxVar, 2 -> carolVar)
                .copy(
                  selfBox = newSelf,
                  inputs = {
                    val selfIndex = ctx.inputs.indexWhere(b => b.id == ctx.selfBox.id, 0)
                    ctx.inputs.updated(selfIndex, newSelf)
                  })

            createErgoLikeContext(
              newCtx,
              ValidationRules.currentSettings,
              ScriptCostLimit.value,
              initCost = initialCostInTests.value
            )

          case _ =>
            ErgoLikeContextTesting.dummy(
              createBox(0, compiledTree, additionalRegisters = newRegisters),
              activatedVersionInTests)
                .withBindings(
                  1.toByte -> Constant[SType](input.asInstanceOf[SType#WrappedType], tpeA),
                  2.toByte -> ByteArrayConstant(pkCarolBytes))
                .withInitCost(initialCostInTests.value)
                .asInstanceOf[ErgoLikeContext]
        }
        ctx
      }

      if (expected.value.isSuccess) {
        // check v4.x interpreter
        val prover = new FeatureProvingInterpreter() {
          override val evalSettings: EvalSettings = feature.evalSettings.copy(
            evaluationMode = Some(AotEvaluationMode)
          )
        }
        val tree = compiledTree(prover)
        val ctx = ergoCtx(prover, tree, expected.value.get)
        val pr = prover.prove(tree, ctx, fakeMessage).getOrThrow
        val verificationCtx = ctx.withExtension(pr.extension)

        // run old v4.x interpreter
        val aotVerifier = new ErgoLikeTestInterpreter()(createIR()) {
          override val evalSettings: EvalSettings = feature.evalSettings.copy(
            evaluationMode = Some(AotEvaluationMode)
          )
        }
        val aotRes = aotVerifier.verify(tree, verificationCtx, pr, fakeMessage)
        checkExpectedResult(AotEvaluationMode, aotRes, expected.verificationCostOpt)
      }

      val newExpectedRes = expected.newResults(ergoTreeVersionInTests)
      val newExpectedValue = newExpectedRes._1.value
      if (newExpectedValue.isSuccess) {
        // check v5.0 interpreter
        val prover = new FeatureProvingInterpreter() {
          override val evalSettings: EvalSettings = feature.evalSettings.copy(
            evaluationMode = Some(JitEvaluationMode)
          )
        }
        val tree = compiledTree(prover)
        val ctx = ergoCtx(prover, tree, newExpectedValue.get)
        val pr = prover.prove(tree, ctx, fakeMessage).getOrThrow
        val verificationCtx = ctx.withExtension(pr.extension)

        // run new v5.0 interpreter
        val jitVerifier = new ErgoLikeTestInterpreter()(createIR()) {
          override val evalSettings: EvalSettings = feature.evalSettings.copy(
            evaluationMode = Some(JitEvaluationMode)
          )
        }
        val jitRes = jitVerifier.verify(tree, verificationCtx, pr, fakeMessage)
        val newCost = newExpectedRes._1.verificationCost
        checkExpectedResult(JitEvaluationMode, jitRes, newCost)

        if (newCost.isEmpty) {
          val res = jitRes.getOrThrow
          // new verification cost expectation is missing, print out actual cost results
          if (jitVerifier.evalSettings.printTestVectors) {
            printCostTestVector("Missing New Cost", input, res._2.toInt)
          }
        }
      }
    }

    /** Prints the actual cost test vector (when it is not defined). */
    private def printCostTestVector(title: String, input: Any, actualCost: Int) = {
      println(
        s"""--  $title  ----------------------
          |ErgoTreeVersion: $ergoTreeVersionInTests
          |Input: $input
          |Script: $script
          |Actual New Verification Cost: $actualCost
          |""".stripMargin)
    }

    private def checkEqualResults(res1: Try[VerificationResult], res2: Try[VerificationResult]): Unit = {
      (res1, res2) match {
        case (Success((v1, c1)), Success((v2, c2))) =>
          v1 shouldBe v2
        case (Failure(t1), Failure(t2)) =>
          rootCause(t1) shouldBe rootCause(t2)
        case _ =>
          res1 shouldBe res2
      }
    }

    private def checkExpectedResult(
          evalMode: EvaluationMode,
          res: Try[VerificationResult], expectedCost: Option[Int]): Unit = {
      res match {
        case Success((ok, cost)) =>
          ok shouldBe true
          val verificationCost = cost.toIntExact
          if (expectedCost.isDefined) {
            assertResult(expectedCost.get,
              s"Evaluation Mode: ${evalMode.name}; Actual verify() cost $cost != expected ${expectedCost.get}")(verificationCost)
          }

        case Failure(t) => throw t
      }
    }

  }

  /** A number of times the newF function in each test feature is repeated.
    * In combination with [[sigmastate.eval.Profiler]] it allows to collect more accurate
    * timings for all operations.
    * @see SigmaDslSpecification */
  def nBenchmarkIters: Int = 0

  def warmUpBeforeAllTest(nTotalIters: Int)(block: => Unit) = {
    // each test case is executed nBenchmarkIters times in `check` method
    // so we account for that here
    val nIters = nTotalIters / (nBenchmarkIters + 1)
    repeatAndReturnLast(nIters)(block)
    System.gc()
    Thread.sleep(1000) // let GC to its job before running the tests
  }

  case class ExistingFeature[A, B](
    script: String,
    scalaFunc: A => B,
    expectedExpr: Option[SValue],
    printExpectedExpr: Boolean = true,
    logScript: Boolean = LogScriptDefault,
    requireMCLowering: Boolean = false
  )(implicit IR: IRContext, tA: RType[A], tB: RType[B],
             override val evalSettings: EvalSettings) extends Feature[A, B] {

    implicit val cs = compilerSettingsInTests

    val oldImpl = () => func[A, B](script)
    val newImpl = () => funcJit[A, B](script)

    def checkEquality(input: A, logInputOutput: Boolean = false): Try[(B, CostDetails)] = {
      // check the old implementation against Scala semantic function
      val oldRes = checkEq(scalaFunc)(oldF)(input)

      val newRes = checkEq(scalaFunc)({ x =>
        var y: (B, CostDetails) = null
        val N = nBenchmarkIters + 1
        cfor(0)(_ < N, _ + 1) { _ =>
          y = newF(x)
        }
        y
      })(input)

      (oldRes, newRes) match {
        case (Success((oldRes, oldDetails)),
              Success((newRes, newDetails))) =>
          newRes shouldBe oldRes
          val oldCost = oldDetails.cost
          val newCost = newDetails.cost
          if (newDetails.cost != oldDetails.cost) {
            assertResult(true,
              s"""
                |New cost should not exceed old cost: (new: $newCost, old:$oldCost)
                |ExistingFeature.checkEquality(
                |  script = "$script",
                |  compiledTree = "${SigmaPPrint(newF.compiledTree, height = 550, width = 150)}"
                |)
                |""".stripMargin
            )(oldCost >= newCost / 20)

            if (evalSettings.isLogEnabled) {
              println(
                s"""Different Costs (new: $newCost, old:$oldCost)
                  |  input = ${SigmaPPrint(input, height = 550, width = 150)}
                  |  script = "$script"
                  |
                  |""".stripMargin)
            }
          }
        case _ =>
          checkResult(rootCause(newRes), rootCause(oldRes), failOnTestVectors = true)
      }

      if (logInputOutput) {
        val scriptComment = if (logScript) " // " + script else ""
        val inputStr = SigmaPPrint(input, height = 550, width = 150)
        val oldResStr = SigmaPPrint(oldRes, height = 550, width = 150)
        println(s"($inputStr, $oldResStr),$scriptComment")
      }

      newRes
    }

    /** Depending on the featureType compares the old and new implementations against
      * semantic function (scalaFunc) on the given input, also checking the given expected result.
      */
    override def checkExpected(input: A, expected: Expected[B]): Unit = {
      // check the old implementation with Scala semantic
      val (oldRes, _) = checkEq(scalaFunc)(oldF)(input).get
      oldRes shouldBe expected.value.get

      if (!(newImpl eq oldImpl)) {
        // check the new implementation with Scala semantic
        val (newRes, _) = checkEq(scalaFunc)(newF)(input).get
        newRes shouldBe expected.value.get
      }
    }

    override def testCase(input: A,
                          expectedResult: Try[B],
                          printTestCases: Boolean,
                          failOnTestVectors: Boolean): Unit = {
      val res = checkEquality(input, printTestCases).map(_._1)
      checkResult(res, expectedResult, failOnTestVectors)
    }

    override def verifyCase(input: A,
                            expected: Expected[B],
                            printTestCases: Boolean,
                            failOnTestVectors: Boolean): Unit = {
      val funcRes = checkEquality(input, printTestCases) // NOTE: funcRes comes from newImpl

      checkResult(funcRes.map(_._1), expected.value, failOnTestVectors)

      val newRes = expected.newResults(ergoTreeVersionInTests)
      val expectedTrace = newRes._2.fold(Seq.empty[CostItem])(_.trace)
      if (expectedTrace.isEmpty) {
        // new cost expectation is missing, print out actual cost results
        if (evalSettings.printTestVectors) {
          funcRes.foreach { case (_, newCost) =>
            printCostDetails(script, newCost)
          }
        }
      }
      else {
        // new cost expectation is specified, compare it with the actual result
// TODO v5.0: uncomment to enable test vectors
//        funcRes.foreach { case (_, newCost) =>
//          if (newCost.trace != expectedTrace) {
//            printCostDetails(script, newCost)
//            newCost.trace shouldBe expectedTrace
//          }
//        }
      }

      checkVerify(input, expected)
    }
  }

  case class ChangedFeature[A: RType, B: RType](
    script: String,
    scalaFunc: A => B,
    override val scalaFuncNew: A => B,
    expectedExpr: Option[SValue],
    printExpectedExpr: Boolean = true,
    logScript: Boolean = LogScriptDefault,
    requireMCLowering: Boolean = false
  )(implicit IR: IRContext, override val evalSettings: EvalSettings)
    extends Feature[A, B] {

    implicit val cs = compilerSettingsInTests

    val oldImpl = () => func[A, B](script)
    val newImpl = () => funcJit[A, B](script)

    def checkEquality(input: A, logInputOutput: Boolean = false): Try[(B, CostDetails)] = {
      // check the old implementation against Scala semantic function
      val oldRes = checkEq(scalaFunc)(oldF)(input)

      if (!(newImpl eq oldImpl)) {
        // check the new implementation against Scala semantic function
        val newRes = checkEq(scalaFuncNew)(newF)(input)
      }
      if (logInputOutput) {
        val inputStr = SigmaPPrint(input, height = 550, width = 150)
        val oldResStr = SigmaPPrint(oldRes, height = 550, width = 150)
        val scriptComment = if (logScript) " // " + script else ""
        println(s"($inputStr, $oldResStr),$scriptComment")
      }
      oldRes
    }

    /** compares the old and new implementations against
      * semantic function (scalaFunc) on the given input, also checking the given expected result.
      */
    override def checkExpected(input: A, expected: Expected[B]): Unit = {
      // check the old implementation with Scala semantic
      val (oldRes, _) = checkEq(scalaFunc)(oldF)(input).get
      oldRes shouldBe expected.value.get

      if (!(newImpl eq oldImpl)) {
        // check the new implementation with Scala semantic
        val (newRes, _) = checkEq(scalaFuncNew)(newF)(input).get
        val newExpectedRes = expected.newResults(ergoTreeVersionInTests)
        newRes shouldBe newExpectedRes._1.value.get
      }
    }

    override def testCase(input: A,
                          expectedResult: Try[B],
                          printTestCases: Boolean,
                          failOnTestVectors: Boolean): Unit = {
      val res = checkEquality(input, printTestCases).map(_._1)
      checkResult(res, expectedResult, failOnTestVectors)
    }

    override def verifyCase(input: A,
                            expected: Expected[B],
                            printTestCases: Boolean,
                            failOnTestVectors: Boolean): Unit = {
      val funcRes = checkEquality(input, printTestCases)

      checkResult(funcRes.map(_._1), expected.value, failOnTestVectors)

      checkVerify(input, expected)
    }
  }

  case class NewFeature[A: RType, B: RType](
    script: String,
    override val scalaFuncNew: A => B,
    expectedExpr: Option[SValue],
    printExpectedExpr: Boolean = true,
    logScript: Boolean = LogScriptDefault
  )(implicit IR: IRContext, override val evalSettings: EvalSettings)
    extends Feature[A, B] {
    override def scalaFunc: A => B = { x =>
      sys.error(s"Semantic Scala function is not defined for old implementation: $this")
    }
    implicit val cs = compilerSettingsInTests

    val oldImpl = () => func[A, B](script)
    val newImpl = oldImpl // funcJit[A, B](script) // TODO HF (16h): use actual new implementation here

    override def checkEquality(input: A, logInputOutput: Boolean = false): Try[(B, CostDetails)] = {
      val oldRes = Try(oldF(input))
      oldRes.isFailure shouldBe true
      if (!(newImpl eq oldImpl)) {
        val newRes = checkEq(scalaFuncNew)(newF)(input)
      }
      oldRes
    }

    override def checkExpected(input: A, expected: Expected[B]): Unit = {
      Try(oldF(input)).isFailure shouldBe true
      if (!(newImpl eq oldImpl)) {
        val (newRes, _) = checkEq(scalaFuncNew)(newF)(input).get
        val newExpectedRes = expected.newResults(ergoTreeVersionInTests)
        newRes shouldBe newExpectedRes._1.value.get
      }
    }

    override def testCase(input: A,
                          expectedResult: Try[B],
                          printTestCases: Boolean,
                          failOnTestVectors: Boolean): Unit = {
      val res = checkEquality(input, printTestCases).map(_._1)
      res.isFailure shouldBe true
      Try(scalaFuncNew(input)) shouldBe expectedResult
    }

    override def verifyCase(input: A,
                            expected: Expected[B],
                            printTestCases: Boolean,
                            failOnTestVectors: Boolean): Unit = {
      val funcRes = checkEquality(input, printTestCases)
      funcRes.isFailure shouldBe true
      Try(scalaFunc(input)) shouldBe expected.value
    }
  }

  /** Represents expected result, verification cost and costing trace for a single
    * interpreter run.
    * @param value expected results returned by feature function (and the corresponding Scala function)
    * @param verificationCost  expected cost value of the verification execution
    */
  case class ExpectedResult[+A](value: Try[A], verificationCost: Option[Int])

  /** Represents expected results (aka test vectors) for a single feature test case.
    * @param oldResult expected results returned by v4.x interpreter
    * @see [[testCases]]
    */
<<<<<<< HEAD
  case class Expected[+A](oldResult: ExpectedResult[A]) {
    /** Expected results returned by v4.x interpreter on the feature function. */
    def value: Try[A] = oldResult.value

    /** Expected verification cost returned by v4.x interpreter on the feature function. */
    def verificationCostOpt: Option[Int] = oldResult.verificationCost

    /** One expected result for each supported ErgoTree version.
      * By default (and for most operations) the new values are equal to the old value for
      * all versions, which means there are no changes in operation semantics.
      * However, new verification costs are different for the old ones. To simplify
      * augmentation of test cases with new test vectors, the default value of None
      * signals that the test vectors should be defined. The test harness code can print
      * suggestions for new test vectors.
      */
    final def defaultNewResults: Seq[(ExpectedResult[A], Option[CostDetails])] = {
      val n = Interpreter.MaxSupportedScriptVersion + 1
      // NOTE: by default, tests vectors for both verification cost and cost details are not defined
      val res = ExpectedResult(oldResult.value, None)
      Array.fill(n)((res, None))
    }

    /** One expected result for each supported ErgoTree version.
      * This expectations are applied to v5.+ interpreter (i.e. new JITC based implementation).
      */
    val newResults: Seq[(ExpectedResult[A], Option[CostDetails])] = defaultNewResults
=======
  case class Expected[+A](value: Try[A], cost: Int) {
    def newValue: Try[A] = value
    def details: CostDetails = GivenCost(JitCost(cost))
    def newCost: Option[Int] = None
>>>>>>> 795c176d
  }

  object Expected {
    /** Used when exception is expected.
      * @param error expected during execution
      */
    def apply[A](error: Throwable) = new Expected[A](ExpectedResult(Failure(error), None))

    /** Used when the old and new value and costs are the same for all versions.
      * @param value expected result of tested function
      * @param cost  expected verification cost
      */
    def apply[A](value: Try[A], cost: Int): Expected[A] =
      new Expected(ExpectedResult(value, Some(cost)))

    /** Used when the old and new value and costs are the same for all versions.
      * @param value expected result of tested function
      * @param cost  expected verification cost
      * @param expectedDetails expected cost details for all versions
      */
    def apply[A](value: Try[A], cost: Int, expectedDetails: CostDetails): Expected[A] =
      new Expected(ExpectedResult(value, Some(cost))) {
        override val newResults = defaultNewResults.map { case (r, _) =>
          (r, Some(expectedDetails))
        }
      }

    /** Used when the old and new value and costs are the same for all versions.
      *
      * @param value           expected result of tested function
      * @param cost            expected verification cost
      * @param expectedDetails expected cost details for all versions
      * @param expectedNewCost expected new verification cost for all versions
      */
    def apply[A](value: Try[A],
                 cost: Int,
                 expectedDetails: CostDetails,
                 expectedNewCost: Int): Expected[A] =
      new Expected(ExpectedResult(value, Some(cost))) {
        override val newResults = defaultNewResults.map {
          case (ExpectedResult(v, _), _) =>
            (ExpectedResult(v, Some(expectedNewCost)), Some(expectedDetails))
        }
      }

    /** Used when operation semantics changes in new versions. For those versions expected
      * test vectors can be specified.
      *
      * @param value               value returned by feature function v4.x
      * @param cost                expected cost value of the verification execution (v4.x)
      * @param newDetails          expected cost details for all versions
      * @param newCost             expected new verification cost for all versions
      * @param newVersionedResults new results returned by each changed feature function in
      *                            v5.+ for each ErgoTree version.
      */
    def apply[A](value: Try[A], cost: Int,
                 newDetails: CostDetails, newCost: Int,
                 newVersionedResults: Seq[(Int, (ExpectedResult[A], Option[CostDetails]))]): Expected[A] =
      new Expected[A](ExpectedResult(value, Some(cost))) {
        override val newResults = {
          val commonNewResults = defaultNewResults.map {
            case (res, _) =>
              (ExpectedResult(res.value, Some(newCost)), Option(newDetails))
          }
          commonNewResults.updateMany(newVersionedResults)
        }
      }
  }

  /** Describes existing language feature which should be equally supported in both
    * Script v1 (v3.x and v4.x releases) and Script v2 (v5.x) versions of the language.
    * A behavior of the given `script` is tested against semantic function.
    *
    * @param scalaFunc    semantic function for both v1 and v2 script interpretations
    * @param script       the script to be tested against semantic function
    * @param expectedExpr expected ErgoTree expression which corresponds to the given script
    * @return feature test descriptor object which can be used to execute this test case in
    *         various ways
    */
  def existingFeature[A: RType, B: RType]
      (scalaFunc: A => B, script: String,
       expectedExpr: SValue = null, requireMCLowering: Boolean = false)
      (implicit IR: IRContext, evalSettings: EvalSettings): Feature[A, B] = {
    ExistingFeature(
      script, scalaFunc, Option(expectedExpr),
      requireMCLowering = requireMCLowering)
  }

  /** Describes existing language feature which should be differently supported in both
    * Script v1 (v3.x and v4.x releases) and Script v2 (v5.x) versions of the language.
    * The behavior of the given `script` is tested against the given semantic functions.
    *
    * @param scalaFunc    semantic function of v1 language version
    * @param scalaFuncNew semantic function of v2 language version
    * @param script       the script to be tested against semantic functions
    * @param expectedExpr expected ErgoTree expression which corresponds to the given script
    * @return feature test descriptor object which can be used to execute this test case in
    *         various ways
    */
  def changedFeature[A: RType, B: RType]
      (scalaFunc: A => B, scalaFuncNew: A => B, script: String, expectedExpr: SValue = null)
      (implicit IR: IRContext, evalSettings: EvalSettings): Feature[A, B] = {
    ChangedFeature(script, scalaFunc, scalaFuncNew, Option(expectedExpr))
  }

  /** Describes a NEW language feature which must NOT be supported in v4 and
    * must BE supported in v5 of the language.
    *
    * @param scalaFunc    semantic function which defines expected behavior of the given script
    * @param script       the script to be tested against semantic function
    * @param expectedExpr expected ErgoTree expression which corresponds to the given script
    * @return feature test descriptor object which can be used to execute this test case in
    *         various ways
    */
  def newFeature[A: RType, B: RType]
      (scalaFunc: A => B, script: String, expectedExpr: SValue = null)
      (implicit IR: IRContext, es: EvalSettings): Feature[A, B] = {
    NewFeature(script, scalaFunc, Option(expectedExpr))
  }

  val contextGen: Gen[Context] = ergoLikeContextGen.map(c => c.toSigmaContext(isCost = false))
  implicit val arbContext: Arbitrary[Context] = Arbitrary(contextGen)

  /** NOTE, this should be `def` to allow overriding of generatorDrivenConfig in derived Spec classes. */
  def DefaultMinSuccessful: MinSuccessful = MinSuccessful(generatorDrivenConfig.minSuccessful)

  val PrintTestCasesDefault: Boolean = false // true
  val FailOnTestVectorsDefault: Boolean = true

  private def checkResult[B](res: Try[B], expectedRes: Try[B], failOnTestVectors: Boolean): Unit = {
    (res, expectedRes) match {
      case (Failure(exception), Failure(expectedException)) =>
        rootCause(exception).getClass shouldBe expectedException.getClass
      case _ =>
        if (failOnTestVectors) {
          val actual = rootCause(res)
          if (expectedRes != actual) {
            val actualPrinted = SigmaPPrint(actual, height = 150).plainText
            assert(false, s"Actual: $actualPrinted")
          }
        }
        else {
          if (expectedRes != res) {
            print("\nSuggested Expected Result: ")
            SigmaPPrint.pprintln(res, height = 150)
          }
        }
    }
  }

  /** Test the given test cases with expected results (aka test vectors).
    * NOTE, in some cases (such as Context, Box, etc) sample generation is time consuming, so it
    * makes sense to factor it out.
    * @param preGeneratedSamples  optional pre-generated samples to reduce execution time
    */
  def testCases[A: Ordering : Arbitrary : ClassTag, B]
      (cases: Seq[(A, Try[B])],
       f: Feature[A, B],
       printTestCases: Boolean = PrintTestCasesDefault,
       failOnTestVectors: Boolean = FailOnTestVectorsDefault,
       preGeneratedSamples: Option[Seq[A]] = None): Unit = {
    System.gc() // force GC to avoid occasional OOM exception
    val table = Table(("x", "y"), cases:_*)
    forAll(table) { (x: A, expectedRes: Try[B]) =>
      f.testCase(x, expectedRes, printTestCases, failOnTestVectors)
    }
    test(preGeneratedSamples, f, printTestCases)
  }

  /** Test the given test cases with expected results AND costs (aka test vectors).
    * For all Success cases `f.checkVerify` is executed to exercise the whole
    * `Interpreter.verify` execution and assert the expected cost.
    *
    * NOTE, in some cases (such as Context, Box, etc) sample generation is time consuming, so it
    * makes sense to factor it out.
    *
    * @param preGeneratedSamples  optional pre-generated samples to reduce execution time
    *                             if None, then the given Arbitrary is used to generate samples
    */
  def verifyCases[A: Ordering : Arbitrary : ClassTag, B]
      (cases: Seq[(A, Expected[B])],
       f: Feature[A, B],
       printTestCases: Boolean = PrintTestCasesDefault,
       failOnTestVectors: Boolean = FailOnTestVectorsDefault,
       preGeneratedSamples: Option[Seq[A]] = None): Unit = {

    val table = Table(("x", "y"), cases:_*)
    forAll(table) { (x: A, expectedRes: Expected[B]) =>
      f.verifyCase(x, expectedRes, printTestCases, failOnTestVectors)
    }
    test(preGeneratedSamples, f, printTestCases)
  }

  def verifyCasesMany[A: Ordering : Arbitrary : ClassTag, B]
      (cases: Seq[(A, Expected[B])],
       features: Seq[Feature[A, B]],
       printTestCases: Boolean = PrintTestCasesDefault,
       failOnTestVectors: Boolean = FailOnTestVectorsDefault,
       preGeneratedSamples: Option[Seq[A]] = None): Unit = {
    features.foreach { f =>
      verifyCases(cases, f, printTestCases, failOnTestVectors, preGeneratedSamples)
    }
  }

  case class MeasureInfo[A](input: A, iteration: Int, nIters: Int, measuredTime: Long)

  type MeasureFormatter[A] = MeasureInfo[A] => String

  def benchmarkCases[A: Ordering : Arbitrary : ClassTag, B]
      (cases: Seq[A], f: Feature[A, B], nIters: Int, formatter: MeasureFormatter[A])
      (implicit IR: IRContext, evalSettings: EvalSettings): Seq[Long] = {
    val fNew = f.newF
    implicit val tA = fNew.tA
    implicit val tB = fNew.tB
    implicit val cs = defaultCompilerSettings
    val func = funcJitFast[A, B](f.script)
    val noTraceSettings = evalSettings.copy(
      isMeasureOperationTime = false,
      costTracingEnabled = false)
    val funcNoTrace = funcJitFast[A, B](f.script)(tA, tB, IR, noTraceSettings, cs)
    var iCase = 0
    val (res, total) = BenchmarkUtil.measureTimeNano {
      cases.map { x =>
        assert(func(x)._1 == f.newF(x)._1)
        iCase += 1
        def benchmarkCase(func: CompiledFunc[A,B], printOut: Boolean) = {
          val (_, t) = BenchmarkUtil.measureTimeNano {
            cfor(0)(_ < nIters, _ + 1) { i =>
              val res = func(x)
            }
          }
          if (printOut) {
            val info = MeasureInfo(x, iCase, nIters, t)
            val out = formatter(info)
            println(out)
          }
          t
        }
        benchmarkCase(func, printOut = false)
        benchmarkCase(funcNoTrace, printOut = true)
      }
    }
    println(s"Total time: ${total / 1000000} msec")
    res
  }

  /** Generate samples in sorted order.
    * @param gen  generator to be used for sample generation
    * @param config generation configuration
    * @return array-backed ordered sequence of samples
    */
  def genSamples[A: Ordering: ClassTag](gen: Gen[A], config: PropertyCheckConfigParam): Seq[A] = {
    implicit val arb: Arbitrary[A] = Arbitrary(gen)
    genSamples[A](config)
  }

  /** Generate samples in sorted order.
    * @param config generation configuration
    * @return array-backed ordered sequence of samples
    */
  def genSamples[A: Arbitrary: Ordering: ClassTag](config: PropertyCheckConfigParam): Seq[A] = {
    genSamples[A](config, Some(implicitly[Ordering[A]]))
  }

  /** Generate samples with optional sorted order.
    * @param config generation configuration
    * @param optOrd optional ordering of the generated samples in the resuting sequence
    * @return array-backed ordered sequence of samples
    */
  def genSamples[A: Arbitrary: ClassTag](config: PropertyCheckConfigParam, optOrd: Option[Ordering[A]]): Seq[A] = {
    val inputs = scala.collection.mutable.ArrayBuilder.make[A]()
    forAll(config) { x: A =>
      inputs += x
    }
    optOrd.fold(inputs.result())(implicit ord => inputs.result.sorted)
  }

  /** Test the given samples or generate new samples using the given Arbitrary.
    * For each sample `f.checkEquality` is executed.
    */
  def test[A: Arbitrary: Ordering : ClassTag, B]
      (preGeneratedSamples: Option[Seq[A]],
       f: Feature[A, B],
       printTestCases: Boolean): Unit = {
    // either get provides or generate new samples (in sorted order)
    val samples = preGeneratedSamples.getOrElse(genSamples[A](DefaultMinSuccessful))

    // then tests them, this will output a nice log of test cases (provided printTestCases == true)
    samples.foreach { x =>
      f.checkEquality(x, printTestCases)
    }
  }

  def test[A: Arbitrary : Ordering : ClassTag, B](samples: Seq[A], f: Feature[A, B]): Unit = {
    test(Some(samples), f, PrintTestCasesDefault)
  }

  def test[A: Arbitrary : Ordering : ClassTag, B]
      (f: Feature[A, B],
       printTestCases: Boolean = PrintTestCasesDefault): Unit = {
    test(None, f, printTestCases)
  }

  /** Represents generated samples for the type `A`. */
  abstract class Sampled[A] {
    /** An instance of [[Arbitrary]] which is used to generate samples. */
    def arbitrary: Arbitrary[A]

    /** Return a sequence of samples. */
    def samples: Seq[A]
  }

  /** Default implementation of [[Sampled]]. */
  case class SampledData[A](samples: Seq[A])(implicit val arbitrary: Arbitrary[A])
      extends Sampled[A]

  /** Arbitrary instance for each type descriptor. */
  private val arbitraryCache = new mutable.HashMap[RType[_], Arbitrary[_]]

  /** Lookup [[Arbitrary]] in the cache by type descriptor or create new instance and
    * add it to the cache.
    */
  def lookupArbitrary[A](t: RType[A]): Arbitrary[A] = (arbitraryCache.get(t) match {
    case Some(arb) => arb
    case None =>
      val arb = (t match {
        case BooleanType => arbBool
        case ByteType => arbByte
        case ShortType => arbShort
        case IntType => arbInt
        case LongType => arbLong
        case BigIntRType => arbBigInt
        case GroupElementRType => arbGroupElement
        case SigmaPropRType => arbSigmaProp
        case BoxRType => arbBox
        case PreHeaderRType => arbPreHeader
        case HeaderRType => arbHeader
        case AvlTreeRType => arbAvlTree
        case AnyType => arbAnyVal
        case UnitType => arbUnit
        case p: PairType[a, b] =>
          implicit val arbA: Arbitrary[a] = lookupArbitrary[a](p.tFst)
          implicit val arbB: Arbitrary[b] = lookupArbitrary[b](p.tSnd)
          arbTuple2[a,b]
        case opt: OptionType[a] =>
          Arbitrary(frequency((5, None), (5, for (x <- lookupArbitrary(opt.tA).arbitrary) yield Some(x))))
        case coll: CollType[a] =>
          implicit val elemArb: Arbitrary[a] = lookupArbitrary(coll.tItem)
          implicit val elemT: RType[a] = coll.tItem
          Arbitrary(collGen[a])
      }).asInstanceOf[Arbitrary[A]]
      arbitraryCache.put(t, arb)
      arb
  }).asInstanceOf[Arbitrary[A]]

  /** Update cached [[Arbitrary]] with a new instance, which generates its data from the
    * given [[Sampled]] instance (randomly selects oneOf sample).
    */
  def updateArbitrary[A](t: RType[A], sampled: Sampled[A]) = {
    t match {
      case BigIntRType | GroupElementRType | SigmaPropRType |
           BoxRType | PreHeaderRType | HeaderRType | AvlTreeRType |
           _: CollType[_] | _: PairType[_,_] | _: OptionType[_] =>
        val newArb = Arbitrary(Gen.oneOf(sampled.samples))
        arbitraryCache.put(t, newArb)
      case _ =>
    }
  }

  /** Sampled test data from each data type. */
  private val sampledCache = new mutable.HashMap[RType[_], Sampled[_]]

  /** Lookup [[Sampled]] test data in the cache by type descriptor or create a new instance and
    * add it to the cache.
    */
  implicit def lookupSampled[A](implicit t: RType[A]): Sampled[A] = (sampledCache.get(t) match {
    case Some(s) => s
    case _ =>
      implicit val tagA = t.classTag
      implicit val arb = lookupArbitrary(t)
      val res = new SampledData[A](
        samples = genSamples[A](DefaultMinSuccessful, None))
      sampledCache.put(t, res)
      updateArbitrary(t, res)
      res
  }).asInstanceOf[Sampled[A]]

  /** Call this function to prepare samples for the given type.
    * They can later be retrieved using `lookupSampled`. */
  def prepareSamples[A](implicit t: RType[A]) = {
    lookupSampled[A]
  }


  /** Helper implementation for ordering samples. */
  trait GroupElementOrdering extends Ordering[GroupElement] {
    /** Compares `x: ECPoint` string representation with `y: ECPoint` string for order.
      * @return a negative integer, zero, or a positive integer as the
      * `x` is less than, equal to, or greater than `y`.
      */
    def compare(x: GroupElement, y: GroupElement): Int = {
      SigmaDsl.toECPoint(x).toString.compareTo(SigmaDsl.toECPoint(y).toString)
    }
  }
  implicit object GroupElementOrdering extends GroupElementOrdering

  /** Helper implementation for ordering samples. */
  trait AvlTreeOrdering extends Ordering[AvlTree] {
    /** Compares this `x: AvlTree` string representation with `y: AvlTree` string for order.
      * @return a negative integer, zero, or a positive integer as the
      * `x` is less than, equal to, or greater than `y`.
      */
    def compare(x: AvlTree, y: AvlTree): Int = {
      x.toString.compareTo(y.toString)
    }
  }
  implicit object AvlTreeOrdering extends AvlTreeOrdering

  /** Helper implementation for ordering samples. */
  class CollOrdering[T: Ordering] extends Ordering[Coll[T]] {
    val O = Ordering[Iterable[T]]

    /** Compares this `x: Coll` with `y: Coll` using Ordering for underlying Array.
      * @return a negative integer, zero, or a positive integer as the
      * `x` is less than, equal to, or greater than `y`.
      */
    def compare(x: Coll[T], y: Coll[T]): Int = {
      O.compare(x.toArray, y.toArray)
    }
  }
  implicit def collOrdering[T: Ordering]: Ordering[Coll[T]] = new CollOrdering[T]

  /** Helper implementation for ordering samples. */
  trait BoxOrdering extends Ordering[Box] {
    /** Compares this `x: Box` string representation with `y: Box` string for order.
      * @return a negative integer, zero, or a positive integer as the
      * `x` is less than, equal to, or greater than `y`.
      */
    def compare(x: Box, y: Box): Int = {
      x.toString.compareTo(y.toString)
    }
  }
  implicit object BoxOrdering extends BoxOrdering

  /** Helper implementation for ordering samples. */
  trait PreHeaderOrdering extends Ordering[PreHeader] {
    /** Compares this `x: PreHeader` with `y: PreHeader` using block height.
      * @return a negative integer, zero, or a positive integer as the
      * `x` is less than, equal to, or greater than `y`.
      */
    def compare(x: PreHeader, y: PreHeader): Int = {
      Ordering.Int.compare(x.height, y.height)
    }
  }
  implicit object PreHeaderOrdering extends PreHeaderOrdering

  /** Helper implementation for ordering samples. */
  trait HeaderOrdering extends Ordering[Header] {
    /** Compares this `x: Header` with `y: Header` using block height.
      * @return a negative integer, zero, or a positive integer as the
      * `x` is less than, equal to, or greater than `y`.
      */
    def compare(x: Header, y: Header): Int = {
      Ordering.Int.compare(x.height, y.height)
    }
  }
  implicit object HeaderOrdering extends HeaderOrdering

  /** Helper implementation for ordering samples. */
  trait ContextOrdering extends Ordering[Context] {
    val O: Ordering[(Int, Coll[Byte])] = Ordering[(Int, Coll[Byte])]

    /** Compares this `x: Context` with `y: Context` using block height and SELF.id.
      * @return a negative integer, zero, or a positive integer as the
      * `x` is less than, equal to, or greater than `y`.
      */
    def compare(x: Context, y: Context): Int = {
      O.compare((x.HEIGHT, x.SELF.id), (y.HEIGHT, y.SELF.id))
    }
  }
  implicit object ContextOrdering extends ContextOrdering

  /** Helper implementation for ordering samples. */
  trait SigmaPropOrdering extends Ordering[SigmaProp] {
    /** Compares this `x: SigmaProp` with `y: SigmaProp` using string representation.
      * @return a negative integer, zero, or a positive integer as the
      * `x` is less than, equal to, or greater than `y`.
      */
    def compare(x: SigmaProp, y: SigmaProp): Int = {
      x.toString.compareTo(y.toString)
    }
  }
  implicit object SigmaPropOrdering extends SigmaPropOrdering
}<|MERGE_RESOLUTION|>--- conflicted
+++ resolved
@@ -731,7 +731,6 @@
     * @param oldResult expected results returned by v4.x interpreter
     * @see [[testCases]]
     */
-<<<<<<< HEAD
   case class Expected[+A](oldResult: ExpectedResult[A]) {
     /** Expected results returned by v4.x interpreter on the feature function. */
     def value: Try[A] = oldResult.value
@@ -758,12 +757,6 @@
       * This expectations are applied to v5.+ interpreter (i.e. new JITC based implementation).
       */
     val newResults: Seq[(ExpectedResult[A], Option[CostDetails])] = defaultNewResults
-=======
-  case class Expected[+A](value: Try[A], cost: Int) {
-    def newValue: Try[A] = value
-    def details: CostDetails = GivenCost(JitCost(cost))
-    def newCost: Option[Int] = None
->>>>>>> 795c176d
   }
 
   object Expected {
