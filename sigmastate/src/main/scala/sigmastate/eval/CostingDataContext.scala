--- conflicted
+++ resolved
@@ -104,11 +104,7 @@
                        override val valueLengthOpt: Option[Int])
     extends BatchAVLVerifier[Digest32, Blake2b256.type](
       startingDigest, proof, keyLength, valueLengthOpt)
-<<<<<<< HEAD
-    with AvlTreeVerifier {
-=======
         with AvlTreeVerifier {
->>>>>>> 8d5b44dd
   override def treeHeight: Int = rootNodeHeight
 
   /** Override default logging which outputs stack trace to the console. */
