--- conflicted
+++ resolved
@@ -26,7 +26,7 @@
 
   /** Base implementation of Integral methods for BigInt. */
   trait BigIntIsIntegral extends Integral[BigInt] {
-<<<<<<< HEAD
+    /** This method should not be used in v4.x */
     def quot(x: BigInt, y: BigInt): BigInt = x.divide(y)
 
     /** This method is used in ErgoTreeEvaluator based interpreter, to implement
@@ -43,13 +43,11 @@
       *
       * For this reason we define implementation of this `rem` method using
       * [[BigInt]].mod.
+      *
+      * NOTE: This method should not be used in v4.x
       */
     def rem(x: BigInt, y: BigInt): BigInt = x.mod(y)
 
-=======
-    def quot(x: BigInt, y: BigInt): BigInt = ??? // this method should not be used in v4.x
-    def rem(x: BigInt, y: BigInt): BigInt = ??? // this method should not be used in v4.x
->>>>>>> 571571fd
     def plus(x: BigInt, y: BigInt): BigInt = x.add(y)
     def minus(x: BigInt, y: BigInt): BigInt = x.subtract(y)
     def times(x: BigInt, y: BigInt): BigInt = x.multiply(y)
