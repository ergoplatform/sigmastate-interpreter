package sigmastate.eval

import java.math.BigInteger

import org.bouncycastle.math.ec.ECPoint
import org.ergoplatform._
import org.ergoplatform.validation.ValidationRules.{CheckLoopLevelInCostFunction, CheckCostFuncOperation}
import sigmastate._
import sigmastate.Values.{Value, GroupElementConstant, SigmaBoolean, Constant}

import scala.reflect.ClassTag
import scala.util.Try
import sigmastate.SType._
import scalan.{Nullable, RType}
import scalan.RType._
import sigma.types.PrimViewType
import sigmastate.basics.DLogProtocol.ProveDlog
import sigmastate.basics.{ProveDHTuple}
import special.sigma.Extensions._
import sigmastate.lang.exceptions.CostLimitException
import sigmastate.serialization.OpCodes
import special.SpecialPredef
import special.Types._

import scala.collection.immutable.HashSet
import scala.collection.mutable
import scala.collection.mutable.ArrayBuffer
import spire.syntax.all.cfor

/** This is a slice in IRContext cake which implements evaluation of graphs.
  */
trait Evaluation extends RuntimeCosting { IR: IRContext =>
  import Context._
  import SigmaProp._
  import Coll._
  import AnyValue._
  import Box._
  import AvlTree._
  import CollBuilder._
  import SigmaDslBuilder._
  import WOption._
  import WRType._
  import GroupElement._
  import Liftables._
  import WSpecialPredef._
  import Size._
  import CSizePrim._
  import SizePair._
  import CSizePair._
  import SizeColl._
  import CSizeColl._
  import SizeOption._
  import CSizeOption._
  import SizeFunc._
  import CSizeFunc._
  import SizeAnyValue._
//  import CSizeAnyValue._
  import SizeSigmaProp._
  import SizeBox._
//  import CSizeBox._
  import SizeContext._
//  import CSizeContext._
  import MonoidBuilder._
  import OpCodes._

  private val SCM = SizeContextMethods
  private val SBM = SizeBoxMethods
  private val SSPM = SizeSigmaPropMethods
  private val SAVM = SizeAnyValueMethods
  private val SizeM = SizeMethods
  private val SPairM = SizePairMethods
  private val SCollM = SizeCollMethods
  private val SOptM = SizeOptionMethods
  private val SFuncM = SizeFuncMethods
  private val ContextM = ContextMethods
  private val SigmaM = SigmaPropMethods
  private val CollM = CollMethods
  private val BoxM = BoxMethods
  private val CBM = CollBuilderMethods
  private val SDBM = SigmaDslBuilderMethods
  private val OM = WOptionMethods
  private val SPCM = WSpecialPredefCompanionMethods
  private val MBM = MonoidBuilderMethods

  /** Returns a set of opCodeEx values (extended op codes) which are allowed in cost function.
    * This may include both ErgoTree codes (from OpCodes) and also additional non-ErgoTree codes
    * from OpCodesExtra.
    * Any IR graph node can be uniquely assigned to extended op code value
    * from OpCodes + OpCodesExtra combined range. (See getOpCodeEx) */
  protected def allowedOpCodesInCosting: HashSet[OpCodeExtra] = Evaluation.AllowedOpCodesInCosting

  /** Checks the given opCode belong to an operation allowed in cost function. */
  def isAllowedOpCodeInCosting(opCode: OpCodeExtra): Boolean = allowedOpCodesInCosting.contains(opCode)

  /** Returns extended op code assigned to the given IR graph node. */
  def getOpCodeEx(d: Def[_]): OpCodeExtra = d match {
    case _: OpCost => OpCostCode
    case _: PerKbCostOf => PerKbCostOfCode
    case _: Cast[_] => CastCode
    case _: IntPlusMonoid => IntPlusMonoidCode
    case _: ThunkDef[_] => ThunkDefCode
    case _: ThunkForce[_] => ThunkForceCode
    case MBM.intPlusMonoid(_) => IntPlusMonoidCode  // TODO no HF proof
    case SCM.inputs(_) => SCMInputsCode
    case SCM.outputs(_) => SCMOutputsCode
    case SCM.dataInputs(_) => SCMDataInputsCode
    case SCM.selfBox(_) => SCMSelfBoxCode
    case SCM.lastBlockUtxoRootHash(_) => SCMLastBlockUtxoRootHashCode
    case SCM.headers(_) => SCMHeadersCode
    case SCM.preHeader(_) => SCMPreHeaderCode
    case SCM.getVar(_, _, _) => SCMGetVarCode
    case SBM.propositionBytes(_) => SBMPropositionBytesCode
    case SBM.bytes(_) => SBMBytesCode
    case SBM.bytesWithoutRef(_) => SBMBytesWithoutRefCode
    case SBM.registers(_) => SBMRegistersCode
    case SBM.getReg(_, _, _) => SBMGetRegCode
    case SBM.tokens(_) => SBMTokensCode
    case SSPM.propBytes(_) => SSPMPropBytesCode
    case SAVM.tVal(_) => SAVMTValCode
    case SAVM.valueSize(_) => SAVMValueSizeCode
    case SizeM.dataSize(_) => SizeMDataSizeCode
    case SPairM.l(_) => SPairLCode
    case SPairM.r(_) => SPairRCode
    case SCollM.sizes(_) => SCollMSizesCode
    case SOptM.sizeOpt(_) => SOptMSizeOptCode
    case SFuncM.sizeEnv(_) => SFuncMSizeEnvCode
    case _: CSizePairCtor[_, _] => CSizePairCtorCode
    case _: CSizeFuncCtor[_, _, _] => CSizeFuncCtorCode
    case _: CSizeOptionCtor[_] => CSizeOptionCtorCode
    case _: CSizeCollCtor[_] => CSizeCollCtorCode
//    case _: CSizeBoxCtor => CSizeBoxCtorCode
//    case _: CSizeContextCtor => CSizeContextCtorCode
//    case _: CSizeAnyValueCtor => CSizeAnyValueCtorCode
    case CollM.sum(_, _) => CollMSumCode
    case CBM.replicate(_, _, _) => CBMReplicateCode
    case CBM.fromItems(_, _, _) => CBMFromItemsCode
    case _: CostOf => CostOfCode
    case _: SizeOf[_] => UOSizeOfCode
    case SPCM.some(_) => SPCMSomeCode
    case dSer => toExtra(dSer match {
      case _: Const[_] => ConstantCode
      case _: Tup[_, _] => TupleCode
      case _: First[_, _] | _: Second[_, _] => SelectFieldCode
      case _: Lambda[_, _] => FuncValueCode
      case _: Apply[_, _] => FuncApplyCode
      case _: Upcast[_, _] => UpcastCode
      case _: Downcast[_, _] => DowncastCode
      case ApplyBinOp(op, _, _) => op match {
        case _: NumericPlus[_] => PlusCode
        case _: NumericMinus[_] => MinusCode
        case _: NumericTimes[_] => MultiplyCode
        case _: IntegralDivide[_] => DivisionCode
        case _: IntegralMod[_] => ModuloCode
        case _: OrderingMin[_] => MinCode
        case _: OrderingMax[_] => MaxCode
        case _: Equals[_] => EqCode
        case _: NotEquals[_] => NeqCode
        case _: OrderingGT[_] => GtCode
        case _: OrderingLT[_] => LtCode
        case _: OrderingGTEQ[_] => GeCode
        case _: OrderingLTEQ[_] => LeCode
      }
      case ApplyUnOp(op, _) => op match {
        case _: NumericToLong[_] => UpcastCode // it's either this or DowncastCode
        case _: NumericToInt[_] => DowncastCode // it's either this or UpcastCode
      }
      case _: IfThenElseLazy[_] => IfCode
      case ContextM.SELF(_) => SelfCode
      case ContextM.OUTPUTS(_) => OutputsCode
      case ContextM.INPUTS(_) => InputsCode
      case ContextM.dataInputs(_) => MethodCallCode
      case ContextM.LastBlockUtxoRootHash(_) => LastBlockUtxoRootHashCode
      case ContextM.getVar(_, _, _) => GetVarCode
      case ContextM.HEIGHT(_) => HeightCode
      case ContextM.minerPubKey(_) => MinerPubkeyCode
      case SigmaM.propBytes(_) => SigmaPropBytesCode
      case SigmaM.isValid(_) => SigmaPropIsProvenCode
      case CollM.length(_) => SizeOfCode
      case CollM.apply(_, _) => ByIndexCode
      case CollM.map(_, _) => MapCollectionCode
      case CollM.flatMap(_, _) => FlatMapCollectionCode
      case CollM.zip(_, _) => MethodCallCode
      case CollM.slice(_, _, _) => SliceCode
      case CollM.append(_, _) => AppendCode
      case CollM.foldLeft(_, _, _) => FoldCode
      case CollM.exists(_, _) => ExistsCode
      case CollM.forall(_, _) => ForAllCode
      case CollM.filter(_, _) => FilterCode
      case BoxM.propositionBytes(_) => ExtractScriptBytesCode
      case BoxM.bytesWithoutRef(_) => ExtractBytesWithNoRefCode
      case BoxM.getReg(_, _, _) => ExtractRegisterAs
      case BoxM.value(_) => ExtractAmountCode
      case BoxM.bytes(_) => ExtractBytesCode
      case BoxM.id(_) => ExtractIdCode
      case BoxM.creationInfo(_) => ExtractCreationInfoCode
      case OM.get(_) => OptionGetCode
      case OM.getOrElse(_, _) => OptionGetOrElseCode
      case OM.fold(_, _, _) => MethodCallCode
      case OM.isDefined(_) => OptionIsDefinedCode
      case SDBM.substConstants(_, _, _, _, _) => SubstConstantsCode
      case SDBM.longToByteArray(_, _) => LongToByteArrayCode
      case SDBM.byteArrayToBigInt(_, _) => ByteArrayToBigIntCode
      case SDBM.byteArrayToLong(_, _) => ByteArrayToLongCode
      case SDBM.groupGenerator(_) => GroupGeneratorCode
      case SDBM.allOf(_, _) => AndCode
      case SDBM.anyOf(_, _) => OrCode
      case SDBM.atLeast(_, _, _) => AtLeastCode
      case SDBM.anyZK(_, _) => SigmaOrCode
      case SDBM.allZK(_, _) => SigmaAndCode
      case SDBM.blake2b256(_, _) => CalcBlake2b256Code
      case SDBM.sha256(_, _) => CalcSha256Code
      case SDBM.proveDlog(_, _) => ProveDlogCode
      case SDBM.proveDHTuple(_, _, _, _, _) => ProveDiffieHellmanTupleCode
      case SDBM.sigmaProp(_, _) => BoolToSigmaPropCode
      case SDBM.decodePoint(_, _) => DecodePointCode
      case SDBM.xorOf(_, _) => XorOfCode
      case CBM.xor(_, _, _) => XorCode
      case _: MethodCall => MethodCallCode
      case _ => error(s"Unknown opCode for $d}")
    })
  }


  object LoopOperation {
    /** Recognize loop operation and extracts the body of the loop.
      * Every loop operation should be handled here.
      * NOTE: flatMap is handled specially. */
    def unapply(d: Def[_]): Option[AstGraph] = d match {
      case CollM.map(_, Def(lam: Lambda[_,_])) => Some(lam)
      case CollM.exists(_, Def(lam: Lambda[_,_])) => Some(lam)
      case CollM.forall(_, Def(lam: Lambda[_,_])) => Some(lam)
      case CollM.foldLeft(_, _, Def(lam: Lambda[_,_])) => Some(lam)
      case CollM.filter(_, Def(lam: Lambda[_,_])) => Some(lam)
      case _ => None
    }
  }

  /** Recursively traverse the hierarchy of loop operations. */
  private def traverseScope(scope: AstGraph, level: Int): Unit = {
    scope.schedule.foreach { sym =>
      sym.node match {
        case op @ LoopOperation(bodyLam) =>
          CheckCostFuncOperation(this)(getOpCodeEx(op))
          val nextLevel = level + 1
          CheckLoopLevelInCostFunction(nextLevel)
          traverseScope(bodyLam, nextLevel)
        case CollM.flatMap(_, Def(lam: Lambda[_,_])) =>
          traverseScope(lam, level) // special case because the body is limited (so don't increase level)
        case op =>
          CheckCostFuncOperation(this)(getOpCodeEx(op))
      }
    }
  }

  /** Checks if the function (Lambda node) given by the symbol `costF` contains only allowed operations
    * in the schedule. */
  def verifyCostFunc(costF: Ref[Any => Int]): Try[Unit] = {
    val Def(Lambda(lam,_,_,_)) = costF
    Try {
      traverseScope(lam, level = 0)
      if (debugModeSanityChecks) {
        val backDeps = mutable.HashMap.empty[Sym, ArrayBuffer[Sym]]
        lam.flatSchedule.foreach { sym =>
          sym.node.deps.foreach { usedSym =>
            val usages = backDeps.getOrElseUpdate(usedSym, new ArrayBuffer())
            usages += sym
          }
        }
        //      println(backDeps)
        lam.flatSchedule
            .filter {
              case Def(op: OpCost) =>
                assert(!op.args.contains(op.opCost), s"Invalid $op")
                true
              case _ => false
            }
            .foreach { sym =>
              val usages = backDeps.getOrElse(sym, new ArrayBuffer())
              usages.foreach { usageSym =>
                usageSym.node match {
                  case _: Lambda[_,_] => //ok
                  case _: ThunkDef[_] => //ok
                  case OpCost(_, _, args, _) if args.contains(sym) => //ok
                  case OpCost(_, _, _, opCost) if opCost == sym =>
                    println(s"INFO: OpCost usage of node $sym -> ${sym.node} in opCost poistion in $usageSym -> ${usageSym.node}")
                  //ok
                  case _: Tup[_,_] => //ok
                  case _ =>
                    !!!(s"Non OpCost usage of node $sym -> ${sym.node} in $usageSym -> ${usageSym.node}: ${usageSym.elem}: (usages = ${usages.map(_.node)})")
                }
              }
            }
      }
    }
  }

  /** Finds SigmaProp.isProven method calls in the given Lambda `f` */
  def findIsProven[T](f: Ref[Context => T]): Option[Sym] = {
    val Def(Lambda(lam,_,_,_)) = f
    val s = lam.flatSchedule.find(sym => sym.node match {
      case SigmaM.isValid(_) => true
      case _ => false
    })
    s
  }

  /** Checks that if SigmaProp.isProven method calls exists in the given Lambda's schedule,
    * then it is the last operation. */
  def verifyIsProven[T](f: Ref[Context => T]): Try[Unit] = {
    val isProvenOpt = findIsProven(f)
    Try {
      isProvenOpt match {
        case Some(s) =>
          if (f.getLambda.y != s) !!!(s"Sigma.isProven found in none-root position", s)
        case None =>
      }
    }
  }

  import sigmastate._
  import special.sigma.{Context => SigmaContext}

  type ContextFunc[T <: SType] = SigmaContext => Value[T]

  val sigmaDslBuilderValue: CostingSigmaDslBuilder
  val costedBuilderValue: special.collection.CostedBuilder
  val monoidBuilderValue: special.collection.MonoidBuilder

  /** Constructs a new data environment for evaluation of graphs using `compile` method.
    * This environment contains global variables. */
  def getDataEnv: DataEnv = {
    val env = Map[Sym, AnyRef](
      specialPredef   -> SpecialPredef,
      sigmaDslBuilder -> sigmaDslBuilderValue,
      colBuilder      -> sigmaDslBuilderValue.Colls,
      costedBuilder   -> costedBuilderValue,
      monoidBuilder   -> monoidBuilderValue,
      intPlusMonoid   -> monoidBuilderValue.intPlusMonoid,
      longPlusMonoid  -> monoidBuilderValue.longPlusMonoid
    )
    env
  }

  protected def printEnvEntry(sym: Sym, value: AnyRef) = {
    def trim[A](arr: Array[A]) = arr.take(arr.length min 100)
    def show(x: Any) = x match {
      case arr: Array[_] => s"Array(${trim(arr).mkString(",")})"
      case col: special.collection.Coll[_] => s"Coll(${trim(col.toArray).mkString(",")})"
      case p: SGroupElement => p.showToString
      case ProveDlog(GroupElementConstant(g)) => s"ProveDlog(${g.showToString})"
      case ProveDHTuple(
              GroupElementConstant(g), GroupElementConstant(h), GroupElementConstant(u), GroupElementConstant(v)) =>
        s"ProveDHT(${g.showToString},${h.showToString},${u.showToString},${v.showToString})"
      case _ => x.toString
    }
    sym match {
      case x if x.isVar => s"Var($sym -> ${show(value)})"
      case Def(Lambda(_, _, x, y)) => s"Lam($x => $y)"
      case _ => s"$sym -> ${show(value)}"
    }
  }

  def onEvaluatedGraphNode(env: DataEnv, sym: Sym, value: AnyRef): Unit = {
    if (okPrintEvaluatedEntries)
      println(printEnvEntry(sym, value))
  }

  def getFromEnv(dataEnv: DataEnv, s: Sym): Any = dataEnv.get(s) match {
    case Some(v) => v
    case _ => error(s"Cannot find value in environment for $s (dataEnv = $dataEnv)")
  }

  /** Incapsulate simple monotonic (add only) counter with reset. */
  class CostCounter(val initialCost: Int) {
    private var _currentCost: Int = initialCost

    @inline def += (n: Int) = {
      // println(s"${_currentCost} + $n")
      this._currentCost = java.lang.Math.addExact(this._currentCost, n)
    }
    @inline def currentCost: Int = _currentCost
  }

  /** Implements finite state machine with stack of graph blocks (scopes),
    * which correspond to lambdas and thunks.
    * It accepts messages: startScope(), endScope(), add(), reset()
    * At any time `totalCost` is the currently accumulated cost. */
  class CostAccumulator(initialCost: Int, costLimit: Option[Long]) {

    @inline private def initialStack() = List(new Scope(Set(), 0))
    private var _scopeStack: List[Scope] = initialStack

    /** New item is pushed before loop starts evaluating and popped after it finishes. */
    private var _loopStack: List[Loop] = Nil

    @inline def currentVisited: Set[Sym] = _scopeStack.head.visited
    @inline def currentScope: Scope = _scopeStack.head

    /** Describes cost information of the loop (map, fold, flatMap etc.)
      * This is used for fail-fast checks in `add` method.
      * @param body  symbol of the lambda representing loop body */
    class Loop(val body: Sym, var accumulatedCost: Int)

    /** Represents a single scope during execution of the graph.
      * The lifetime of each instance is bound to scope execution.
      * When the evaluation enters a new scope (e.g. calling a lambda) a new Scope instance is created and pushed
      * to _scopeStack, then is starts receiving `add` method calls.
      * When the evaluation leaves the scope, the top is popped off the stack. */
    class Scope(visitiedOnEntry: Set[Sym], initialCost: Int) extends CostCounter(initialCost) {
      private var _visited: Set[Sym] = visitiedOnEntry
      @inline def visited: Set[Sym] = _visited
      @inline def isVisited(s: Sym) = _visited.contains(s)

      /** The value of dependency arg is either cost formula or another OpCost.
        * In the latter case we expect is has already been accumulated. */
      @inline private def getArgCostFromEnv(op: OpCost, dataEnv: DataEnv, s: Sym): Int = {
        val res = getFromEnv(dataEnv, s).asInstanceOf[Int]
        assert(!isVisited(s), s"Unexpected visited arg $s -> ${s.node} of $op")
        assert(!s.node.isInstanceOf[OpCost], s"Unexpected not-visited OpCost arg $s -> ${s.node} of $op")
        res
      }

      @inline def add(s: Sym, op: OpCost, dataEnv: DataEnv): Unit = {
        if (!isVisited(op.opCost)) {
          // this is not a dependency arg, it is cost formula, so we take its value from env
          val opCost = getFromEnv(dataEnv, op.opCost).asInstanceOf[Int]
          this += opCost
          // NOTE: we don't mark op.opCost as visited, it allows to append the same constant
          // many times in different OpCost nodes.
          // This is the key semantic difference between `args` and `opCost` arguments of OpCost.
          // If some cost is added via `args` is it marked as visited and never added again
          // If it is add via `opCost` it is not marked and can be added again in different
          // OpCost node down below in the scope.
        }
        // we need to add accumulate costs of non-visited args
        for (arg <- op.args) {
          if (!isVisited(arg)) {
            val argCost = getArgCostFromEnv(op, dataEnv, arg)
            this += argCost

            // this arg has been accumulated, mark it as visited to avoid repeated accumulations
            _visited += arg
          }
        }

        _visited += s
      }

      /** Called by nested Scopes to communicate accumulated cost back to parent scope.
        * When current scope terminates, it communicated accumulated cost up to its parent scope.
        * This value is used at the root scope to obtain total accumulated scope.
        */
      private var _resultRegister: Int = 0
      @inline def childScopeResult: Int = _resultRegister
      @inline def childScopeResult_=(resultCost: Int): Unit = {
        _resultRegister = resultCost
      }

    }

    /** Called once for each operation of a scope (lambda or thunk).
      */
    def add(s: Sym, op: OpCost, dataEnv: DataEnv): Int = {
      currentScope.add(s, op, dataEnv)

      // the cost we accumulated so far
      val cost = currentScope.currentCost

      // check that we are still withing the limit
      if (costLimit.isDefined) {
        val limit = costLimit.get
        val loopCost = if (_loopStack.isEmpty) 0 else _loopStack.head.accumulatedCost
        val accumulatedCost = java.lang.Math.addExact(cost, loopCost)
        if (accumulatedCost > limit) {
<<<<<<< HEAD
          throw new CostLimitException(accumulatedCost, msgCostLimitError(accumulatedCost, limit), None)
=======
//          if (cost < limit)
//            println(s"FAIL FAST in loop: $accumulatedCost > $limit")
          // TODO cover with tests
          throw new CostLimitException(accumulatedCost, Evaluation.msgCostLimitError(accumulatedCost, limit), None)
>>>>>>> 288ec24b
        }
      }

      // each OpCost represents how much cost was added since beginning of the current scope
      val opCostResult = cost - currentScope.initialCost
      opCostResult
    }

    /** Called before any operation of a new scope (lambda or thunk)*/
    def startScope() = {
      _scopeStack = new Scope(currentVisited, currentScope.currentCost) :: _scopeStack
    }

    /** Called after all operations of a scope are executed (lambda or thunk)
      * @param body  symbol of Lambda or ThunkDef node of the scope
      */
    def endScope(body: Sym) = {
      val deltaCost = currentScope.currentCost - currentScope.initialCost
      _scopeStack = _scopeStack.tail
      _scopeStack.head.childScopeResult = deltaCost  // set Result register of parent scope

      if (_loopStack.nonEmpty && _loopStack.head.body == body) {
        // every time we exit the body of the loop we need to update accumulated cost
        val h = _loopStack.head
        h.accumulatedCost = java.lang.Math.addExact(h.accumulatedCost, deltaCost)
      }
    }

    def startLoop(body: Sym) = {
      _loopStack = new Loop(body, 0) :: _loopStack
    }

    def endLoop() = {
      _loopStack = _loopStack.tail
    }

    /** Resets this accumulator into initial state to be ready for new graph execution. */
    @inline def reset() = {
      _scopeStack = initialStack()
    }

    /** Returns total accumulated cost */
    @inline def totalCost: Int = currentScope.currentCost
  }


  /** Transform graph IR into the corresponding Scala function
    * @param f          simbol of the graph representing function from type A to B
    * @param costLimit  when Some(value) is specified, then OpCost nodes will be used to accumulate total cost of execution. */
  def compile[SA, SB, A, B](dataEnv: Map[Sym, AnyRef], f: Ref[A => B], costLimit: Option[Long] = None)
                           (implicit lA: Liftable[SA, A], lB: Liftable[SB, B]): SA => (SB, Int) =
  {
    val costAccumulator = new CostAccumulator(0, costLimit)

    def evaluate(sym: Sym): EnvRep[_] = EnvRep { dataEnv =>
      object In { def unapply(s: Sym): Option[Any] = Some(getFromEnv(dataEnv, s)) }
      def out(v: Any): (DataEnv, Sym) = { val vBoxed = v.asInstanceOf[AnyRef]; (dataEnv + (sym -> vBoxed), sym) }
      try {
        val res: (DataEnv, Sym) = sym.node match {
          case d @ ContextM.getVar(ctx @ In(ctxObj: CostingDataContext), _, elem) =>
            val mc = d.asInstanceOf[MethodCall]
            val declaredTpe = elemToSType(elem)
            val valueInCtx = invokeUnlifted(ctx.elem, mc, dataEnv)
            out(valueInCtx)
          case d @ BoxM.getReg(box, _, elem) =>
            val mc = d.asInstanceOf[MethodCall]
            val declaredTpe = elemToSType(elem)
            val valueInReg = invokeUnlifted(box.elem, mc, dataEnv)
            out(valueInReg)
          case Const(x) => out(x.asInstanceOf[AnyRef])
          case Tup(In(a), In(b)) => out((a,b))
          case First(In(p: Tuple2[_,_])) => out(p._1)
          case Second(In(p: Tuple2[_,_])) => out(p._2)

          case wc: LiftedConst[_,_] => out(wc.constValue)

          case _: IntPlusMonoid | MBM.intPlusMonoid(_)  =>
            // always return the same value since monoids are singletons
            out(monoidBuilderValue.intPlusMonoid)

          case _: LongPlusMonoid | MBM.longPlusMonoid(_) =>
            // always return the same value since monoids are singletons
            out(monoidBuilderValue.longPlusMonoid)

          case _: SigmaDslBuilder =>
            // always return the same value since SigmaDslBuilder is singleton
            out(sigmaDslBuilderValue)

          case _: CollBuilder | _: CostedBuilder | _: WSpecialPredefCompanion =>
            out(dataEnv.getOrElse(sym, {
               !!!(s"Cannot resolve companion instance for $sym -> ${sym.node}")
            }))

          case SigmaM.isValid(In(prop: AnyRef)) =>
            out(prop)

          case SDBM.substConstants(_,
            In(input: special.collection.Coll[Byte]@unchecked),
            In(positions: special.collection.Coll[Int]@unchecked),
            In(newVals: special.collection.Coll[Any]@unchecked), _) =>
            // TODO refactor: call sigmaDslBuilderValue.substConstants
            val typedNewVals = newVals.toArray.map(v => builder.liftAny(v) match {
              case Nullable(v) => v
              case _ => sys.error(s"Cannot evaluate substConstants($input, $positions, $newVals): cannot lift value $v")
            })
            val byteArray = SubstConstants.eval(input.toArray, positions.toArray, typedNewVals)(sigmaDslBuilderValue.validationSettings)
            out(sigmaDslBuilderValue.Colls.fromArray(byteArray))

          case CBM.replicate(In(b: special.collection.CollBuilder), In(n: Int), xSym @ In(x)) =>
            out(b.replicate(n, x)(asType[Any](xSym.elem.sourceType)))

          case SPCM.some(In(v)) => out(Some(v))
          case SPCM.none(_) => out(None)

          // NOTE: This is a fallback rule which should be places AFTER all other MethodCall patterns
          case mc @ MethodCall(obj, m, args, _) =>
            val dataRes = obj.elem match {
              case _: CollElem[_, _] => mc match {
                case CollMethods.flatMap(_, f) =>
                  val newMC = mc.copy(args = mc.args :+ f.elem.eRange.eItem)(mc.resultType, mc.isAdapterCall)
                  costAccumulator.startLoop(f)
                  val res = invokeUnlifted(obj.elem, newMC, dataEnv)
                  costAccumulator.endLoop()
                  res

                case CollMethods.foldLeft(_, _, f) =>
                  costAccumulator.startLoop(f)
                  val res = invokeUnlifted(obj.elem, mc, dataEnv)
                  costAccumulator.endLoop()
                  res

                case CollMethods.map(_, f) =>
                  costAccumulator.startLoop(f)
                  val res = invokeUnlifted(obj.elem, mc, dataEnv)
                  costAccumulator.endLoop()
                  res

                case CollMethods.filter(_, p) =>
                  costAccumulator.startLoop(p)
                  val res = invokeUnlifted(obj.elem, mc, dataEnv)
                  costAccumulator.endLoop()
                  res

                case CollMethods.forall(_, p) =>
                  costAccumulator.startLoop(p)
                  val res = invokeUnlifted(obj.elem, mc, dataEnv)
                  costAccumulator.endLoop()
                  res

                case CollMethods.exists(_, p) =>
                  costAccumulator.startLoop(p)
                  val res = invokeUnlifted(obj.elem, mc, dataEnv)
                  costAccumulator.endLoop()
                  res

                case _ =>
                  invokeUnlifted(obj.elem, mc, dataEnv)
              }
              case _ =>
                invokeUnlifted(obj.elem, mc, dataEnv)
            }
            val res = dataRes match {
              case Constant(v, _) => v
              case v => v
            }
            out(res)
          case ApplyUnOp(op: UnOp[l,r], In(x)) =>
            out(op.applySeq(x).asInstanceOf[AnyRef])
          case ApplyBinOp(op: BinOp[l,r], In(x), In(y)) =>
            out(op.applySeq(x, y).asInstanceOf[AnyRef])
          case ApplyBinOpLazy(op, In(x: Boolean), In(y)) if op == Or =>
            if (x) out(true)
            else {
              val th = y.asInstanceOf[() => Any]
              out(th())
            }
          case ApplyBinOpLazy(op, In(x: Boolean), In(y)) if op == And =>
            if (x) {
              val th = y.asInstanceOf[() => Any]
              out(th())
            } else
              out(false)
          case IfThenElseLazy(In(cond: Boolean), In(t), In(e)) =>
            if (cond) {
              val th = t.asInstanceOf[() => Any]
              out(th())
            } else {
              val th = e.asInstanceOf[() => Any]
              out(th())
            }

          case Lambda(l, _, x, y) =>
            val f = (ctx: AnyRef) => {
              costAccumulator.startScope()
              // x is not yet in _visited set of the new scope, thus it will accumulated is necessary
              val resEnv = l.schedule.foldLeft(dataEnv + (x -> ctx)) { (env, sym) =>
                val (e, _) = evaluate(sym).run(env)
                e
              }
              val res = resEnv(y)
              costAccumulator.endScope(sym)
              res
            }
            out(f)
          case Apply(In(_f), In(x: AnyRef), _) =>
            val f = _f.asInstanceOf[AnyRef => Any]
            out(f(x))
          case ThunkDef(y, schedule) =>
            val th = () => {
              costAccumulator.startScope()
              val resEnv = schedule.foldLeft(dataEnv) { (env, sym) =>
                val (e, _) = evaluate(sym).run(env)
                e
              }
              val res = resEnv(y)
              costAccumulator.endScope(sym)
              res
            }
            out(th)

          case ThunkForce(In(t: ThunkData[Any])) =>
            out(t())

          case CSizePrimCtor(In(dataSize: Long), tVal) =>
            val res = new special.collection.CSizePrim(dataSize, tVal.eA.sourceType)
            out(res)
          case CSizePairCtor(In(l: SSize[_]), In(r: SSize[_])) =>
            val res = new special.collection.CSizePair(l, r)
            out(res)
          case CSizeCollCtor(In(sizes: SColl[SSize[_]] @unchecked)) =>
            val res = new special.collection.CSizeColl(sizes)
            out(res)
          case CSizeOptionCtor(In(optSize: Option[SSize[_]] @unchecked)) =>
            val res = new special.collection.CSizeOption(optSize)
            out(res)

          case costOp: CostOf =>
            out(costOp.eval)
          case op @ PerKbCostOf(_,In(size: Long)) =>
            out(op.eval(size))
          case op: OpCost =>
            val c = costAccumulator.add(sym, op, dataEnv)
            out(c)
          case SizeOf(sym @ In(data)) =>
            val tpe = elemToSType(sym.elem)
            val size = tpe match {
              case _ => data match {
                case w: WrapperOf[_] =>
                  tpe.dataSize(w.wrappedValue.asWrappedType)
                case _ =>
                  tpe.dataSize(data.asWrappedType)
              }
            }
            out(size)
          case c @ Cast(eTo, In(v)) =>
            if (!eTo.sourceType.classTag.runtimeClass.isAssignableFrom(v.getClass)) {
              error(s"Invalid cast $c: ${eTo.sourceType.classTag.runtimeClass} is not assignable from ${v.getClass}")
            }
            out(v)
          case Downcast(In(from), eTo) =>
            val tpe = elemToSType(eTo).asNumType
            if (tpe == SBigInt)
              out(SBigInt.downcast(from.asInstanceOf[AnyVal]))
            else
              out(tpe.downcast(from.asInstanceOf[AnyVal]))
          case Upcast(In(from), eTo) =>
            val tpe = elemToSType(eTo).asNumType
            if (tpe == SBigInt)
              out(SBigInt.upcast(from.asInstanceOf[AnyVal]))
            else
              out(tpe.upcast(from.asInstanceOf[AnyVal]))

          case _ =>
            !!!(s"Don't know how to evaluate($sym -> ${sym.node})")
        }
        onEvaluatedGraphNode(res._1, res._2, res._1(res._2))
        res
      }
      catch {
        case e: Throwable =>
          !!!(s"Error in Evaluation.compile.evaluate($sym -> ${sym.node})", e)
      }
    }

    val res = (x: SA) => {
      costAccumulator.reset() // reset accumulator to initial state
      val g = new PGraph(f)
      val xSym = f.getLambda.x
      val resEnv = g.schedule.foldLeft(dataEnv + (xSym -> x.asInstanceOf[AnyRef])) { (env, te) =>
        val (updatedEnv, _) = evaluate(te).run(env)
        updatedEnv
      }
      val fun = resEnv(f).asInstanceOf[SA => SB]
      val y = fun(x)
      costAccumulator.currentScope += costAccumulator.currentScope.childScopeResult
      (y, costAccumulator.totalCost)
    }
    res
  }
}

object Evaluation {
  import special.sigma._
  import special.collection._
  import OpCodes._

  val AllowedOpCodesInCosting: HashSet[OpCodeExtra] = HashSet[OpCode](
    AppendCode,
    ByIndexCode,
    ConstantCode,
    DivisionCode,
    DowncastCode,
    ExtractBytesWithNoRefCode,
    ExtractRegisterAs,
    ExtractScriptBytesCode,
    FoldCode,
    FuncApplyCode,
    FuncValueCode,
    GetVarCode,
    InputsCode,
    LastBlockUtxoRootHashCode,
    MapCollectionCode,
    FlatMapCollectionCode,
    MaxCode,
    MethodCallCode,
    MinCode,
    MinusCode,
    ModuloCode,
    MultiplyCode,
    OptionGetCode,
    OptionGetOrElseCode,
    OptionIsDefinedCode,
    OutputsCode,
    PlusCode,
    SelectFieldCode,
    SelfCode,
    SigmaPropBytesCode,
    SizeOfCode,
    SliceCode,
    TupleCode,
    UpcastCode
  ).map(toExtra) ++ HashSet[OpCodeExtra](
    OpCostCode,
    PerKbCostOfCode,
    CastCode,
    IntPlusMonoidCode,
    ThunkDefCode,
    ThunkForceCode,
    SCMInputsCode,
    SCMOutputsCode,
    SCMDataInputsCode,
    SCMSelfBoxCode,
    SCMLastBlockUtxoRootHashCode,
    SCMHeadersCode,
    SCMPreHeaderCode,
    SCMGetVarCode,
    SBMPropositionBytesCode,
    SBMBytesCode,
    SBMBytesWithoutRefCode,
    SBMRegistersCode,
    SBMGetRegCode,
    SBMTokensCode,
    SSPMPropBytesCode,
    SAVMTValCode,
    SAVMValueSizeCode,
    SizeMDataSizeCode,
    SPairLCode,
    SPairRCode,
    SCollMSizesCode,
    SOptMSizeOptCode,
    SFuncMSizeEnvCode,
    CSizePairCtorCode,
    CSizeFuncCtorCode,
    CSizeOptionCtorCode,
    CSizeCollCtorCode,
    CSizeBoxCtorCode,
    CSizeContextCtorCode,
    CSizeAnyValueCtorCode,
    CReplCollCtorCode,
    PairOfColsCtorCode,
    CollMSumCode,
    CBMReplicateCode,
    CBMFromItemsCode,
    CostOfCode,
    UOSizeOfCode,
    SPCMSomeCode
  )

  def msgCostLimitError(cost: Long, limit: Long) = s"Estimated execution cost $cost exceeds the limit $limit"

  /** Transforms a serializable ErgoTree type descriptor to the corresponding RType descriptor of SigmaDsl,
    * which is used during evaluation.
    */
  def stypeToRType[T <: SType](t: T): RType[T#WrappedType] = (t match {  // TODO optimize using memoization
    case SBoolean => BooleanType
    case SByte => ByteType
    case SShort => ShortType
    case SInt => IntType
    case SLong => LongType
    case SString => StringType
    case SAny => AnyType
    case SUnit => UnitType
    case SBigInt => BigIntRType
    case SBox => BoxRType
    case SContext => ContextRType
    case SGlobal => SigmaDslBuilderRType
    case SHeader => HeaderRType
    case SPreHeader => PreHeaderRType
    case SGroupElement => GroupElementRType
    case SAvlTree => AvlTreeRType
    case SSigmaProp => SigmaPropRType
    case tup: STuple if tup.items.length == 2 =>
      val tpeA = tup.items(0)
      val tpeB = tup.items(1)
      pairRType(stypeToRType(tpeA), stypeToRType(tpeB))
    case STuple(items) =>
      val types = items.toArray
      val len = types.length
      val rtypes = new Array[SomeType](len)
      cfor(0)(_ < len, _ + 1) { i =>
        rtypes(i) = stypeToRType(types(i)).asInstanceOf[SomeType]
      }
      tupleRType(rtypes)
    case c: SCollectionType[a] => collRType(stypeToRType(c.elemType))
    case o: SOption[a] => optionRType(stypeToRType(o.elemType))
    case SFunc(args, tpeRange, Nil) if args.length == 1 =>
      val tpeArg = args(0)
      funcRType(stypeToRType(tpeArg), stypeToRType(tpeRange))
    case _ =>
      sys.error(s"Don't know how to convert SType $t to RType")
  }).asInstanceOf[RType[T#WrappedType]]

  /** Transforms RType descriptor of SigmaDsl, which is used during evaluation,
    * to the corresponding serializable ErgoTree type descriptor,
    */
  def rtypeToSType[T](t: RType[T]): SType = t match { // TODO optimize using memoization
    case BooleanType => SBoolean
    case ByteType => SByte
    case ShortType => SShort
    case IntType => SInt
    case LongType => SLong
    case StringType => SString
    case AnyType => SAny
    case UnitType => SUnit

    case BigIntegerRType => SBigInt
    case BigIntRType => SBigInt

    case ECPointRType => SGroupElement
    case GroupElementRType => SGroupElement

    case AvlTreeRType => SAvlTree
    case ot: OptionType[_] => sigmastate.SOption(rtypeToSType(ot.tA))
    case BoxRType => SBox
    case ContextRType => SContext
    case SigmaDslBuilderRType => SGlobal
    case HeaderRType => SHeader
    case PreHeaderRType => SPreHeader
    case SigmaPropRType => SSigmaProp
    case SigmaBooleanRType => SSigmaProp
    case tup: TupleType => STuple(tup.items.map(t => rtypeToSType(t)))
    case at: ArrayType[_] => SCollection(rtypeToSType(at.tA))
    case ct: CollType[_] => SCollection(rtypeToSType(ct.tItem))
    case ft: FuncType[_,_] => SFunc(rtypeToSType(ft.tDom), rtypeToSType(ft.tRange))
    case pt: PairType[_,_] => STuple(rtypeToSType(pt.tFst), rtypeToSType(pt.tSnd))
    case pvt: PrimViewType[_,_] => rtypeToSType(pvt.tVal)
    case _ => sys.error(s"Don't know how to convert RType $t to SType")
  }

  /** Tries to reconstruct RType of the given value.
    * If not successfull returns failure. */
  def rtypeOf(value: Any): Try[RType[_]] = Try { value match {
    case arr if arr.getClass.isArray =>
      val itemClass = arr.getClass.getComponentType
      if (itemClass.isPrimitive) {
        val itemTag = ClassTag[Any](itemClass)
        RType.fromClassTag(itemTag)
      } else
        sys.error(s"Cannot compute rtypeOf($value): non-primitive type of array items")

    case coll: Coll[_] => collRType(coll.tItem)
    
    // all primitive types
    case _: Boolean => BooleanType
    case _: Byte  => ByteType
    case _: Short => ShortType
    case _: Int   => IntType
    case _: Long  => LongType
    case _: Char  => CharType
    case _: Float  => FloatType
    case _: Double  => DoubleType
    case _: String  => StringType
    case _: Unit  => UnitType

    case _: BigInteger => BigIntegerRType
    case _: special.sigma.BigInt => BigIntRType

    case _: ECPoint => ECPointRType
    case _: GroupElement => GroupElementRType

    case _: ErgoBox => ErgoBoxRType
    case _: Box => BoxRType

    case _: AvlTreeData => AvlTreeDataRType
    case _: AvlTree => AvlTreeRType

    case _: SigmaBoolean => SigmaBooleanRType
    case _: SigmaProp => SigmaPropRType
    case _: Context => ContextRType
    case _ =>
      sys.error(s"Don't know how to compute typeOf($value)")
  }}

  /** Convert SigmaDsl representation of tuple to ErgoTree serializable representation. */
  def fromDslTuple(value: Any, tupleTpe: STuple): Coll[Any] = value match {
    case t: Tuple2[_,_] => TupleColl(t._1, t._2)
    case a: Coll[Any]@unchecked if a.tItem == RType.AnyType => a
    case _ =>
      sys.error(s"Cannot execute fromDslTuple($value, $tupleTpe)")
  }

  /** Convert ErgoTree serializable representation of tuple to SigmaDsl representation. */
  def toDslTuple(value: Coll[Any], tupleTpe: STuple): Any = tupleTpe match {
    case t if t.items.length == 2 => (value(0), value(1))
    case _ => value
  }

}<|MERGE_RESOLUTION|>--- conflicted
+++ resolved
@@ -472,14 +472,7 @@
         val loopCost = if (_loopStack.isEmpty) 0 else _loopStack.head.accumulatedCost
         val accumulatedCost = java.lang.Math.addExact(cost, loopCost)
         if (accumulatedCost > limit) {
-<<<<<<< HEAD
-          throw new CostLimitException(accumulatedCost, msgCostLimitError(accumulatedCost, limit), None)
-=======
-//          if (cost < limit)
-//            println(s"FAIL FAST in loop: $accumulatedCost > $limit")
-          // TODO cover with tests
           throw new CostLimitException(accumulatedCost, Evaluation.msgCostLimitError(accumulatedCost, limit), None)
->>>>>>> 288ec24b
         }
       }
 
