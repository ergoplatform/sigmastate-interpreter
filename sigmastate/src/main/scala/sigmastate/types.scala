package sigmastate

import java.lang.reflect.Method
import java.math.BigInteger

import org.ergoplatform._
import org.ergoplatform.validation._
import scalan.{Nullable, RType}
import scalan.RType.GeneralType
import sigmastate.SType.{TypeCode, AnyOps}
import sigmastate.interpreter._
import sigmastate.utils.Overloading.Overload1
import scalan.util.Extensions._
import sigmastate.Values._
import sigmastate.lang.Terms.{MethodCall, _}
import sigmastate.lang.{SigmaBuilder, SigmaTyper}
import sigmastate.SCollection._
import sigmastate.interpreter.CryptoConstants.{EcPointType, hashLength}
import sigmastate.serialization.OpCodes
import special.collection.Coll
import special.sigma._
import sigmastate.eval.RuntimeCosting

import scala.language.implicitConversions
import scala.reflect.{ClassTag, classTag}
import sigmastate.SMethod.{InvokeDescBuilder, MethodCostFunc, givenCost, javaMethodOf, MethodCallIrBuilder}
import sigmastate.utxo.ByIndex
import sigmastate.utxo.ExtractCreationInfo
import sigmastate.utxo._
import special.sigma.{Header, Box, SigmaProp, AvlTree, SigmaDslBuilder, PreHeader}
import sigmastate.lang.SigmaTyper.STypeSubst
import sigmastate.eval.Evaluation.stypeToRType
import sigmastate.eval._
import sigmastate.utxo.CostTable.CostOf
import spire.syntax.all.cfor

import scala.collection.mutable

/** Base type for all AST nodes of sigma lang. */
trait SigmaNode extends Product

/** Base type for all companions of AST nodes of sigma lang. */
trait SigmaNodeCompanion

/** Every type descriptor is a tree represented by nodes in SType hierarchy.
  * In order to extend type family:
  * - Implement concrete class derived from SType
  * - Implement serializer (see SCollectionSerializer) and register it in STypeSerializer.table
  * Each SType is serialized to array of bytes by:
  * - emitting typeCode of each node (see special case for collections below)
  * - then recursively serializing subtrees from left to right on each level
  * - for each collection of primitive type there is special type code to emit single byte instead of two bytes
  * Types code intervals
  * - (1 .. MaxPrimTypeCode)  // primitive types
  * - (CollectionTypeCode .. CollectionTypeCode + MaxPrimTypeCode) // collections of primitive types
  * - (MaxCollectionTypeCode ..)  // Other types
  * Collection of non-primitive type is serialized as (CollectionTypeCode, serialize(elementType))
  * */
sealed trait SType extends SigmaNode {
  type WrappedType
  /** Type code used in serialization of SType values.
    * @see TypeSerializer
    */
  val typeCode: SType.TypeCode

  /** Approximate size of the given value in bytes. It is actual size only for primitive types.*/
  def dataSize(v: SType#WrappedType): Long

  /** Returns true if this type embeddable, i.e. a type that can be combined with type
    * constructor for optimized encoding. For each embeddable type `T`, and type
    * constructor `C`, the type `C[T]` can be represented by a single byte.
    * @see [[sigmastate.serialization.TypeSerializer]]
    */
  def isEmbeddable: Boolean = false

  /** Returns true if dataSize doesn't depend on data value.
    * This is useful for optimizations of calculating sizes of collections.
    * The method should have O(1) amortized complexity over n invocations to avoid
    * over-cost attacks on ErgoTree interpretation.
    */
  def isConstantSize: Boolean

  /** Elvis operator for types. See https://en.wikipedia.org/wiki/Elvis_operator*/
  def ?:(whenNoType: => SType): SType = if (this == NoType) whenNoType else this

  def withSubstTypes(subst: Map[STypeVar, SType]): SType =
    if (subst.isEmpty) this
    else
      SigmaTyper.applySubst(this, subst)

  /** Returns parsable type term string of the type described by this type descriptor.
    * For every type it should be inverse to SigmaTyper.parseType.
    * This is default fallback implementation, should be overriden if it
    * is not correct for a particular type. */
  def toTermString: String = {
    val t = Evaluation.stypeToRType(this)
    t.name
  }
}

object SType {
  /** Representation of type codes used in serialization. */
  type TypeCode = Byte

  val DummyValue = 0.asWrappedType

  implicit val typeByte = SByte
  implicit val typeShort = SShort
  implicit val typeInt = SInt
  implicit val typeLong = SLong
  implicit val typeBigInt = SBigInt
  implicit val typeBoolean = SBoolean
  implicit val typeAvlTree = SAvlTree
  implicit val typeGroupElement = SGroupElement
  implicit val typeSigmaProp = SSigmaProp
  implicit val typeBox = SBox

  implicit def typeCollection[V <: SType](implicit tV: V): SCollection[V] = SCollection[V]

  implicit val SigmaBooleanRType: RType[SigmaBoolean] = RType.fromClassTag(classTag[SigmaBoolean])
  implicit val ErgoBoxRType: RType[ErgoBox] = RType.fromClassTag(classTag[ErgoBox])
  implicit val ErgoBoxCandidateRType: RType[ErgoBoxCandidate] = RType.fromClassTag(classTag[ErgoBoxCandidate])
  implicit val AvlTreeDataRType: RType[AvlTreeData] = new GeneralType(classTag[AvlTreeData]) {
    override def isConstantSize: Boolean = true
  }
  implicit val ErgoLikeContextRType: RType[ErgoLikeContext] = RType.fromClassTag(classTag[ErgoLikeContext])

  /** Named type variables and parameters used in generic types and method signatures.
    * Generic type terms like `(Coll[IV],(IV) => Boolean) => Boolean` are used to represent
    * method types of `Coll`` and `Option`` types. Each such type is an instance of [[SFunc]].
    * To represent variables (such as `IV` in the example above) [[STypeVar]] instances
    * are used.
    *
    * Generic types are not supported by ErgoTree serialization format and STypeVars are
    * used internally and never serialized (there is no serializer for STypeVar).
    * Thus the usage of type variables is limited.
    *
    * All necessary type variables can be declared in advance and reused across all code
    * base. This allows to avoid allocation of many duplicates and also improve
    * performance of SType values.
    */
  val tT = STypeVar("T")
  val tR = STypeVar("R")
  val tK = STypeVar("K")
  val tL = STypeVar("L")
  val tO = STypeVar("O")
  val tD = STypeVar("D")
  val tV = STypeVar("V")
  val tIV = STypeVar("IV")
  val tOV = STypeVar("OV")

  val paramT = STypeParam(tT)
  val paramR = STypeParam(tR)
  val paramIV = STypeParam(tIV)
  val paramOV = STypeParam(tOV)

  val IndexedSeqOfT1: IndexedSeq[SType] = Array(SType.tT)
  val IndexedSeqOfT2: IndexedSeq[SType] = Array(SType.tT, SType.tT)

  /** Immutable empty array, can be used to avoid repeated allocations. */
  val EmptyArray = Array.empty[SType]

  /** Immutable empty IndexedSeq, can be used to avoid repeated allocations. */
  val EmptySeq: IndexedSeq[SType] = EmptyArray

  /** All pre-defined types should be listed here. Note, NoType is not listed.
    * Should be in sync with sigmastate.lang.Types.predefTypes. */
  val allPredefTypes: Seq[SType] = Array(SBoolean, SByte, SShort, SInt, SLong, SBigInt, SContext,
    SGlobal, SHeader, SPreHeader, SAvlTree, SGroupElement, SSigmaProp, SString, SBox,
    SUnit, SAny)

  val typeCodeToType = allPredefTypes.map(t => t.typeCode -> t).toMap

  /** A mapping of object types supporting MethodCall operations. For each serialized
    * typeId this map contains a companion object which can be used to access the list of
    * corresponding methods.
    *
    * NOTE: in the current implementation only monomorphic methods are supported (without
    * type parameters)
    *
    * NOTE2: in v3.x SNumericType.typeId is silently shadowed by SGlobal.typeId as part of
    * `toMap` operation. As a result, the methods collected into SByte.methods cannot be
    * resolved (using SMethod.fromIds()) for all numeric types (SByte, SShort, SInt,
    * SLong, SBigInt). See the corresponding regression `property("MethodCall on numerics")`.
    * However, this "shadowing" is not a problem since all casting methods are implemented
    * via Downcast, Upcast opcodes and the remaining `toBytes`, `toBits` methods are not
    * implemented at all.
    * In order to allow MethodCalls on numeric types in future versions the SNumericType.typeId
    * should be changed and SGlobal.typeId should be preserved. The regression tests in
    * `property("MethodCall Codes")` should pass.
    */
  // TODO v5.0 (h4): should contain all numeric types (including also SNumericType)
  //  to support method calls like 10.toByte which encoded as MethodCall with typeId = 4, methodId = 1
  //  see https://github.com/ScorexFoundation/sigmastate-interpreter/issues/667
  lazy val types: Map[Byte, STypeCompanion] = Seq(
    SBoolean, SNumericType, SString, STuple, SGroupElement, SSigmaProp, SContext, SGlobal, SHeader, SPreHeader,
    SAvlTree, SBox, SOption, SCollection, SBigInt
  ).map { t => (t.typeId, t) }.toMap

  implicit class STypeOps(val tpe: SType) extends AnyVal {
    def isCollectionLike: Boolean = tpe.isInstanceOf[SCollection[_]]
    def isCollection: Boolean = tpe.isInstanceOf[SCollectionType[_]]
    def isOption: Boolean = tpe.isInstanceOf[SOption[_]]
    def isBox: Boolean = tpe.isInstanceOf[SBox.type]
    def isGroupElement: Boolean = tpe.isInstanceOf[SGroupElement.type]
    def isSigmaProp: Boolean = tpe.isInstanceOf[SSigmaProp.type]
    def isAvlTree: Boolean = tpe.isInstanceOf[SAvlTree.type]
    def isFunc : Boolean = tpe.isInstanceOf[SFunc]
    def isTuple: Boolean = tpe.isInstanceOf[STuple]
    def canBeTypedAs(expected: SType): Boolean = (tpe, expected) match {
      case (NoType, _) => true
      case (t1, t2) if t1 == t2 => true
      case (f1: SFunc, f2: SFunc) =>
        val okDom = f1.tDom.size == f2.tDom.size &&
                     f1.tDom.zip(f2.tDom).forall { case (d1, d2) => d1.canBeTypedAs(d2) }
        val okRange = f1.tRange.canBeTypedAs(f2.tRange)
        okDom && okRange
    }

    /** Returns true if this type is numeric (Byte, Short, etc.)
      * @see [[sigmastate.SNumericType]]
      */
    def isNumType: Boolean = tpe.isInstanceOf[SNumericType]

    /** Returns true if this type is either numeric (Byte, Short, etc.) or is NoType.
      * @see [[sigmastate.SNumericType]]
      */
    def isNumTypeOrNoType: Boolean = isNumType || tpe == NoType

    def asNumType: SNumericType = tpe.asInstanceOf[SNumericType]
    def asFunc: SFunc = tpe.asInstanceOf[SFunc]
    def asProduct: SProduct = tpe.asInstanceOf[SProduct]
    def asTuple: STuple = tpe.asInstanceOf[STuple]
    def asOption[T <: SType]: SOption[T] = tpe.asInstanceOf[SOption[T]]
    def whenFunc[T](action: SFunc => Unit) = if(tpe.isInstanceOf[SFunc]) action(tpe.asFunc)
    def asCollection[T <: SType] = tpe.asInstanceOf[SCollection[T]]
    def classTag[T <: SType#WrappedType]: ClassTag[T] = (tpe match {
      case SBoolean => reflect.classTag[Boolean]
      case SByte => reflect.classTag[Byte]
      case SShort => reflect.classTag[Short]
      case SInt => reflect.classTag[Int]
      case SLong => reflect.classTag[Long]
      case SBigInt => reflect.classTag[BigInteger]
      case SAvlTree => reflect.classTag[AvlTree]
      case SGroupElement => reflect.classTag[EcPointType]
      case SSigmaProp => reflect.classTag[SigmaBoolean]
      case SUnit => reflect.classTag[Unit]
      case SBox => reflect.classTag[ErgoBox]
      case SAny => reflect.classTag[Any]
      case opt: SOption[a] => reflect.classTag[Option[a]]
      case _: STuple => reflect.classTag[Array[Any]]
      case tColl: SCollection[a] =>
        val elemType = tColl.elemType
        implicit val ca = elemType.classTag[elemType.WrappedType]
        reflect.classTag[Array[elemType.WrappedType]]
      case _ => sys.error(s"Cannot get ClassTag for type $tpe")
    }).asInstanceOf[ClassTag[T]]
  }

  implicit class AnyOps(val x: Any) extends AnyVal {
    def asWrappedType: SType#WrappedType = x.asInstanceOf[SType#WrappedType]
  }
}

/** Basic interface for all type companions.
  * This is necessary to make distinction between concrete type descriptor of a type like Coll[Int]
  * and generic descriptor of Coll[T] type constructor.
  * Some simple types like Int, GroupElement inherit from both SType and STypeCompanion.
  * @see SInt, SGroupElement, SType
  */
trait STypeCompanion {

  /** Type identifier to use in method serialization */
  def typeId: Byte

  def typeName: String = {
    this match {
      case t: SType =>
        val rtype = stypeToRType(t)
        rtype.name
      case _ => this.getClass.getSimpleName.replace("$", "")
    }
  }

  /** List of methods defined for instances of this type. */
  def methods: Seq[SMethod]

  private lazy val _methodsMap: Map[Byte, Map[Byte, SMethod]] = methods
    .groupBy(_.objType.typeId)
    .map { case (typeId, ms) => (typeId -> ms.map(m => m.methodId -> m).toMap) }

  /** Lookup method by its id in this type. */
  @inline def getMethodById(methodId: Byte): Option[SMethod] =
    _methodsMap.get(typeId)
        .flatMap(ms => ms.get(methodId))

  /** Lookup method in this type by method's id or throw ValidationException.
    * This method can be used in trySoftForkable section to either obtain valid method
    * or catch ValidatioinException which can be checked for soft-fork condition.
    * It delegate to getMethodById to lookup method.
    * @see getMethodById
    */
  def methodById(methodId: Byte): SMethod = {
    ValidationRules.CheckAndGetMethod(this, methodId)
  }

  /** Looks up the method descriptor by the method name. */
  def getMethodByName(name: String): SMethod = methods.find(_.name == name).get

  /** CosterFactory associated with this type. */
  def coster: Option[CosterFactory] = None

  /** Class which represents values of this type. When method call is executed, the corresponding method
    * of this class is invoked via reflection [[java.lang.reflect.Method]].invoke(). */
  def reprClass: Class[_]
}

/** Defines recognizer method which allows the derived object to be used in patterns
  * to recognize method descriptors by method name.
  * @see SCollecton
  */
trait MethodByNameUnapply extends STypeCompanion {
  def unapply(methodName: String): Option[SMethod] = methods.find(_.name == methodName)
}

/** Base trait for all types which have methods (and properties) */
trait SProduct extends SType {
  /** Returns -1 if `method` is not found. */
  def methodIndex(name: String): Int = methods.indexWhere(_.name == name)

  /** Returns true if this type has a method with the given name. */
  def hasMethod(name: String): Boolean = methodIndex(name) != -1

  /** This method should be overriden in derived classes to add new methods in addition to inherited.
    * Typical override: `super.getMethods() ++ Seq(m1, m2, m3)` */
  protected def getMethods(): Seq[SMethod] = Nil

  /** Returns all the methods of this type. */
  lazy val methods: Seq[SMethod] = {
    val ms = getMethods()
    assert(ms.map(_.name).distinct.length == ms.length, s"Duplicate method names in $this")
    ms.groupBy(_.objType).foreach { case (comp, ms) =>
      assert(ms.map(_.methodId).distinct.length == ms.length, s"Duplicate method ids in $comp: $ms")
    }
    ms
  }

  /** Finds a method descriptor [[SMethod]] for the given name. */
  def method(methodName: String): Option[SMethod] = methods.find(_.name == methodName)
}

/** Base trait implemented by all generic types (those which has type parameters,
  * e.g. Coll[T], Option[T], etc.)*/
trait SGenericType {
  /** Type parameters of this generic type. */
  def typeParams: Seq[STypeParam]
}

/** Special interface to access CostingHandler.
  * Each `STypeCompanion.coster` property optionally defines an instance of this interface to provide
  * access to Coster for its methods. If not specified (which is default) then generic costing mechanism
  * is not used for methods of the corresponding type. (e.g. SInt, SLong)*/
trait CosterFactory {
  def apply[Ctx <: RuntimeCosting](IR: Ctx): IR.CostingHandler[_]
}

/** An instance of this class is created in each `STypeCompaion.coster` property implementation.
  * @see SBox, SContext
  */
case class Coster(selector: RuntimeCosting => RuntimeCosting#CostingHandler[_]) extends CosterFactory {
   def apply[Ctx <: RuntimeCosting](IR: Ctx): IR.CostingHandler[_] = selector(IR).asInstanceOf[IR.CostingHandler[_]]
}

/** Meta information which can be attached to each argument of SMethod.
  * @param name  name of the argument
  * @param description argument description. */
case class ArgInfo(name: String, description: String)

/** Meta information which can be attached to SMethod.
  * @param description  human readable description of the method
  * @param args         one item for each argument */
case class OperationInfo(opDesc: Option[ValueCompanion], description: String, args: Seq[ArgInfo]) {
  def isFrontendOnly: Boolean = opDesc.isEmpty
  def opTypeName: String = opDesc.map(_.typeName).getOrElse("(FRONTEND ONLY)")
}

object OperationInfo {
  /** Convenience factory method. */
  def apply(opDesc: ValueCompanion, description: String, args: Seq[ArgInfo]): OperationInfo =
    OperationInfo(Some(opDesc), description, args)
}

/** Meta information connecting SMethod with ErgoTree.
  * The optional builder is used by front-end ErgoScript compiler to replace method calls
  * with ErgoTree nodes. In many cases [[SMethod.MethodCallIrBuilder]] builder is used.
  * However there are specific cases where more complex builders are used, see for example
  * usage of `withIRInfo` in the declaration of [[SCollection.GetOrElseMethod]].
  * @param  irBuilder  optional method call recognizer and ErgoTree node builder.
  *                    When the partial function is defined on a tuple
  *                    (builder, obj, m, args, subst) it transforms it to a new ErgoTree
  *                    node, which is then used in the resuting ErgoTree coming out of
  *                    the ErgoScript compiler.
  */
case class MethodIRInfo(
    irBuilder: Option[PartialFunction[(SigmaBuilder, SValue, SMethod, Seq[SValue], STypeSubst), SValue]],
    javaMethod: Option[Method],
    invokeDescsBuilder: Option[InvokeDescBuilder]
)

<<<<<<< HEAD
/** Method info including name, arg type and result type.
  * Here stype.tDom - arg type and stype.tRange - result type.
  * `methodId` should be unique among methods of the same objType. */
=======
/** Represents method descriptor.
  *
  * @param objType type or type constructor descriptor
  * @param name    method name
  * @param stype   method signature type,
  *                where `stype.tDom`` - argument type and
  *                `stype.tRange` - method result type.
  * @param methodId method code, it should be unique among methods of the same objType.
  * @param irInfo  meta information connecting SMethod with ErgoTree (see [[MethodIRInfo]])
  * @param docInfo optional human readable method description data
  */
>>>>>>> 7cea39ad
case class SMethod(
    objType: STypeCompanion,
    name: String,
    stype: SFunc,
    methodId: Byte,
    irInfo: MethodIRInfo,
    docInfo: Option[OperationInfo],
    costFunc: Option[MethodCostFunc]) {


  /** Do some checks the method descriptor is well configured and consistent. */
  def checkWellDefined(): Boolean = {
    docInfo match {
      case Some(opInfo) =>
        opInfo.opDesc match {
          case Some(opDesc) if (opDesc == MethodCall || opDesc == PropertyCall) =>
            if (costFunc.isEmpty)
              throw new IllegalStateException(
                s"Cost function is not defined for $this")
            else true
          case _ => true
        }
      case None => true
    }
  }

  /** Finds and keeps the [[Method]] instance which corresponds to this method descriptor.
    * The lazy value is forced only if irInfo.javaMethod == None
    */
  lazy val javaMethod: Method = {
    irInfo.javaMethod.getOrElse {
      val paramTypes = stype.tDom.drop(1).map(t => t match {
        case _: STypeVar => classOf[AnyRef]
        case _: SFunc => classOf[_ => _]
        case _ => Evaluation.stypeToRType(t).classTag.runtimeClass
      }).toArray
      val m = objType.reprClass.getMethod(name, paramTypes:_*)
      m
    }
  }

  lazy val extraDescriptors: Seq[RType[_]] = {
    irInfo.invokeDescsBuilder match {
      case Some(builder) =>
        builder(stype).map(Evaluation.stypeToRType)
      case None =>
        mutable.WrappedArray.empty[RType[_]]
    }
  }

  /** Invoke this method on the given object with the arguments. */
  def invoke(obj: Any, args: Array[Any])(implicit E: ErgoTreeEvaluator): AnyRef = {
    javaMethod.invoke(obj, args.asInstanceOf[Array[AnyRef]]:_*)
  }

  /** Create a new instance with the given stype. */
  def withSType(newSType: SFunc): SMethod = copy(stype = newSType)

<<<<<<< HEAD
  /** Create a new instance with the given cost function. */
  def withCost(costFunc: MethodCostFunc): SMethod = copy(costFunc = Some(costFunc))

  def withConcreteTypes(subst: Map[STypeVar, SType]): SMethod =
    withSType(stype.withSubstTypes(subst).asFunc)

  def opName = objType.getClass.getSimpleName + "." + name

=======
  /** Create a new instance in which the `stype` field transformed using
    * the given substitution. */
  def withConcreteTypes(subst: Map[STypeVar, SType]): SMethod =
    withSType(stype.withSubstTypes(subst).asFunc)

  /** Returns [[OperationId]] for AOT costing. */
>>>>>>> 7cea39ad
  def opId: OperationId = {
    OperationId(opName, stype)
  }

  /** Specializes this instance by creating a new [[SMethod]] instance where signature
    * is specialized with respect to the given object and args types. It is used in
    * [[sigmastate.serialization.MethodCallSerializer]] `parse` method, so it is part of
    * consensus protocol.
    *
    * @param objTpe specific type of method receiver (aka object)
    * @param args   specific types of method arguments
    * @return new instance of method descriptor with specialized signature
    * @consensus
    */
  def specializeFor(objTpe: SType, args: Seq[SType]): SMethod = {
    SigmaTyper.unifyTypeLists(stype.tDom, objTpe +: args) match {
      case Some(subst) if subst.nonEmpty =>
        withConcreteTypes(subst)
      case _ => this
    }
  }

  /** Create a new instance with the given [[OperationInfo]] parameters. */
  def withInfo(opDesc: ValueCompanion, desc: String, args: ArgInfo*): SMethod = {
    this.copy(docInfo = Some(OperationInfo(opDesc, desc, ArgInfo("this", "this instance") +: args.toSeq)))
  }

  /** Create a new instance with the given [[OperationInfo]] parameters.
    * NOTE: opDesc parameter is not defined and falls back to None.
    */
  def withInfo(desc: String, args: ArgInfo*): SMethod = {
    this.copy(docInfo = Some(OperationInfo(None, desc, ArgInfo("this", "this instance") +: args.toSeq)))
  }

  /** Create a new instance with the given IR builder (aka MethodCall rewriter) parameter. */
  def withIRInfo(
      irBuilder: PartialFunction[(SigmaBuilder, SValue, SMethod, Seq[SValue], STypeSubst), SValue],
      javaMethod: Method = null,
      invokeHandler: InvokeDescBuilder = null): SMethod = {
    this.copy(irInfo = MethodIRInfo(Some(irBuilder), Option(javaMethod), Option(invokeHandler)))
  }

  /** Lookup [[ArgInfo]] for the given argName or throw an exception. */
  def argInfo(argName: String): ArgInfo =
    docInfo.get.args.find(_.name == argName).get
}


object SMethod {
<<<<<<< HEAD
  type RCosted[A] = RuntimeCosting#RCosted[A]

  /** Type of functions used to assign cost to method call nodes.
    * For a function `f: (mc, obj, args) => cost` it is called before the evaluation of
    * the `mc` node with the given `obj` as method receiver and `args` as method
    * arguments.
    */
  abstract class MethodCostFunc extends Function4[ErgoTreeEvaluator, MethodCall, Any, Array[Any], CostDetails] {
    /**
      * The function returns an estimated cost of evaluation BEFORE actual evaluation of
      * the method. For this reason [[MethodCostFunc]] is not used for higher-order
      * operations like `Coll.map`, `Coll.filter` etc.
      */
    def apply(E: ErgoTreeEvaluator, mc: MethodCall, obj: Any, args: Array[Any]): CostDetails
  }

  /** Returns a cost function which always returs the given cost. */
  def givenCost(cost: Int): MethodCostFunc = new MethodCostFunc {
    override def apply(E: ErgoTreeEvaluator,
                       mc: MethodCall,
                       obj: Any, args: Array[Any]): CostDetails = {
      if (E.settings.costTracingEnabled)
        TracedCost(Array(SimpleCostItem(Right(mc.method), cost)))
      else
        GivenCost(cost)
    }
  }

  /** Some runtime methods (like Coll.map, Coll.flatMap) require additional RType descriptors.
    * The builder can extract those descriptors from the given type of the method signature.
    */
  type InvokeDescBuilder = SFunc => Seq[SType]

  def javaMethodOf[T, A1](methodName: String)(implicit cT: ClassTag[T], cA1: ClassTag[A1]) =
    cT.runtimeClass.getMethod(methodName, cA1.runtimeClass)

  def javaMethodOf[T, A1, A2](methodName: String)(implicit cT: ClassTag[T], cA1: ClassTag[A1], cA2: ClassTag[A2]) =
    cT.runtimeClass.getMethod(methodName, cA1.runtimeClass, cA2.runtimeClass)

=======

  /** Default fallback method call recognizer which builds MethodCall ErgoTree nodes. */
>>>>>>> 7cea39ad
  val MethodCallIrBuilder: PartialFunction[(SigmaBuilder, SValue, SMethod, Seq[SValue], STypeSubst), SValue] = {
    case (builder, obj, method, args, tparamSubst) =>
      builder.mkMethodCall(obj, method, args.toIndexedSeq, tparamSubst)
  }

  /** Convenience factory method. */
  def apply(objType: STypeCompanion, name: String, stype: SFunc, methodId: Byte): SMethod = {
    SMethod(objType, name, stype, methodId, MethodIRInfo(None, None, None), None, None)
  }

  /** Looks up [[SMethod]] instance for the given type and method ids.
    *
    * @param typeId   id of a type which can contain methods
    * @param methodId id of a method of the type given by `typeId`
    * @return an instance of [[SMethod]] which may contain generic type variables in the
    *         signature (see SMethod.stype). As a result `specializeFor` is called by
    *         deserializer to obtain monomorphic method descriptor.
    * @consensus this is method is used in [[sigmastate.serialization.MethodCallSerializer]]
    *            `parse` method and hence it is part of consensus protocol
    */
  def fromIds(typeId: Byte, methodId: Byte): SMethod = {
    ValidationRules.CheckTypeWithMethods(typeId, SType.types.contains(typeId))
    val typeCompanion = SType.types(typeId)
    val method = typeCompanion.methodById(methodId)
    method
  }
}

/** Special type to represent untyped values.
  * Interpreter raises an error when encounter a Value with this type.
  * All Value nodes with this type should be elimitanted during typing.
  * If no specific type can be assigned statically during typing,
  * then either error should be raised or type SAny should be assigned
  * which is interpreted as dynamic typing. */
case object NoType extends SType {
  type WrappedType = Nothing
  override val typeCode = 0: Byte
  override def isConstantSize = true
  override def dataSize(v: SType#WrappedType): Long =
    sys.error(s"$this.dataSize($v) is not defined")
}

/** Base trait for all pre-defined types which are not necessary primitive (e.g. Box, AvlTree).
  */
trait SPredefType extends SType {
}

/** Base trait for all embeddable types.
  */
trait SEmbeddable extends SType {
  override def isEmbeddable: Boolean = true
  /** Type code of embeddable type can be combined with code of type constructor.
    * Resulting code can be serialized. This simple convention allows to save space for most frequently used types.
    * See TypeSerializer */
  @inline final def embedIn(typeConstrId: Byte): Byte = (typeConstrId + this.typeCode).toByte
}

/** Base trait for all primitive types (aka atoms) which don't have internal type items.
  * All primitive types can occupy a reserved interval of codes from 1 to MaxPrimTypeCode. */
trait SPrimType extends SType with SPredefType {
}

/** Primitive type recognizer to pattern match on TypeCode */
object SPrimType {
  def unapply(t: SType): Option[SType] = SType.allPredefTypes.find(_ == t)

  /** Type code of the last valid prim type so that (1 to LastPrimTypeCode) is a range of valid codes. */
  final val LastPrimTypeCode: Byte = 8: Byte

  /** Upper limit of the interval of valid type codes for primitive types */
  final val MaxPrimTypeCode: Byte = 11: Byte
  final val PrimRange: Byte = (MaxPrimTypeCode + 1).toByte
}

/** Marker trait for all numeric types. */
trait SNumericType extends SProduct {
  import SNumericType._
  protected override def getMethods(): Seq[SMethod] = {
    super.getMethods() ++ SNumericType.methods.map {
      m => m.copy(stype = SigmaTyper.applySubst(m.stype, Map(tNum -> this)).asFunc)
    }
  }

  /** Checks if the given name is a cast method name.
    * @return true if it is. */
  def isCastMethod (name: String): Boolean = castMethods.contains(name)

  /** Upcasts the given value of a smaller type to this larger type.
    * @param n numeric value to be converted
    * @return a value of WrappedType of this type descriptor's instance.
    * @throw exception if `i` has actual type which is larger than this type.
    */
  def upcast(n: AnyVal): WrappedType

  /** Downcasts the given value of a larger type to this smaller type.
    * @param n numeric value to be converted
    * @return a value of WrappedType of this type descriptor's instance.
    * @throw exception if the actual value of `i` cannot fit into this type.
    */
  def downcast(n: AnyVal): WrappedType

  /** Returns a type which is larger. */
  @inline def max(that: SNumericType): SNumericType =
    if (this.typeIndex > that.typeIndex) this else that

  /** Returns true if this numeric type is larger than that. */
  @inline def >(that: SNumericType): Boolean = this.typeIndex > that.typeIndex

  /** Number of bytes to store values of this type. */
  @inline private def typeIndex: Int = allNumericTypes.indexOf(this)

  override def toString: String = this.getClass.getSimpleName
}
object SNumericType extends STypeCompanion {
  final val allNumericTypes = Array(SByte, SShort, SInt, SLong, SBigInt)
  // TODO HF (4h): this typeId is now shadowed by SGlobal.typeId
  //  see https://github.com/ScorexFoundation/sigmastate-interpreter/issues/667
  override def typeId: TypeCode = 106: Byte

  /** Since this object is not used in SMethod instances. */
  override def reprClass: Class[_] = sys.error(s"Shouldn't be called.")

  /** Type variable used in generic signatures of method descriptors. */
  val tNum = STypeVar("TNum")

  /** Cost function which is assigned for numeric cast MethodCall nodes in ErgoTree.
    * It is called as part of MethodCall.eval method. */
  val costOfNumericCast: MethodCostFunc = new MethodCostFunc {
    override def apply(E: ErgoTreeEvaluator,
                       mc: MethodCall,
                       obj: Any,
                       args: Array[Any]): CostDetails = {
      val cast = getNumericCast(mc.obj.tpe, mc.method.name, mc.method.stype.tRange).get
      val cost = if (cast == Downcast) CostOf.Downcast else CostOf.Upcast
      TracedCost(Array(SimpleCostItem(Right(mc.method), cost)))
    }
  }

  val ToByteMethod: SMethod = SMethod(this, "toByte", SFunc(tNum, SByte), 1)
    .withCost(costOfNumericCast)
    .withInfo(PropertyCall, "Converts this numeric value to \\lst{Byte}, throwing exception if overflow.")
  val ToShortMethod: SMethod = SMethod(this, "toShort", SFunc(tNum, SShort), 2)
    .withCost(costOfNumericCast)
    .withInfo(PropertyCall, "Converts this numeric value to \\lst{Short}, throwing exception if overflow.")
  val ToIntMethod: SMethod = SMethod(this, "toInt", SFunc(tNum, SInt), 3)
    .withCost(costOfNumericCast)
    .withInfo(PropertyCall, "Converts this numeric value to \\lst{Int}, throwing exception if overflow.")
  val ToLongMethod: SMethod = SMethod(this, "toLong", SFunc(tNum, SLong), 4)
    .withCost(costOfNumericCast)
    .withInfo(PropertyCall, "Converts this numeric value to \\lst{Long}, throwing exception if overflow.")
  val ToBigIntMethod: SMethod = SMethod(this, "toBigInt", SFunc(tNum, SBigInt), 5)
    .withCost(costOfNumericCast)
    .withInfo(PropertyCall, "Converts this numeric value to \\lst{BigInt}")
  val ToBytesMethod: SMethod = SMethod(this, "toBytes", SFunc(tNum, SByteArray), 6)
    .withCost(givenCost(CostOf.NumericToBytes))
    .withIRInfo(MethodCallIrBuilder)
    .withInfo(PropertyCall,
      """ Returns a big-endian representation of this numeric value in a collection of bytes.
        | For example, the \lst{Int} value \lst{0x12131415} would yield the
        | collection of bytes \lst{[0x12, 0x13, 0x14, 0x15]}.
          """.stripMargin)
  val ToBitsMethod: SMethod = SMethod(this, "toBits", SFunc(tNum, SBooleanArray), 7)
    .withCost(givenCost(CostOf.NumericToBits))
    .withIRInfo(MethodCallIrBuilder)
    .withInfo(PropertyCall,
      """ Returns a big-endian representation of this numeric in a collection of Booleans.
        |  Each boolean corresponds to one bit.
          """.stripMargin)

  override val methods: Seq[SMethod] = Array(
    ToByteMethod,  // see Downcast
    ToShortMethod,  // see Downcast
    ToIntMethod,  // see Downcast
    ToLongMethod,  // see Downcast
    ToBigIntMethod,  // see Downcast
    ToBytesMethod,
    ToBitsMethod
<<<<<<< HEAD
  ).ensuring(_.forall { m => m.checkWellDefined() })


=======
  )

  /** Collection of names of numeric casting methods (like `toByte`, `toInt`, etc). */
>>>>>>> 7cea39ad
  val castMethods: Array[String] =
    Array(ToByteMethod, ToShortMethod, ToIntMethod, ToLongMethod, ToBigIntMethod)
      .map(_.name)

  /** Checks the given name is numeric type cast method (like toByte, toInt, etc.).*/
  def isCastMethod(name: String): Boolean = castMethods.contains(name)

  /** Convert the given method to a cast operation from fromTpe to resTpe. */
  def getNumericCast(fromTpe: SType, methodName: String, resTpe: SType): Option[NumericCastCompanion] = (fromTpe, resTpe) match {
    case (from: SNumericType, to: SNumericType) if isCastMethod(methodName) =>
      val op = if (to > from) Upcast else Downcast
      Some(op)
    case _ => None  // the method in not numeric type cast
  }

}

trait SLogical extends SType {
}

/** Monomorphic type descriptor i.e. a type without generic parameters.
  * @see `SGenericType`
  */
trait SMonoType extends SType with STypeCompanion {
  protected def property(name: String, tpeRes: SType, id: Byte): SMethod =
    SMethod(this, name, SFunc(this, tpeRes), id)
      .withIRInfo(MethodCallIrBuilder)
      .withInfo(PropertyCall, "")

  protected def property(name: String, tpeRes: SType, id: Byte, valueCompanion: ValueCompanion): SMethod =
    SMethod(this, name, SFunc(this, tpeRes), id)
      .withIRInfo(MethodCallIrBuilder)
      .withInfo(valueCompanion, "")
}

case object SBoolean extends SPrimType with SEmbeddable with SLogical with SProduct with SMonoType {
  override type WrappedType = Boolean
  override val typeCode: TypeCode = 1: Byte
  override def typeId = typeCode
  override val reprClass: Class[_] = classOf[Boolean]

  val ToByte = "toByte"
  protected override def getMethods() = super.getMethods()
  /* TODO soft-fork: https://github.com/ScorexFoundation/sigmastate-interpreter/issues/479
  ++ Seq(
    SMethod(this, ToByte, SFunc(this, SByte), 1)
      .withInfo(PropertyCall, "Convert true to 1 and false to 0"),
  )
  */
  override def dataSize(v: SType#WrappedType): Long = 1
  override def isConstantSize = true
}

case object SByte extends SPrimType with SEmbeddable with SNumericType with SMonoType {
  override type WrappedType = Byte
  override val typeCode: TypeCode = 2: Byte
  override val reprClass: Class[_] = classOf[Byte]
  override def typeId = typeCode
  override def dataSize(v: SType#WrappedType): Long = 1
  override def isConstantSize = true
  override def upcast(v: AnyVal): Byte = v match {
    case b: Byte => b
    case _ => sys.error(s"Cannot upcast value $v to the type $this")
  }
  def downcast(v: AnyVal): Byte = v match {
    case b: Byte => b
    case s: Short => s.toByteExact
    case i: Int => i.toByteExact
    case l: Long => l.toByteExact
    case _ => sys.error(s"Cannot downcast value $v to the type $this")
  }
}

case object SShort extends SPrimType with SEmbeddable with SNumericType with SMonoType {
  override type WrappedType = Short
  override val typeCode: TypeCode = 3: Byte
  override val reprClass: Class[_] = classOf[Short]
  override def typeId = typeCode
  override def dataSize(v: SType#WrappedType): Long = 2
  override def isConstantSize = true
  override def upcast(v: AnyVal): Short = v match {
    case x: Byte => x.toShort
    case x: Short => x
    case _ => sys.error(s"Cannot upcast value $v to the type $this")
  }
  override def downcast(v: AnyVal): Short = v match {
    case s: Short => s
    case i: Int => i.toShortExact
    case l: Long => l.toShortExact
    case _ => sys.error(s"Cannot downcast value $v to the type $this")
  }
}

case object SInt extends SPrimType with SEmbeddable with SNumericType with SMonoType {
  override type WrappedType = Int
  override val typeCode: TypeCode = 4: Byte
  override val reprClass: Class[_] = classOf[Int]
  override def typeId = typeCode
  override def dataSize(v: SType#WrappedType): Long = 4
  override def isConstantSize = true
  override def upcast(v: AnyVal): Int = v match {
    case x: Byte => x.toInt
    case x: Short => x.toInt
    case x: Int => x
    case _ => sys.error(s"Cannot upcast value $v to the type $this")
  }
  override def downcast(v: AnyVal): Int = v match {
    case b: Byte => b.toInt
    case s: Short => s.toInt
    case i: Int => i
    case l: Long => l.toIntExact
    case _ => sys.error(s"Cannot downcast value $v to the type $this")
  }
}

case object SLong extends SPrimType with SEmbeddable with SNumericType with SMonoType {
  override type WrappedType = Long
  override val typeCode: TypeCode = 5: Byte
  override val reprClass: Class[_] = classOf[Long]
  override def typeId = typeCode
  override def dataSize(v: SType#WrappedType): Long = 8
  override def isConstantSize = true
  override def upcast(v: AnyVal): Long = v match {
    case x: Byte => x.toLong
    case x: Short => x.toLong
    case x: Int => x.toLong
    case x: Long => x
    case _ => sys.error(s"Cannot upcast value $v to the type $this")
  }
  override def downcast(v: AnyVal): Long = v match {
    case b: Byte => b.toLong
    case s: Short => s.toLong
    case i: Int => i.toLong
    case l: Long => l
    case _ => sys.error(s"Cannot downcast value $v to the type $this")
  }
}

/** Type of 256 bit integet values. Implemented using [[java.math.BigInteger]]. */
case object SBigInt extends SPrimType with SEmbeddable with SNumericType with SMonoType {
  override type WrappedType = BigInt
  override val typeCode: TypeCode = 6: Byte
  override val reprClass: Class[_] = classOf[BigInt]

  override def typeId = typeCode

  /** Type of Relation binary op like GE, LE, etc. */
  val RelationOpType = SFunc(Array(SBigInt, SBigInt), SBoolean)

  /** The maximum size of BigInteger value in byte array representation. */
  val MaxSizeInBytes: Long = SigmaConstants.MaxBigIntSizeInBytes.value

  override def dataSize(v: SType#WrappedType): Long = MaxSizeInBytes

  /** While the size of BigInteger values is limited by the available memory this is not the case with sigma BigInt.
    * In sigma we limit the size by the fixed constant and thus BigInt is a constant size type. */
  override def isConstantSize = true

  val Max: BigInt = SigmaDsl.BigInt(CryptoConstants.dlogGroup.order)

  override def upcast(v: AnyVal): BigInt = {
    val bi = v match {
      case x: Byte => BigInteger.valueOf(x.toLong)
      case x: Short => BigInteger.valueOf(x.toLong)
      case x: Int => BigInteger.valueOf(x.toLong)
      case x: Long => BigInteger.valueOf(x)
      case _ => sys.error(s"Cannot upcast value $v to the type $this")
    }
    SigmaDsl.BigInt(bi)
  }
  override def downcast(v: AnyVal): BigInt = {
    val bi = v match {
      case x: Byte => BigInteger.valueOf(x.toLong)
      case x: Short => BigInteger.valueOf(x.toLong)
      case x: Int => BigInteger.valueOf(x.toLong)
      case x: Long => BigInteger.valueOf(x)
      case _ => sys.error(s"Cannot downcast value $v to the type $this")
    }
    SigmaDsl.BigInt(bi)
  }

  val ModQMethod = SMethod(this, "modQ", SFunc(this, SBigInt), 1)
      .withInfo(ModQ, "Returns this \\lst{mod} Q, i.e. remainder of division by Q, where Q is an order of the cryprographic group.")
  val PlusModQMethod = SMethod(this, "plusModQ", SFunc(IndexedSeq(this, SBigInt), SBigInt), 2)
      .withInfo(ModQArithOp.PlusModQ, "Adds this number with \\lst{other} by module Q.", ArgInfo("other", "Number to add to this."))
  val MinusModQMethod = SMethod(this, "minusModQ", SFunc(IndexedSeq(this, SBigInt), SBigInt), 3)
      .withInfo(ModQArithOp.MinusModQ, "Subtracts \\lst{other} number from this by module Q.", ArgInfo("other", "Number to subtract from this."))
  val MultModQMethod = SMethod(this, "multModQ", SFunc(IndexedSeq(this, SBigInt), SBigInt), 4)
      .withIRInfo(MethodCallIrBuilder)
      .withInfo(MethodCall, "Multiply this number with \\lst{other} by module Q.", ArgInfo("other", "Number to multiply with this."))
  protected override def getMethods() = super.getMethods() ++ Seq(
//    ModQMethod,
//    PlusModQMethod,
//    MinusModQMethod,
    // TODO soft-fork: https://github.com/ScorexFoundation/sigmastate-interpreter/issues/479
    // MultModQMethod,
  )
}

/** NOTE: this descriptor both type and type companion */
case object SString extends SProduct with SMonoType {
  override type WrappedType = String
  override val typeCode: TypeCode = 102: Byte
  override def typeId = typeCode
  override def dataSize(v: SType#WrappedType): Long = v.asInstanceOf[String].length
  override def isConstantSize = false
  override def reprClass: Class[_] = classOf[String]
}

/** NOTE: this descriptor both type and type companion */
case object SGroupElement extends SProduct with SPrimType with SEmbeddable with SMonoType {
  override type WrappedType = GroupElement
  override val typeCode: TypeCode = 7: Byte
  override val reprClass: Class[_] = classOf[GroupElement]

  override def typeId = typeCode
  override def coster: Option[CosterFactory] = Some(Coster(_.GroupElementCoster))

  lazy val GetEncodedMethod: SMethod = SMethod(this, "getEncoded", SFunc(IndexedSeq(this), SByteArray), 2)
    .withIRInfo(MethodCallIrBuilder)
    .withCost(givenCost(CostOf.GroupElement_GetEncoded))
    .withInfo(PropertyCall, "Get an encoding of the point value.")
  lazy val ExponentiateMethod: SMethod = SMethod(this, "exp", SFunc(IndexedSeq(this, SBigInt), this), 3)
    .withIRInfo({ case (builder, obj, _, Seq(arg), _) =>
      builder.mkExponentiate(obj.asGroupElement, arg.asBigInt)
    })
    .withInfo(Exponentiate,
      "Exponentiate this \\lst{GroupElement} to the given number. Returns this to the power of k",
      ArgInfo("k", "The power"))
  lazy val MultiplyMethod: SMethod = SMethod(this, "multiply", SFunc(IndexedSeq(this, SGroupElement), this), 4)
    .withIRInfo({ case (builder, obj, _, Seq(arg), _) =>
      builder.mkMultiplyGroup(obj.asGroupElement, arg.asGroupElement)
    })
    .withInfo(MultiplyGroup, "Group operation.", ArgInfo("other", "other element of the group"))
  lazy val NegateMethod: SMethod = SMethod(this, "negate", SFunc(this, this), 5)
    .withIRInfo(MethodCallIrBuilder)
    .withCost(givenCost(CostOf.GroupElement_Negate))
    .withInfo(PropertyCall, "Inverse element of the group.")

  protected override def getMethods(): Seq[SMethod] = super.getMethods() ++ Seq(
    /* TODO soft-fork: https://github.com/ScorexFoundation/sigmastate-interpreter/issues/479
    SMethod(this, "isIdentity", SFunc(this, SBoolean),   1)
        .withInfo(PropertyCall, "Checks if this value is identity element of the eliptic curve group."),
    */
    GetEncodedMethod,
    ExponentiateMethod,
    MultiplyMethod,
    NegateMethod
  )
  override def dataSize(v: SType#WrappedType): Long = CryptoConstants.EncodedGroupElementLength.toLong
  override def isConstantSize = true
}

case object SSigmaProp extends SProduct with SPrimType with SEmbeddable with SLogical with SMonoType {
  import SType._
  override type WrappedType = SigmaProp
  override val typeCode: TypeCode = 8: Byte
  override val reprClass: Class[_] = classOf[SigmaProp]
  override def typeId = typeCode

  /** The maximum size of SigmaProp value in serialized byte array representation. */
  val MaxSizeInBytes: Long = SigmaConstants.MaxSigmaPropSizeInBytes.value

  override def dataSize(v: SType#WrappedType): Long = MaxSizeInBytes

  override def isConstantSize = true
  val PropBytes = "propBytes"
  val IsProven = "isProven"
  lazy val PropBytesMethod = SMethod(this, PropBytes, SFunc(this, SByteArray), 1)
      .withInfo(SigmaPropBytes, "Serialized bytes of this sigma proposition taken as ErgoTree.")
  lazy val IsProvenMethod = SMethod(this, IsProven, SFunc(this, SBoolean), 2)
      .withInfo(// available only at frontend of ErgoScript
        "Verify that sigma proposition is proven.")
  protected override def getMethods() = super.getMethods() ++ Seq(
    PropBytesMethod, IsProvenMethod
  )
}

/** Any other type is implicitly subtype of this type. */
case object SAny extends SPrimType {
  override type WrappedType = Any
  override val typeCode: TypeCode = 97: Byte
  override def isConstantSize = false
  override def dataSize(v: SType#WrappedType): Long =
    sys.error(s"$this.dataSize($v) is not defined")
}

/** The type with single inhabitant value `()` */
case object SUnit extends SPrimType {
  override type WrappedType = Unit
  override val typeCode: TypeCode = 98: Byte
  override def dataSize(v: SType#WrappedType) = 1
  override def isConstantSize = true
}

/** Type description of optional values. Instances of `Option`
  *  are either constructed by `Some` or by `None` constructors. */
case class SOption[ElemType <: SType](elemType: ElemType) extends SProduct with SGenericType {
  import SOption._
  override type WrappedType = Option[ElemType#WrappedType]
  override val typeCode: TypeCode = SOption.OptionTypeCode
  override def dataSize(v: SType#WrappedType) = {
    val opt = v.asInstanceOf[Option[ElemType#WrappedType]]
    1L + opt.fold(0L)(x => elemType.dataSize(x))
  }
  override def isConstantSize = elemType.isConstantSize
  protected override def getMethods() = super.getMethods() ++ SOption.methods
//  override lazy val methods: Seq[SMethod] = {
//    val subst = Map(SOption.tT -> elemType)
//    SOption.methods.map { method =>
//      method.copy(stype = SigmaTyper.applySubst(method.stype, subst))
//    }
//  }
  override def toString = s"Option[$elemType]"
  override def toTermString: String = s"Option[${elemType.toTermString}]"

  lazy val typeParams: Seq[STypeParam] = Array(SType.paramT)
}

object SOption extends STypeCompanion {
  val OptionTypeConstrId = 3
  val OptionTypeCode: TypeCode = ((SPrimType.MaxPrimTypeCode + 1) * OptionTypeConstrId).toByte
  val OptionCollectionTypeConstrId = 4
  val OptionCollectionTypeCode: TypeCode = ((SPrimType.MaxPrimTypeCode + 1) * OptionCollectionTypeConstrId).toByte

  override def typeId = OptionTypeCode

  override val coster: Option[CosterFactory] = Some(Coster(_.OptionCoster))
  override val reprClass: Class[_] = classOf[Option[_]]

  type SBooleanOption      = SOption[SBoolean.type]
  type SByteOption         = SOption[SByte.type]
  type SShortOption        = SOption[SShort.type]
  type SIntOption          = SOption[SInt.type]
  type SLongOption         = SOption[SLong.type]
  type SBigIntOption       = SOption[SBigInt.type]
  type SGroupElementOption = SOption[SGroupElement.type]
  type SBoxOption          = SOption[SBox.type]
  type SAvlTreeOption      = SOption[SAvlTree.type]

  implicit val SByteOption = SOption(SByte)
  implicit val SByteArrayOption = SOption(SByteArray)
  implicit val SShortOption = SOption(SShort)
  implicit val SIntOption = SOption(SInt)
  implicit val SLongOption = SOption(SLong)
  implicit val SBigIntOption = SOption(SBigInt)
  implicit val SBooleanOption = SOption(SBoolean)
  implicit val SAvlTreeOption = SOption(SAvlTree)
  implicit val SGroupElementOption = SOption(SGroupElement)
  implicit val SSigmaPropOption = SOption(SSigmaProp)
  implicit val SBoxOption = SOption(SBox)

  val IsDefined = "isDefined"
  val Get = "get"
  val GetOrElse = "getOrElse"
  val Fold = "fold"

  import SType.{tT, tR, paramT, paramR}
  val ThisType = SOption(tT)

  val IsDefinedMethod = SMethod(this, IsDefined, SFunc(ThisType, SBoolean), 2)
      .withInfo(OptionIsDefined,
        "Returns \\lst{true} if the option is an instance of \\lst{Some}, \\lst{false} otherwise.")

  val GetMethod       = SMethod(this, Get, SFunc(ThisType, tT), 3)
      .withInfo(OptionGet,
      """Returns the option's value. The option must be nonempty. Throws exception if the option is empty.""")

  lazy val GetOrElseMethod = SMethod(this, GetOrElse, SFunc(IndexedSeq(ThisType, tT), tT, Seq(tT)), 4)
      .withInfo(OptionGetOrElse,
        """Returns the option's value if the option is nonempty, otherwise
         |return the result of evaluating \lst{default}.
        """.stripMargin, ArgInfo("default", "the default value"))

  val FoldMethod      = SMethod(this, Fold, SFunc(Array(ThisType, tR, SFunc(tT, tR)), tR, Seq(tT, tR)), 5)
      .withInfo(MethodCall,
        """Returns the result of applying \lst{f} to this option's
         |  value if the option is nonempty.  Otherwise, evaluates
         |  expression \lst{ifEmpty}.
         |  This is equivalent to \lst{option map f getOrElse ifEmpty}.
        """.stripMargin,
        ArgInfo("ifEmpty", "the expression to evaluate if empty"),
        ArgInfo("f", "the function to apply if nonempty"))

  val MapMethod       = SMethod(this, "map",
    SFunc(Array(ThisType, SFunc(tT, tR)), SOption(tR), Array(paramT, paramR)), 7)
      .withIRInfo(MethodCallIrBuilder)
      .withInfo(MethodCall,
        """Returns a \lst{Some} containing the result of applying \lst{f} to this option's
         |   value if this option is nonempty.
         |   Otherwise return \lst{None}.
        """.stripMargin, ArgInfo("f", "the function to apply"))

  val FilterMethod    = SMethod(this, "filter",
    SFunc(Array(ThisType, SFunc(tT, SBoolean)), ThisType, Array(paramT)), 8)
      .withIRInfo(MethodCallIrBuilder)
      .withInfo(MethodCall,
        """Returns this option if it is nonempty and applying the predicate \lst{p} to
         |  this option's value returns true. Otherwise, return \lst{None}.
        """.stripMargin, ArgInfo("p", "the predicate used for testing"))

  val methods: Seq[SMethod] = Seq(
    IsDefinedMethod,
    GetMethod,
    GetOrElseMethod,
    /* TODO soft-fork: https://github.com/ScorexFoundation/sigmastate-interpreter/issues/479
    FoldMethod,
    */
    MapMethod,
    FilterMethod
  )
  def apply[T <: SType](implicit elemType: T, ov: Overload1): SOption[T] = SOption(elemType)
//  def unapply[T <: SType](tOpt: SOption[T]): Option[T] = Some(tOpt.elemType)
}

trait SCollection[T <: SType] extends SProduct with SGenericType {
  def elemType: T
  override type WrappedType = Coll[T#WrappedType]
  override def isConstantSize = false
}

case class SCollectionType[T <: SType](elemType: T) extends SCollection[T] {
  override val typeCode: TypeCode = SCollectionType.CollectionTypeCode

  override def dataSize(v: SType#WrappedType): Long = {
    val coll = v.asInstanceOf[Coll[T#WrappedType]]
    implicit val sT = Sized.typeToSized(Evaluation.stypeToRType(elemType))
    Sized.sizeOf(coll).dataSize
  }
  def typeParams: Seq[STypeParam] = SCollectionType.typeParams
  protected override def getMethods() = super.getMethods() ++ SCollection.methods
  override def toString = s"Coll[$elemType]"
  override def toTermString = s"Coll[${elemType.toTermString}]"
}

object SCollectionType {
  val CollectionTypeConstrId = 1
  val CollectionTypeCode: TypeCode = ((SPrimType.MaxPrimTypeCode + 1) * CollectionTypeConstrId).toByte
  val NestedCollectionTypeConstrId = 2
  val NestedCollectionTypeCode: TypeCode = ((SPrimType.MaxPrimTypeCode + 1) * NestedCollectionTypeConstrId).toByte
  val typeParams: Seq[STypeParam] = Array(SType.paramIV)
}

object SCollection extends STypeCompanion with MethodByNameUnapply {
  override val reprClass: Class[_] = classOf[Coll[_]]
  override def typeId = SCollectionType.CollectionTypeCode
  override def coster: Option[CosterFactory] = Some(Coster(_.CollCoster))

  import SType.{tK, tV, paramIV, paramOV}

  def tIV = SType.tIV
  def tOV = SType.tOV

  val ThisType = SCollection(tIV)
  val tOVColl = SCollection(tOV)
  val tPredicate = SFunc(tIV, SBoolean)

  val SizeMethod = SMethod(this, "size", SFunc(ThisType, SInt), 1)
      .withInfo(SizeOf, "The size of the collection in elements.")

  val GetOrElseMethod = SMethod(this, "getOrElse", SFunc(IndexedSeq(ThisType, SInt, tIV), tIV, Seq(paramIV)), 2)
      .withIRInfo({ case (builder, obj, _, Seq(index, defaultValue), _) =>
        val index1 = index.asValue[SInt.type]
        val defaultValue1 = defaultValue.asValue[SType]
        builder.mkByIndex(obj.asValue[SCollection[SType]], index1, Some(defaultValue1))
      })
      .withInfo(ByIndex, "Return the element of collection if \\lst{index} is in range \\lst{0 .. size-1}",
        ArgInfo("index", "index of the element of this collection"),
        ArgInfo("default", "value to return when \\lst{index} is out of range"))

  val MapMethod = SMethod(this, "map", SFunc(IndexedSeq(ThisType, SFunc(tIV, tOV)), tOVColl, Seq(paramIV, paramOV)), 3)
      .withInfo(MapCollection,
        """ Builds a new collection by applying a function to all elements of this collection.
         | Returns a new collection of type \lst{Coll[B]} resulting from applying the given function
         | \lst{f} to each element of this collection and collecting the results.
        """.stripMargin,
        ArgInfo("f", "the function to apply to each element"))

  val ExistsMethod = SMethod(this, "exists", SFunc(IndexedSeq(ThisType, tPredicate), SBoolean, Seq(paramIV)), 4)
      .withInfo(Exists,
        """Tests whether a predicate holds for at least one element of this collection.
         |Returns \lst{true} if the given predicate \lst{p} is satisfied by at least one element of this collection, otherwise \lst{false}
        """.stripMargin,
        ArgInfo("p", "the predicate used to test elements"))

  val FoldMethod = SMethod(this, "fold", SFunc(IndexedSeq(ThisType, tOV, SFunc(IndexedSeq(tOV, tIV), tOV)), tOV, Seq(paramIV, paramOV)), 5)
      .withInfo(Fold, "Applies a binary operator to a start value and all elements of this collection, going left to right.",
        ArgInfo("zero", "a starting value"),
        ArgInfo("op", "the binary operator"))

  val ForallMethod = SMethod(this, "forall", SFunc(IndexedSeq(ThisType, tPredicate), SBoolean, Seq(paramIV)), 6)
      .withInfo(ForAll,
        """Tests whether a predicate holds for all elements of this collection.
         |Returns \lst{true} if this collection is empty or the given predicate \lst{p}
         |holds for all elements of this collection, otherwise \lst{false}.
        """.stripMargin,
        ArgInfo("p", "the predicate used to test elements"))

  val SliceMethod = SMethod(this, "slice", SFunc(IndexedSeq(ThisType, SInt, SInt), ThisType, Seq(paramIV)), 7)
      .withInfo(Slice,
        """Selects an interval of elements.  The returned collection is made up
         |  of all elements \lst{x} which satisfy the invariant:
         |  \lst{
         |     from <= indexOf(x) < until
         |  }
        """.stripMargin,
        ArgInfo("from", "the lowest index to include from this collection"),
        ArgInfo("until", "the lowest index to EXCLUDE from this collection"))

  val FilterMethod = SMethod(this, "filter", SFunc(IndexedSeq(ThisType, tPredicate), ThisType, Seq(paramIV)), 8)
      .withIRInfo({
        case (builder, obj, _, Seq(l), _) => builder.mkFilter(obj.asValue[SCollection[SType]], l.asFunc)
      })
      .withInfo(Filter,
        """Selects all elements of this collection which satisfy a predicate.
         | Returns  a new collection consisting of all elements of this collection that satisfy the given
         | predicate \lst{p}. The order of the elements is preserved.
        """.stripMargin,
        ArgInfo("p", "the predicate used to test elements."))

  val AppendMethod = SMethod(this, "append", SFunc(IndexedSeq(ThisType, ThisType), ThisType, Seq(paramIV)), 9)
  .withIRInfo({
    case (builder, obj, _, Seq(xs), _) =>
      builder.mkAppend(obj.asCollection[SType], xs.asCollection[SType])
  })
      .withInfo(Append, "Puts the elements of other collection after the elements of this collection (concatenation of 2 collections)",
        ArgInfo("other", "the collection to append at the end of this"))
  val ApplyMethod = SMethod(this, "apply", SFunc(IndexedSeq(ThisType, SInt), tIV, Seq(tIV)), 10)
      .withInfo(ByIndex,
        """The element at given index.
         | Indices start at \lst{0}; \lst{xs.apply(0)} is the first element of collection \lst{xs}.
         | Note the indexing syntax \lst{xs(i)} is a shorthand for \lst{xs.apply(i)}.
         | Returns the element at the given index.
         | Throws an exception if \lst{i < 0} or \lst{length <= i}
        """.stripMargin, ArgInfo("i", "the index"))

  val BitShiftLeftMethod = SMethod(this, "<<",
    SFunc(IndexedSeq(ThisType, SInt), ThisType, Seq(paramIV)), 11)
  val BitShiftRightMethod = SMethod(this, ">>",
    SFunc(IndexedSeq(ThisType, SInt), ThisType, Seq(paramIV)), 12)
  val BitShiftRightZeroedMethod = SMethod(this, ">>>",
    SFunc(IndexedSeq(SCollection(SBoolean), SInt), SCollection(SBoolean)), 13)

  val IndicesMethod = SMethod(this, "indices", SFunc(ThisType, SCollection(SInt)), 14)
      .withIRInfo(MethodCallIrBuilder)
      .withInfo(PropertyCall,
        """Produces the range of all indices of this collection as a new collection
         | containing [0 .. length-1] values.
        """.stripMargin)

  val FlatMapMethod = SMethod(this, "flatMap",
    SFunc(IndexedSeq(ThisType, SFunc(tIV, tOVColl)), tOVColl, Seq(paramIV, paramOV)), 15)
      .withIRInfo(
        MethodCallIrBuilder,
        javaMethodOf[Coll[_], Function1[_,_], RType[_]]("flatMap"),
        { mtype => Array(mtype.tRange.asCollection[SType].elemType) })
      .withInfo(MethodCall,
        """ Builds a new collection by applying a function to all elements of this collection
         | and using the elements of the resulting collections.
         | Function \lst{f} is constrained to be of the form \lst{x => x.someProperty}, otherwise
         | it is illegal.
         | Returns a new collection of type \lst{Coll[B]} resulting from applying the given collection-valued function
         | \lst{f} to each element of this collection and concatenating the results.
        """.stripMargin, ArgInfo("f", "the function to apply to each element."))


  val PatchMethod = SMethod(this, "patch",
    SFunc(IndexedSeq(ThisType, SInt, ThisType, SInt), ThisType, Seq(paramIV)), 19)
      .withIRInfo(MethodCallIrBuilder)
      .withInfo(MethodCall, "")

  val UpdatedMethod = SMethod(this, "updated",
    SFunc(IndexedSeq(ThisType, SInt, tIV), ThisType, Seq(paramIV)), 20)
      .withIRInfo(MethodCallIrBuilder, javaMethodOf[Coll[_], Int, Any]("updated"))
      .withInfo(MethodCall, "")

  val UpdateManyMethod = SMethod(this, "updateMany",
    SFunc(IndexedSeq(ThisType, SCollection(SInt), ThisType), ThisType, Seq(paramIV)), 21)
      .withIRInfo(MethodCallIrBuilder).withInfo(MethodCall, "")

  val UnionSetsMethod = SMethod(this, "unionSets",
    SFunc(IndexedSeq(ThisType, ThisType), ThisType, Seq(paramIV)), 22)
      .withIRInfo(MethodCallIrBuilder).withInfo(MethodCall, "")

  val DiffMethod = SMethod(this, "diff",
    SFunc(IndexedSeq(ThisType, ThisType), ThisType, Seq(paramIV)), 23)
      .withIRInfo(MethodCallIrBuilder).withInfo(MethodCall, "")
  val IntersectMethod = SMethod(this, "intersect",
    SFunc(IndexedSeq(ThisType, ThisType), ThisType, Seq(paramIV)), 24)
      .withIRInfo(MethodCallIrBuilder).withInfo(MethodCall, "")

  val PrefixLengthMethod = SMethod(this, "prefixLength",
    SFunc(IndexedSeq(ThisType, tPredicate), SInt, Seq(paramIV)), 25)
      .withIRInfo(MethodCallIrBuilder).withInfo(MethodCall, "")

  val IndexOfMethod = SMethod(this, "indexOf",
    SFunc(IndexedSeq(ThisType, tIV, SInt), SInt, Seq(paramIV)), 26)
      .withIRInfo(MethodCallIrBuilder, javaMethodOf[Coll[_], Any, Int]("indexOf"))
      .withInfo(MethodCall, "")

  val LastIndexOfMethod = SMethod(this, "lastIndexOf",
    SFunc(IndexedSeq(ThisType, tIV, SInt), SInt, Seq(paramIV)), 27)
      .withIRInfo(MethodCallIrBuilder)
      .withInfo(MethodCall, "")

  // TODO HF (1h): related to https://github.com/ScorexFoundation/sigmastate-interpreter/issues/479
  lazy val FindMethod = SMethod(this, "find",
    SFunc(IndexedSeq(ThisType, tPredicate), SOption(tIV), Seq(paramIV)), 28)
      .withIRInfo(MethodCallIrBuilder).withInfo(MethodCall, "")

  val ZipMethod = SMethod(this, "zip",
    SFunc(IndexedSeq(ThisType, tOVColl), SCollection(STuple(tIV, tOV)), Seq(tIV, tOV)), 29)
      .withIRInfo(MethodCallIrBuilder).withInfo(MethodCall, "")

  val DistinctMethod = SMethod(this, "distinct",
    SFunc(IndexedSeq(ThisType), ThisType, Seq(tIV)), 30)
      .withIRInfo(MethodCallIrBuilder).withInfo(PropertyCall, "")

  val StartsWithMethod = SMethod(this, "startsWith",
    SFunc(IndexedSeq(ThisType, ThisType, SInt), SBoolean, Seq(paramIV)), 31)
      .withIRInfo(MethodCallIrBuilder).withInfo(MethodCall, "")

  val EndsWithMethod = SMethod(this, "endsWith",
    SFunc(IndexedSeq(ThisType, ThisType), SBoolean, Seq(paramIV)), 32)
      .withIRInfo(MethodCallIrBuilder).withInfo(MethodCall, "")

  val MapReduceMethod = SMethod(this, "mapReduce",
    SFunc(
      IndexedSeq(ThisType, SFunc(tIV, STuple(tK, tV)), SFunc(STuple(tV, tV), tV)),
      SCollection(STuple(tK, tV)),
      Seq(paramIV, STypeParam(tK), STypeParam(tV))), 34)
      .withIRInfo(MethodCallIrBuilder).withInfo(MethodCall, "")

  lazy val methods: Seq[SMethod] = Seq(
    SizeMethod,
    GetOrElseMethod,
    MapMethod,
    ExistsMethod,
    FoldMethod,
    ForallMethod,
    SliceMethod,
    FilterMethod,
    AppendMethod,
    ApplyMethod,
    /* TODO HF (1h): https://github.com/ScorexFoundation/sigmastate-interpreter/issues/479
    BitShiftLeftMethod,
    BitShiftRightMethod,
    BitShiftRightZeroedMethod,
    */
    IndicesMethod,
    FlatMapMethod,
    PatchMethod,
    UpdatedMethod,
    UpdateManyMethod,
    /*TODO HF (1h): https://github.com/ScorexFoundation/sigmastate-interpreter/issues/479
    UnionSetsMethod,
    DiffMethod,
    IntersectMethod,
    PrefixLengthMethod,
    */
    IndexOfMethod,
    /* TODO HF (1h): https://github.com/ScorexFoundation/sigmastate-interpreter/issues/479
    LastIndexOfMethod,
    FindMethod,
    */
    ZipMethod
    /* TODO HF (1h): https://github.com/ScorexFoundation/sigmastate-interpreter/issues/479
    DistinctMethod,
    StartsWithMethod,
    EndsWithMethod,
    MapReduceMethod,
    */
  )
  def apply[T <: SType](elemType: T): SCollection[T] = SCollectionType(elemType)
  def apply[T <: SType](implicit elemType: T, ov: Overload1): SCollection[T] = SCollectionType(elemType)

  type SBooleanArray      = SCollection[SBoolean.type]
  type SByteArray         = SCollection[SByte.type]
  type SShortArray        = SCollection[SShort.type]
  type SIntArray          = SCollection[SInt.type]
  type SLongArray         = SCollection[SLong.type]
  type SBigIntArray       = SCollection[SBigInt.type]
  type SGroupElementArray = SCollection[SGroupElement.type]
  type SBoxArray          = SCollection[SBox.type]
  type SAvlTreeArray      = SCollection[SAvlTree.type]

  val SBooleanArray      = SCollection(SBoolean)
  val SByteArray         = SCollection(SByte)
  val SByteArray2        = SCollection(SCollection(SByte))
  val SShortArray        = SCollection(SShort)
  val SIntArray          = SCollection(SInt)
  val SLongArray         = SCollection(SLong)
  val SBigIntArray       = SCollection(SBigInt)
  val SGroupElementArray = SCollection(SGroupElement)
  val SSigmaPropArray    = SCollection(SSigmaProp)
  val SBoxArray          = SCollection(SBox)
  val SAvlTreeArray      = SCollection(SAvlTree)
  val SHeaderArray       = SCollection(SHeader)
}

case class STuple(items: IndexedSeq[SType]) extends SCollection[SAny.type] {
  import STuple._
  override val typeCode = STuple.TupleTypeCode

  /** Lazily computed value representing true | false | none.
    * 0 - none, 1 - false, 2 - true
    */
  @volatile
  private var _isConstantSizeCode: Byte = 0.toByte

  /** use lazy pattern to support O(1) amortized complexity over n invocations. */
  override def isConstantSize: Boolean = {
    val code = _isConstantSizeCode
    if (code == 0) {
      val len = items.length
      var isConst: Boolean = true
      cfor(0)(_ < len && isConst, _ + 1) { i =>
        val t = items(i)
        isConst = t.isConstantSize
      }
      if (isConst) {
        _isConstantSizeCode = 2
      } else {
        _isConstantSizeCode = 1
      }
      return isConst
    }
    code == 2.toByte
  }

  override def dataSize(v: SType#WrappedType) = {
    if (isConstantSize) {
      var sum: Long = 2 // header
      for (item <- items) {
        sum += item.dataSize(v)
      }
      sum
    } else {
      val arr = (v match {
        case col: Coll[_] => col.toArray
        case p: Tuple2[_,_] => p.toArray
        case _ => v
      }).asInstanceOf[Array[Any]]
      assert(arr.length == items.length)
      var sum: Long = 2 // header
      for (i <- arr.indices) {
        sum += items(i).dataSize(arr(i).asInstanceOf[SType#WrappedType])
      }
      sum
    }
  }

  override def elemType: SAny.type = SAny

  protected override def getMethods() = {
    val tupleMethods = Array.tabulate(items.size) { i =>
      SMethod(STuple, componentNameByIndex(i), SFunc(this, items(i)), (i + 1).toByte)
    }
    colMethods ++ tupleMethods
  }

  val typeParams = Nil

  override def toTermString = s"(${items.map(_.toTermString).mkString(",")})"
  override def toString = s"(${items.mkString(",")})"
}

object STuple extends STypeCompanion {
  val Pair1TypeConstrId = 5
  val Pair1TypeCode: TypeCode = ((SPrimType.MaxPrimTypeCode + 1) * Pair1TypeConstrId).toByte

  val Pair2TypeConstrId = 6
  val Pair2TypeCode: TypeCode = ((SPrimType.MaxPrimTypeCode + 1) * Pair2TypeConstrId).toByte
  val TripleTypeCode: TypeCode = Pair2TypeCode

  val PairSymmetricTypeConstrId = 7
  val PairSymmetricTypeCode: TypeCode = ((SPrimType.MaxPrimTypeCode + 1) * PairSymmetricTypeConstrId).toByte
  val QuadrupleTypeCode: TypeCode = PairSymmetricTypeCode

  val TupleTypeCode = ((SPrimType.MaxPrimTypeCode + 1) * 8).toByte

  def typeId = TupleTypeCode

  override val reprClass: Class[_] = classOf[Product2[_,_]]

  lazy val colMethods = {
    val subst = Map(SType.tIV -> SAny)
    // TODO: implement other
    val activeMethods = Set(1.toByte, 10.toByte)
    SCollection.methods.filter(m => activeMethods.contains(m.methodId)).map { m =>
      m.copy(stype = SigmaTyper.applySubst(m.stype, subst).asFunc)
    }
  }

  def methods: Seq[SMethod] = sys.error(s"Shouldn't be called.")

  def apply(items: SType*): STuple = STuple(items.toArray)
  val MaxTupleLength: Int = SigmaConstants.MaxTupleLength.value
  private val componentNames = Array.tabulate(MaxTupleLength){ i => s"_${i + 1}" }
  def componentNameByIndex(i: Int): String =
    try componentNames(i)
    catch {
      case e: IndexOutOfBoundsException =>
        throw new IllegalArgumentException(
          s"Tuple component '_${i+1}' is not defined: valid range (1 .. $MaxTupleLength)", e)
    }
}

/** Helper constuctor/extractor for tuples of two types. */
object SPair {
  def apply(l: SType, r: SType) = STuple(Array(l, r))
  def unapply(t: STuple): Nullable[(SType, SType)] = t match {
    case STuple(IndexedSeq(l, r)) => Nullable((l, r))
    case _ => Nullable.None
  }
}

case class SFunc(tDom: IndexedSeq[SType],  tRange: SType, tpeParams: Seq[STypeParam] = Nil)
      extends SType with SGenericType
{
  override type WrappedType = Any => tRange.WrappedType
  override val typeCode = SFunc.FuncTypeCode
  override def isConstantSize = false
  override def toString = {
    val args = if (tpeParams.isEmpty) "" else tpeParams.mkString("[", ",", "]")
    s"$args(${tDom.mkString(",")}) => $tRange"
  }
  override def toTermString = {
    val args = if (tpeParams.isEmpty) "" else tpeParams.mkString("[", ",", "]")
    s"$args(${tDom.map(_.toTermString).mkString(",")}) => ${tRange.toTermString}"
  }
  override def dataSize(v: SType#WrappedType) = 8L
  import SFunc._
  val typeParams: Seq[STypeParam] = tpeParams

  def getGenericType: SFunc = {
    val typeParams: Seq[STypeParam] = tDom.zipWithIndex
      .map { case (_, i) => STypeParam(SType.tD.name + (i + 1)) } :+ STypeParam(SType.tR.name)
    val ts = typeParams.map(_.ident)
    SFunc(ts.init.toIndexedSeq, ts.last, Nil)
  }
  def withReceiverType(objType: SType) = this.copy(tDom = objType +: tDom)
}

object SFunc {
  final val FuncTypeCode: TypeCode = OpCodes.FirstFuncType
  def apply(tDom: SType, tRange: SType): SFunc = SFunc(Array(tDom), tRange) // @hotspot
  val identity = { x: Any => x }
}


case class STypeApply(name: String, args: IndexedSeq[SType] = IndexedSeq()) extends SType {
  override type WrappedType = Any
  override val typeCode = STypeApply.TypeCode
  override def isConstantSize = false
  override def dataSize(v: SType#WrappedType): Long =
    sys.error(s"$this.dataSize($v) is not defined")
}
object STypeApply {
  val TypeCode = 94: Byte
}

/** Type variable which is used in generic method/func signatures. */
case class STypeVar(name: String) extends SType {
  require(name.length <= 255, "name is too long")
  override type WrappedType = Any
  override val typeCode = STypeVar.TypeCode
  override def isConstantSize = false
  override def toString = name
  override def toTermString: String = name
  override def dataSize(v: SType#WrappedType): Long =
    sys.error(s"$this.dataSize($v) is not defined")
}
object STypeVar {
  val TypeCode: TypeCode = 103: Byte
  implicit def liftString(n: String): STypeVar = STypeVar(n)

  /** Immutable empty array, can be used to avoid repeated allocations. */
  val EmptyArray = Array.empty[STypeVar]

  /** Immutable empty IndexedSeq, can be used to avoid repeated allocations. */
  val EmptySeq: IndexedSeq[STypeVar] = EmptyArray
}

case object SBox extends SProduct with SPredefType with SMonoType {
  import ErgoBox._
  override type WrappedType = Box
  override val typeCode: TypeCode = 99: Byte
  override val reprClass: Class[_] = classOf[Box]
  override def typeId = typeCode
  override def dataSize(v: SType#WrappedType): Long = {
    val box = v.asInstanceOf[this.WrappedType]
    Sized.sizeOf(box).dataSize
  }
  override def isConstantSize = false

  import SType.{tT, paramT}

  lazy val GetRegFuncType = SFunc(Array(SBox), SOption(tT), Array(paramT))

  def registers(idOfs: Int): Seq[SMethod] = {
    allRegisters.map { i =>
      i match {
        case r: MandatoryRegisterId =>
          SMethod(this, s"R${i.asIndex}", GetRegFuncType, (idOfs + i.asIndex + 1).toByte)
              .withInfo(ExtractRegisterAs, r.purpose)
        case _ =>
          SMethod(this, s"R${i.asIndex}", GetRegFuncType, (idOfs + i.asIndex + 1).toByte)
              .withInfo(ExtractRegisterAs, "Non-mandatory register")
      }
    }
  }
  val PropositionBytes = "propositionBytes"
  val Value = "value"
  val Id = "id"
  val Bytes = "bytes"
  val BytesWithoutRef = "bytesWithoutRef"
  val CreationInfo = "creationInfo"
  val GetReg = "getReg"

  // should be lazy, otherwise lead to initialization error
  lazy val ValueMethod = SMethod(this, Value, SFunc(SBox, SLong), 1)
      .withInfo(ExtractAmount,
        "Mandatory: Monetary value, in Ergo tokens (NanoErg unit of measure)")

  lazy val PropositionBytesMethod = SMethod(this, PropositionBytes, SFunc(SBox, SByteArray), 2)
      .withInfo(ExtractScriptBytes,
        "Serialized bytes of guarding script, which should be evaluated to true in order to\n" +
        " open this box. (aka spend it in a transaction)")

  lazy val BytesMethod = SMethod(this, Bytes, SFunc(SBox, SByteArray), 3)
      .withInfo(ExtractBytes, "Serialized bytes of this box's content, including proposition bytes.")

  lazy val BytesWithoutRefMethod = SMethod(this, BytesWithoutRef, SFunc(SBox, SByteArray), 4)
      .withInfo(ExtractBytesWithNoRef,
        "Serialized bytes of this box's content, excluding transactionId and index of output.")

  lazy val IdMethod = SMethod(this, Id, SFunc(SBox, SByteArray), 5)
      .withInfo(ExtractId,
        "Blake2b256 hash of this box's content, basically equals to \\lst{blake2b256(bytes)}")

  lazy val creationInfoMethod = SMethod(this, CreationInfo, ExtractCreationInfo.OpType, 6)
      .withInfo(ExtractCreationInfo,
        """ If \lst{tx} is a transaction which generated this box, then \lst{creationInfo._1}
         | is a height of the tx's block. The \lst{creationInfo._2} is a serialized transaction
         | identifier followed by box index in the transaction outputs.
        """.stripMargin ) // see ExtractCreationInfo

  lazy val getRegMethod = SMethod(this, "getReg", SFunc(Array(SBox, SInt), SOption(tT), Array(paramT)), 7)
      .withInfo(ExtractRegisterAs,
        """ Extracts register by id and type.
         | Type param \lst{T} expected type of the register.
         | Returns \lst{Some(value)} if the register is defined and has given type and \lst{None} otherwise
        """.stripMargin,
        ArgInfo("regId", "zero-based identifier of the register."))

  lazy val tokensMethod = SMethod(this, "tokens", SFunc(SBox, ErgoBox.STokensRegType), 8)
      .withIRInfo(MethodCallIrBuilder)
      .withInfo(PropertyCall, "Secondary tokens")


  // should be lazy to solve recursive initialization
  protected override def getMethods() = super.getMethods() ++ Array(
    ValueMethod, // see ExtractAmount
    PropositionBytesMethod, // see ExtractScriptBytes
    BytesMethod, // see ExtractBytes
    BytesWithoutRefMethod, // see ExtractBytesWithNoRef
    IdMethod, // see ExtractId
    creationInfoMethod,
    getRegMethod,
    tokensMethod
  ) ++ registers(8)

  override val coster = Some(Coster(_.BoxCoster))
}

case object SAvlTree extends SProduct with SPredefType with SMonoType {
  override type WrappedType = AvlTree
  override val typeCode: TypeCode = 100: Byte
  override val reprClass: Class[_] = classOf[AvlTree]
  override def typeId = typeCode
  override def dataSize(v: SType#WrappedType): Long = AvlTreeData.TreeDataSize
  override def isConstantSize = true

  import SOption._
  lazy val TCollOptionCollByte = SCollection(SByteArrayOption)
  lazy val CollKeyValue = SCollection(STuple(SByteArray, SByteArray))

  lazy val digestMethod            = SMethod(this, "digest", SFunc(this, SByteArray),            1)
      .withIRInfo(MethodCallIrBuilder)
      .withInfo(PropertyCall,
        """Returns digest of the state represented by this tree.
         | Authenticated tree \lst{digest} = \lst{root hash bytes} ++ \lst{tree height}
        """.stripMargin)

  lazy val enabledOperationsMethod = SMethod(this, "enabledOperations", SFunc(this, SByte),      2)
      .withIRInfo(MethodCallIrBuilder)
      .withInfo(PropertyCall,
        """ Flags of enabled operations packed in single byte.
         | \lst{isInsertAllowed == (enabledOperations & 0x01) != 0}\newline
         | \lst{isUpdateAllowed == (enabledOperations & 0x02) != 0}\newline
         | \lst{isRemoveAllowed == (enabledOperations & 0x04) != 0}
        """.stripMargin)
  lazy val keyLengthMethod         = SMethod(this, "keyLength", SFunc(this, SInt),               3)
      .withIRInfo(MethodCallIrBuilder)
      .withInfo(PropertyCall,
    """
     |
        """.stripMargin)
  lazy val valueLengthOptMethod    = SMethod(this, "valueLengthOpt", SFunc(this, SIntOption),    4)
      .withIRInfo(MethodCallIrBuilder)
      .withInfo(PropertyCall,
        """
         |
        """.stripMargin)
  lazy val isInsertAllowedMethod   = SMethod(this, "isInsertAllowed", SFunc(this, SBoolean),     5)
      .withIRInfo(MethodCallIrBuilder)
      .withInfo(PropertyCall,
        """
         |
        """.stripMargin)
  lazy val isUpdateAllowedMethod   = SMethod(this, "isUpdateAllowed", SFunc(this, SBoolean),     6)
      .withIRInfo(MethodCallIrBuilder)
      .withInfo(PropertyCall,
        """
         |
        """.stripMargin)
  lazy val isRemoveAllowedMethod   = SMethod(this, "isRemoveAllowed", SFunc(this, SBoolean),     7)
      .withIRInfo(MethodCallIrBuilder)
      .withInfo(PropertyCall,
        """
         |
        """.stripMargin)

  lazy val updateOperationsMethod  = SMethod(this, "updateOperations",
    SFunc(IndexedSeq(SAvlTree, SByte), SAvlTree),                 8)
      .withIRInfo(MethodCallIrBuilder)
      .withInfo(MethodCall,
        """
         |
        """.stripMargin)

  lazy val containsMethod          = SMethod(this, "contains",
    SFunc(IndexedSeq(SAvlTree, SByteArray, SByteArray), SBoolean),             9)
      .withIRInfo(MethodCallIrBuilder)
      .withInfo(MethodCall,
        """
         |   /** Checks if an entry with key `key` exists in this tree using proof `proof`.
         |    * Throws exception if proof is incorrect
         |
         |    * @note CAUTION! Does not support multiple keys check, use [[getMany]] instead.
         |    * Return `true` if a leaf with the key `key` exists
         |    * Return `false` if leaf with provided key does not exist.
         |    * @param key    a key of an element of this authenticated dictionary.
         |    * @param proof
         |    */
         |
        """.stripMargin)

  lazy val getMethod               = SMethod(this, "get",
    SFunc(IndexedSeq(SAvlTree, SByteArray, SByteArray), SByteArrayOption),     10)
      .withIRInfo(MethodCallIrBuilder)
      .withInfo(MethodCall,
        """
         |  /** Perform a lookup of key `key` in this tree using proof `proof`.
         |    * Throws exception if proof is incorrect
         |    *
         |    * @note CAUTION! Does not support multiple keys check, use [[getMany]] instead.
         |    * Return Some(bytes) of leaf with key `key` if it exists
         |    * Return None if leaf with provided key does not exist.
         |    * @param key    a key of an element of this authenticated dictionary.
         |    * @param proof
         |    */
         |
        """.stripMargin)

  lazy val getManyMethod           = SMethod(this, "getMany",
    SFunc(IndexedSeq(SAvlTree, SByteArray2, SByteArray), TCollOptionCollByte), 11)
      .withIRInfo(MethodCallIrBuilder)
      .withInfo(MethodCall,
        """
         |  /** Perform a lookup of many keys `keys` in this tree using proof `proof`.
         |    *
         |    * @note CAUTION! Keys must be ordered the same way they were in lookup before proof was generated.
         |    * For each key return Some(bytes) of leaf if it exists and None if is doesn't.
         |    * @param keys    keys of elements of this authenticated dictionary.
         |    * @param proof
         |    */
         |
        """.stripMargin)

  lazy val insertMethod            = SMethod(this, "insert",
    SFunc(IndexedSeq(SAvlTree, CollKeyValue, SByteArray), SAvlTreeOption),     12)
      .withIRInfo(MethodCallIrBuilder)
      .withInfo(MethodCall,
        """
         |  /** Perform insertions of key-value entries into this tree using proof `proof`.
         |    * Throws exception if proof is incorrect
         |    *
         |    * @note CAUTION! Pairs must be ordered the same way they were in insert ops before proof was generated.
         |    * Return Some(newTree) if successful
         |    * Return None if operations were not performed.
         |    * @param operations   collection of key-value pairs to insert in this authenticated dictionary.
         |    * @param proof
         |    */
         |
        """.stripMargin)

  lazy val updateMethod            = SMethod(this, "update",
    SFunc(IndexedSeq(SAvlTree, CollKeyValue, SByteArray), SAvlTreeOption),     13)
      .withIRInfo(MethodCallIrBuilder)
      .withInfo(MethodCall,
        """
         |  /** Perform updates of key-value entries into this tree using proof `proof`.
         |    * Throws exception if proof is incorrect
         |    *
         |    * @note CAUTION! Pairs must be ordered the same way they were in update ops before proof was generated.
         |    * Return Some(newTree) if successful
         |    * Return None if operations were not performed.
         |    * @param operations   collection of key-value pairs to update in this authenticated dictionary.
         |    * @param proof
         |    */
         |
        """.stripMargin)

  lazy val removeMethod            = SMethod(this, "remove",
    SFunc(IndexedSeq(SAvlTree, SByteArray2, SByteArray), SAvlTreeOption),      14)
      .withIRInfo(MethodCallIrBuilder)
      .withInfo(MethodCall,
        """
         |  /** Perform removal of entries into this tree using proof `proof`.
         |    * Throws exception if proof is incorrect
         |    * Return Some(newTree) if successful
         |    * Return None if operations were not performed.
         |    *
         |    * @note CAUTION! Keys must be ordered the same way they were in remove ops before proof was generated.
         |    * @param operations   collection of keys to remove from this authenticated dictionary.
         |    * @param proof
         |    */
         |
        """.stripMargin)

  lazy val updateDigestMethod  = SMethod(this, "updateDigest",
    SFunc(IndexedSeq(SAvlTree, SByteArray), SAvlTree),                       15)
      .withIRInfo(MethodCallIrBuilder)
      .withInfo(MethodCall,
        """
         |
        """.stripMargin)

  protected override def getMethods(): Seq[SMethod] = super.getMethods() ++ Seq(
    digestMethod,
    enabledOperationsMethod,
    keyLengthMethod,
    valueLengthOptMethod,
    isInsertAllowedMethod,
    isUpdateAllowedMethod,
    isRemoveAllowedMethod,
    updateOperationsMethod,
    containsMethod,
    getMethod,
    getManyMethod,
    insertMethod,
    updateMethod,
    removeMethod,
    updateDigestMethod
  )
  override val coster = Some(Coster(_.AvlTreeCoster))
}

case object SContext extends SProduct with SPredefType with SMonoType {
  override type WrappedType = Context
  override val typeCode: TypeCode = 101: Byte

  override def reprClass: Class[_] = classOf[Context]

  override def typeId = typeCode

  /** Approximate data size of the given context without ContextExtension. */
  override def dataSize(v: SType#WrappedType): Long = {
    sys.error(s"$this.dataSize($v) is not defined")
  }
  override def isConstantSize = false

  import SType.{tT, paramT}

  lazy val dataInputsMethod = property("dataInputs", SBoxArray, 1)
  lazy val headersMethod    = property("headers", SHeaderArray, 2)
  lazy val preHeaderMethod  = property("preHeader", SPreHeader, 3)
  lazy val inputsMethod     = property("INPUTS", SBoxArray, 4, Inputs)
  lazy val outputsMethod    = property("OUTPUTS", SBoxArray, 5, Outputs)
  lazy val heightMethod     = property("HEIGHT", SInt, 6, Height)
  lazy val selfMethod       = property("SELF", SBox, 7, Self)
  lazy val selfBoxIndexMethod = property("selfBoxIndex", SInt, 8)
  lazy val lastBlockUtxoRootHashMethod = property("LastBlockUtxoRootHash", SAvlTree, 9, LastBlockUtxoRootHash)
  lazy val minerPubKeyMethod = property("minerPubKey", SByteArray, 10, MinerPubkey)
  lazy val getVarMethod = SMethod(this, "getVar", SFunc(Array(SContext, SByte), SOption(tT), Array(paramT)), 11)
    .withInfo(GetVar, "Get context variable with given \\lst{varId} and type.",
      ArgInfo("varId", "\\lst{Byte} identifier of context variable"))

  protected override def getMethods() = super.getMethods() ++ Seq(
    dataInputsMethod, headersMethod, preHeaderMethod, inputsMethod, outputsMethod, heightMethod, selfMethod,
    selfBoxIndexMethod, lastBlockUtxoRootHashMethod, minerPubKeyMethod, getVarMethod
  )
  override val coster = Some(Coster(_.ContextCoster))
}

case object SHeader extends SProduct with SPredefType with SMonoType {
  override type WrappedType = Header
  override val typeCode: TypeCode = 104: Byte
  override val reprClass: Class[_] = classOf[Header]
  override def typeId = typeCode

  /** Approximate data size of the given context without ContextExtension. */
  override def dataSize(v: SType#WrappedType): Long = {
    hashLength + // parentId
    1 + // version
    hashLength + // parentId
    hashLength + // ADProofsRoot
    AvlTreeData.TreeDataSize +
    hashLength + // transactionsRoot
    8 + // timestamp
    8 + // nBits
    4 + // height
    hashLength + // extensionRoot
    CryptoConstants.EncodedGroupElementLength + // minerPk
    CryptoConstants.EncodedGroupElementLength + // powOnetimePk,
    8 + // powNonce
    SBigInt.dataSize(0.asWrappedType) + // powDistance
    3   // votes
  }
  override def isConstantSize = true

  lazy val idMethod               = property("id", SByteArray, 1)
  lazy val versionMethod          = property("version",  SByte,      2)
  lazy val parentIdMethod         = property("parentId", SByteArray, 3)
  lazy val ADProofsRootMethod     = property("ADProofsRoot", SByteArray, 4)
  lazy val stateRootMethod        = property("stateRoot", SAvlTree, 5)
  lazy val transactionsRootMethod = property("transactionsRoot", SByteArray, 6)
  lazy val timestampMethod        = property("timestamp", SLong, 7)
  lazy val nBitsMethod            = property("nBits", SLong, 8)
  lazy val heightMethod           = property("height", SInt, 9)
  lazy val extensionRootMethod    = property("extensionRoot", SByteArray, 10)
  lazy val minerPkMethod          = property("minerPk", SGroupElement, 11)
  lazy val powOnetimePkMethod     = property("powOnetimePk", SGroupElement, 12)
  lazy val powNonceMethod         = property("powNonce", SByteArray, 13)
  lazy val powDistanceMethod      = property("powDistance", SBigInt, 14)
  lazy val votesMethod            = property("votes", SByteArray, 15)

  protected override def getMethods() = super.getMethods() ++ Seq(
    idMethod, versionMethod, parentIdMethod, ADProofsRootMethod, stateRootMethod, transactionsRootMethod,
    timestampMethod, nBitsMethod, heightMethod, extensionRootMethod, minerPkMethod, powOnetimePkMethod,
    powNonceMethod, powDistanceMethod, votesMethod
  )
  override val coster = Some(Coster(_.HeaderCoster))
}

case object SPreHeader extends SProduct with SPredefType with SMonoType {
  override type WrappedType = PreHeader
  override val typeCode: TypeCode = 105: Byte
  override val reprClass: Class[_] = classOf[PreHeader]

  override def typeId = typeCode

  /** Approximate data size of the given context without ContextExtension. */
  override def dataSize(v: SType#WrappedType): Long = {
    1 + // version
        hashLength + // parentId
        8 + // timestamp
        8 + // nBits
        4 + // height
        CryptoConstants.EncodedGroupElementLength + // minerPk
        3   // votes
  }
  override def isConstantSize = true

  lazy val versionMethod          = property("version",  SByte,      1)
  lazy val parentIdMethod         = property("parentId", SByteArray, 2)
  lazy val timestampMethod        = property("timestamp", SLong, 3)
  lazy val nBitsMethod            = property("nBits", SLong, 4)
  lazy val heightMethod           = property("height", SInt, 5)
  lazy val minerPkMethod          = property("minerPk", SGroupElement, 6)
  lazy val votesMethod            = property("votes", SByteArray, 7)

  protected override def getMethods() = super.getMethods() ++ Seq(
    versionMethod, parentIdMethod, timestampMethod, nBitsMethod, heightMethod, minerPkMethod, votesMethod
  )
  override val coster = Some(Coster(_.PreHeaderCoster))
}

/** This type is introduced to unify handling of global and non-global (i.e. methods) operations.
  * It unifies implementation of global operation with implementation of methods and avoids code
  * duplication (following DRY principle https://en.wikipedia.org/wiki/Don%27t_repeat_yourself).
  * The WrappedType is `special.sigma.SigmaDslBuilder`, which is an interface implemented by
  * the singleton sigmastate.eval.CostingSigmaDslBuilder
  *
  * The Constant(...) tree node of this type are not allowed, as well as using it in register and
  * context variables (aka ContextExtension)
  *
  * When new methods are added to this type via a soft-fork, they will be serialized as part
  * of ErgoTree using MethodCallSerializer, where SGlobal.typeCode will be used.
  *
  * @see sigmastate.lang.SigmaPredef
  * */
case object SGlobal extends SProduct with SPredefType with SMonoType {
  override type WrappedType = SigmaDslBuilder
  override val typeCode: TypeCode = 106: Byte
  override val reprClass: Class[_] = classOf[SigmaDslBuilder]
  override def typeId = typeCode
  /** Approximate data size of the given context without ContextExtension. */
  override def dataSize(v: SType#WrappedType): Long = {
    sys.error(s"$this.dataSize($v) is not defined")
  }
  override def isConstantSize = true  // only fixed amount of global information is allowed

  import SType.tT

  lazy val groupGeneratorMethod = SMethod(this, "groupGenerator", SFunc(this, SGroupElement), 1)
    .withIRInfo({ case (builder, obj, method, args, tparamSubst) => GroupGenerator })
    .withInfo(GroupGenerator, "")
  lazy val xorMethod = SMethod(this, "xor", SFunc(IndexedSeq(this, SByteArray, SByteArray), SByteArray), 2)
    .withIRInfo({
        case (_, _, _, Seq(l, r), _) => Xor(l.asByteArray, r.asByteArray)
    })
    .withInfo(Xor, "Byte-wise XOR of two collections of bytes",
      ArgInfo("left", "left operand"), ArgInfo("right", "right operand"))

  protected override def getMethods() = super.getMethods() ++ Seq(
    groupGeneratorMethod,
    xorMethod
  )
  override val coster = Some(Coster(_.SigmaDslBuilderCoster))
}
<|MERGE_RESOLUTION|>--- conflicted
+++ resolved
@@ -407,11 +407,6 @@
     invokeDescsBuilder: Option[InvokeDescBuilder]
 )
 
-<<<<<<< HEAD
-/** Method info including name, arg type and result type.
-  * Here stype.tDom - arg type and stype.tRange - result type.
-  * `methodId` should be unique among methods of the same objType. */
-=======
 /** Represents method descriptor.
   *
   * @param objType type or type constructor descriptor
@@ -423,7 +418,6 @@
   * @param irInfo  meta information connecting SMethod with ErgoTree (see [[MethodIRInfo]])
   * @param docInfo optional human readable method description data
   */
->>>>>>> 7cea39ad
 case class SMethod(
     objType: STypeCompanion,
     name: String,
@@ -482,23 +476,17 @@
   /** Create a new instance with the given stype. */
   def withSType(newSType: SFunc): SMethod = copy(stype = newSType)
 
-<<<<<<< HEAD
   /** Create a new instance with the given cost function. */
   def withCost(costFunc: MethodCostFunc): SMethod = copy(costFunc = Some(costFunc))
 
-  def withConcreteTypes(subst: Map[STypeVar, SType]): SMethod =
-    withSType(stype.withSubstTypes(subst).asFunc)
-
-  def opName = objType.getClass.getSimpleName + "." + name
-
-=======
   /** Create a new instance in which the `stype` field transformed using
     * the given substitution. */
   def withConcreteTypes(subst: Map[STypeVar, SType]): SMethod =
     withSType(stype.withSubstTypes(subst).asFunc)
 
+  def opName = objType.getClass.getSimpleName + "." + name
+
   /** Returns [[OperationId]] for AOT costing. */
->>>>>>> 7cea39ad
   def opId: OperationId = {
     OperationId(opName, stype)
   }
@@ -548,7 +536,6 @@
 
 
 object SMethod {
-<<<<<<< HEAD
   type RCosted[A] = RuntimeCosting#RCosted[A]
 
   /** Type of functions used to assign cost to method call nodes.
@@ -588,10 +575,8 @@
   def javaMethodOf[T, A1, A2](methodName: String)(implicit cT: ClassTag[T], cA1: ClassTag[A1], cA2: ClassTag[A2]) =
     cT.runtimeClass.getMethod(methodName, cA1.runtimeClass, cA2.runtimeClass)
 
-=======
 
   /** Default fallback method call recognizer which builds MethodCall ErgoTree nodes. */
->>>>>>> 7cea39ad
   val MethodCallIrBuilder: PartialFunction[(SigmaBuilder, SValue, SMethod, Seq[SValue], STypeSubst), SValue] = {
     case (builder, obj, method, args, tparamSubst) =>
       builder.mkMethodCall(obj, method, args.toIndexedSeq, tparamSubst)
@@ -769,15 +754,9 @@
     ToBigIntMethod,  // see Downcast
     ToBytesMethod,
     ToBitsMethod
-<<<<<<< HEAD
   ).ensuring(_.forall { m => m.checkWellDefined() })
 
-
-=======
-  )
-
   /** Collection of names of numeric casting methods (like `toByte`, `toInt`, etc). */
->>>>>>> 7cea39ad
   val castMethods: Array[String] =
     Array(ToByteMethod, ToShortMethod, ToIntMethod, ToLongMethod, ToBigIntMethod)
       .map(_.name)
