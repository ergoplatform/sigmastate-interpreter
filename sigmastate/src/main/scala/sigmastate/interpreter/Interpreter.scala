--- conflicted
+++ resolved
@@ -6,11 +6,7 @@
 import org.ergoplatform.ErgoLikeContext
 import org.ergoplatform.validation.SigmaValidationSettings
 import org.ergoplatform.validation.ValidationRules._
-<<<<<<< HEAD
 import sigmastate.basics.DLogProtocol.ProveDlog
-=======
-import scorex.util.ScorexLogging
->>>>>>> 6e2d6bf0
 import sigmastate.SCollection.SByteArray
 import sigmastate.Values._
 import sigmastate.basics.DLogProtocol.{ProveDlog, DLogInteractiveProver, FirstDLogProverMessage}
@@ -67,12 +63,11 @@
     println(msg)
   }
 
-<<<<<<< HEAD
   protected def logMessage(msg: String, t: Throwable) = {
     println(msg)
     t.printStackTrace(System.out)
   }
-=======
+
   /** The cost of Value[T] deserialization is O(n), where n is the length of its bytes
     * array. To evaluate [[DeserializeContext]] and
     * [[sigmastate.utxo.DeserializeRegister]] we add the following cost of deserialization
@@ -86,7 +81,6 @@
     * The following is the cost added for each ErgoTree.bytes.
     */
   val CostPerTreeByte = 2
->>>>>>> 6e2d6bf0
 
   /** Deserializes given script bytes using ValueSerializer (i.e. assuming expression tree format).
     * It also measures tree complexity adding to the total estimated cost of script execution.
@@ -245,16 +239,11 @@
                                        context: CTX,
                                        env: ScriptEnv): ReductionResult = {
     implicit val vs: SigmaValidationSettings = context.validationSettings
-<<<<<<< HEAD
-    val res = VersionContext.withVersions(context.activatedScriptVersion, ergoTree.version) {
-      val (propTree, context2) = trySoftForkable[(SigmaPropValue, CTX)](whenSoftFork = (TrueSigmaProp, context)) {
-=======
     val jitRes = VersionContext.withVersions(context.activatedScriptVersion, ergoTree.version) {
       val deserializeSubstitutionCost = java7.compat.Math.multiplyExact(ergoTree.bytes.length, CostPerTreeByte)
       val currCost = Evaluation.addCostChecked(context.initCost, deserializeSubstitutionCost, context.costLimit)
       val context1 = context.withInitCost(currCost).asInstanceOf[CTX]
       val (propTree, context2) = trySoftForkable[(SigmaPropValue, CTX)](whenSoftFork = (TrueSigmaProp, context1)) {
->>>>>>> 6e2d6bf0
         applyDeserializeContextJITC(context, prop)
       }
 
