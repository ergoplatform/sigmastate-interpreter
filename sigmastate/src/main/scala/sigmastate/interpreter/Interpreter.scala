package sigmastate.interpreter

import java.util
import java.lang.{Math => JMath}

import org.bitbucket.inkytonik.kiama.rewriting.Rewriter.{everywherebu, rule, strategy}
import org.bitbucket.inkytonik.kiama.rewriting.Strategy
import org.ergoplatform.validation.SigmaValidationSettings
import sigmastate.basics.DLogProtocol.{DLogInteractiveProver, FirstDLogProverMessage}
import scorex.util.ScorexLogging
import sigmastate.SCollection.SByteArray
import sigmastate.Values._
import sigmastate.eval.{IRContext, Sized, Evaluation}
import sigmastate.lang.Terms.ValueOps
import sigmastate.basics._
import sigmastate.interpreter.Interpreter.{ScriptEnv, VerificationResult}
import sigmastate.lang.exceptions.{CostLimitException, InterpreterException}
import sigmastate.serialization.{SigmaSerializer, ValueSerializer}
import sigmastate.utxo.DeserializeContext
import sigmastate.{SType, _}
import org.ergoplatform.validation.ValidationRules._
import scalan.util.BenchmarkUtil
import sigmastate.utils.Helpers._

import scala.util.{Try, Success}

trait Interpreter extends ScorexLogging {

  import Interpreter.ReductionResult

  type CTX <: InterpreterContext

  type ProofT = UncheckedTree

  val IR: IRContext
  import IR._

  /** Deserializes given script bytes using ValueSerializer (i.e. assuming expression tree format).
    * It also measures tree complexity adding to the total estimated cost of script execution.
    * The new returned context contains increased `initCost` and should be used for further processing.
    *
    * The method SHOULD be called only inside trySoftForkable scope, to make deserialization soft-forkable.
    *
    * NOTE: While ErgoTree is always of type SigmaProp, ValueSerializer can serialize expression of any type.
    * So it cannot be replaced with ErgoTreeSerializer here.
    */
  def deserializeMeasured(context: CTX, scriptBytes: Array[Byte]): (CTX, Value[SType]) = {
    val r = SigmaSerializer.startReader(scriptBytes)
    r.complexity = 0
    val script = ValueSerializer.deserialize(r)  // Why ValueSerializer? read NOTE above
    val scriptComplexity = r.complexity

    val currCost = JMath.addExact(context.initCost, scriptComplexity)
    val remainingLimit = context.costLimit - currCost
    if (remainingLimit <= 0) {
      throw new CostLimitException(currCost, Evaluation.msgCostLimitError(currCost, context.costLimit), None)
    }
    val ctx1 = context.withInitCost(currCost).asInstanceOf[CTX]
    (ctx1, script)
  }

  /** @param updateContext  call back to setup new context (with updated cost limit) to be passed next time */
  def substDeserialize(context: CTX, updateContext: CTX => Unit, node: SValue): Option[SValue] = node match {
    case d: DeserializeContext[_] =>
      if (context.extension.values.contains(d.id))
        context.extension.values(d.id) match {
          case eba: EvaluatedValue[SByteArray]@unchecked if eba.tpe == SByteArray =>
            val scriptBytes = eba.value.toArray
            val (ctx1, script) = deserializeMeasured(context, scriptBytes)
            updateContext(ctx1)

            CheckDeserializedScriptType(d, script)
            Some(script)
          case _ =>
            None
        }
      else
        None
    case _ => None
  }

  def toValidScriptType(exp: SValue): BoolValue = exp match {
    case v: Value[SBoolean.type]@unchecked if v.tpe == SBoolean => v
    case p: SValue if p.tpe == SSigmaProp => p.asSigmaProp.isProven
    case x =>
      // This case is not possible, due to exp is always of Boolean/SigmaProp type.
      // In case it will ever change, leave it here to throw an explaining message.
      throw new Error(s"Context-dependent pre-processing should produce tree of type Boolean or SigmaProp but was $x")
  }

  class MutableCell[T](var value: T)

  /** Extracts proposition for ErgoTree handing soft-fork condition.
    * @note soft-fork handler */
  def propositionFromErgoTree(ergoTree: ErgoTree, context: CTX): SigmaPropValue = {
    val validationSettings = context.validationSettings
    val prop = ergoTree.root match {
      case Right(_) =>
        ergoTree.toProposition(ergoTree.isConstantSegregation)
      case Left(UnparsedErgoTree(_, error)) if validationSettings.isSoftFork(error) =>
        TrueSigmaProp
      case Left(UnparsedErgoTree(_, error)) =>
        throw new InterpreterException(
          "Script has not been recognized due to ValidationException, and it cannot be accepted as soft-fork.", None, Some(error))
    }
    prop
  }

  /** Substitute Deserialize* nodes with deserialized subtrees
    * We can estimate cost of the tree evaluation only after this step.*/
  def applyDeserializeContext(context: CTX, exp: Value[SType]): (BoolValue, CTX) = {
    val currContext = new MutableCell(context)
    val substRule = strategy[Any] { case x: SValue =>
      substDeserialize(currContext.value, { ctx: CTX => currContext.value = ctx }, x)
    }
    val Some(substTree: SValue) = everywherebu(substRule)(exp)
    val res = toValidScriptType(substTree)
    (res, currContext.value)
  }

  private def calcResult(context: special.sigma.Context, calcF: Ref[IR.Context => Any]): special.sigma.SigmaProp = {
    import IR._
    import Context._
    import SigmaProp._
    val res = calcF.elem.eRange.asInstanceOf[Any] match {
      case _: SigmaPropElem[_] =>
        val valueFun = compile[SContext, SSigmaProp, Context, SigmaProp](getDataEnv, asRep[Context => SigmaProp](calcF))
        val (sp, _) = valueFun(context)
        sp
      case BooleanElement =>
        val valueFun = compile[SContext, Boolean, IR.Context, Boolean](IR.getDataEnv, asRep[Context => Boolean](calcF))
        val (b, _) = valueFun(context)
        sigmaDslBuilderValue.sigmaProp(b)
    }
    res
  }

  /** This method is used in both prover and verifier to compute SigmaBoolean value.
    * As the first step the cost of computing the `exp` expression in the given context is estimated.
    * If cost is above limit
    *   then exception is returned and `exp` is not executed
    *   else `exp` is computed in the given context and the resulting SigmaBoolean returned.
    *
    * @param context   the context in which `exp` should be executed
    * @param env       environment of system variables used by the interpreter internally
    * @param exp       expression to be executed in the given `context`
    * @return          result of script reduction
    * @see `ReductionResult`
    */
  def reduceToCrypto(context: CTX, env: ScriptEnv, exp: Value[SType]): Try[ReductionResult] = Try {
    import IR._
    implicit val vs = context.validationSettings
    val maxCost = context.costLimit
    val initCost = context.initCost
    trySoftForkable[ReductionResult](whenSoftFork = TrivialProp.TrueProp -> initCost) {
      val costingRes = doCostingEx(env, exp, true)
      val costF = costingRes.costF
      IR.onCostingResult(env, exp, costingRes)

      CheckCostFunc(IR)(asRep[Any => Int](costF))

      val costingCtx = context.toSigmaContext(isCost = true)
      val estimatedCost = IR.checkCostWithContext(costingCtx, costF, maxCost, initCost).getOrThrow

      IR.onEstimatedCost(env, exp, costingRes, costingCtx, estimatedCost)

      // check calc
      val calcF = costingRes.calcF
      CheckCalcFunc(IR)(calcF)
      val calcCtx = context.toSigmaContext(isCost = false)
      val res = calcResult(calcCtx, calcF)
      SigmaDsl.toSigmaBoolean(res) -> estimatedCost
    }
  }

  def reduceToCrypto(context: CTX, exp: Value[SType]): Try[ReductionResult] =
    reduceToCrypto(context, Interpreter.emptyEnv, exp)


  /**
    * Full reduction of initial expression given in the ErgoTree form to a SigmaBoolean value
    * (which encodes whether a sigma-protocol proposition or a boolean value, so true or false).
    *
    * Works as follows:
    * 1) parse ErgoTree instance into a typed AST
    * 2) go bottom-up the tree to replace DeserializeContext nodes only
    * 3) estimate cost and reduce the AST to a SigmaBoolean instance (so sigma-tree or trivial boolean value)
    *
    *
    * @param ergoTree - input ErgoTree expression to reduce
    * @param context - context used in reduction
    * @param env - script environment
    * @return sigma boolean and the updated cost counter after reduction
    */
  def fullReduction(ergoTree: ErgoTree,
                    context: CTX,
                    env: ScriptEnv): (SigmaBoolean, Long) = {
    implicit val vs: SigmaValidationSettings = context.validationSettings
<<<<<<< HEAD

    val initCost = JMath.addExact(ergoTree.complexity.toLong, context.initCost)
    val remainingLimit = context.costLimit - initCost
    if (remainingLimit <= 0) {
      throw new CostLimitException(initCost, Evaluation.msgCostLimitError(initCost, context.costLimit), None)
    }
    val contextWithCost = context.withInitCost(initCost).asInstanceOf[CTX]

    val prop = propositionFromErgoTree(ergoTree, contextWithCost)

    val (propTree, context2) = trySoftForkable[(BoolValue, CTX)](whenSoftFork = (TrueLeaf, contextWithCost)) {
      applyDeserializeContext(contextWithCost, prop)
=======
    val prop = propositionFromErgoTree(ergoTree, context)
    val (propTree, context2) = trySoftForkable[(BoolValue, CTX)](whenSoftFork = (TrueLeaf, context)) {
      applyDeserializeContext(context, prop)
>>>>>>> a116e375
    }

    // here we assume that when `propTree` is TrueProp then `reduceToCrypto` always succeeds
    // and the rest of the verification is also trivial
    reduceToCrypto(context2, env, propTree).getOrThrow
  }

  /** Executes the script in a given context.
    * Step 1: Deserialize context variables
    * Step 2: Evaluate expression and produce SigmaProp value, which is zero-knowledge statement (see also `SigmaBoolean`).
    * Step 3: Verify that the proof is presented to satisfy SigmaProp conditions.
    *
    * @param env       environment of system variables used by the interpreter internally
    * @param ergoTree       ErgoTree expression to execute in the given context and verify its result
    * @param context   the context in which `exp` should be executed
    * @param proof     The proof of knowledge of the secrets which is expected by the resulting SigmaProp
    * @param message   message bytes, which are used in verification of the proof
    *
    * @return          verification result or Exception.
    *                   If if the estimated cost of execution of the `exp` exceeds the limit (given in `context`),
    *                   then exception if thrown and packed in Try.
    *                   If left component is false, then:
    *                    1) script executed to false or
    *                    2) the given proof failed to validate resulting SigmaProp conditions.
    * @see `reduceToCrypto`
    */
  def verify(env: ScriptEnv,
             ergoTree: ErgoTree,
             context: CTX,
             proof: Array[Byte],
             message: Array[Byte]): Try[VerificationResult] = {
    val (res, t) = BenchmarkUtil.measureTime(Try {
      // TODO v5.0: the condition below should be revised if necessary
      // The following conditions define behavior which depend on the version of ergoTree
      // This works in addition to more fine-grained soft-forkabiltiy mechanism implemented
      // using ValidationRules (see trySoftForkable method call here and in reduceToCrypto).
      if (context.activatedScriptVersion > Interpreter.MaxSupportedScriptVersion) {
        // > 90% has already switched to higher version, accept without verification
        // NOTE: this path should never be taken for validation of candidate blocks
        // in which case Ergo node should always pass Interpreter.MaxSupportedScriptVersion
        // as the value of ErgoLikeContext.activatedScriptVersion.
        // see also ErgoLikeContext ScalaDoc.
        return Success(true -> context.initCost)
      } else {
        // activated version is within the supported range [0..MaxSupportedScriptVersion]
        // however
        if (ergoTree.version > context.activatedScriptVersion) {
          throw new InterpreterException(
            s"ErgoTree version ${ergoTree.version} is higher than activated ${context.activatedScriptVersion}")
        }
        // else proceed normally
      }

      val initCost = JMath.addExact(ergoTree.complexity.toLong, context.initCost)
      val remainingLimit = context.costLimit - initCost
      if (remainingLimit <= 0) {
        // TODO cover with tests (2h)
        throw new CostLimitException(initCost, Evaluation.msgCostLimitError(initCost, context.costLimit), None)
      }
      val contextWithCost = context.withInitCost(initCost).asInstanceOf[CTX]

      val (cProp, cost) = fullReduction(ergoTree, contextWithCost, env)

      val checkingResult = cProp match {
        case TrivialProp.TrueProp => true
        case TrivialProp.FalseProp => false
        case _ =>
          // Perform Verifier Steps 1-3
          SigSerializer.parseAndComputeChallenges(cProp, proof) match {
            case NoProof => false
            case sp: UncheckedSigmaTree =>
              // Perform Verifier Step 4
              val newRoot = computeCommitments(sp).get.asInstanceOf[UncheckedSigmaTree]

              /**
                * Verifier Steps 5-6: Convert the tree to a string `s` for input to the Fiat-Shamir hash function,
                * using the same conversion as the prover in 7
                * Accept the proof if the challenge at the root of the tree is equal to the Fiat-Shamir hash of `s`
                * (and, if applicable,  the associated data). Reject otherwise.
                */
              val expectedChallenge = CryptoFunctions.hashFn(FiatShamirTree.toBytes(newRoot) ++ message)
              util.Arrays.equals(newRoot.challenge, expectedChallenge)
          }
      }
      checkingResult -> cost
    })
    if (outputComputedResults) {
      res.foreach { case (_, cost) =>
        val scaledCost = cost * 1 // this is the scale factor of CostModel with respect to the concrete hardware
        val timeMicro = t * 1000  // time in microseconds
        val error = if (scaledCost > timeMicro) {
          val error = ((scaledCost / timeMicro.toDouble - 1) * 100d).formatted(s"%10.3f")
          error
        } else {
          val error = (-(timeMicro.toDouble / scaledCost.toDouble - 1) * 100d).formatted(s"%10.3f")
          error
        }
        val name = "\"" + env.getOrElse(Interpreter.ScriptNameProp, "") + "\""
        println(s"Name-Time-Cost-Error\t$name\t$timeMicro\t$scaledCost\t$error")
      }
    }
    res
  }

  /**
    * Verifier Step 4: For every leaf node, compute the commitment a from the challenge e and response $z$,
    * per the verifier algorithm of the leaf's Sigma-protocol.
    * If the verifier algorithm of the Sigma-protocol for any of the leaves rejects, then reject the entire proof.
    */
  val computeCommitments: Strategy = everywherebu(rule[Any] {
    case c: UncheckedConjecture => c // Do nothing for internal nodes

    case sn: UncheckedSchnorr =>
      val a = DLogInteractiveProver.computeCommitment(sn.proposition, sn.challenge, sn.secondMessage)
      sn.copy(commitmentOpt = Some(FirstDLogProverMessage(a)))

    case dh: UncheckedDiffieHellmanTuple =>
      val (a, b) = DiffieHellmanTupleInteractiveProver.computeCommitment(dh.proposition, dh.challenge, dh.secondMessage)
      dh.copy(commitmentOpt = Some(FirstDiffieHellmanTupleProverMessage(a, b)))

    case _: UncheckedSigmaTree => ???
  })

  def verify(ergoTree: ErgoTree,
             context: CTX,
             proverResult: ProverResult,
             message: Array[Byte]): Try[VerificationResult] = {
    val ctxv = context.withExtension(proverResult.extension).asInstanceOf[CTX]
    verify(Interpreter.emptyEnv, ergoTree, ctxv, proverResult.proof, message)
  }

  def verify(env: ScriptEnv,
             ergoTree: ErgoTree,
             context: CTX,
             proverResult: ProverResult,
             message: Array[Byte]): Try[VerificationResult] = {
    val ctxv = context.withExtension(proverResult.extension).asInstanceOf[CTX]
    verify(env, ergoTree, ctxv, proverResult.proof, message)
  }


  def verify(ergoTree: ErgoTree,
             context: CTX,
             proof: ProofT,
             message: Array[Byte]): Try[VerificationResult] = {
    verify(Interpreter.emptyEnv, ergoTree, context, SigSerializer.toBytes(proof), message)
  }

}

object Interpreter {
  /** Result of Box.ergoTree verification procedure (see `verify` method).
    * The first component is the value of Boolean type which represents a result of
    * SigmaProp condition verification via sigma protocol.
    * The second component is the estimated cost of contract execution. */
  type VerificationResult = (Boolean, Long)

  /** Result of ErgoTree reduction procedure (see `reduceToCrypto`).
    * The first component is the value of SigmaProp type which represents a statement
    * verifiable via sigma protocol.
    * The second component is the estimated cost of contract execution */
  type ReductionResult = (SigmaBoolean, Long)

  type ScriptEnv = Map[String, Any]
  val emptyEnv: ScriptEnv = Map.empty[String, Any]
  val ScriptNameProp = "ScriptName"

  /** Maximum version of ErgoTree supported by this interpreter release.
    * See version bits in `ErgoTree.header` for more details.
    * This value should be increased with each new protocol update via soft-fork.
    * The following values are used for current and upcoming forks:
    * - version 3.x this value must be 0
    * - in v4.0 must be 1
    * - in v5.x must be 2
    * etc.
    */
  val MaxSupportedScriptVersion: Byte = 1 // supported versions 0 and 1

  def error(msg: String) = throw new InterpreterException(msg)

}<|MERGE_RESOLUTION|>--- conflicted
+++ resolved
@@ -196,24 +196,9 @@
                     context: CTX,
                     env: ScriptEnv): (SigmaBoolean, Long) = {
     implicit val vs: SigmaValidationSettings = context.validationSettings
-<<<<<<< HEAD
-
-    val initCost = JMath.addExact(ergoTree.complexity.toLong, context.initCost)
-    val remainingLimit = context.costLimit - initCost
-    if (remainingLimit <= 0) {
-      throw new CostLimitException(initCost, Evaluation.msgCostLimitError(initCost, context.costLimit), None)
-    }
-    val contextWithCost = context.withInitCost(initCost).asInstanceOf[CTX]
-
-    val prop = propositionFromErgoTree(ergoTree, contextWithCost)
-
-    val (propTree, context2) = trySoftForkable[(BoolValue, CTX)](whenSoftFork = (TrueLeaf, contextWithCost)) {
-      applyDeserializeContext(contextWithCost, prop)
-=======
     val prop = propositionFromErgoTree(ergoTree, context)
     val (propTree, context2) = trySoftForkable[(BoolValue, CTX)](whenSoftFork = (TrueLeaf, context)) {
       applyDeserializeContext(context, prop)
->>>>>>> a116e375
     }
 
     // here we assume that when `propTree` is TrueProp then `reduceToCrypto` always succeeds
