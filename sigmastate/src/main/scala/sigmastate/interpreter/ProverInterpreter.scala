package sigmastate.interpreter

import java.math.BigInteger

import gf2t.{GF2_192, GF2_192_Poly}
import org.bitbucket.inkytonik.kiama.attribution.AttributionCore
import org.bitbucket.inkytonik.kiama.rewriting.Rewriter.{everywherebu, everywheretd, rule}
import org.bitbucket.inkytonik.kiama.rewriting.Strategy
import scalan.util.CollectionUtil._
import sigmastate.Values._
import sigmastate._
import sigmastate.basics.DLogProtocol._
import sigmastate.basics.VerifierMessage.Challenge
import sigmastate.basics._
import sigmastate.lang.exceptions.CostLimitException
import sigmastate.utils.Helpers

import scala.util.Try


/**
  * Interpreter with enhanced functionality to prove statements.
  */
trait ProverInterpreter extends Interpreter with ProverUtils with AttributionCore {

  import Interpreter._
  import CryptoConstants.secureRandomBytes

  override type ProofT = UncheckedTree

  val secrets: Seq[SigmaProtocolPrivateInput[_, _]]

  /**
    * Public keys of prover's secrets
    */
  lazy val publicKeys: Seq[SigmaBoolean] = secrets.map(_.publicImage.asInstanceOf[SigmaBoolean])

  /**
    * Generate commitments for given ergo tree for prover's secrets.
    * The prover is reducing the given tree to crypto-tree by using the given context,
    *   and then generates commitments.
    */
  def generateCommitments(ergoTree: ErgoTree, ctx: CTX): HintsBag = {
    generateCommitmentsFor(ergoTree, ctx, publicKeys)
  }

  /**
    * Generate commitments for given crypto-tree (sigma-tree) for prover's secrets.
    */
  def generateCommitments(sigmaTree: SigmaBoolean): HintsBag = {
    generateCommitmentsFor(sigmaTree, publicKeys)
  }

  /**
    * The comments in this section are taken from the algorithm for the
    * Sigma-protocol prover as described in the ErgoScript white-paper
    * https://ergoplatform.org/docs/ErgoScript.pdf , Appendix A
    *
    */
  // todo: if we are concerned about timing attacks against the prover, we should make sure that this code
  // todo: takes the same amount of time regardless of which nodes are real and which nodes are simulated
  // todo: In particular, we should avoid the use of exists and forall, because they short-circuit the evaluation
  // todo: once the right value is (or is not) found. We should also make all loops look similar, the same
  // todo: amount of copying is done regardless of what's real or simulated,
  // todo: real vs. simulated computations take the same time, etc.
  protected def prove(unprovenTree: UnprovenTree, message: Array[Byte], hintsBag: HintsBag): ProofT = {

    // Prover Step 1: Mark as real everything the prover can prove
    val step1 = markReal(hintsBag)(unprovenTree).get.asInstanceOf[UnprovenTree]

    // Prover Step 2: If the root of the tree is marked "simulated" then the prover does not have enough witnesses
    // to perform the proof. Abort.
    assert(step1.real, s"Tree root should be real but was $step1")

    // Prover Step 3: Change some "real" nodes to "simulated" to make sure each node
    // has the right number of simulated children.
    val step3 = polishSimulated(step1).get.asInstanceOf[UnprovenTree]

    // Prover Steps 4, 5, and 6 together: find challenges for simulated nodes; simulate simulated leaves;
    // compute commitments for real leaves
    val step6 = simulateAndCommit(hintsBag)(step3).get.asInstanceOf[UnprovenTree]

    // Prover Steps 7: convert the relevant information in the tree (namely, tree structure, node types,
    // the statements being proven and commitments at the leaves) to a bitstring.
    // This bitstring corresponding to a proposition to prove is needed for Strong Fiat-Shamir transformation.
    // See [BPW12] paper on Strong vs Weak Fiat-Shamir,
    // (https://link.springer.com/content/pdf/10.1007/978-3-642-34961-4_38.pdf)
    val propBytes = FiatShamirTree.toBytes(step6)

    // Prover Step 8: compute the challenge for the root of the tree as the Fiat-Shamir hash of propBytes
    // and the message being signed.
    val rootChallenge = Challenge @@ CryptoFunctions.hashFn(propBytes ++ message)
    val step8 = step6.withChallenge(rootChallenge)

    // Prover Step 9: complete the proof by computing challenges at real nodes and additionally responses at real leaves
    val step9 = proving(hintsBag)(step8).get.asInstanceOf[ProofTree]

    // Syntactic step that performs a type conversion only
    convertToUnchecked(step9)
  }

  def prove(ergoTree: ErgoTree,
            context: CTX,
            message: Array[Byte],
            hintsBag: HintsBag): Try[CostedProverResult] =
    prove(emptyEnv, ergoTree, context, message, hintsBag)

  def prove(ergoTree: ErgoTree,
            context: CTX,
            message: Array[Byte]): Try[CostedProverResult] =
    prove(emptyEnv, ergoTree, context, message, HintsBag.empty)


  def prove(env: ScriptEnv,
            ergoTree: ErgoTree,
            context: CTX,
            message: Array[Byte],
            hintsBag: HintsBag = HintsBag.empty): Try[CostedProverResult] = Try {
    import TrivialProp._

    val initCost = ergoTree.complexity + context.initCost
    val remainingLimit = context.costLimit - initCost
    if (remainingLimit <= 0)
      throw new CostLimitException(initCost,
        s"Estimated execution cost $initCost exceeds the limit ${context.costLimit}", None)

    val ctxUpdInitCost = context.withInitCost(initCost).asInstanceOf[CTX]

    val (reducedProp, cost) = fullReduction(ergoTree, ctxUpdInitCost, env)

    val proofTree = reducedProp match {
      case TrueProp => NoProof
      case FalseProp => error("Script reduced to false")
      case sigmaTree =>
        val unprovenTree = convertToUnproven(sigmaTree)
        prove(unprovenTree, message, hintsBag)
    }
    // Prover Step 10: output the right information into the proof
    val proof = SigSerializer.toBytes(proofTree)
    CostedProverResult(proof, ctxUpdInitCost.extension, cost)
  }

  /**
    * Prover Step 1: This step will mark as "real" every node for which the prover can produce a real proof.
    * This step may mark as "real" more nodes than necessary if the prover has more than the minimal
    * necessary number of witnesses (for example, more than one child of an OR).
    * This will be corrected in the next step.
    * In a bottom-up traversal of the tree, do the following for each node:
    *
    */
  def markReal(hintsBag: HintsBag): Strategy = everywherebu(rule[UnprovenTree] {
    case and: CAndUnproven =>
      // If the node is AND, mark it "real" if all of its children are marked real; else mark it "simulated"
      val simulated = and.children.exists(_.asInstanceOf[UnprovenTree].simulated)
      and.copy(simulated = simulated)
    case or: COrUnproven =>
      // If the node is OR, mark it "real" if at least one child is marked real; else mark it "simulated"
      val simulated = or.children.forall(_.asInstanceOf[UnprovenTree].simulated)
      or.copy(simulated = simulated)
    case t: CThresholdUnproven =>
      // If the node is THRESHOLD(k), mark it "real" if at least k of its children are marked real; else mark it "simulated"
      val realCount = t.children.foldLeft(0) { (count, child) =>
        count + (if (child.asInstanceOf[UnprovenTree].simulated) 0 else 1)
      }
      t.copy(simulated = realCount < t.k)
    // UnprovenSchnorr | UnprovenDiffieHellmanTuple case
    case ul: UnprovenLeaf =>
      // If the node is a leaf, mark it "real'' if either the witness for it is available or a hint shows the secret
      // is known to an external participant in multi-signing;
      // else mark it "simulated"
      val isReal = hintsBag.realImages.contains(ul.proposition) || secrets.exists {
        case in: SigmaProtocolPrivateInput[_, _] => in.publicImage == ul.proposition
      }
      ul.withSimulated(!isReal)
    case t =>
      error(s"Don't know how to markReal($t)")
  })

  /**
    * Set positions for children of a unproven inner node (conjecture, so AND/OR/THRESHOLD)
    */
  private def setPositions(uc: UnprovenConjecture): UnprovenConjecture = {
    val updChildren = uc.children.zipWithIndex.map { case (pt, idx) =>
        pt.asInstanceOf[UnprovenTree].withPosition(uc.position + "-" + idx.toString)
    }
    uc match {
      case and: CAndUnproven => and.copy(children = updChildren)
      case or: COrUnproven => or.copy(children = updChildren)
      case threshold: CThresholdUnproven => threshold.copy(children = updChildren)
    }
  }

  /**
    * Prover Step 3: This step will change some "real" nodes to "simulated" to make sure each node has
    * the right number of simulated children. Also, children will get proper position set during this step.
    * In a top-down traversal of the tree, do the following for each node:
    */
  val polishSimulated: Strategy = everywheretd(rule[UnprovenTree] {
    case and: CAndUnproven =>
      // If the node is marked "simulated", mark all of its children "simulated"
      val a = if (and.simulated) {
        and.copy(children = and.children.map(_.asInstanceOf[UnprovenTree].withSimulated(true)))
      } else {
        and
      }
      setPositions(a)

    case or: COrUnproven =>
      // If the node is marked "simulated", mark all of its children "simulated"
      val o = if (or.simulated) {
        or.copy(children = or.children.map(_.asInstanceOf[UnprovenTree].withSimulated(true)))
      } else {
        // If the node is OR marked "real",  mark all but one of its children "simulated"
        // (the node is guaranteed by step 1 to have at least one "real" child).
        // Which particular child is left "real" is not important for security;
        // the choice can be guided by efficiency or convenience considerations.
        val newChildren = or.children.foldLeft((Seq[UnprovenTree](), false)) { case ((children, realFound), child) =>
          val cut = child.asInstanceOf[UnprovenTree]
          (realFound, cut.real) match {
            case (true, true) => (children :+ cut.withSimulated(true), true)
            case (true, false) => (children :+ cut, true)
            case (false, true) => (children :+ cut, true)
            case (false, false) => (children :+ cut, false)
          }
        }._1
        or.copy(children = newChildren)
      }
      setPositions(o)
    case t: CThresholdUnproven =>
      // If the node is marked "simulated", mark all of its children "simulated"
      val th = if (t.simulated) {
        t.copy(children = t.children.map(_.asInstanceOf[UnprovenTree].withSimulated(true)))
      } else {
        // If the node is THRESHOLD(k) marked "real", mark all but k of its children "simulated"
        // (the node is guaranteed, by the previous step, to have at least k "real" children).
        // Which particular ones are left "real" is not important for security;
        // the choice can be guided by efficiency or convenience considerations.
        //
        // We'll mark the first k real ones real
        val newChildren = t.children.foldLeft((Seq[UnprovenTree](), 0)) { case ((children, countOfReal), child) =>
          val kid = child.asInstanceOf[UnprovenTree]
          val (newKid, newCountOfReal) = if (kid.real) {
            ( { if (countOfReal >= t.k) kid.withSimulated(true) else kid }, countOfReal + 1)
          } else {
            (kid, countOfReal)
          }
          (children :+ newKid, newCountOfReal)
        }._1
        t.copy(children = newChildren)
      }
      setPositions(th)
    case su: UnprovenSchnorr => su
    case dhu: UnprovenDiffieHellmanTuple => dhu
    case _ => ???
  })

  /**
    * Prover Step 4: In a top-down traversal of the tree, compute the challenges e for simulated children of every node
    * Prover Step 5: For every leaf marked "simulated", use the simulator of the Sigma-protocol for that leaf
    * to compute the commitment $a$ and the response z, given the challenge e that is already stored in the leaf.
    * Prover Step 6: For every leaf marked "real", use the first prover step of the Sigma-protocol for that leaf to
    * compute the commitment a.
    */
  def simulateAndCommit(hintsBag: HintsBag): Strategy = everywheretd(rule[ProofTree] {
    // Step 4 part 1: If the node is marked "real", then each of its simulated children gets a fresh uniformly
    // random challenge in {0,1}^t.
    case and: CAndUnproven if and.real => and // A real AND node has no simulated children

    //real OR or Threshold case
    case uc: UnprovenConjecture if uc.real =>
      val newChildren = uc.children.cast[UnprovenTree].map(c =>
        if (c.real) {
          c
        } else {
          // take challenge from previously done proof stored in the hints bag,
          // or generate random challenge for simulated child
          val newChallenge = hintsBag.proofs.find(_.position == c.position).map(_.challenge).getOrElse(
            Challenge @@ secureRandomBytes(CryptoFunctions.soundnessBytes)
          )
          c.withChallenge(newChallenge)
        }
      )
      uc match {
        case or: COrUnproven => or.copy(children = newChildren)
        case t: CThresholdUnproven => t.copy(children = newChildren)
        case _ => ???
      }

    // Step 4 part 2: If the node is marked "simulated", let e_0 be the challenge computed for it.
    // All of its children are simulated, and thus we compute challenges for all
    // of them, as follows:
    case and: CAndUnproven if and.simulated =>
      // If the node is AND, then all of its children get e_0 as the challenge
      assert(and.challengeOpt.isDefined)
      val challenge = and.challengeOpt.get
      val newChildren = and.children.cast[UnprovenTree].map(_.withChallenge(challenge))
      and.copy(children = newChildren)

    case or: COrUnproven if or.simulated =>
      // If the node is OR, then each of its children except one gets a fresh uniformly random
      // challenge in {0,1}^t. The remaining child gets a challenge computed as an XOR of the challenges of all
      // the other children and e_0.
      assert(or.challengeOpt.isDefined)
      val unprovenChildren = or.children.cast[UnprovenTree]
      val t = unprovenChildren.tail.map(_.withChallenge(Challenge @@ secureRandomBytes(CryptoFunctions.soundnessBytes)))
      val toXor: Seq[Array[Byte]] = or.challengeOpt.get +: t.map(_.challengeOpt.get)
      val xoredChallenge = Challenge @@ Helpers.xor(toXor: _*)
      val h = unprovenChildren.head.withChallenge(xoredChallenge)
      or.copy(children = h +: t)

    case t: CThresholdUnproven if t.simulated =>
      // The faster algorithm is as follows. Pick n-k fresh uniformly random values
      // q_1, ..., q_{n-k} from {0,1}^t and let q_0=e_0.
      // Viewing 1, 2, ..., n and q_0, ..., q_{n-k} as elements of GF(2^t),
      // evaluate the polynomial Q(x) = sum {q_i x^i} over GF(2^t) at points 1, 2, ..., n
      // to get challenges for child 1, 2, ..., n, respectively.
      assert(t.challengeOpt.isDefined)
      val n = t.children.length
      val unprovenChildren = t.children.cast[UnprovenTree]
      val q = GF2_192_Poly.fromByteArray(t.challengeOpt.get, secureRandomBytes(CryptoFunctions.soundnessBytes * (n - t.k)))

      val newChildren = unprovenChildren.foldLeft((Seq[UnprovenTree](), 1)) {
        case ((childSeq, childIndex), child) =>
          (childSeq :+ child.withChallenge(Challenge @@ q.evaluate(childIndex.toByte).toByteArray), childIndex + 1)
      }._1
      t.withPolynomial(q).copy(children = newChildren)

    // The algorithm with better resistance to timing attacks is as follows.
    // Pick n-k fresh uniformly random values e_1, ..., e_{n-k}
    // as challenges for the children number 1, ..., n-k.
    // Let i_0 = 0. Viewing 0, 1, 2, ..., n and e_0, ..., e_{n-k} as elements of GF(2^t),
    // find (via polynomial interpolation) the
    // lowest-degree polynomial Q(x)=sum_{i=0}^{n-k} a_i x^i  over GF(2^t) that is equal to e_j at j for each j
    // from 0 to n-k (this polynomial will have n-k+1 coefficients, and the lowest coefficient will be e_0).
    // Set the challenge at child j for n-k<j<= n to equal Q(j).

    /* **** Uncomment this and comment out the above algorithm if you want better resistance to timing attacks
    assert(t.challengeOpt.isDefined)
    val n = t.children.length
    val unprovenChildren = t.children.cast[UnprovenTree]
    val childrenWithRandomChallenges = unprovenChildren.slice(0, n-t.k).map(_.withChallenge(Challenge @@ secureRandomBytes(CryptoFunctions.soundnessBytes)))
    val (points, values, _) = childrenWithRandomChallenges.foldLeft(((Array[Byte](), Array[GF2_192](),1))) {
      case ((p, v, count), child) =>
        val (newPoints, newValues) =
          if (count <= n - t.k) {
            (p :+ count.toByte, v :+ new GF2_192(child.challengeOpt.get))
          }
          else (p, v)
        (newPoints, newValues, count + 1)
    }
    val q = GF2_192_Poly.interpolate(points, values, new GF2_192(t.challengeOpt.get))

    val newChildren = unprovenChildren.slice(n-t.k, n).foldLeft((childrenWithRandomChallenges, n-t.k+1)) {
      case ((childSeq, childIndex), child) =>
        (childSeq :+ child.withChallenge(Challenge @@ q.evaluate(childIndex.toByte).toByteArray), childIndex + 1)
    }._1
    t.withPolynomial(q).copy(children=newChildren)
    */

    case su: UnprovenSchnorr =>
      // Steps 5 & 6: first try pulling out commitment from the hints bag. If it exists proceed with it,
      // otherwise, compute the commitment (if the node is real) or simulate it (if the node is simulated)

      // Step 6 (real leaf -- compute the commitment a or take it from the hints bag)
      hintsBag.commitments.find(_.position == su.position).map { cmtHint =>
        su.copy(commitmentOpt = Some(cmtHint.commitment.asInstanceOf[FirstDLogProverMessage]))
      }.getOrElse {
        if (su.simulated) {
          // Step 5 (simulated leaf -- complete the simulation)
          assert(su.challengeOpt.isDefined)
          val (fm, sm) = DLogInteractiveProver.simulate(su.proposition, su.challengeOpt.get)
          UncheckedSchnorr(su.proposition, Some(fm), su.challengeOpt.get, sm)
        } else {
          // Step 6 -- compute the commitment
          val (r, commitment) = DLogInteractiveProver.firstMessage()
          su.copy(commitmentOpt = Some(commitment), randomnessOpt = Some(r))
        }
      }

    case dhu: UnprovenDiffieHellmanTuple =>
       //Steps 5 & 6: pull out commitment from the hints bag, otherwise, compute the commitment(if the node is real),
       // or simulate it (if the node is simulated)

        // Step 6 (real leaf -- compute the commitment a or take it from the hints bag)
        hintsBag.commitments.find(_.position == dhu.position).map { cmtHint =>
          dhu.copy(commitmentOpt = Some(cmtHint.commitment.asInstanceOf[FirstDiffieHellmanTupleProverMessage]))
        }.getOrElse {
          if (dhu.simulated) {
            // Step 5 (simulated leaf -- complete the simulation)
            assert(dhu.challengeOpt.isDefined)
            val (fm, sm) = DiffieHellmanTupleInteractiveProver.simulate(dhu.proposition, dhu.challengeOpt.get)
            UncheckedDiffieHellmanTuple(dhu.proposition, Some(fm), dhu.challengeOpt.get, sm)
          } else {
            // Step 6 -- compute the commitment
            val (r, fm) = DiffieHellmanTupleInteractiveProver.firstMessage(dhu.proposition)
            dhu.copy(commitmentOpt = Some(fm), randomnessOpt = Some(r))
          }
        }

    case a: Any => error(s"Don't know how to challengeSimulated($a)")
  })

  private def extractChallenge(pt: ProofTree): Option[Array[Byte]] = pt match {
    case upt: UnprovenTree => upt.challengeOpt
    case sn: UncheckedSchnorr => Some(sn.challenge)
    case dh: UncheckedDiffieHellmanTuple => Some(dh.challenge)
    case _ => error(s"Cannot extractChallenge($pt)")
  }

  /**
    * Prover Step 9: Perform a top-down traversal of only the portion of the tree marked "real" in order to compute
    * the challenge e for every node marked "real" below the root and, additionally, the response z for every leaf
    * marked "real"
    */
  def proving(hintsBag: HintsBag): Strategy = everywheretd(rule[ProofTree] {
    // If the node is a non-leaf marked real whose challenge is e_0, proceed as follows:
    case and: CAndUnproven if and.real =>
      assert(and.challengeOpt.isDefined)
      // If the node is AND, let each of its children have the challenge e_0
      val andChallenge = and.challengeOpt.get
      and.copy(children = and.children.map(_.asInstanceOf[UnprovenTree].withChallenge(andChallenge)))

    case or: COrUnproven if or.real =>
      // If the node is OR, it has only one child marked "real".
      // Let this child have the challenge equal to the XOR of the challenges of all the other children and e_0
      assert(or.challengeOpt.isDefined)
      val rootChallenge = or.challengeOpt.get
      val challenge = Challenge @@ Helpers.xor(rootChallenge +: or.children.flatMap(extractChallenge): _*)

      or.copy(children = or.children.map {
        case r: UnprovenTree if r.real => r.withChallenge(challenge)
        case p: ProofTree => p
      })

    case t: CThresholdUnproven if t.real =>
      // If the node is THRESHOLD(k), number its children from 1 to no. Let i_1,..., i_{n-k}
      // be the indices of the children marked `"simulated" and e_1, ...,  e_{n-k} be their corresponding challenges.
      // Let i_0 = 0. Viewing 0, 1, 2, ..., n and e_0, ..., e_{n-k} as elements of GF(2^t),
      // find (via polynomial interpolation) the lowest-degree polynomial
      // Q(x)=sum_{i=0}^{n-k} a_i x^i  over GF(2^t) that is equal to e_j at i_j for each f from 0 to n-k
      // (this polynomial will have n-k+1 coefficients, and the lowest coefficient will be e_0). For child number
      // i of the node, if the child is marked "real", compute its challenge as Q(i) (if the child is marked
      // "simulated", its challenge is already Q(i), by construction of Q).
      assert(t.challengeOpt.isDefined)
      val (points, values, _) = t.children.foldLeft(Array[Byte](), Array[GF2_192](), 1) {
        case ((p, v, count), child) =>
          val (newPoints, newValues) = {
            // This is the easiest way to find out whether a child is simulated -- just to check if it alread
            // has a challenge. Other ways are more of a pain because the children can be of different types
            val challengeOpt = extractChallenge(child)
            if (challengeOpt.isEmpty) (p, v)
            else (p :+ count.toByte, v :+ new GF2_192(challengeOpt.get))

          }
          (newPoints, newValues, count + 1)
      }
      val q = GF2_192_Poly.interpolate(points, values, new GF2_192(t.challengeOpt.get))
      val newChildren = t.children.foldLeft(Seq[ProofTree](), 1) {
        case ((s, count), child) =>
          val newChild = child match {
            case r: UnprovenTree if r.real => r.withChallenge(Challenge @@ q.evaluate(count.toByte).toByteArray())
            case p: ProofTree => p
          }
          (s :+ newChild, count + 1)
      }._1
      t.withPolynomial(q).copy(children = newChildren)

    // If the node is a leaf marked "real", compute its response according to the second prover step
    // of the Sigma-protocol given the commitment, challenge, and witness, or pull response from the hints bag
    case su: UnprovenSchnorr if su.real =>
      assert(su.challengeOpt.isDefined, s"Real UnprovenSchnorr $su should have challenge defined")
      val privKeyOpt = secrets
        .filter(_.isInstanceOf[DLogProverInput])
        .find(_.asInstanceOf[DLogProverInput].publicImage == su.proposition)

      val z = privKeyOpt match {
        case Some(privKey: DLogProverInput) =>
          hintsBag.ownCommitments.find(_.position == su.position).map { oc =>
            DLogInteractiveProver.secondMessage(
              privKey,
              oc.secretRandomness,
              su.challengeOpt.get)
          }.getOrElse {
            DLogInteractiveProver.secondMessage(
              privKey,
              su.randomnessOpt.get,
              su.challengeOpt.get)
          }

<<<<<<< HEAD
        case None =>
          hintsBag.realProofs.find(_.position == su.position).map { proof =>
=======
        case _ =>
          hintsBag.realProofs.find(_.image == su.proposition).map { proof =>
>>>>>>> 96b3dd54
            val provenSchnorr = proof.uncheckedTree.asInstanceOf[UncheckedSchnorr]
            provenSchnorr.secondMessage
          }.getOrElse {
            val bs = secureRandomBytes(32)
            SecondDLogProverMessage(new BigInteger(1, bs).mod(CryptoConstants.groupOrder))
          }
      }
      UncheckedSchnorr(su.proposition, None, su.challengeOpt.get, z)

    // If the node is a leaf marked "real", compute its response according to the second prover step
    // of the Sigma-protocol given the commitment, challenge, and witness, or pull response from the hints bag
    case dhu: UnprovenDiffieHellmanTuple if dhu.real =>
      assert(dhu.challengeOpt.isDefined, s"Real UnprovenDiffieHellmanTuple $dhu should have challenge defined")
      val privKeyOpt = secrets
        .filter(_.isInstanceOf[DiffieHellmanTupleProverInput])
        .find(_.asInstanceOf[DiffieHellmanTupleProverInput].publicImage == dhu.proposition)

      val z = privKeyOpt match {
        case Some(privKey) =>
          hintsBag.ownCommitments.find(_.position == dhu.position).map { oc =>
            DiffieHellmanTupleInteractiveProver.secondMessage(
              privKey.asInstanceOf[DiffieHellmanTupleProverInput],
              oc.secretRandomness,
              dhu.challengeOpt.get)
          }.getOrElse {
            DiffieHellmanTupleInteractiveProver.secondMessage(
              privKey.asInstanceOf[DiffieHellmanTupleProverInput],
              dhu.randomnessOpt.get,
              dhu.challengeOpt.get)
          }

        case None =>
          hintsBag.realProofs.find(_.position == dhu.position).map { proof =>
            val provenSchnorr = proof.uncheckedTree.asInstanceOf[UncheckedDiffieHellmanTuple]
            provenSchnorr.secondMessage
          }.getOrElse {
            val bs = secureRandomBytes(32)
            SecondDiffieHellmanTupleProverMessage(new BigInteger(1, bs).mod(CryptoConstants.groupOrder))
          }
      }
      UncheckedDiffieHellmanTuple(dhu.proposition, None, dhu.challengeOpt.get, z)

    // if the simulated node is proven by someone else, take it from hints bag
    case su: UnprovenLeaf if su.simulated =>
      hintsBag.simulatedProofs.find(_.image == su.proposition).map { proof =>
        proof.uncheckedTree
      }.getOrElse(su)

    case sn: UncheckedSchnorr => sn

    case dh: UncheckedDiffieHellmanTuple => dh

    case ut: UnprovenTree => ut

    case a: Any => log.warn("Wrong input in prove(): ", a); ???
  })


  //converts SigmaTree => UnprovenTree
  def convertToUnproven(sigmaTree: SigmaBoolean): UnprovenTree = sigmaTree match {
    case and@CAND(sigmaTrees) =>
      CAndUnproven(and, None, simulated = false, sigmaTrees.map(convertToUnproven))
    case or@COR(children) =>
      COrUnproven(or, None, simulated = false, children.map(convertToUnproven))
    case threshold@CTHRESHOLD(k, children) =>
      CThresholdUnproven(threshold, None, simulated = false, k, children.map(convertToUnproven), None)
    case ci: ProveDlog =>
      UnprovenSchnorr(ci, None, None, None, simulated = false)
    case dh: ProveDHTuple =>
      UnprovenDiffieHellmanTuple(dh, None, None, None, simulated = false)
    case _ =>
      error(s"Cannot convertToUnproven($sigmaTree)")
  }

  //converts ProofTree => UncheckedSigmaTree
  val convertToUnchecked: ProofTree => UncheckedSigmaTree = attr {
    case and: CAndUnproven =>
      CAndUncheckedNode(and.challengeOpt.get, and.children.map(convertToUnchecked))
    case or: COrUnproven =>
      COrUncheckedNode(or.challengeOpt.get, or.children.map(convertToUnchecked))
    case t: CThresholdUnproven =>
      CThresholdUncheckedNode(t.challengeOpt.get, t.children.map(convertToUnchecked), t.k, t.polynomialOpt)
    case s: UncheckedSchnorr => s
    case d: UncheckedDiffieHellmanTuple => d
    case a: Any =>
      error(s"Cannot convertToUnproven($a)")
  }

}<|MERGE_RESOLUTION|>--- conflicted
+++ resolved
@@ -487,13 +487,8 @@
               su.challengeOpt.get)
           }
 
-<<<<<<< HEAD
-        case None =>
+        case _ =>
           hintsBag.realProofs.find(_.position == su.position).map { proof =>
-=======
-        case _ =>
-          hintsBag.realProofs.find(_.image == su.proposition).map { proof =>
->>>>>>> 96b3dd54
             val provenSchnorr = proof.uncheckedTree.asInstanceOf[UncheckedSchnorr]
             provenSchnorr.secondMessage
           }.getOrElse {
