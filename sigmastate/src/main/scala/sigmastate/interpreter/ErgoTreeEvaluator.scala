package sigmastate.interpreter

import org.ergoplatform.ErgoLikeContext
import org.ergoplatform.SigmaConstants.ScriptCostLimit
import sigmastate.{PerItemCost, FixedCost, SType, TypeBasedCost}
import sigmastate.Values._
import sigmastate.eval.Profiler
import sigmastate.interpreter.ErgoTreeEvaluator.DataEnv
import sigmastate.interpreter.Interpreter.ReductionResult
import special.sigma.{Context, SigmaProp}
import scalan.util.Extensions._
import sigmastate.interpreter.EvalSettings._
import sigmastate.lang.Terms.MethodCall
import spire.syntax.all.cfor
import supertagged.TaggedType

import scala.collection.mutable
import scala.util.DynamicVariable

/** Configuration parameters of the evaluation run. */
case class EvalSettings(
  /** Used together with [[ErgoTreeEvaluator.profiler]] to measure individual operations timings. */
  isMeasureOperationTime: Boolean,
  /** Used together with [[ErgoTreeEvaluator.profiler]] to measure script timings. */
  isMeasureScriptTime: Boolean,
  /** Used by [[ErgoTreeEvaluator]] to conditionally perform debug mode operations. */
  isDebug: Boolean = false,
  /** Used by [[ErgoTreeEvaluator]] to conditionally emit log messages. */
  isLogEnabled: Boolean = false,
  /** Used by [[ErgoTreeEvaluator]] to conditionally build a trace of added costs.
    * @see Value.addCost
    */
  costTracingEnabled: Boolean = false,
  /** Profiler which, when defined, should be used in [[ErgoTreeEvaluator]] constructor. */
  profilerOpt: Option[Profiler] = None,
  /** Should be set to true, if evaluation is performed as part of test suite.
    * In such a case, additional operations may be performed (such as sanity checks). */
  isTestRun: Boolean = false,
  /** If true, then expected test vectors are pretty-printed. */
  printTestVectors: Boolean = false,
  evaluationMode: EvaluationMode = AotEvaluationMode)

object EvalSettings {
  /** Enumeration type of evaluation modes of [[Interpreter]].
    * This type can be removed in v5.x releases together with AOT implementation once v5.0
    * protocol is activated.
    */
  object EvaluationMode extends TaggedType[Int]
  type EvaluationMode = EvaluationMode.Type

  /** Evaluation mode when the interpreter is executing using AOT costing implementation
   * of v4.x protocol. */
  val AotEvaluationMode: EvaluationMode = EvaluationMode @@ 1  // first bit

  /** Evaluation mode when the interpreter is executing using JIT costing implementation
    * of v5.x protocol. */
  val JitEvaluationMode: EvaluationMode = EvaluationMode @@ 2  // second bit

  /** Evaluation mode when the interpreter is executing using both AOT and JIT costing
    * implementations and compare the results.
    * This mode should be used in tests and not supposed to be used in production.
    */
  val TestEvaluationMode: EvaluationMode = EvaluationMode @@ 3 // both bits
}

/** Implements a simple and fast direct-style interpreter of ErgoTrees.
  *
  * ### Motivation
  * [[ErgoTree]] is a simple declarative intermediate representation for Ergo contracts. It is
  * designed to be compact in serialized form and directly executable, i.e. no additional
  * transformation is necessary before it can be efficiently executed.
  *
  * This class implements a big-step recursive interpreter that works directly with
  * ErgoTree HOAS. Because of this the evaluator is very simple and follows denotational
  * semantics of ErgoTree (see https://ergoplatform.org/docs/ErgoTree.pdf). Or, the other
  * way around, this implementation of ErgoTreeEvaluator is purely functional with
  * immutable data structures and can be used as definition of ErgoTree's semantics.
  *
  * ### Implementation
  * ErgoTreeEvaluator takes ErgoTree directly as it is deserialized as part of a
  * transaction. No additional transformation is performed.
  * ErgoTree is interpreted directly and all the intermediate data is stored in the
  * runtime types.
  * The runtime types are such types as [[special.collection.Coll]],
  * [[special.sigma.SigmaProp]], [[special.sigma.AvlTree]], [[BigInt]], etc.
  * It also use immutable Map to keep current [[DataEnv]] of computed [[ValDef]]s, as
  * result only addition is used from the map, and deletion is essentially a garbage
  * collection.
  *
  * ### Performance
  * Since this interpreter directly works with SigmaDsl types (Coll, BigInt, SigmaProp
  * etc), it turns out to be very fast. Since it also does JIT style costing instead of
  * AOT style, it is 5-6x faster than existing implementation.
  *
  * @param context   Represents blockchain data context for ErgoTree evaluation
  * @param constants Segregated constants from ErgoTree, to lookup them from
  *                  [[ConstantPlaceholder]] evaluation.
  * @param coster    Accumulates computation costs.
  * @param profiler  Performs operations profiling and time measurements (if enabled in settings).
  * @param settings  Settings to be used during evaluation.
  */
class ErgoTreeEvaluator(
  val context: Context,
  val constants: Seq[Constant[SType]],
  protected val coster: CostAccumulator,
  val profiler: Profiler,
  val settings: EvalSettings) {
  
  /** Evaluates the given expression in the given data environment. */
  def eval(env: DataEnv, exp: SValue): Any = {
    ErgoTreeEvaluator.currentEvaluator.withValue(this) {
      exp.evalTo[Any](env)(this)
    }
  }

  /** Evaluates the given expression in the given data environment and accrue the cost
    * into the `coster` of this evaluator.
    * @return the value of the expression and the total accumulated cost in the coster.
    *         The returned cost includes the initial cost accumulated in the `coster`
    *         prior to calling this method. */
  def evalWithCost(env: DataEnv, exp: SValue): (Any, Int) = {
    val res = eval(env, exp)
    val cost = coster.totalCost
    (res, cost)
  }

  /** Trace of cost items accumulated during execution of `eval` method. Call
    * [[scala.collection.mutable.ArrayBuffer.clear()]] before each `eval` invocation. */
  private lazy val costTrace = {
    val b = mutable.ArrayBuilder.make[CostItem]
    b.sizeHint(1000)
    b
  }

  /** Adds the given cost to the `coster`. If tracing is enabled, associates the cost with
    * the given operation.
    *
    * @param costKind kind of the cost to be added to `coster`
    * @param opDesc   operation descriptor to associate the cost with (when costTracingEnabled)
    */
  final def addCost(costKind: FixedCost, opDesc: OperationDesc): Unit = {
    coster.add(costKind.cost)
    if (settings.costTracingEnabled) {
      costTrace += FixedCostItem(opDesc, costKind)
    }
  }

  @inline final def addCost(costInfo: OperationCostInfo[FixedCost]): Unit = {
    addCost(costInfo.costKind, costInfo.opDesc)
  }

  /** Add the cost given by the cost descriptor and the type to the accumulator and
    * associate it with this operation descriptor.
    *
    * @param costKind descriptor of the cost
    * @param tpe      specific type for which the cost should be computed by this descriptor
    *                 (see costFunc method)
    * @param opDesc   operation which is associated with this cost
    */
  @inline
  final def addTypeBasedCost[R](costKind: TypeBasedCost,
                             tpe: SType, opDesc: OperationDesc)(block: () => R): R = {
    var costItem: TypeBasedCostItem = null
    if (settings.costTracingEnabled) {
      costItem = TypeBasedCostItem(opDesc, costKind, tpe)
      costTrace += costItem
    }
    if (settings.isMeasureOperationTime) {
      if (costItem == null) {
        costItem = TypeBasedCostItem(opDesc, costKind, tpe)
      }
      val start = System.nanoTime()
      val cost = costKind.costFunc(tpe) // should be measured as part of the operation
      coster.add(cost)
      val res = block()
      val end = System.nanoTime()
      profiler.addCostItem(costItem, end - start)
      res
    } else {
      val cost = costKind.costFunc(tpe)
      coster.add(cost)
      block()
    }
  }

  /** Adds the given cost to the `coster`. If tracing is enabled, associates the cost with
    * the given operation.
    * @param costKind kind of the cost to be added to `coster`
    * @param opDesc the operation descriptor to associate the cost with (when costTracingEnabled)
    * @param block  operation executed under the given cost
    * @hotspot don't beautify the code
    */
  final def addFixedCost(costKind: FixedCost, opDesc: OperationDesc)(block: => Unit): Unit = {
    var costItem: FixedCostItem = null
    if (settings.costTracingEnabled) {
      costItem = FixedCostItem(opDesc, costKind)
      costTrace += costItem
    }
    if (settings.isMeasureOperationTime) {
      if (costItem == null) {
        costItem = FixedCostItem(opDesc, costKind)
      }
      val start = System.nanoTime()
      coster.add(costKind.cost)
      val _ = block
      val end = System.nanoTime()
      profiler.addCostItem(costItem, end - start)
    } else {
      coster.add(costKind.cost)
      block
    }
  }

  @inline
  final def addFixedCost(costInfo: OperationCostInfo[FixedCost])(block: => Unit): Unit = {
    addFixedCost(costInfo.costKind, costInfo.opDesc)(block)
  }

  /** Adds the given cost to the `coster`. If tracing is enabled, creates a new cost item
    * with the given operation.
    *
    * @param costKind the cost to be added to `coster` for each item
    * @param nItems   the number of items
    * @param opDesc   the operation to associate the cost with (when costTracingEnabled)
    * @hotspot don't beautify the code
    */
  final def addSeqCostNoOp(costKind: PerItemCost, nItems: Int, opDesc: OperationDesc): Unit = {
    var costItem: SeqCostItem = null
    if (settings.costTracingEnabled) {
      costItem = SeqCostItem(opDesc, costKind, nItems)
      costTrace += costItem
    }
    val cost = costKind.cost(nItems)
    coster.add(cost)
  }

  /** Adds the given cost to the `coster`. If tracing is enabled, creates a new cost item
    * with the given operation.
    *
    * @param costKind the cost to be added to `coster` for each item
    * @param nItems   the number of items
    * @param opDesc   the operation to associate the cost with (when costTracingEnabled)
    * @param block    operation executed under the given cost
    * @tparam R result type of the operation
    * @hotspot don't beautify the code
    */
  final def addSeqCost[R](costKind: PerItemCost, nItems: Int, opDesc: OperationDesc)(block: () => R): R = {
    var costItem: SeqCostItem = null
    if (settings.costTracingEnabled) {
      costItem = SeqCostItem(opDesc, costKind, nItems)
      costTrace += costItem
    }
    if (settings.isMeasureOperationTime) {
      if (costItem == null) {
        costItem = SeqCostItem(opDesc, costKind, nItems)
      }
      val start = System.nanoTime()
      val cost = costKind.cost(nItems) // should be measured as part of the operation
      coster.add(cost)
      val res = block()
      val end = System.nanoTime()
      profiler.addCostItem(costItem, end - start)
      res
    } else {
      val cost = costKind.cost(nItems)
      coster.add(cost)
      block()
    }
  }

  /** Adds the cost to the `coster`. See the other overload for details. */
  @inline
  final def addSeqCost[R](costInfo: OperationCostInfo[PerItemCost], nItems: Int)
                         (block: () => R): R = {
    addSeqCost(costInfo.costKind, nItems, costInfo.opDesc)(block)
  }

  /** Adds the cost to the `coster`. If tracing is enabled, creates a new cost item with
    * the given operation descriptor and cost kind. If time measuring is enabled also
    * performs profiling.
    *
    * WARNING: The cost is accumulated AFTER the block is executed.
    * Each usage of this method should be accompanied with a proof of why this cannot lead
    * to unbounded execution (see all usages).
    *
    * @param costKind the cost descriptor to be used to compute the cost based on the
    *                 actual number of items returned by the `block`
    * @param opDesc   the operation to associate the cost with (when costTracingEnabled)
    * @param block    operation executed under the given cost descriptors, returns the
    *                 actual number of items processed
    * @hotspot don't beautify the code
    */
  final def addSeqCost(costKind: PerItemCost, opDesc: OperationDesc)(block: () => Int): Unit = {
    var costItem: SeqCostItem = null
    var nItems = 0
    if (settings.isMeasureOperationTime) {
      val start = System.nanoTime()
      nItems = block()
      val cost = costKind.cost(nItems) // should be measured as part of the operation
      coster.add(cost)
      val end = System.nanoTime()

      costItem = SeqCostItem(opDesc, costKind, nItems)
      profiler.addCostItem(costItem, end - start)
    } else {
      nItems = block()
      val cost = costKind.cost(nItems)
      coster.add(cost)
    }
    if (settings.costTracingEnabled) {
      if (costItem == null)
        costItem = SeqCostItem(opDesc, costKind, nItems)
      costTrace += costItem
    }
  }

  /** Adds the cost to the `coster`. See the other overload for details. */
  final def addSeqCost(costInfo: OperationCostInfo[PerItemCost])(block: () => Int): Unit = {
    addSeqCost(costInfo.costKind, costInfo.opDesc)(block)
  }
}

object ErgoTreeEvaluator {
  /** Immutable data environment used to assign data values to graph nodes. */
  type DataEnv = Map[Int, Any]

  /** Size of data block in bytes. Used in JIT cost calculations.
    * @see [[sigmastate.NEQ]],
    */
  val DataBlockSize: Int = 512

  /** Empty data environment. */
  val EmptyDataEnv: DataEnv = Map.empty

  /** A profiler which is used by default if [[EvalSettings.isMeasureOperationTime]] is enabled. */
  val DefaultProfiler = new Profiler

  /** Default global [[EvalSettings]] instance. */
  val DefaultEvalSettings = EvalSettings(
    isMeasureOperationTime = false,
    isMeasureScriptTime = false)

  /** Helper method to compute cost details for the given method call. */
  def calcCost(mc: MethodCall, obj: Any, args: Array[Any])
              (implicit E: ErgoTreeEvaluator): CostDetails = {
    // add approximated cost of invoked method (if specified)
    val cost = mc.method.costFunc match {
      case Some(costFunc) => costFunc(E, mc, obj, args)
      case _ => CostDetails.ZeroCost // TODO v5.0: throw exception if not defined
    }
    cost
  }

  /** Evaluator currently is being executed on the current thread.
    * This variable is set in a single place, specifically in the `eval` method of
    * [[ErgoTreeEvaluator]].
    * @see getCurrentEvaluator
    */
  private[sigmastate] val currentEvaluator = new DynamicVariable[ErgoTreeEvaluator](null)

  /** Returns a current evaluator for the current thread. */
  def getCurrentEvaluator: ErgoTreeEvaluator = currentEvaluator.value

  /** Creates a new [[ErgoTreeEvaluator]] instance with the given profiler and settings.
    * The returned evaluator can be used to initialize the `currentEvaluator` variable.
    * As a result, cost-aware operations (code blocks) can be implemented, even when those
    * operations don't involve ErgoTree evaluation.
    * As an example, see methods in [[sigmastate.SigSerializer]] and
    * [[sigmastate.FiatShamirTree]] where cost-aware code blocks are used.
    */
  def forProfiling(profiler: Profiler, evalSettings: EvalSettings): ErgoTreeEvaluator = {
    val acc = new CostAccumulator(0, Some(ScriptCostLimit.value))
    new ErgoTreeEvaluator(
      context = null,
      constants = mutable.WrappedArray.empty,
      acc, profiler, evalSettings.copy(profilerOpt = Some(profiler)))
  }

<<<<<<< HEAD
  /** Executes [[FixedCost]] code `block` and use the given evaluator `E` to perform
    * profiling and cost tracing.
    * This helper method allows implementation of cost-aware code blocks by using
    * thread-local instance of [[ErgoTreeEvaluator]].
    * If the `currentEvaluator` [[DynamicVariable]] is not initialized (equals to null),
    * then the block is executed with minimal overhead.
    *
    * @param costInfo operation descriptor
    * @param block    block of code to be executed (given as lazy by-name argument)
    * @param E        evaluator to be used (or null if it is not available on the
    *                 current thread), in which case the method is equal to the
    *                 `block` execution.
    * @return result of code block execution
    * HOTSPOT: don't beautify the code
    * Note, `null` is used instead of Option to avoid allocations.
    */
  def fixedCostOp[R <: AnyRef](costInfo: OperationCostInfo[FixedCost])
                              (block: => R)(implicit E: ErgoTreeEvaluator): R = {
    if (E != null) {
      var res: R = null.asInstanceOf[R]
      E.addFixedCost(costInfo) {
        res = block
      }
      res
    } else
      block
  }

  /** Executes [[PerItemCost]] code `block` and use the given evaluator `E` to perform
    * profiling and cost tracing.
    * This helper method allows implementation of cost-aware code blocks by using
    * thread-local instance of [[ErgoTreeEvaluator]].
    * If the `currentEvaluator` [[DynamicVariable]] is not initialized (equals to null),
    * then the block is executed with minimal overhead.
    *
    * @param costInfo operation descriptor
    * @param nItems   number of data items in the operation
    * @param block    block of code to be executed (given as lazy by-name argument)
    * @param E        evaluator to be used (or null if it is not available on the
    *                 current thread), in which case the method is equal to the
    *                 `block` execution.
    * @return result of code block execution
    * HOTSPOT: don't beautify the code
    * Note, `null` is used instead of Option to avoid allocations.
    */
  def perItemCostOp[R](costInfo: OperationCostInfo[PerItemCost], nItems: Int)
                      (block: () => R)(implicit E: ErgoTreeEvaluator): R = {
    if (E != null) {
      E.addSeqCost(costInfo, nItems)(block)
    } else
      block()
  }

=======
>>>>>>> 455d4a3b
  /** Evaluate the given [[ErgoTree]] in the given Ergo context using the given settings.
    * The given ErgoTree is evaluated as-is and is not changed during evaluation.
    *
    * @param context      [[ErgoLikeContext]] used for script execution
    * @param ergoTree     script represented as [[ErgoTree]]
    * @param evalSettings evaluation settings
    * @return a sigma protocol proposition (as [[SigmaBoolean]]) and accumulated JIT cost estimation.
    */
  def evalToCrypto(context: ErgoLikeContext, ergoTree: ErgoTree, evalSettings: EvalSettings): ReductionResult = {
    val (res, cost) = eval(context, ergoTree.constants, ergoTree.toProposition(replaceConstants = false), evalSettings)
    val sb = res match {
      case sp: SigmaProp =>
        sigmastate.eval.SigmaDsl.toSigmaBoolean(sp)
      case sb: SigmaBoolean => sb
      case _ => error(s"Expected SigmaBoolean but was: $res")
    }
    ReductionResult(sb, cost)
  }

  /** Evaluate the given expression in the given Ergo context using the given settings.
    * The given Value is evaluated as-is and is not changed during evaluation.
    *
    * @param context      [[ErgoLikeContext]] used for script execution
    * @param constants    collection of segregated constants which can be refered by
    *                     [[ConstantPlaceholder]]s in `exp`
    * @param exp          ErgoTree expression represented as [[Value]]
    * @param evalSettings evaluation settings
    * @return 1) the result of evaluating `exp` in a given context and
    *         2) an accumulated JIT cost estimation.
    */
  def eval(context: ErgoLikeContext,
           constants: Seq[Constant[SType]],
           exp: SValue,
           evalSettings: EvalSettings): (Any, Int) = {
    val costAccumulator = new CostAccumulator(context.initCost.toIntExact, Some(context.costLimit))
    val sigmaContext = context.toSigmaContext(isCost = false)
    eval(sigmaContext, costAccumulator, constants, exp, evalSettings)
  }

  /** Evaluate the given expression in the given Ergo context using the given settings.
    * The given Value is evaluated as-is and is not changed during evaluation.
    *
    * @param sigmaContext    [[special.sigma.Context]] instance used for script execution
    * @param costAccumulator [[CostAccumulator]] instance used for accumulating costs
    * @param constants       collection of segregated constants which can be refered by
    *                        [[ConstantPlaceholder]]s in `exp`
    * @param exp             ErgoTree expression represented as [[sigmastate.Values.Value]]
    * @param evalSettings    evaluation settings
    * @return 1) the result of evaluating `exp` in a given context and
    *         2) an accumulated JIT cost estimation.
    */
  def eval(sigmaContext: Context,
           costAccumulator: CostAccumulator,
           constants: Seq[Constant[SType]],
           exp: SValue,
           evalSettings: EvalSettings): (Any, Int) = {
    val evaluator = new ErgoTreeEvaluator(
      sigmaContext, constants, costAccumulator, DefaultProfiler, evalSettings)
    val res = evaluator.eval(Map(), exp)
    val cost = costAccumulator.totalCost
    (res, cost)
  }

  def error(msg: String) = sys.error(msg)
}

<|MERGE_RESOLUTION|>--- conflicted
+++ resolved
@@ -376,7 +376,6 @@
       acc, profiler, evalSettings.copy(profilerOpt = Some(profiler)))
   }
 
-<<<<<<< HEAD
   /** Executes [[FixedCost]] code `block` and use the given evaluator `E` to perform
     * profiling and cost tracing.
     * This helper method allows implementation of cost-aware code blocks by using
@@ -430,8 +429,6 @@
       block()
   }
 
-=======
->>>>>>> 455d4a3b
   /** Evaluate the given [[ErgoTree]] in the given Ergo context using the given settings.
     * The given ErgoTree is evaluated as-is and is not changed during evaluation.
     *
