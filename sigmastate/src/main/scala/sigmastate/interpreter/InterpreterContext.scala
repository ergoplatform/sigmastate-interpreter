--- conflicted
+++ resolved
@@ -64,22 +64,19 @@
   /** Creates a new instance with given validation settings. */
   def withValidationSettings(newVs: SigmaValidationSettings): InterpreterContext
 
-<<<<<<< HEAD
-  /** Creates `special.sigma.Context` instance based on this context.
+  /** Creates `special.sigma.Context` instance based on this context. The created instance
+    * contains all data represented using types form [[special.sigma]] package.
+    * These types are used internally by ErgoTree interpreter.
+    * Thus, this method performs transformation from Ergo to internal Sigma representation
+    * of all context data.
     *
     * @param isCost     == true if the resulting context will be used in AOT cost estimation
     *                   otherwise it should be false
     * @param extensions additional context variables which will be merged with those in the
     *                   `extension` of this instance, overriding existing bindings in case
     *                   variable ids overlap.
-=======
-  /** Creates `special.sigma.Context` instance based on this context. The created instance
-    * contains all data represented using types form [[special.sigma]] package.
-    * These types are used internally by ErgoTree interpreter.
-    * Thus, this method performs transformation from Ergo to internal Sigma representation
-    * of all context data.
+    *
     * @see sigmastate.eval.Evaluation
->>>>>>> 7cde89d5
     */
   def toSigmaContext(isCost: Boolean, extensions: Map[Byte, AnyValue] = Map()): sigma.Context
 }