package sigmastate.interpreter

import org.ergoplatform.validation.SigmaValidationSettings
import sigmastate.SType
import sigmastate.Values.EvaluatedValue
import sigmastate.eval.Evaluation
import sigmastate.serialization.SigmaSerializer
import sigmastate.utils.{SigmaByteReader, SigmaByteWriter}
import special.sigma
import special.sigma.AnyValue

/**
  * User-defined variables to be put into context
  *
  * @param values - key-value pairs
  */
case class ContextExtension(values: Map[Byte, EvaluatedValue[_ <: SType]]) {
  def add(bindings: (Byte, EvaluatedValue[_ <: SType])*): ContextExtension =
    ContextExtension(values ++ bindings)
}

object ContextExtension {
  val empty = ContextExtension(Map())

  object serializer extends SigmaSerializer[ContextExtension, ContextExtension] {

    override def serialize(obj: ContextExtension, w: SigmaByteWriter): Unit = {
      w.putUByte(obj.values.size)
      obj.values.foreach { case (id, v) => w.put(id).putValue(v) }
    }

    override def parse(r: SigmaByteReader): ContextExtension = {
      val extSize = r.getByte()
      val ext = (0 until extSize)
        .map(_ => (r.getByte(), r.getValue().asInstanceOf[EvaluatedValue[_ <: SType]]))
        .toMap[Byte, EvaluatedValue[_ <: SType]]
      ContextExtension(ext)
    }
  }
}


trait InterpreterContext {
  val extension: ContextExtension
  val validationSettings: SigmaValidationSettings
  val costLimit: Long
  val initCost: Long

  /** Creates a new instance with costLimit updated with given value. */
  def withCostLimit(newCostLimit: Long): InterpreterContext

  /** Creates a new instance with initCost updated with given value. */
  def withInitCost(newCost: Long): InterpreterContext

  /** Creates a new instance with extension updated with given value. */
  def withExtension(newExtension: ContextExtension): InterpreterContext

  /** Creates a new instance with given bindings added to extension. */
  def withBindings(bindings: (Byte, EvaluatedValue[_ <: SType])*): InterpreterContext = {
    val ext = extension.add(bindings: _*)
    withExtension(ext)
  }

  /** Creates a new instance with given validation settings. */
  def withValidationSettings(newVs: SigmaValidationSettings): InterpreterContext

<<<<<<< HEAD
  /** Creates `special.sigma.Context` instance based on this context. */
=======
  /** Creates `special.sigma.Context` instance based on this context. The created instance
    * contains all data represented using types form [[special.sigma]] package.
    * These types are used internally by ErgoTree interpreter.
    * Thus, this method performs transformation from Ergo to internal Sigma representation
    * of all context data.
    * @see sigmastate.eval.Evaluation
    */
>>>>>>> 7eafd40f
  def toSigmaContext(isCost: Boolean, extensions: Map[Byte, AnyValue] = Map()): sigma.Context
}<|MERGE_RESOLUTION|>--- conflicted
+++ resolved
@@ -64,9 +64,6 @@
   /** Creates a new instance with given validation settings. */
   def withValidationSettings(newVs: SigmaValidationSettings): InterpreterContext
 
-<<<<<<< HEAD
-  /** Creates `special.sigma.Context` instance based on this context. */
-=======
   /** Creates `special.sigma.Context` instance based on this context. The created instance
     * contains all data represented using types form [[special.sigma]] package.
     * These types are used internally by ErgoTree interpreter.
@@ -74,6 +71,5 @@
     * of all context data.
     * @see sigmastate.eval.Evaluation
     */
->>>>>>> 7eafd40f
   def toSigmaContext(isCost: Boolean, extensions: Map[Byte, AnyValue] = Map()): sigma.Context
 }