--- conflicted
+++ resolved
@@ -17,15 +17,9 @@
   *                         when [[sigmastate.SMethod.irInfo.irBuilder]] is defined
   */
 case class CompilerSettings(
-<<<<<<< HEAD
-   networkPrefix: NetworkPrefix,
-   builder: SigmaBuilder,
-   lowerMethodCalls: Boolean
-=======
     networkPrefix: NetworkPrefix,
     builder: SigmaBuilder,
     lowerMethodCalls: Boolean
->>>>>>> ae03f0d6
 )
 
 class SigmaCompiler(settings: CompilerSettings) {
