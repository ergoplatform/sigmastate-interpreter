package sigmastate.serialization

import sigmastate.Values._
import sigmastate._
import sigmastate.utils.{SigmaByteReader, SigmaByteWriter}

case class ConstantPlaceholderSerializer(cons: (Int, SType) => Value[SType])
  extends ValueSerializer[ConstantPlaceholder[SType]] {
  override def opDesc = ConstantPlaceholder

  override def serialize(obj: ConstantPlaceholder[SType], w: SigmaByteWriter): Unit = {
    w.putUInt(obj.id)
  }

  override def parse(r: SigmaByteReader): Value[SType] = {
    val id = r.getUInt().toInt
<<<<<<< HEAD
    val constant = r.constantStore.get(id)  // TODO HF: move this under if branch
=======
    val constant = r.constantStore.get(id)
>>>>>>> 7cde89d5
    if (r.resolvePlaceholdersToConstants)
      constant
    else
      cons(id, constant.tpe)
  }
}
<|MERGE_RESOLUTION|>--- conflicted
+++ resolved
@@ -14,11 +14,7 @@
 
   override def parse(r: SigmaByteReader): Value[SType] = {
     val id = r.getUInt().toInt
-<<<<<<< HEAD
-    val constant = r.constantStore.get(id)  // TODO HF: move this under if branch
-=======
     val constant = r.constantStore.get(id)
->>>>>>> 7cde89d5
     if (r.resolvePlaceholdersToConstants)
       constant
     else
