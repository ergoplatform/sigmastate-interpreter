package sigmastate

import org.ergoplatform.SigmaConstants
import org.ergoplatform.validation.SigmaValidationSettings
import scalan.OverloadHack.Overloaded1
import scorex.crypto.hash.{Sha256, Blake2b256, CryptographicHash32}
import sigmastate.Operations._
import sigmastate.SCollection.{SIntArray, SByteArray}
import sigmastate.SOption.SIntOption
import sigmastate.Values._
import sigmastate.basics.{SigmaProtocol, SigmaProtocolPrivateInput, SigmaProtocolCommonInput}
import sigmastate.serialization.OpCodes._
import sigmastate.serialization._
import sigmastate.utxo.{Transformer, SimpleTransformerCompanion}

import scala.collection.mutable
import scala.collection.mutable.ArrayBuffer


/**
  * Basic trait for inner nodes of crypto-trees, so AND/OR/THRESHOLD sigma-protocol connectives
  */
trait SigmaConjecture extends SigmaBoolean {
<<<<<<< HEAD
  val children: Seq[SigmaBoolean]
=======
  def children: Seq[SigmaBoolean]
>>>>>>> 5635d03d
}

/**
  * Basic trait for leafs of crypto-trees, such as ProveDlog and ProveDiffieHellman instances
  */
trait SigmaProofOfKnowledgeLeaf[SP <: SigmaProtocol[SP], S <: SigmaProtocolPrivateInput[SP, _]]
  extends SigmaBoolean with SigmaProtocolCommonInput[SP]


/**
  * AND conjunction for sigma propositions
  */
case class CAND(override val children: Seq[SigmaBoolean]) extends SigmaConjecture {
  /** The same code is used for AND operation, but they belong to different type hierarchies. */
  override val opCode: OpCode = OpCodes.AndCode
}

object CAND {
  import TrivialProp._
  def normalized(items: Seq[SigmaBoolean]): SigmaBoolean = {
    require(items.nonEmpty)
    val res = new ArrayBuffer[SigmaBoolean]()
    for (x <- items) {
      x match {
        case FalseProp => return FalseProp
        case TrueProp => // skip
        case _ => res += x
      }
    }
    if (res.isEmpty) TrueProp
    else if (res.length == 1) res(0)
    else CAND(res)
  }
}

/**
  * OR disjunction for sigma propositions
  */
case class COR(children: Seq[SigmaBoolean]) extends SigmaConjecture {
  /** The same code is also used for OR operation, but they belong to different type hierarchies. */
  override val opCode: OpCode = OpCodes.OrCode
}

object COR {
  import TrivialProp._
  def normalized(items: Seq[SigmaBoolean]): SigmaBoolean = {
    require(items.nonEmpty)
    val res = new ArrayBuffer[SigmaBoolean]()
    for (x <- items) {
      x match {
        case FalseProp => // skip
        case TrueProp => return TrueProp
        case _ => res += x
      }
    }
    if (res.isEmpty) FalseProp
    else if (res.length == 1) res(0)
    else COR(res)
  }
}

/**
  * THRESHOLD connector for sigma propositions
  */
case class CTHRESHOLD(k: Int, children: Seq[SigmaBoolean]) extends SigmaConjecture {
  // Our polynomial arithmetic can take only byte inputs
  require(k >= 0 && k <= children.length && children.length <= 255)

  override val opCode: OpCode = OpCodes.AtLeastCode
}


/** Represents boolean values (true/false) in SigmaBoolean tree.
  * Participates in evaluation of CAND, COR, THRESHOLD connectives over SigmaBoolean values.
  * See CAND.normalized, COR.normalized and AtLeast.reduce. */
abstract class TrivialProp(val condition: Boolean) extends SigmaBoolean with Product1[Boolean] {
  override def _1: Boolean = condition
  override def canEqual(that: Any): Boolean = that != null && that.isInstanceOf[TrivialProp]
}
object TrivialProp {
  // NOTE: the corresponding unapply is missing because any implementation (even using Nullable)
  // will lead to Boolean boxing, which we want to avoid
  // So, instead of `case TrivialProp(b) => ... b ...` use more efficient
  // `case p: TrivialProp => ... p.condition ...

  def apply(b: Boolean): TrivialProp = if (b) TrueProp else FalseProp

  val FalseProp = new TrivialProp(false) {
    override val opCode: OpCode = OpCodes.TrivialPropFalseCode
    override def toString = "FalseProp"
  }
  val TrueProp = new TrivialProp(true) {
    override val opCode: OpCode = OpCodes.TrivialPropTrueCode
    override def toString = "TrueProp"
  }
}

/** Embedding of Boolean values to SigmaProp values. As an example, this operation allows boolean experesions
  * to be used as arguments of `atLeast(..., sigmaProp(boolExpr), ...)` operation.
  * During execution results to either `TrueProp` or `FalseProp` values of SigmaProp type.
  */
case class BoolToSigmaProp(value: BoolValue) extends SigmaPropValue {
  override def companion = BoolToSigmaProp
  def tpe = SSigmaProp
  val opType = SFunc(SBoolean, SSigmaProp)
}
object BoolToSigmaProp extends ValueCompanion {
  override def opCode: OpCode = OpCodes.BoolToSigmaPropCode
}

/** ErgoTree operation to create a new SigmaProp value representing public key
  * of discrete logarithm signature protocol. */
case class CreateProveDlog(value: Value[SGroupElement.type]) extends SigmaPropValue {
  override def companion = CreateProveDlog
  override def tpe = SSigmaProp
  override def opType = SFunc(SGroupElement, SSigmaProp)
}
object CreateProveDlog extends ValueCompanion {
  override def opCode: OpCode = OpCodes.ProveDlogCode
}

// TODO refactor: remove not used class
/** Construct a new authenticated dictionary with given parameters and tree root digest.*/
case class CreateAvlTree(operationFlags: ByteValue,
    digest: Value[SByteArray],
    keyLength: IntValue,
    valueLengthOpt: Value[SIntOption]) extends AvlTreeValue {
  override def companion = CreateAvlTree
  override def tpe = SAvlTree
  override def opType = CreateAvlTree.opType
}
object CreateAvlTree extends ValueCompanion {
  override def opCode: OpCode = OpCodes.AvlTreeCode
  val opType = SFunc(IndexedSeq(SByte, SByteArray, SInt, SIntOption), SAvlTree)
}

/** ErgoTree operation to create a new SigmaProp value representing public key
  * of Diffie Hellman signature protocol.
  * Common input: (g,h,u,v)*/
case class CreateProveDHTuple(gv: Value[SGroupElement.type],
    hv: Value[SGroupElement.type],
    uv: Value[SGroupElement.type],
    vv: Value[SGroupElement.type]) extends SigmaPropValue {
  override def companion = CreateProveDHTuple
  override def tpe = SSigmaProp
  override def opType = SFunc(IndexedSeq(SGroupElement, SGroupElement, SGroupElement, SGroupElement), SSigmaProp)
}
object CreateProveDHTuple extends ValueCompanion {
  override def opCode: OpCode = OpCodes.ProveDiffieHellmanTupleCode
}

trait SigmaTransformer[IV <: SigmaPropValue, OV <: SigmaPropValue] extends SigmaPropValue {
  val items: Seq[IV]
}
trait SigmaTransformerCompanion extends ValueCompanion {
  def argInfos: Seq[ArgInfo]
}
/**
  * AND conjunction for sigma propositions
  */
case class SigmaAnd(items: Seq[SigmaPropValue]) extends SigmaTransformer[SigmaPropValue, SigmaPropValue] {
  override def companion = SigmaAnd
  def tpe = SSigmaProp
  val opType = SFunc(SCollection.SSigmaPropArray, SSigmaProp)
}
object SigmaAnd extends SigmaTransformerCompanion {
  override def opCode: OpCode = OpCodes.SigmaAndCode
  override def argInfos: Seq[ArgInfo] = SigmaAndInfo.argInfos
  def apply(first: SigmaPropValue, second: SigmaPropValue, tail: SigmaPropValue*): SigmaAnd = SigmaAnd(Array(first, second) ++ tail)
}

/**
  * OR disjunction for sigma propositions
  */
case class SigmaOr(items: Seq[SigmaPropValue]) extends SigmaTransformer[SigmaPropValue, SigmaPropValue] {
  override def companion = SigmaOr
  def tpe = SSigmaProp
  val opType = SFunc(SCollection.SSigmaPropArray, SSigmaProp)
}

object SigmaOr extends SigmaTransformerCompanion {
  override def opCode: OpCode = OpCodes.SigmaOrCode
  override def argInfos: Seq[ArgInfo] = SigmaOrInfo.argInfos
  def apply(head: SigmaPropValue, tail: SigmaPropValue*): SigmaOr = SigmaOr(head +: tail)
}


/**
  * OR logical conjunction
  */
case class OR(input: Value[SCollection[SBoolean.type]])
  extends Transformer[SCollection[SBoolean.type], SBoolean.type] with NotReadyValueBoolean {
  override def companion = OR
  override val opType = SFunc(SCollection.SBooleanArray, SBoolean)
}

object OR extends LogicalTransformerCompanion {
  override def opCode: OpCode = OrCode
  override def argInfos: Seq[ArgInfo] = Operations.ORInfo.argInfos

  def apply(children: Seq[Value[SBoolean.type]]): OR =
    OR(ConcreteCollection.fromSeq(children))

  def apply(items: Value[SBoolean.type]*)(implicit o: Overloaded1): OR = apply(items)
}

/** Similar to allOf, but performing logical XOR operation instead of `&&`
  */
case class XorOf(input: Value[SCollection[SBoolean.type]])
  extends Transformer[SCollection[SBoolean.type], SBoolean.type] with NotReadyValueBoolean {
  override def companion = XorOf
  override val opType = SFunc(SCollection.SBooleanArray, SBoolean)
}

object XorOf extends LogicalTransformerCompanion {
  override def opCode: OpCode = XorOfCode
  override def argInfos: Seq[ArgInfo] = Operations.XorOfInfo.argInfos

  def apply(children: Seq[Value[SBoolean.type]]): XorOf =
    XorOf(ConcreteCollection.fromSeq(children))
}

/**
  * AND logical conjunction
  */
case class AND(input: Value[SCollection[SBoolean.type]])
  extends Transformer[SCollection[SBoolean.type], SBoolean.type]
    with NotReadyValueBoolean {
  override def companion = AND
  override val opType = SFunc(SCollection.SBooleanArray, SBoolean)
}

trait LogicalTransformerCompanion extends ValueCompanion {
  def argInfos: Seq[ArgInfo]
}

object AND extends LogicalTransformerCompanion {
  override def opCode: OpCode = AndCode
  override def argInfos: Seq[ArgInfo] = Operations.ANDInfo.argInfos

  def apply(children: Seq[Value[SBoolean.type]]): AND =
    AND(ConcreteCollection.fromSeq(children))

//  def apply(head: Value[SBoolean.type], tail: Value[SBoolean.type]*): AND = apply(head +: tail)
  def apply(items: Value[SBoolean.type]*)(implicit o1: Overloaded1): AND = apply(items)
}

/**
  * Logical threshold.
  * AtLeast has two inputs: integer bound and children same as in AND/OR.
  * The result is true if at least bound children are true.
  */
case class AtLeast(bound: Value[SInt.type], input: Value[SCollection[SSigmaProp.type]])
  extends Transformer[SCollection[SSigmaProp.type], SSigmaProp.type]
    with NotReadyValue[SSigmaProp.type] {
  override def companion = AtLeast
  override def tpe: SSigmaProp.type = SSigmaProp
  override def opType: SFunc = SFunc(IndexedSeq(SInt, SCollection.SBooleanArray), SBoolean)

}

object AtLeast extends ValueCompanion {
  override def opCode: OpCode = AtLeastCode
  val MaxChildrenCount: Int = SigmaConstants.MaxChildrenCountForAtLeastOp.value

  def apply(bound: Value[SInt.type], children: Seq[SigmaPropValue]): AtLeast =
    AtLeast(bound, ConcreteCollection.fromSeq(children))

  def apply(bound: Value[SInt.type], head: SigmaPropValue, tail: SigmaPropValue*): AtLeast = apply(bound, head +: tail)

  /** @hotspot don't beautify this code */
  def reduce(bound: Int, children: Seq[SigmaBoolean]): SigmaBoolean = {
    import sigmastate.TrivialProp._
    if (bound <= 0) return TrueProp
    val nChildren = children.length
    if (bound > nChildren) return FalseProp

    var curBound = bound
    var childrenLeft = nChildren
    // invariant due to the two if statements above: 0<curBound<=childrenLeft

    val sigmas = mutable.ArrayBuilder.make[SigmaBoolean]
    sigmas.sizeHint(nChildren)

    // we should make sure that number of children doesn't exceed 255, because CTHRESHOLD cannot handle
    // more than 255 children, because of the way polynomial arithmetic is implemented (single-byte inputs only
    // are allowed to polynomials)
    //
    // (this will ensure bound is between 2 and 254, because otherwise one of the conditions above will apply and it will
    // be converted to one of true, false, and, or)
    require(nChildren <= MaxChildrenCount)
    // My preferred method: if (children.length>=255) return FalseLeaf

    var iChild = 0
    while (iChild < nChildren) {
      if (curBound == 1) {
        sigmas ++= children.slice(iChild, nChildren)
        return COR.normalized(sigmas.result())
      }
      // If at any point bound == number of children, convert to AND.
      if (curBound == childrenLeft) {
        sigmas ++= children.slice(iChild, nChildren)
        return CAND.normalized(sigmas.result())
      }
      // at this point 1<curBound<childrenLeft
      children(iChild) match {
        case TrueProp => // If child is true, remove child and reduce bound.
          childrenLeft -= 1
          curBound -= 1
        case FalseProp => // If child is false, remove child, leave bound unchanged.
          childrenLeft -= 1
        case sigma => sigmas += sigma
      }
      // at this point 1<=curBound<=childrenLeft
      iChild += 1
    }

    val ch = sigmas.result()
    if (curBound == 1) return COR.normalized(ch)
    if (curBound == childrenLeft) return CAND.normalized(ch)
    CTHRESHOLD(curBound, ch)
  }
}

/**
  * Up cast for Numeric types
  */
case class Upcast[T <: SNumericType, R <: SNumericType](input: Value[T], tpe: R)
  extends Transformer[T, R] {
  import Upcast._
  require(input.tpe.isInstanceOf[SNumericType], s"Cannot create Upcast node for non-numeric type ${input.tpe}")
  override def companion = Upcast
  override val opType = SFunc(Vector(tT), tR)
}
trait NumericCastCompanion extends ValueCompanion {
  def argInfos: Seq[ArgInfo]
}
object Upcast extends NumericCastCompanion {
  override def opCode: OpCode = OpCodes.UpcastCode
  override def argInfos: Seq[ArgInfo] = UpcastInfo.argInfos
  val tT = STypeVar("T")
  val tR = STypeVar("R")
}

/**
  * Down cast for Numeric types
  */
case class Downcast[T <: SNumericType, R <: SNumericType](input: Value[T], tpe: R)
  extends Transformer[T, R] {
  import Downcast._
  require(input.tpe.isInstanceOf[SNumericType], s"Cannot create Downcast node for non-numeric type ${input.tpe}")
  override def companion = Downcast
  override val opType = SFunc(Vector(tT), tR)
}

object Downcast extends NumericCastCompanion {
  override def opCode: OpCode = OpCodes.DowncastCode
  override def argInfos: Seq[ArgInfo] = DowncastInfo.argInfos
  val tT = STypeVar("T")
  val tR = STypeVar("R")
}

/**
  * Convert SLong to SByteArray
  */
case class LongToByteArray(input: Value[SLong.type])
  extends Transformer[SLong.type, SByteArray] with NotReadyValueByteArray {
  override def companion = LongToByteArray
  override val opType = SFunc(SLong, SByteArray)
}
object LongToByteArray extends SimpleTransformerCompanion {
  override def opCode: OpCode = OpCodes.LongToByteArrayCode
  override def argInfos: Seq[ArgInfo] = LongToByteArrayInfo.argInfos
}

/**
  * Convert SByteArray to SLong
  */
case class ByteArrayToLong(input: Value[SByteArray])
  extends Transformer[SByteArray, SLong.type] with NotReadyValueLong {
  override def companion = ByteArrayToLong
  override val opType = SFunc(SByteArray, SLong)
}
object ByteArrayToLong extends SimpleTransformerCompanion {
  override def opCode: OpCode = OpCodes.ByteArrayToLongCode
  override def argInfos: Seq[ArgInfo] = ByteArrayToLongInfo.argInfos
}

/**
  * Convert SByteArray to SBigInt
  */
case class ByteArrayToBigInt(input: Value[SByteArray])
  extends Transformer[SByteArray, SBigInt.type] with NotReadyValueBigInt {
  override def companion = ByteArrayToBigInt
  override val opType = SFunc(SByteArray, SBigInt)
}
object ByteArrayToBigInt extends SimpleTransformerCompanion {
  override def opCode: OpCode = OpCodes.ByteArrayToBigIntCode
  override def argInfos: Seq[ArgInfo] = ByteArrayToBigIntInfo.argInfos
}

/**
  * Convert SByteArray to SGroupElement using CryptoConstants.dlogGroup.curve.decodePoint(bytes)
  */
case class DecodePoint(input: Value[SByteArray])
  extends Transformer[SByteArray, SGroupElement.type] with NotReadyValueGroupElement {
  override def companion = DecodePoint
  override val opType = SFunc(SByteArray, SGroupElement)
}
object DecodePoint extends SimpleTransformerCompanion {
  override def opCode: OpCode = OpCodes.DecodePointCode
  override def argInfos: Seq[ArgInfo] = DecodePointInfo.argInfos
}

trait CalcHash extends Transformer[SByteArray, SByteArray] with NotReadyValueByteArray {
  val input: Value[SByteArray]
  val hashFn: CryptographicHash32
  override val opType = SFunc(SByteArray, SByteArray)
}

/**
  * Calculate Blake2b hash from `input`
  */
case class CalcBlake2b256(override val input: Value[SByteArray]) extends CalcHash {
  override def companion = CalcBlake2b256
  override val hashFn: CryptographicHash32 = Blake2b256
}
object CalcBlake2b256 extends SimpleTransformerCompanion {
  override def opCode: OpCode = OpCodes.CalcBlake2b256Code
  override def argInfos: Seq[ArgInfo] = CalcBlake2b256Info.argInfos
}

/**
  * Calculate Sha256 hash from `input`
  */
case class CalcSha256(override val input: Value[SByteArray]) extends CalcHash {
  override def companion = CalcSha256
  override val hashFn: CryptographicHash32 = Sha256
}
object CalcSha256 extends SimpleTransformerCompanion {
  override def opCode: OpCode = OpCodes.CalcSha256Code
  override def argInfos: Seq[ArgInfo] = CalcSha256Info.argInfos
}

/**
  * Transforms serialized bytes of ErgoTree with segregated constants by replacing constants
  * at given positions with new values. This operation allow to use serialized scripts as
  * pre-defined templates.
  * The typical usage is "check that output box have proposition equal to given script bytes,
  * where minerPk (constants(0)) is replaced with currentMinerPk".
  * Each constant in original scriptBytes have SType serialized before actual data (see ConstantSerializer).
  * During substitution each value from newValues is checked to be an instance of the corresponding type.
  * This means, the constants during substitution cannot change their types.
  *
  * @param scriptBytes serialized ErgoTree with ConstantSegregationFlag set to 1.
  * @param positions zero based indexes in ErgoTree.constants array which should be replaced with new values
  * @param newValues new values to be injected into the corresponding positions in ErgoTree.constants array
  * @return original scriptBytes array where only specified constants are replaced and all other bytes remain exactly the same
  */
case class SubstConstants[T <: SType](scriptBytes: Value[SByteArray], positions: Value[SIntArray], newValues: Value[SCollection[T]])
    extends NotReadyValueByteArray {
  import SubstConstants._
  override def companion = SubstConstants
  override val opType = SFunc(Vector(SByteArray, SIntArray, SCollection(tT)), SByteArray)
}

object SubstConstants extends ValueCompanion {
  override def opCode: OpCode = OpCodes.SubstConstantsCode
  val tT = STypeVar("T")

  def eval(scriptBytes: Array[Byte],
           positions: Array[Int],
           newVals: Array[Value[SType]])(implicit vs: SigmaValidationSettings): Array[Byte] =
    ErgoTreeSerializer.DefaultSerializer.substituteConstants(scriptBytes, positions, newVals)
}

/**
  * A tree node with left and right descendants
  */
sealed trait Triple[LIV <: SType, RIV <: SType, OV <: SType] extends NotReadyValue[OV] {
  val left: Value[LIV]
  val right: Value[RIV]
  override def opType = SFunc(Vector(left.tpe, right.tpe), tpe)
}

sealed trait OneArgumentOperation[IV <: SType, OV <: SType] extends NotReadyValue[OV] {
  val input: Value[IV]
  override def opType = SFunc(input.tpe, tpe)
}
trait OneArgumentOperationCompanion extends ValueCompanion {
  def argInfos: Seq[ArgInfo]
}

// TwoArgumentsOperation
sealed trait TwoArgumentsOperation[LIV <: SType, RIV <: SType, OV <: SType]
  extends Triple[LIV, RIV, OV]

trait TwoArgumentOperationCompanion extends ValueCompanion {
  def argInfos: Seq[ArgInfo]
}

case class ArithOp[T <: SType](left: Value[T], right: Value[T], override val opCode: OpCode)
  extends TwoArgumentsOperation[T, T, T] with NotReadyValue[T] {
  override def companion: ValueCompanion = ArithOp.operations(opCode)
  override def tpe: T = left.tpe
  override def opName: String = ArithOp.opcodeToArithOpName(opCode)

  // TODO refactor: avoid such enumaration, use ArithOp.operations map instead
  override def toString: String = opCode match {
    case OpCodes.PlusCode     => s"Plus($left, $right)"
    case OpCodes.MinusCode    => s"Minus($left, $right)"
    case OpCodes.MultiplyCode => s"Multiply($left, $right)"
    case OpCodes.DivisionCode => s"Divide($left, $right)"
    case OpCodes.ModuloCode   => s"Modulo($left, $right)"
    case OpCodes.MinCode      => s"Min($left, $right)"
    case OpCodes.MaxCode      => s"Max($left, $right)"
  }
}
/** NOTE: by-name argument is required for correct initialization order. */
class ArithOpCompanion(val opCode: OpCode, val name: String, _argInfos: => Seq[ArgInfo]) extends TwoArgumentOperationCompanion {
  override def argInfos: Seq[ArgInfo] = _argInfos
}
object ArithOp {
  import OpCodes._
  object Plus     extends ArithOpCompanion(PlusCode,     "+", PlusInfo.argInfos)
  object Minus    extends ArithOpCompanion(MinusCode,    "-", MinusInfo.argInfos)
  object Multiply extends ArithOpCompanion(MultiplyCode, "*", MultiplyInfo.argInfos)
  object Division extends ArithOpCompanion(DivisionCode, "/", DivisionInfo.argInfos)
  object Modulo   extends ArithOpCompanion(ModuloCode,   "%", ModuloInfo.argInfos)
  object Min      extends ArithOpCompanion(MinCode,      "min", MinInfo.argInfos)
  object Max      extends ArithOpCompanion(MaxCode,      "max", MaxInfo.argInfos)

  val operations: Map[Byte, ArithOpCompanion] =
    Seq(Plus, Minus, Multiply, Division, Modulo, Min, Max).map(o => (o.opCode, o)).toMap

  def opcodeToArithOpName(opCode: Byte): String = operations.get(opCode) match {
    case Some(c)  => c.name
    case _ => sys.error(s"Cannot find ArithOpName for opcode $opCode")
  }
}

/** Negation operation on numeric type T. */
case class Negation[T <: SNumericType](input: Value[T]) extends OneArgumentOperation[T, T] {
  override def companion = Negation
  override def tpe: T = input.tpe
}
object Negation extends OneArgumentOperationCompanion {
  override def opCode: OpCode = OpCodes.NegationCode
  override def argInfos: Seq[ArgInfo] = NegationInfo.argInfos
}

case class BitInversion[T <: SNumericType](input: Value[T]) extends OneArgumentOperation[T, T] {
  override def companion = BitInversion
  override def tpe: T = input.tpe
}
object BitInversion extends OneArgumentOperationCompanion {
  override def opCode: OpCode = OpCodes.BitInversionCode
  override def argInfos: Seq[ArgInfo] = BitInversionInfo.argInfos
}

case class BitOp[T <: SNumericType](left: Value[T], right: Value[T], override val opCode: OpCode)
  extends TwoArgumentsOperation[T, T, T] with NotReadyValue[T] {
  override def companion = BitOp.operations(opCode)
  override def tpe: T = left.tpe
}
/** NOTE: by-name argument is required for correct initialization order. */
class BitOpCompanion(val opCode: OpCode, val name: String, _argInfos: => Seq[ArgInfo]) extends TwoArgumentOperationCompanion {
  override def argInfos: Seq[ArgInfo] = _argInfos
}

object BitOp {
  import OpCodes._
  object BitOr     extends BitOpCompanion(BitOrCode,  "|", BitOrInfo.argInfos)
  object BitAnd    extends BitOpCompanion(BitAndCode, "&", BitAndInfo.argInfos)
  object BitXor    extends BitOpCompanion(BitXorCode, "^", BitXorInfo.argInfos)
  object BitShiftRight extends BitOpCompanion(BitShiftRightCode, ">>", BitShiftRightInfo.argInfos)
  object BitShiftLeft        extends BitOpCompanion(BitShiftLeftCode,   "<<", BitShiftLeftInfo.argInfos)
  object BitShiftRightZeroed extends BitOpCompanion(BitShiftRightZeroedCode, ">>>", BitShiftRightZeroedInfo.argInfos)

  val operations: Map[Byte, BitOpCompanion] =
    Seq(BitOr, BitAnd, BitXor, BitShiftRight, BitShiftLeft, BitShiftRightZeroed).map(o => (o.opCode, o)).toMap

  def opcodeToName(opCode: Byte): String = operations.get(opCode) match {
    case Some(c)  => c.name
    case _ => sys.error(s"Cannot find BitOpName for opcode $opCode")
  }
}

// TODO HF: implement modular operations
case class ModQ(input: Value[SBigInt.type])
  extends NotReadyValue[SBigInt.type] {
  override def companion = ModQ
  override def tpe: SBigInt.type = SBigInt
  override def opType: SFunc = SFunc(input.tpe, tpe)
}
object ModQ extends ValueCompanion {
  override def opCode: OpCode = OpCodes.ModQCode
}

case class ModQArithOp(left: Value[SBigInt.type], right: Value[SBigInt.type], override val opCode: OpCode)
  extends NotReadyValue[SBigInt.type] {
  override def companion = ModQArithOp.operations(opCode)
  override def tpe: SBigInt.type = SBigInt
  override def opType: SFunc = SFunc(Vector(left.tpe, right.tpe), tpe)
}
abstract class ModQArithOpCompanion(val opCode: OpCode, val name: String) extends ValueCompanion {
  def argInfos: Seq[ArgInfo]
}

trait OpGroup[C <: ValueCompanion] {
  def operations: Map[Byte, C]
}

object ModQArithOp extends OpGroup[ModQArithOpCompanion] {
  import OpCodes._
  object PlusModQ extends ModQArithOpCompanion(PlusModQCode,  "PlusModQ") {
    // TODO soft-fork:
    // override def argInfos: Seq[ArgInfo] = PlusModQInfo.argInfos
    override def argInfos: Seq[ArgInfo] = Seq(ArgInfo("this", ""), ArgInfo("other", ""))
  }
  object MinusModQ extends ModQArithOpCompanion(MinusModQCode, "MinusModQ") {
    // TODO soft-fork:
    // override def argInfos: Seq[ArgInfo] = MinusModQInfo.argInfos
    override def argInfos: Seq[ArgInfo] = Seq(ArgInfo("this", ""), ArgInfo("other", ""))
  }

  val operations: Map[Byte, ModQArithOpCompanion] = Seq(PlusModQ, MinusModQ).map(o => (o.opCode, o)).toMap

  def opcodeToName(opCode: Byte): String = operations.get(opCode) match {
    case Some(c)  => c.name
    case _ => sys.error(s"Cannot find ModQArithOp operation name for opcode $opCode")
  }
}
/**
  * XOR for two SByteArray
  */
case class Xor(override val left: Value[SByteArray],
               override val right: Value[SByteArray])
  extends TwoArgumentsOperation[SByteArray, SByteArray, SByteArray]
    with NotReadyValueByteArray {
  override def companion = Xor
}
object Xor extends TwoArgumentOperationCompanion {
  override def opCode: OpCode = XorCode
  override def argInfos: Seq[ArgInfo] = XorInfo.argInfos
}

case class Exponentiate(override val left: Value[SGroupElement.type],
                        override val right: Value[SBigInt.type])
  extends TwoArgumentsOperation[SGroupElement.type, SBigInt.type, SGroupElement.type]
    with NotReadyValueGroupElement {
  override def companion = Exponentiate
}
object Exponentiate extends TwoArgumentOperationCompanion {
  override def opCode: OpCode = ExponentiateCode
  override def argInfos: Seq[ArgInfo] = ExponentiateInfo.argInfos
}

case class MultiplyGroup(override val left: Value[SGroupElement.type],
                         override val right: Value[SGroupElement.type])
  extends TwoArgumentsOperation[SGroupElement.type, SGroupElement.type, SGroupElement.type]
    with NotReadyValueGroupElement {
  override def companion = MultiplyGroup
}
object MultiplyGroup extends TwoArgumentOperationCompanion {
  override def opCode: OpCode = MultiplyGroupCode
  override def argInfos: Seq[ArgInfo] = MultiplyGroupInfo.argInfos
}
// Relation

sealed trait Relation[LIV <: SType, RIV <: SType] extends Triple[LIV, RIV, SBoolean.type]
  with NotReadyValueBoolean

trait SimpleRelation[T <: SType] extends Relation[T, T] {
  val tT = STypeVar("T")
  override val opType = SFunc(Vector(tT, tT), SBoolean)
}

trait RelationCompanion extends ValueCompanion {
  def argInfos: Seq[ArgInfo]
}

/**
  * Less operation for SInt
  */
case class LT[T <: SType](override val left: Value[T], override val right: Value[T]) extends SimpleRelation[T] {
  override def companion = LT
}
object LT extends RelationCompanion {
  override def opCode: OpCode = LtCode
  override def argInfos: Seq[ArgInfo] = LTInfo.argInfos
}
/**
  * Less or equals operation for SInt
  */
case class LE[T <: SType](override val left: Value[T], override val right: Value[T]) extends SimpleRelation[T] {
  override def companion = LE
}
object LE extends RelationCompanion {
  override def opCode: OpCode = LeCode
  override def argInfos: Seq[ArgInfo] = LEInfo.argInfos
}
/**
  * Greater operation for SInt
  */
case class GT[T <: SType](override val left: Value[T], override val right: Value[T]) extends SimpleRelation[T] {
  override def companion = GT
}
object GT extends RelationCompanion {
  override def opCode: OpCode = GtCode
  override def argInfos: Seq[ArgInfo] = GTInfo.argInfos
}
/**
  * Greater or equals operation for SInt
  */
case class GE[T <: SType](override val left: Value[T], override val right: Value[T]) extends SimpleRelation[T] {
  override def companion = GE
}
object GE extends RelationCompanion {
  override def opCode: OpCode = GeCode
  override def argInfos: Seq[ArgInfo] = GEInfo.argInfos
}

/**
  * Equals operation for SType
  * todo: make EQ to really accept only values of the same type, now EQ(TrueLeaf, IntConstant(5)) is valid
  */
case class EQ[S <: SType](override val left: Value[S], override val right: Value[S])
  extends SimpleRelation[S] {
  override def companion = EQ
}
object EQ extends RelationCompanion {
  override def opCode: OpCode = EqCode
  override def argInfos: Seq[ArgInfo] = EQInfo.argInfos
}

/**
  * Non-Equals operation for SType
  */
case class NEQ[S <: SType](override val left: Value[S], override val right: Value[S])
  extends SimpleRelation[S] {
  override def companion = NEQ
}
object NEQ extends RelationCompanion {
  override def opCode: OpCode = NeqCode
  override def argInfos: Seq[ArgInfo] = NEQInfo.argInfos
}

/**
  * Logical OR with lazy right argument which is evaluated only if left == false.
  * If left argument is true, the right is guaranteed to NOT be evaluated
  */
case class BinOr(override val left: BoolValue, override val right: BoolValue)
  extends Relation[SBoolean.type, SBoolean.type] {
  override def companion = BinOr
}
object BinOr extends RelationCompanion {
  override def opCode: OpCode = BinOrCode
  override def argInfos: Seq[ArgInfo] = BinOrInfo.argInfos
}

/**
  * Logical AND with lazy right argument which is evaluated only if left == true.
  * If left argument is false, the right is guaranteed to NOT be evaluated
  */
case class BinAnd(override val left: BoolValue, override val right: BoolValue)
  extends Relation[SBoolean.type, SBoolean.type] {
  override def companion = BinAnd
}
object BinAnd extends RelationCompanion {
  override def opCode: OpCode = BinAndCode
  override def argInfos: Seq[ArgInfo] = BinAndInfo.argInfos
}

case class BinXor(override val left: BoolValue, override val right: BoolValue)
  extends Relation[SBoolean.type, SBoolean.type] {
  override def companion = BinXor
}
object BinXor extends RelationCompanion {
  override def opCode: OpCode = BinXorCode
  override def argInfos: Seq[ArgInfo] = BinXorInfo.argInfos
}

/**
  * A tree node with three descendants
  */
sealed trait Quadruple[IV1 <: SType, IV2 <: SType, IV3 <: SType, OV <: SType] extends NotReadyValue[OV] {

  val first: Value[IV1]
  val second: Value[IV2]
  val third: Value[IV3]

  val opType = SFunc(Vector(first.tpe, second.tpe, third.tpe), tpe)
}

/**
  * Perform a lookup of key `key` in a tree with root `tree` using proof `proof`.
  * Throws exception if proof is incorrect
  * Return Some(bytes) of leaf with key `key` if it exists
  * Return None if leaf with provided key does not exist.
  */
case class TreeLookup(tree: Value[SAvlTree.type],
    key: Value[SByteArray],
    proof: Value[SByteArray]) extends Quadruple[SAvlTree.type, SByteArray, SByteArray, SOption[SByteArray]] {
  override def companion = TreeLookup
  override def tpe = SOption[SByteArray]
  override lazy val first = tree
  override lazy val second = key
  override lazy val third = proof
}
trait QuadrupleCompanion extends ValueCompanion {
  def argInfos: Seq[ArgInfo]
}
object TreeLookup extends QuadrupleCompanion {
  override def opCode: OpCode = OpCodes.AvlTreeGetCode
  override def argInfos: Seq[ArgInfo] = TreeLookupInfo.argInfos
}

/**
  * If conditional function.
  * Non-lazy - evaluate both branches.
  *
  * @param condition   - condition to check
  * @param trueBranch  - branch that will be used if condition is true
  * @param falseBranch - branch that will be used if condition is false
  */
case class If[T <: SType](condition: Value[SBoolean.type], trueBranch: Value[T], falseBranch: Value[T])
  extends Quadruple[SBoolean.type, T, T, T] {
  override def companion = If
  override def tpe = trueBranch.tpe
  override lazy val first = condition
  override lazy val second = trueBranch
  override lazy val third = falseBranch
}
object If extends QuadrupleCompanion {
  override def opCode: OpCode = OpCodes.IfCode
  override def argInfos: Seq[ArgInfo] = IfInfo.argInfos
  val tT = STypeVar("T")
}

case class LogicalNot(input: Value[SBoolean.type]) extends NotReadyValueBoolean {
  override def companion = LogicalNot
  override val opType = SFunc(Vector(SBoolean), SBoolean)
}
object LogicalNot extends ValueCompanion {
  override def opCode: OpCode = OpCodes.LogicalNotCode
}

<|MERGE_RESOLUTION|>--- conflicted
+++ resolved
@@ -21,11 +21,7 @@
   * Basic trait for inner nodes of crypto-trees, so AND/OR/THRESHOLD sigma-protocol connectives
   */
 trait SigmaConjecture extends SigmaBoolean {
-<<<<<<< HEAD
-  val children: Seq[SigmaBoolean]
-=======
   def children: Seq[SigmaBoolean]
->>>>>>> 5635d03d
 }
 
 /**
