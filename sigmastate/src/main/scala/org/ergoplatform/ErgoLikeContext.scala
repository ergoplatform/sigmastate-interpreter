package org.ergoplatform

import java.util

import org.ergoplatform.validation.SigmaValidationSettings
import sigmastate.SType._
import sigmastate.Values._
import sigmastate._
import sigmastate.eval.Extensions._
import sigmastate.eval._
import sigmastate.interpreter.ErgoTreeEvaluator.DataEnv
import sigmastate.interpreter.{ContextExtension, InterpreterContext, ErgoTreeEvaluator}
import sigmastate.serialization.OpCodes
import sigmastate.serialization.OpCodes.OpCode
import special.collection.Coll
import special.sigma
import special.sigma.{AnyValue, PreHeader, Header}
import spire.syntax.all.cfor

/**
  * TODO lastBlockUtxoRoot should be calculated from headers if it is nonEmpty
  *
  * @param selfIndex           - index of the box in `boxesToSpend` that contains the script we're evaluating
  * @param lastBlockUtxoRoot   - state root before current block application
  * @param headers             - fixed number of last block headers in descending order (first header is the newest one)
  * @param preHeader           - fields of block header with the current `spendingTransaction`, that can be predicted
  *                            by a miner before it's formation
  * @param dataBoxes           -  boxes, that corresponds to id's of `spendingTransaction.dataInputs`
  * @param boxesToSpend        - boxes, that corresponds to id's of `spendingTransaction.inputs`
  * @param spendingTransaction - transaction that contains `self` box
  * @param extension           - prover-defined key-value pairs, that may be used inside a script
  * @param validationSettings  validataion parameters passed to Interpreter.verify to detect soft-fork conditions
  * @param costLimit           hard limit on accumulated execution cost, if exceeded lead to CostLimitException to be thrown
  * @param initCost            initial value of execution cost already accumulated before Interpreter.verify is called
  */
class ErgoLikeContext(val lastBlockUtxoRoot: AvlTreeData,
                      val headers: Coll[Header],
                      val preHeader: PreHeader,
                      val dataBoxes: IndexedSeq[ErgoBox],
                      val boxesToSpend: IndexedSeq[ErgoBox],
                      val spendingTransaction: ErgoLikeTransactionTemplate[_ <: UnsignedInput],
                      val selfIndex: Int,
                      val extension: ContextExtension,
                      val validationSettings: SigmaValidationSettings,
                      val costLimit: Long,
                      val initCost: Long
                 ) extends InterpreterContext {

  /* NOHF PROOF:
  Added: assert(preHeader != null)
  Motivation: to fail early, rather then on evaluation on `CONTEXT.preHeader` access
  Safety: According to ergo design PreHeader should always exist.
  Examined ergo code: all that leads to ErgoLikeContext creation.
  Fixed some cases in ergo where PreHeader might be null.
   */
  assert(preHeader != null, "preHeader cannot be null")
  /* NOHF PROOF:
  Added: assert(spendingTransaction != null)
  Motivation: to fail early
  Safety: According to ergo design spendingTransaction should always exist.
  Examined ergo code: all that leads to ErgoLikeContext creation.
   */
  assert(spendingTransaction != null, "spendingTransaction cannot be null")
  /* NOHF PROOF:
  Added: assert that box with `selfIndex` exist in boxesToSpend
  Motivation: to fail early, rather than when going into evaluation
  Safety: ergo itself uses index to identify the box
  Examined ergo code: all that leads to ErgoLikeContext creation.
 */
  assert(boxesToSpend.isDefinedAt(selfIndex), s"Self box if defined should be among boxesToSpend")
  assert(headers.toArray.headOption.forall(h => java.util.Arrays.equals(h.stateRoot.digest.toArray, lastBlockUtxoRoot.digest)), "Incorrect lastBlockUtxoRoot")
  cfor(0)(_ < headers.length, _ + 1) { i =>
    if (i > 0) assert(headers(i - 1).parentId == headers(i).id, s"Incorrect chain: ${headers(i - 1).parentId},${headers(i).id}")
  }
  assert(headers.toArray.headOption.forall(_.id == preHeader.parentId), s"preHeader.parentId should be id of the best header")
  /* NOHF PROOF:
  Added: assert that dataBoxes corresponds to spendingTransaction.dataInputs
  Motivation: to fail early, rather than when going into evaluation
  Safety: dataBoxes and spendingTransaction are supplied separately in ergo. No checks in ergo.
  Examined ergo code: all that leads to ErgoLikeContext creation.
 */
  assert(spendingTransaction.dataInputs.length == dataBoxes.length &&
    spendingTransaction.dataInputs.forall(dataInput => dataBoxes.exists(b => util.Arrays.equals(b.id, dataInput.boxId))),
    "dataBoxes do not correspond to spendingTransaction.dataInputs")

  // TODO assert boxesToSpend correspond to spendingTransaction.inputs

  /* NOHF PROOF:
  Changed: make `self` a property returning box from `boxesToSpend`.
  Motivation: avoid DRY and avoid user error when trying to get the box from `boxesToSpend` supplying wrong index.
  Safety: index of the box and not the box itself are used internally in ergo.
  Examined ergo code: all that leads to ErgoLikeContext creation.
  */
  val self: ErgoBox = boxesToSpend(selfIndex)

  override def withCostLimit(newCostLimit: Long): ErgoLikeContext =
    new ErgoLikeContext(
      lastBlockUtxoRoot, headers, preHeader,
      dataBoxes, boxesToSpend, spendingTransaction, selfIndex, extension, validationSettings, newCostLimit, initCost)

  override def withInitCost(newCost: Long): ErgoLikeContext =
    new ErgoLikeContext(
      lastBlockUtxoRoot, headers, preHeader,
      dataBoxes, boxesToSpend, spendingTransaction, selfIndex, extension, validationSettings, costLimit, newCost)

  override def withValidationSettings(newVs: SigmaValidationSettings): ErgoLikeContext =
    new ErgoLikeContext(
      lastBlockUtxoRoot, headers, preHeader,
      dataBoxes, boxesToSpend, spendingTransaction, selfIndex, extension, newVs, costLimit, initCost)

  override def withExtension(newExtension: ContextExtension): ErgoLikeContext =
    new ErgoLikeContext(
      lastBlockUtxoRoot, headers, preHeader,
      dataBoxes, boxesToSpend, spendingTransaction, selfIndex, newExtension, validationSettings, costLimit, initCost)

  def withTransaction(newSpendingTransaction: ErgoLikeTransactionTemplate[_ <: UnsignedInput]): ErgoLikeContext =
    new ErgoLikeContext(
      lastBlockUtxoRoot, headers, preHeader,
      dataBoxes, boxesToSpend, newSpendingTransaction, selfIndex, extension, validationSettings, costLimit, initCost)

  /** Converts the map into collection which is required in script evaluation. */
  def contextVars(m: Map[Byte, AnyValue]): Coll[AnyValue] = {
    // TODO HF: implement support of var ids in a range 128 .. 255
    // current implementation doesn't support this
    // when id > 127 it is negative and will lead to getVar returning None (see CostingDataContext.getVar)
    // TODO HF: create unit test that checks the HF activation semantics of this method
    val maxKey = if (m.keys.isEmpty) 0 else m.keys.max
    val res = new Array[AnyValue](maxKey + 1)  // context vars are zero based (currently up to 127 due to the above)
    for ((id, v) <- m) {
      res(id) = v
    }
    SigmaDsl.Colls.fromArray(res)
  }

  override def toSigmaContext(isCost: Boolean, extensions: Map[Byte, AnyValue] = Map()): sigma.Context = {
    import Evaluation._

<<<<<<< HEAD
=======
    def contextVars(m: Map[Byte, AnyValue]): Coll[AnyValue] = {
      val maxKey = if (m.keys.isEmpty) 0 else m.keys.max
      val res = new Array[AnyValue](maxKey + 1)
      for ((id, v) <- m) {
        res(id) = v
      }
      CostingSigmaDslBuilder.Colls.fromArray(res)
    }

>>>>>>> 7cde89d5
    val dataInputs = this.dataBoxes.toArray.map(_.toTestBox(isCost)).toColl
    val inputs = boxesToSpend.toArray.map(_.toTestBox(isCost)).toColl
    /* NOHF PROOF:
    Changed: removed check for spendingTransaction == null
    Motivation: spendingTransaction cannot be null
    Safety: in ergo spendingTransaction cannot be null
    Examined ergo code: all that leads to ErgoLikeContext creation.
    */
    val outputs = spendingTransaction.outputs.toArray.map(_.toTestBox(isCost)).toColl
    val varMap = extension.values.mapValues { case v: EvaluatedValue[_] =>
      val tVal = stypeToRType[SType](v.tpe)
      toAnyValue(v.value.asWrappedType)(tVal)
    }
    val vars = contextVars(varMap ++ extensions)
    val avlTree = CAvlTree(lastBlockUtxoRoot)
    val selfBox = boxesToSpend(selfIndex).toTestBox(isCost)
    CostingDataContext(
      dataInputs, headers, preHeader, inputs, outputs, preHeader.height, selfBox, avlTree,
      preHeader.minerPk.getEncoded, vars, isCost)
  }


  override def equals(other: Any): Boolean = other match {
    case that: ErgoLikeContext =>
      (that canEqual this) &&
        lastBlockUtxoRoot == that.lastBlockUtxoRoot &&
        headers == that.headers &&
        preHeader == that.preHeader &&
        dataBoxes == that.dataBoxes &&
        boxesToSpend == that.boxesToSpend &&
        spendingTransaction == that.spendingTransaction &&
        selfIndex == that.selfIndex &&
        extension == that.extension &&
        validationSettings == that.validationSettings &&
        costLimit == that.costLimit &&
        initCost == that.initCost
    case _ => false
  }

  def canEqual(other: Any): Boolean = other.isInstanceOf[ErgoLikeContext]

  override def hashCode(): Int = {
    val state = Array(lastBlockUtxoRoot, headers, preHeader, dataBoxes, boxesToSpend, spendingTransaction, selfIndex, extension, validationSettings, costLimit, initCost)
    var hashCode = 0
    cfor(0)(_ < state.length, _ + 1) { i =>
      hashCode = 31 * hashCode + state(i).hashCode
    }
    hashCode
  }

  override def toString = s"ErgoLikeContext(lastBlockUtxoRoot=$lastBlockUtxoRoot, headers=$headers, preHeader=$preHeader, dataBoxes=$dataBoxes, boxesToSpend=$boxesToSpend, spendingTransaction=$spendingTransaction, selfIndex=$selfIndex, extension=$extension, validationSettings=$validationSettings, costLimit=$costLimit, initCost=$initCost)"
}

object ErgoLikeContext {

  type Height = Int

  /** Maximimum number of headers in `headers` collection of the context. */
  val MaxHeaders = SigmaConstants.MaxHeaders.value
}

/** When interpreted evaluates to a ByteArrayConstant built from Context.minerPubkey */
case object MinerPubkey extends NotReadyValueByteArray with ValueCompanion {
  override def opCode: OpCode = OpCodes.MinerPubkeyCode
  override val opType = SFunc(SContext, SCollection.SByteArray)
  override def companion = this
  protected final override def eval(E: ErgoTreeEvaluator, env: DataEnv): Any = {
    E.context.minerPubKey
    // TODO JITC
  }
}

/** When interpreted evaluates to a IntConstant built from Context.currentHeight */
case object Height extends NotReadyValueInt with ValueCompanion {
  override def companion = this
  override def opCode: OpCode = OpCodes.HeightCode
<<<<<<< HEAD
  def opType = SFunc(SContext, SInt)
  protected final override def eval(E: ErgoTreeEvaluator, env: DataEnv): Any = {
    E.context.HEIGHT
    // TODO JITC
  }
=======
  override val opType = SFunc(SContext, SInt)
>>>>>>> 7cde89d5
}

/** When interpreted evaluates to a collection of BoxConstant built from Context.boxesToSpend */
case object Inputs extends LazyCollection[SBox.type] with ValueCompanion {
  override def companion = this
  override def opCode: OpCode = OpCodes.InputsCode
<<<<<<< HEAD
  val tpe = SCollection(SBox)
  def opType = SFunc(SContext, tpe)
  protected final override def eval(E: ErgoTreeEvaluator, env: DataEnv): Any = {
    E.context.INPUTS
    // TODO JITC
  }
=======
  override def tpe = SCollection.SBoxArray
  override val opType = SFunc(SContext, tpe)
>>>>>>> 7cde89d5
}

/** When interpreted evaluates to a collection of BoxConstant built from Context.spendingTransaction.outputs */
case object Outputs extends LazyCollection[SBox.type] with ValueCompanion {
  override def companion = this
  override def opCode: OpCode = OpCodes.OutputsCode
<<<<<<< HEAD
  val tpe = SCollection(SBox)
  def opType = SFunc(SContext, tpe)
  protected final override def eval(E: ErgoTreeEvaluator, env: DataEnv): Any = {
    E.context.OUTPUTS
    // TODO JITC
  }
=======
  override def tpe = SCollection.SBoxArray
  override val opType = SFunc(SContext, tpe)
>>>>>>> 7cde89d5
}

/** When interpreted evaluates to a AvlTreeConstant built from Context.lastBlockUtxoRoot */
case object LastBlockUtxoRootHash extends NotReadyValueAvlTree with ValueCompanion {
  override def companion = this
  override def opCode: OpCode = OpCodes.LastBlockUtxoRootHashCode
<<<<<<< HEAD
  def opType = SFunc(SContext, tpe)
  protected final override def eval(E: ErgoTreeEvaluator, env: DataEnv): Any = {
    E.context.LastBlockUtxoRootHash
    // TODO JITC
  }
=======
  override val opType = SFunc(SContext, tpe)
>>>>>>> 7cde89d5
}


/** When interpreted evaluates to a BoxConstant built from context.boxesToSpend(context.selfIndex) */
case object Self extends NotReadyValueBox with ValueCompanion {
  override def companion = this
  override def opCode: OpCode = OpCodes.SelfCode
<<<<<<< HEAD
  def opType = SFunc(SContext, SBox)
  protected final override def eval(E: ErgoTreeEvaluator, env: DataEnv): Any = {
    E.context.SELF
    // TODO JITC
  }
=======
  override val opType = SFunc(SContext, SBox)
>>>>>>> 7cde89d5
}

/** When interpreted evaluates to the singleton instance of [[special.sigma.Context]].
  * Corresponds to `CONTEXT` variable in ErgoScript which can be used like `CONTEXT.headers`.
  */
case object Context extends NotReadyValue[SContext.type] with ValueCompanion {
  override def companion = this
  override def opCode: OpCode = OpCodes.ContextCode
  override def tpe: SContext.type = SContext
<<<<<<< HEAD
  override def opType: SFunc = SFunc(SUnit, SContext)
  protected final override def eval(E: ErgoTreeEvaluator, env: DataEnv): Any = {
    E.context
    // TODO JITC
  }
=======
  override val opType: SFunc = SFunc(SUnit, SContext)
>>>>>>> 7cde89d5
}

/** When interpreted evaluates to the singleton instance of [[special.sigma.SigmaDslBuilder]].
  * Corresponds to `Global` variable in ErgoScript which can be used like `Global.groupGenerator`.
  */
case object Global extends NotReadyValue[SGlobal.type] with ValueCompanion {
  override def companion = this
  override def opCode: OpCode = OpCodes.GlobalCode
  override def tpe: SGlobal.type = SGlobal
<<<<<<< HEAD
  override def opType: SFunc = SFunc(SUnit, SGlobal)
  protected final override def eval(E: ErgoTreeEvaluator, env: DataEnv): Any = {
    CostingSigmaDslBuilder
    // TODO JITC
  }
=======
  override val opType: SFunc = SFunc(SUnit, SGlobal)
>>>>>>> 7cde89d5
}<|MERGE_RESOLUTION|>--- conflicted
+++ resolved
@@ -135,18 +135,6 @@
   override def toSigmaContext(isCost: Boolean, extensions: Map[Byte, AnyValue] = Map()): sigma.Context = {
     import Evaluation._
 
-<<<<<<< HEAD
-=======
-    def contextVars(m: Map[Byte, AnyValue]): Coll[AnyValue] = {
-      val maxKey = if (m.keys.isEmpty) 0 else m.keys.max
-      val res = new Array[AnyValue](maxKey + 1)
-      for ((id, v) <- m) {
-        res(id) = v
-      }
-      CostingSigmaDslBuilder.Colls.fromArray(res)
-    }
-
->>>>>>> 7cde89d5
     val dataInputs = this.dataBoxes.toArray.map(_.toTestBox(isCost)).toColl
     val inputs = boxesToSpend.toArray.map(_.toTestBox(isCost)).toColl
     /* NOHF PROOF:
@@ -223,64 +211,46 @@
 case object Height extends NotReadyValueInt with ValueCompanion {
   override def companion = this
   override def opCode: OpCode = OpCodes.HeightCode
-<<<<<<< HEAD
-  def opType = SFunc(SContext, SInt)
+  override val opType = SFunc(SContext, SInt)
   protected final override def eval(E: ErgoTreeEvaluator, env: DataEnv): Any = {
     E.context.HEIGHT
     // TODO JITC
   }
-=======
-  override val opType = SFunc(SContext, SInt)
->>>>>>> 7cde89d5
 }
 
 /** When interpreted evaluates to a collection of BoxConstant built from Context.boxesToSpend */
 case object Inputs extends LazyCollection[SBox.type] with ValueCompanion {
   override def companion = this
   override def opCode: OpCode = OpCodes.InputsCode
-<<<<<<< HEAD
-  val tpe = SCollection(SBox)
-  def opType = SFunc(SContext, tpe)
-  protected final override def eval(E: ErgoTreeEvaluator, env: DataEnv): Any = {
-    E.context.INPUTS
-    // TODO JITC
-  }
-=======
   override def tpe = SCollection.SBoxArray
   override val opType = SFunc(SContext, tpe)
->>>>>>> 7cde89d5
+  protected final override def eval(E: ErgoTreeEvaluator, env: DataEnv): Any = {
+    E.context.INPUTS
+    // TODO JITC
+  }
 }
 
 /** When interpreted evaluates to a collection of BoxConstant built from Context.spendingTransaction.outputs */
 case object Outputs extends LazyCollection[SBox.type] with ValueCompanion {
   override def companion = this
   override def opCode: OpCode = OpCodes.OutputsCode
-<<<<<<< HEAD
-  val tpe = SCollection(SBox)
-  def opType = SFunc(SContext, tpe)
-  protected final override def eval(E: ErgoTreeEvaluator, env: DataEnv): Any = {
-    E.context.OUTPUTS
-    // TODO JITC
-  }
-=======
   override def tpe = SCollection.SBoxArray
   override val opType = SFunc(SContext, tpe)
->>>>>>> 7cde89d5
+  protected final override def eval(E: ErgoTreeEvaluator, env: DataEnv): Any = {
+    E.context.OUTPUTS
+    // TODO JITC
+  }
 }
 
 /** When interpreted evaluates to a AvlTreeConstant built from Context.lastBlockUtxoRoot */
 case object LastBlockUtxoRootHash extends NotReadyValueAvlTree with ValueCompanion {
   override def companion = this
   override def opCode: OpCode = OpCodes.LastBlockUtxoRootHashCode
-<<<<<<< HEAD
-  def opType = SFunc(SContext, tpe)
+  override val opType = SFunc(SContext, tpe)
   protected final override def eval(E: ErgoTreeEvaluator, env: DataEnv): Any = {
     E.context.LastBlockUtxoRootHash
     // TODO JITC
   }
-=======
-  override val opType = SFunc(SContext, tpe)
->>>>>>> 7cde89d5
 }
 
 
@@ -288,15 +258,11 @@
 case object Self extends NotReadyValueBox with ValueCompanion {
   override def companion = this
   override def opCode: OpCode = OpCodes.SelfCode
-<<<<<<< HEAD
-  def opType = SFunc(SContext, SBox)
+  override val opType = SFunc(SContext, SBox)
   protected final override def eval(E: ErgoTreeEvaluator, env: DataEnv): Any = {
     E.context.SELF
     // TODO JITC
   }
-=======
-  override val opType = SFunc(SContext, SBox)
->>>>>>> 7cde89d5
 }
 
 /** When interpreted evaluates to the singleton instance of [[special.sigma.Context]].
@@ -306,15 +272,11 @@
   override def companion = this
   override def opCode: OpCode = OpCodes.ContextCode
   override def tpe: SContext.type = SContext
-<<<<<<< HEAD
-  override def opType: SFunc = SFunc(SUnit, SContext)
+  override val opType: SFunc = SFunc(SUnit, SContext)
   protected final override def eval(E: ErgoTreeEvaluator, env: DataEnv): Any = {
     E.context
     // TODO JITC
   }
-=======
-  override val opType: SFunc = SFunc(SUnit, SContext)
->>>>>>> 7cde89d5
 }
 
 /** When interpreted evaluates to the singleton instance of [[special.sigma.SigmaDslBuilder]].
@@ -324,13 +286,9 @@
   override def companion = this
   override def opCode: OpCode = OpCodes.GlobalCode
   override def tpe: SGlobal.type = SGlobal
-<<<<<<< HEAD
-  override def opType: SFunc = SFunc(SUnit, SGlobal)
+  override val opType: SFunc = SFunc(SUnit, SGlobal)
   protected final override def eval(E: ErgoTreeEvaluator, env: DataEnv): Any = {
     CostingSigmaDslBuilder
     // TODO JITC
   }
-=======
-  override val opType: SFunc = SFunc(SUnit, SGlobal)
->>>>>>> 7cde89d5
 }