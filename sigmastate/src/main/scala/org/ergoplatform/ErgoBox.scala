package org.ergoplatform

import com.google.common.primitives.Shorts
import org.ergoplatform.ErgoBox.{TokenId, NonMandatoryRegisterId}
import org.ergoplatform.settings.ErgoAlgos
import scorex.crypto.authds.ADKey
import scorex.crypto.hash.{Digest32, Blake2b256}
import scorex.util._
import sigmastate.SCollection.SByteArray
import sigmastate.SType.AnyOps
import sigmastate.Values._
import sigmastate._
import sigmastate.eval.Extensions._
import sigmastate.eval._
import sigmastate.serialization.SigmaSerializer
import sigmastate.utils.{SigmaByteReader, SigmaByteWriter, Helpers}
import sigmastate.utxo.ExtractCreationInfo
import special.collection._

import scala.runtime.ScalaRunTime

/**
  * Box (aka coin, or an unspent output) is a basic concept of a UTXO-based cryptocurrency. In Bitcoin, such an object
  * is associated with some monetary value (arbitrary, but with predefined precision, so we use integer arithmetic to
  * work with the value), and also a guarding script (aka proposition) to protect the box from unauthorized opening.
  *
  * In other way, a box is a state element locked by some proposition (ErgoTree).
  *
  * In Ergo, box is just a collection of registers, some with mandatory types and semantics, others could be used by
  * applications in any way.
  * We add additional fields in addition to amount and proposition~(which stored in the registers R0 and R1). Namely,
  * register R2 contains additional tokens (a sequence of pairs (token identifier, value)). Register R3 contains height
  * when block got included into the blockchain and also transaction identifier and box index in the transaction outputs.
  * Registers R4-R9 are free for arbitrary usage.
  *
  *
  * A transaction is unsealing a box. As a box can not be open twice, any further valid transaction can not be linked
  * to the same box.
  *
  * @param value               - amount of money associated with the box
  * @param ergoTree            - guarding script, which should be evaluated to true in order to open this box
  * @param additionalTokens    - secondary tokens the box contains
  * @param additionalRegisters - additional registers the box can carry over
  * @param transactionId       - id of transaction which created the box
  * @param index               - index of the box (from 0 to total number of boxes the transaction with transactionId created - 1)
  * @param creationHeight      - height when a transaction containing the box was created.
  *                            This height is declared by user and should not exceed height of the block,
  *                            containing the transaction with this box.
  * @hotspot don't beautify the code of this class
  */
case class ErgoBox(
         override val value: Long,
         override val ergoTree: ErgoTree,
         override val additionalTokens: Coll[(TokenId, Long)] = Colls.emptyColl[(TokenId, Long)],
         override val additionalRegisters: Map[NonMandatoryRegisterId, _ <: EvaluatedValue[_ <: SType]] = Map.empty,
         val transactionId: ModifierId,
         val index: Short,
         override val creationHeight: Int
       ) extends ErgoBoxCandidate(value, ergoTree, creationHeight, additionalTokens, additionalRegisters) {

  import ErgoBox._

  /** Blake2b256 hash of the serialized `bytes`. */
  lazy val id: BoxId = ADKey @@ Blake2b256.hash(bytes)

  override def get(identifier: RegisterId): Option[Value[SType]] = {
    identifier match {
      case ReferenceRegId =>
        val tupleVal = (creationHeight, Helpers.concatArrays(transactionId.toBytes, Shorts.toByteArray(index)).toColl)
        Some(Constant(tupleVal.asWrappedType, SReferenceRegType))
      case _ => super.get(identifier)
    }
  }

  /** Serialized content of this box.
    * @see [[ErgoBox.sigmaSerializer]]
    */
  lazy val bytes: Array[Byte] = ErgoBox.sigmaSerializer.toBytes(this)

  /** Creates a new box by updating some of the additional registers with the given new bindings.
    * @param newBindings a map of the registers to be updated with new values
    */
  def withUpdatedRegisters(newBindings: AdditionalRegisters): ErgoBox = {
    this.copy(additionalRegisters = additionalRegisters ++ newBindings)
  }

  override def equals(arg: Any): Boolean = arg match {
    case x: ErgoBox => java.util.Arrays.equals(id, x.id)
    case _ => false
  }

  // TODO refactor: fix hashCode, it should be consistent with [[equals]] and should be based on [[id]]
  override def hashCode(): Int =
    ScalaRunTime._hashCode((value, ergoTree, additionalTokens, additionalRegisters, index, creationHeight))

  /** Convert this box to [[ErgoBoxCandidate]] by forgetting transaction reference data
   * (transactionId, index).
   */
  def toCandidate: ErgoBoxCandidate =
    new ErgoBoxCandidate(value, ergoTree, creationHeight, additionalTokens, additionalRegisters)

  override def toString: String = s"ErgoBox(${ErgoAlgos.encode(id)},$value,$ergoTree," +
    s"tokens: (${additionalTokens.map(t => ErgoAlgos.encode(t._1) + ":" + t._2)}), $transactionId, " +
    s"$index, $additionalRegisters, $creationHeight)"
}

object ErgoBox {
  type BoxId = ADKey
  object BoxId {
    /** Size in bytes of the box identifier. */
    val size: Short = 32
  }

  type TokenId = Digest32
  object TokenId {
    val size: Short = 32
  }

  val MaxBoxSize: Int = SigmaConstants.MaxBoxSize.value

  val STokenType = STuple(SByteArray, SLong)
  val STokensRegType = SCollection(STokenType)
  val SReferenceRegType: STuple = ExtractCreationInfo.ResultType

  type Amount = Long

  trait RegisterId {
    val number: Byte
    def asIndex: Int = number.toInt

    override def toString: Idn = "R" + number
  }

  abstract class MandatoryRegisterId(override val number: Byte, val purpose: String) extends RegisterId
  abstract class NonMandatoryRegisterId(override val number: Byte) extends RegisterId

  type AdditionalRegisters = Map[NonMandatoryRegisterId, _ <: EvaluatedValue[_ <: SType]]

  object R0 extends MandatoryRegisterId(0, "Monetary value, in Ergo tokens")
  object R1 extends MandatoryRegisterId(1, "Guarding script")
  object R2 extends MandatoryRegisterId(2, "Secondary tokens")
  object R3 extends MandatoryRegisterId(3, "Reference to transaction and output id where the box was created")
  object R4 extends NonMandatoryRegisterId(4)
  object R5 extends NonMandatoryRegisterId(5)
  object R6 extends NonMandatoryRegisterId(6)
  object R7 extends NonMandatoryRegisterId(7)
  object R8 extends NonMandatoryRegisterId(8)
  object R9 extends NonMandatoryRegisterId(9)

  val ValueRegId: MandatoryRegisterId = R0
  val ScriptRegId: MandatoryRegisterId = R1
  val TokensRegId: MandatoryRegisterId = R2
  val ReferenceRegId: MandatoryRegisterId = R3

  val MaxTokens: Int = SigmaConstants.MaxTokens.value

  val maxRegisters: Int = SigmaConstants.MaxRegisters.value

  /** @hotspot don't beautify the code in this companion */
  private val _mandatoryRegisters: Array[MandatoryRegisterId] = Array(R0, R1, R2, R3)
  val mandatoryRegisters: Seq[MandatoryRegisterId] = _mandatoryRegisters

  private val _nonMandatoryRegisters: Array[NonMandatoryRegisterId] = Array(R4, R5, R6, R7, R8, R9)
  val nonMandatoryRegisters: Seq[NonMandatoryRegisterId] = _nonMandatoryRegisters

  val startingNonMandatoryIndex: Byte = nonMandatoryRegisters.head.number
    .ensuring(_ == mandatoryRegisters.last.number + 1)

  val allRegisters: Seq[RegisterId] =
    Helpers.concatArrays[RegisterId](
      Helpers.castArray(_mandatoryRegisters): Array[RegisterId],
      Helpers.castArray(_nonMandatoryRegisters): Array[RegisterId]).ensuring(_.length == maxRegisters)

  val mandatoryRegistersCount: Byte = mandatoryRegisters.size.toByte
  val nonMandatoryRegistersCount: Byte = nonMandatoryRegisters.size.toByte

  val registerByName: Map[String, RegisterId] = allRegisters.map(r => s"R${r.number}" -> r).toMap

  /** @hotspot called from ErgoBox serializer */
  @inline final def registerByIndex(index: Int): RegisterId = allRegisters(index)

  def findRegisterByIndex(i: Int): Option[RegisterId] =
    if (0 <= i && i < maxRegisters) Some(registerByIndex(i)) else None

  val allZerosModifierId: ModifierId = Array.fill[Byte](32)(0.toByte).toModifierId

<<<<<<< HEAD
  def create(value: Long,
            ergoTree: ErgoTree,
            creationHeight: Int,
            additionalTokens: Seq[(TokenId, Long)] = Nil,
            additionalRegisters: Map[NonMandatoryRegisterId, _ <: EvaluatedValue[_ <: SType]] = Map.empty,
            transactionId: ModifierId = allZerosModifierId,
            boxIndex: Short = 0): ErgoBox =
    new ErgoBox(value, ergoTree,
      Colls.fromArray(additionalTokens.toArray[(TokenId, Long)]),
      additionalRegisters,
      transactionId, boxIndex, creationHeight)

=======
>>>>>>> 3b0d77c9
  object sigmaSerializer extends SigmaSerializer[ErgoBox, ErgoBox] {

    override def serialize(obj: ErgoBox, w: SigmaByteWriter): Unit = {
      ErgoBoxCandidate.serializer.serialize(obj, w)
      val txIdBytes = obj.transactionId.toBytes
      val txIdBytesSize = txIdBytes.length
      assert(txIdBytesSize == ErgoLikeTransaction.TransactionIdBytesSize,
        s"Invalid transaction id size: $txIdBytesSize (expected ${ErgoLikeTransaction.TransactionIdBytesSize})")
      w.putBytes(txIdBytes)
      w.putUShort(obj.index)
    }

    override def parse(r: SigmaByteReader): ErgoBox = {
      val ergoBoxCandidate = ErgoBoxCandidate.serializer.parse(r)
      val transactionId = r.getBytes(ErgoLikeTransaction.TransactionIdBytesSize).toModifierId
      val index = r.getUShort()
      ergoBoxCandidate.toBox(transactionId, index.toShort)
    }
  }
}<|MERGE_RESOLUTION|>--- conflicted
+++ resolved
@@ -48,7 +48,7 @@
   *                            containing the transaction with this box.
   * @hotspot don't beautify the code of this class
   */
-case class ErgoBox(
+class ErgoBox(
          override val value: Long,
          override val ergoTree: ErgoTree,
          override val additionalTokens: Coll[(TokenId, Long)] = Colls.emptyColl[(TokenId, Long)],
@@ -76,13 +76,6 @@
     * @see [[ErgoBox.sigmaSerializer]]
     */
   lazy val bytes: Array[Byte] = ErgoBox.sigmaSerializer.toBytes(this)
-
-  /** Creates a new box by updating some of the additional registers with the given new bindings.
-    * @param newBindings a map of the registers to be updated with new values
-    */
-  def withUpdatedRegisters(newBindings: AdditionalRegisters): ErgoBox = {
-    this.copy(additionalRegisters = additionalRegisters ++ newBindings)
-  }
 
   override def equals(arg: Any): Boolean = arg match {
     case x: ErgoBox => java.util.Arrays.equals(id, x.id)
@@ -184,21 +177,6 @@
 
   val allZerosModifierId: ModifierId = Array.fill[Byte](32)(0.toByte).toModifierId
 
-<<<<<<< HEAD
-  def create(value: Long,
-            ergoTree: ErgoTree,
-            creationHeight: Int,
-            additionalTokens: Seq[(TokenId, Long)] = Nil,
-            additionalRegisters: Map[NonMandatoryRegisterId, _ <: EvaluatedValue[_ <: SType]] = Map.empty,
-            transactionId: ModifierId = allZerosModifierId,
-            boxIndex: Short = 0): ErgoBox =
-    new ErgoBox(value, ergoTree,
-      Colls.fromArray(additionalTokens.toArray[(TokenId, Long)]),
-      additionalRegisters,
-      transactionId, boxIndex, creationHeight)
-
-=======
->>>>>>> 3b0d77c9
   object sigmaSerializer extends SigmaSerializer[ErgoBox, ErgoBox] {
 
     override def serialize(obj: ErgoBox, w: SigmaByteWriter): Unit = {
