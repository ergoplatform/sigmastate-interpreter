import scala.language.postfixOps
import scala.sys.process._

organization := "org.scorexfoundation"

name := "sigma-state"

lazy val scala213 = "2.13.8"
lazy val scala212 = "2.12.15"
lazy val scala211 = "2.11.12"

lazy val allConfigDependency = "compile->compile;test->test"

lazy val commonSettings = Seq(
  organization := "org.scorexfoundation",
  crossScalaVersions := Seq(scala213, scala212, scala211),
  scalaVersion := scala212,
<<<<<<< HEAD
=======
  scalacOptions ++= {
    CrossVersion.partialVersion(scalaVersion.value) match {
      case Some((2, 13)) => Seq("-Ywarn-unused:_,imports", "-Ywarn-unused:imports", "-release", "8")
      case Some((2, 12)) => Seq("-Ywarn-unused:_,imports", "-Ywarn-unused:imports", "-release", "8")
      case Some((2, 11)) => Seq()
      case _ => sys.error("Unsupported scala version")
    }
  },
  javacOptions ++= javacReleaseOption,
>>>>>>> cf1f192b
  resolvers += Resolver.sonatypeRepo("public"),
  licenses := Seq("CC0" -> url("https://creativecommons.org/publicdomain/zero/1.0/legalcode")),
  homepage := Some(url("https://github.com/ScorexFoundation/sigmastate-interpreter")),
  description := "Interpreter of a Sigma-State language",
  pomExtra :=
      <developers>
        <developer>
          <id>kushti</id>
          <name>Alexander Chepurnoy</name>
          <url>http://chepurnoy.org/</url>
        </developer>
        <developer>
          <id>aslesarenko</id>
          <name>Alexander Slesarenko</name>
          <url>https://github.com/aslesarenko/</url>
        </developer>
        <developer>
          <id>greenhat</id>
          <name>Denys Zadorozhnyi</name>
          <url>https://github.com/greenhat/</url>
        </developer>
      </developers>,
  publishMavenStyle := true,
  publishTo := sonatypePublishToBundle.value,
  scmInfo := Some(
      ScmInfo(
          url("https://github.com/ScorexFoundation/sigmastate-interpreter"),
          "scm:git@github.com:ScorexFoundation/sigmastate-interpreter.git"
      )
  ),
)

def javacReleaseOption = {
  if (System.getProperty("java.version").startsWith("1."))
  // java <9 "--release" is not supported
    Seq()
  else
    Seq("--release", "8")
}

// suffix version with "-SNAPSHOT" for builds without a git tag
dynverSonatypeSnapshots in ThisBuild := true
// use "-" instead of default "+"
dynverSeparator in ThisBuild := "-"

val bouncycastleBcprov = "org.bouncycastle" % "bcprov-jdk15on" % "1.66"
val scrypto            = "org.scorexfoundation" %% "scrypto" % "2.3.0-RC1"
val scorexUtil         = "org.scorexfoundation" %% "scorex-util" % "0.2.0"
val debox              = "org.scorexfoundation" %% "debox" % "0.10.0"
val spireMacros        = "org.typelevel" %% "spire-macros" % "0.17.0-M1"
val fastparse          = "com.lihaoyi" %% "fastparse" % "2.3.3"
val scalaCompat        = "org.scala-lang.modules" %% "scala-collection-compat" % "2.7.0"

lazy val circeCore211 = "io.circe" %% "circe-core" % "0.10.0"
lazy val circeGeneric211 = "io.circe" %% "circe-generic" % "0.10.0"
lazy val circeParser211 = "io.circe" %% "circe-parser" % "0.10.0"

lazy val circeCore = "io.circe" %% "circe-core" % "0.13.0"
lazy val circeGeneric = "io.circe" %% "circe-generic" % "0.13.0"
lazy val circeParser = "io.circe" %% "circe-parser" % "0.13.0"

def circeDeps(scalaVersion: String) = if (scalaVersion == scala211)
  Seq(circeCore211, circeGeneric211, circeParser211)
else
  Seq(circeCore, circeGeneric, circeParser)


val testingDependencies = Seq(
  "org.scalatest" %% "scalatest" % "3.2.14" % Test,
  "org.scalactic" %% "scalactic" % "3.2.14" % Test,
  "org.scalacheck" %% "scalacheck" % "1.15.2" % Test,          // last supporting Scala 2.11
  "org.scalatestplus" %% "scalacheck-1-15" % "3.2.3.0" % Test, // last supporting Scala 2.11
  "com.lihaoyi" %% "pprint" % "0.6.3" % Test,
  "com.storm-enroute" %% "scalameter" % "0.19" % Test,
  "junit" % "junit" % "4.12" % Test
)

lazy val testSettings = Seq(
  libraryDependencies ++= testingDependencies,
  parallelExecution in Test := false,
  baseDirectory in Test := file("."),
  publishArtifact in Test := true,
  publishArtifact in(Test, packageSrc) := true,
  publishArtifact in(Test, packageDoc) := false,
  test in assembly := {})

libraryDependencies ++= Seq(
  scrypto,
  scorexUtil,
  "org.bouncycastle" % "bcprov-jdk15on" % "1.+",
  fastparse, debox, spireMacros, scalaCompat
) ++ testingDependencies ++ circeDeps(scalaVersion.value)

scalacOptions ++= Seq("-feature", "-deprecation")

parallelExecution in Test := false
publishArtifact in Test := true

pomIncludeRepository := { _ => false }

val credentialFile = Path.userHome / ".sbt" / ".sigma-sonatype-credentials"
credentials ++= (for {
  file <- if (credentialFile.exists) Some(credentialFile) else None
} yield Credentials(file)).toSeq

credentials ++= (for {
  username <- Option(System.getenv().get("SONATYPE_USERNAME"))
  password <- Option(System.getenv().get("SONATYPE_PASSWORD"))
} yield Credentials("Sonatype Nexus Repository Manager", "oss.sonatype.org", username, password)).toSeq


// PGP key for signing a release build published to sonatype
// signing is done by sbt-pgp plugin
// how to generate a key - https://central.sonatype.org/pages/working-with-pgp-signatures.html
// how to export a key and use it with Travis - https://docs.scala-lang.org/overviews/contributors/index.html#export-your-pgp-key-pair
pgpPublicRing := file("ci/pubring.asc")
pgpSecretRing := file("ci/secring.asc")
pgpPassphrase := sys.env.get("PGP_PASSPHRASE").map(_.toArray)
usePgpKeyHex("C1FD62B4D44BDF702CDF2B726FF59DA944B150DD")

def libraryDefSettings = commonSettings ++ testSettings 

lazy val common = Project("common", file("common"))
  .settings(libraryDefSettings,
    libraryDependencies ++= Seq(
      "org.scala-lang" % "scala-reflect" % scalaVersion.value,
      debox, scalaCompat
    ))
  .settings(publish / skip := true)

lazy val corelib = Project("core-lib", file("core-lib"))
  .dependsOn(common % allConfigDependency)
  .settings(libraryDefSettings,
    libraryDependencies ++= Seq( debox, scrypto ))
  .settings(publish / skip := true)

lazy val graphir = Project("graph-ir", file("graph-ir"))
  .dependsOn(common % allConfigDependency, corelib)
  .settings(
    libraryDefSettings,
    libraryDependencies ++= Seq( debox, scrypto, bouncycastleBcprov ))
  .settings(publish / skip := true)

lazy val interpreter = (project in file("interpreter"))
  .dependsOn(graphir % allConfigDependency)
  .settings(libraryDefSettings)
  .settings(libraryDependencies ++=
      Seq(scorexUtil, fastparse) ++ circeDeps(scalaVersion.value)
  )
  .settings(publish / skip := true)

lazy val sc = (project in file("sc"))
  .dependsOn(graphir % allConfigDependency, interpreter % allConfigDependency)
  .settings(libraryDefSettings)
  .settings(libraryDependencies ++=
      Seq(scorexUtil, fastparse) ++ circeDeps(scalaVersion.value)
  )
  .settings(publish / skip := true)

lazy val sigma = (project in file("."))
  .aggregate(common, corelib, graphir, interpreter, sc)
  .settings(libraryDefSettings, rootSettings)
  .settings(publish / aggregate := false)
  .settings(publishLocal / aggregate := false)

lazy val aggregateCompile = ScopeFilter(
  inProjects(common, corelib, graphir, interpreter, sc),
  inConfigurations(Compile))

lazy val rootSettings = Seq(
  sources in Compile := sources.all(aggregateCompile).value.flatten,
  sourceDirectories in Compile := sourceDirectories.all(aggregateCompile).value.flatten,
  libraryDependencies := libraryDependencies.all(aggregateCompile).value.flatten,
  mappings in (Compile, packageSrc) ++= (mappings in(Compile, packageSrc)).all(aggregateCompile).value.flatten,
  mappings in (Test, packageBin) ++= (mappings in(Test, packageBin)).all(aggregateCompile).value.flatten,
  mappings in(Test, packageSrc) ++= (mappings in(Test, packageSrc)).all(aggregateCompile).value.flatten
)<|MERGE_RESOLUTION|>--- conflicted
+++ resolved
@@ -15,8 +15,6 @@
   organization := "org.scorexfoundation",
   crossScalaVersions := Seq(scala213, scala212, scala211),
   scalaVersion := scala212,
-<<<<<<< HEAD
-=======
   scalacOptions ++= {
     CrossVersion.partialVersion(scalaVersion.value) match {
       case Some((2, 13)) => Seq("-Ywarn-unused:_,imports", "-Ywarn-unused:imports", "-release", "8")
@@ -26,7 +24,6 @@
     }
   },
   javacOptions ++= javacReleaseOption,
->>>>>>> cf1f192b
   resolvers += Resolver.sonatypeRepo("public"),
   licenses := Seq("CC0" -> url("https://creativecommons.org/publicdomain/zero/1.0/legalcode")),
   homepage := Some(url("https://github.com/ScorexFoundation/sigmastate-interpreter")),
