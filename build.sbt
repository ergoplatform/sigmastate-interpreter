--- conflicted
+++ resolved
@@ -6,10 +6,6 @@
 
 lazy val commonSettings = Seq(
   organization := "org.scorexfoundation",
-<<<<<<< HEAD
-  version := "0.10.1-SNAPSHOT",
-=======
->>>>>>> 21bb3080
   scalaVersion := "2.12.4",
   resolvers += Resolver.sonatypeRepo("public"),
   licenses := Seq("CC0" -> url("https://creativecommons.org/publicdomain/zero/1.0/legalcode")),
