--- conflicted
+++ resolved
@@ -14,9 +14,6 @@
 lazy val commonSettings = Seq(
   organization := "org.scorexfoundation",
   crossScalaVersions := Seq(scala213, scala212, scala211),
-<<<<<<< HEAD
-  scalaVersion := scala213,
-=======
   scalaVersion := scala212,
   scalacOptions ++= {
     CrossVersion.partialVersion(scalaVersion.value) match {
@@ -26,7 +23,6 @@
       case _ => sys.error("Unsupported scala version")
     }
   },
->>>>>>> 6e2d6bf0
   resolvers += Resolver.sonatypeRepo("public"),
   licenses := Seq("CC0" -> url("https://creativecommons.org/publicdomain/zero/1.0/legalcode")),
   homepage := Some(url("https://github.com/ScorexFoundation/sigmastate-interpreter")),
@@ -68,14 +64,9 @@
 val scrypto            = "org.scorexfoundation" %% "scrypto" % "2.1.10"
 val scorexUtil         = "org.scorexfoundation" %% "scorex-util" % "0.1.8"
 val debox              = "org.scorexfoundation" %% "debox" % "0.9.0"
-<<<<<<< HEAD
 //val scorexUtil         = "org.scorexfoundation" %% "scorex-util" % "0.1.8-18-4f4d3c60-SNAPSHOT"
 //val debox              = "org.scorexfoundation" %% "debox" % "0.9.0-8-3da95c40-SNAPSHOT"
 val spireMacros        = "org.typelevel" %% "spire-macros" % "0.17.0-M1"
-=======
-val spireMacros        = "org.typelevel" %% "spire-macros" % "0.17.0-M1" // The last version published for Scala 2.11-2.13
-val kiama              = "org.bitbucket.inkytonik.kiama" %% "kiama" % "2.5.0"
->>>>>>> 6e2d6bf0
 val fastparse          = "com.lihaoyi" %% "fastparse" % "2.3.3"
 val guava              = "com.google.guava" % "guava" % "30.1.1-jre"
 val scalaCompat        = "org.scala-lang.modules" %% "scala-collection-compat" % "2.7.0"
