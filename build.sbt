--- conflicted
+++ resolved
@@ -79,23 +79,13 @@
 val bouncycastleBcprov = "org.bouncycastle" % "bcprov-jdk15on" % "1.66"
 
 val scrypto            = "org.scorexfoundation" %% "scrypto" % "2.3.0"
-<<<<<<< HEAD
-def scryptoDependency = {
-  libraryDependencies +=
-    "org.scorexfoundation" %%% "scrypto" % "2.3.0"
-}
+val scryptoDependency =
+  libraryDependencies += "org.scorexfoundation" %%% "scrypto" % "2.3.0"
+
 val scorexUtil         = "org.scorexfoundation" %% "scorex-util" % "0.2.0"
 val scorexUtilDependency =
   libraryDependencies += "org.scorexfoundation" %%% "scorex-util" % "0.2.0"
-=======
-val scryptoDependency =
-  libraryDependencies += "org.scorexfoundation" %%% "scrypto" % "2.3.0"
-
-val scorexUtil         = "org.scorexfoundation" %% "scorex-util" % "0.2.0"
-val scorexUtilDependency =
-  libraryDependencies += "org.scorexfoundation" %%% "scorex-util" % "0.2.0"
-
->>>>>>> 50ce9da4
+
 val debox              = "org.scorexfoundation" %% "debox" % "0.10.0"
 val spireMacros        = "org.typelevel" %% "spire-macros" % "0.17.0-M1"
 
@@ -216,19 +206,10 @@
     publish / skip := true
   )
   .jvmSettings(
-<<<<<<< HEAD
-    crossScalaSettings,
-    scryptoDependency
+    crossScalaSettings
   )
   .jsSettings(
     crossScalaSettingsJS,
-    scryptoDependency,
-=======
-    crossScalaSettings
-  )
-  .jsSettings(
-    crossScalaSettingsJS,
->>>>>>> 50ce9da4
     libraryDependencies ++= Seq(
       "org.scala-js" %%% "scala-js-macrotask-executor" % "1.0.0"
     ),
