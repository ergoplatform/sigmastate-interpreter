--- conflicted
+++ resolved
@@ -69,19 +69,10 @@
 // use "-" instead of default "+"
 dynverSeparator in ThisBuild := "-"
 
-<<<<<<< HEAD
 val bouncycastleBcprov = "org.bouncycastle" % "bcprov-jdk15on" % "1.66"
 val scrypto            = "org.scorexfoundation" %% "scrypto" % "2.2.1-25-dafca54c-SNAPSHOT"
-//val scorexUtil         = "org.scorexfoundation" %% "scorex-util" % "0.1.8"
-//val debox              = "org.scorexfoundation" %% "debox" % "0.9.0"
 val scorexUtil         = "org.scorexfoundation" %% "scorex-util" % "0.1.8-19-0331a3d9-SNAPSHOT"
 val debox              = "org.scorexfoundation" %% "debox" % "0.9.0-8-3da95c40-SNAPSHOT"
-=======
-val bouncycastleBcprov = "org.bouncycastle" % "bcprov-jdk15on" % "1.64"
-val scrypto            = "org.scorexfoundation" %% "scrypto" % "2.1.10"
-val scorexUtil         = "org.scorexfoundation" %% "scorex-util" % "0.1.8"
-val debox              = "org.scorexfoundation" %% "debox" % "0.9.0"
->>>>>>> 844aa382
 val spireMacros        = "org.typelevel" %% "spire-macros" % "0.17.0-M1"
 val fastparse          = "com.lihaoyi" %% "fastparse" % "2.3.3"
 val guava              = "com.google.guava" % "guava" % "30.1.1-jre"
