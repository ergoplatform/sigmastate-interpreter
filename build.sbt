import scala.language.postfixOps
import scala.util.Try
import scala.sys.process._

organization := "org.scorexfoundation"

name := "sigma-state"

lazy val allConfigDependency = "compile->compile;test->test"

lazy val commonSettings = Seq(
  organization := "org.scorexfoundation",
  scalaVersion := "2.12.8",
  resolvers += Resolver.sonatypeRepo("public"),
  licenses := Seq("CC0" -> url("https://creativecommons.org/publicdomain/zero/1.0/legalcode")),
  homepage := Some(url("https://github.com/ScorexFoundation/sigmastate-interpreter")),
  pomExtra :=
    <scm>
      <url>git@github.com:ScorexProject/scrypto.git</url>
      <connection>git@github.com:ScorexFoundation/sigmastate-interpreter.git</connection>
    </scm>
      <developers>
        <developer>
          <id>kushti</id>
          <name>Alexander Chepurnoy</name>
          <url>http://chepurnoy.org/</url>
        </developer>
        <developer>
          <id>aslesarenko</id>
          <name>Alexander Slesarenko</name>
          <url>https://github.com/aslesarenko/</url>
        </developer>
      </developers>,
  publishMavenStyle := true,
  publishTo := {
    val nexus = "https://oss.sonatype.org/"
    if (isSnapshot.value) { Some("snapshots" at nexus + "content/repositories/snapshots") }
    else { Some("releases" at nexus + "service/local/staging/deploy/maven2") }
  }

)

enablePlugins(GitVersioning)

version in ThisBuild := {
  if (git.gitCurrentTags.value.nonEmpty) {
    git.gitDescribedVersion.value.get
  } else {
    if (git.gitHeadCommit.value.contains(git.gitCurrentBranch.value)) {
      // see https://docs.travis-ci.com/user/environment-variables/#default-environment-variables
      if (Try(sys.env("TRAVIS")).getOrElse("false") == "true") {
        // pull request number, "false" if not a pull request
        if (Try(sys.env("TRAVIS_PULL_REQUEST")).getOrElse("false") != "false") {
          // build is triggered by a pull request
          val prBranchName = Try(sys.env("TRAVIS_PULL_REQUEST_BRANCH")).get
          val prHeadCommitSha = Try(sys.env("TRAVIS_PULL_REQUEST_SHA")).get
          prBranchName + "-" + prHeadCommitSha.take(8) + "-SNAPSHOT"
        } else {
          // build is triggered by a push
          val branchName = Try(sys.env("TRAVIS_BRANCH")).get
          branchName + "-" + git.gitHeadCommit.value.get.take(8) + "-SNAPSHOT"
        }
      } else {
        git.gitHeadCommit.value.get.take(8) + "-SNAPSHOT"
      }
    } else {
      git.gitCurrentBranch.value + "-" + git.gitHeadCommit.value.get.take(8) + "-SNAPSHOT"
    }
  }
}

git.gitUncommittedChanges in ThisBuild := true

val bouncycastleBcprov = "org.bouncycastle" % "bcprov-jdk15on" % "1.60"
val scrypto            = "org.scorexfoundation" %% "scrypto" % "2.1.4"
val scorexUtil         = "org.scorexfoundation" %% "scorex-util" % "0.1.1"
val macroCompat        = "org.typelevel" %% "macro-compat" % "1.1.1"
val paradise           = "org.scalamacros" %% "paradise" % "2.1.0" cross CrossVersion.full

val specialVersion = "master-19973f60-SNAPSHOT"
val specialCommon  = "io.github.scalan" %% "common" % specialVersion
val specialCore    = "io.github.scalan" %% "core" % specialVersion
val specialLibrary = "io.github.scalan" %% "library" % specialVersion

val meta        = "io.github.scalan" %% "meta" % specialVersion
val plugin      = "io.github.scalan" %% "plugin" % specialVersion
val libraryapi  = "io.github.scalan" %% "library-api" % specialVersion
val libraryimpl = "io.github.scalan" %% "library-impl" % specialVersion
val libraryconf = "io.github.scalan" %% "library-conf" % specialVersion

val testingDependencies = Seq(
  "org.scalatest" %% "scalatest" % "3.0.5" % "test",
  "org.scalactic" %% "scalactic" % "3.0.+" % "test",
  "org.scalacheck" %% "scalacheck" % "1.13.+" % "test",
  "junit" % "junit" % "4.12" % "test",
  "com.novocode" % "junit-interface" % "0.11" % "test",
  specialCommon, (specialCommon % Test).classifier("tests"),
  specialCore, (specialCore % Test).classifier("tests"),
  specialLibrary, (specialLibrary % Test).classifier("tests"),
)

lazy val testSettings = Seq(
  libraryDependencies ++= testingDependencies,
  parallelExecution in Test := false,
  baseDirectory in Test := file("."),
  publishArtifact in Test := true,
  publishArtifact in(Test, packageSrc) := true,
  publishArtifact in(Test, packageDoc) := false,
  test in assembly := {})

libraryDependencies ++= Seq(
<<<<<<< HEAD
  "org.scorexfoundation" %% "scrypto" % "2.1.4",
  "org.scorexfoundation" %% "scorex-util" % "0.1.3",
=======
  scrypto,
  scorexUtil,
>>>>>>> bed6bf37
  "org.bouncycastle" % "bcprov-jdk15on" % "1.+",
  "com.typesafe.akka" %% "akka-actor" % "2.4.+",
  "org.bitbucket.inkytonik.kiama" %% "kiama" % "2.1.0",
  "com.lihaoyi" %% "fastparse" % "1.0.0",
) ++ testingDependencies


scalacOptions ++= Seq("-feature", "-deprecation")

//uncomment lines below if the Scala compiler hangs to see where it happens
//scalacOptions in Compile ++= Seq("-Xprompt", "-Ydebug", "-verbose" )

parallelExecution in Test := false
publishArtifact in Test := false

pomIncludeRepository := { _ => false }

credentials += Credentials(Path.userHome / ".sbt" / ".sigma-sonatype-credentials")

credentials ++= (for {
  username <- Option(System.getenv().get("SONATYPE_USERNAME"))
  password <- Option(System.getenv().get("SONATYPE_PASSWORD"))
} yield Credentials("Sonatype Nexus Repository Manager", "oss.sonatype.org", username, password)).toSeq

def libraryDefSettings = commonSettings ++ testSettings ++ Seq(
  scalacOptions ++= Seq(
//        s"-Xplugin:${file(".").absolutePath }/scalanizer/target/scala-2.12/scalanizer-assembly-eq-tests-cb1f5c15-SNAPSHOT.jar"
  )
)

lazy val sigmaconf = Project("sigma-conf", file("sigma-conf"))
    .settings(commonSettings,
      libraryDependencies ++= Seq(
        plugin, libraryconf
      ))

lazy val scalanizer = Project("scalanizer", file("scalanizer"))
    .dependsOn(sigmaconf)
    .settings(commonSettings,
      libraryDependencies ++= Seq(meta, plugin, libraryapi, libraryimpl),
      publishArtifact in(Compile, packageBin) := false,
      assemblyOption in assembly ~= { _.copy(includeScala = false, includeDependency = false) },
      artifact in(Compile, assembly) := {
        val art = (artifact in(Compile, assembly)).value
        art.withClassifier(Some("assembly"))
      },
      addArtifact(artifact in(Compile, assembly), assembly)
    )

lazy val sigmaapi = Project("sigma-api", file("sigma-api"))
    .settings(libraryDefSettings :+ addCompilerPlugin(paradise),
      libraryDependencies ++= Seq(
        specialCommon, meta, libraryapi, macroCompat, scrypto, bouncycastleBcprov
      ))

lazy val sigmaimpl = Project("sigma-impl", file("sigma-impl"))
    .dependsOn(sigmaapi % allConfigDependency)
    .settings(libraryDefSettings,
      libraryDependencies ++= Seq(
        libraryapi, libraryimpl, scrypto, bouncycastleBcprov
      ))

lazy val sigmalibrary = Project("sigma-library", file("sigma-library"))
    .dependsOn(sigmaimpl % allConfigDependency)
    .settings(libraryDefSettings,
      libraryDependencies ++= Seq(
        specialCommon, (specialCommon % Test).classifier("tests"),
        specialCore, (specialCore % Test).classifier("tests"),
        libraryapi, (libraryapi % Test).classifier("tests"),
        libraryimpl, (libraryimpl % Test).classifier("tests"),
        specialLibrary, (specialLibrary % Test).classifier("tests"),
        scrypto,
        bouncycastleBcprov
      ))

lazy val sigma = (project in file("."))
    .aggregate(sigmaapi, sigmaimpl, sigmalibrary, sigmaconf, scalanizer)
    .dependsOn(sigmaimpl % allConfigDependency, sigmalibrary % allConfigDependency)
    .settings(commonSettings: _*)

def runErgoTask(task: String, sigmastateVersion: String, log: Logger): Unit = {
  val ergoBranch = "v2.0"
  log.info(s"Testing current build in Ergo (branch $ergoBranch):")
  val cwd = new File("").absolutePath
  val ergoPath = new File(cwd + "/ergo-tests/")
  log.info(s"Cleaning $ergoPath")
  s"rm -rf ${ergoPath.absolutePath}" !

  log.info(s"Cloning Ergo branch $ergoBranch into ${ergoPath.absolutePath}")
  s"git clone -b $ergoBranch --single-branch https://github.com/ergoplatform/ergo.git ${ergoPath.absolutePath}" !

  log.info(s"Updating Ergo in $ergoPath with Sigmastate version $sigmastateVersion")
  Process(Seq("sbt", "unlock", "reload", "lock"), ergoPath, "SIGMASTATE_VERSION" -> sigmastateVersion) !

  log.info("Updated Ergo lock.sbt:")
  Process(Seq("git", "diff", "-U0", "lock.sbt"), ergoPath) !

  log.info(s"Running Ergo tests in $ergoPath with Sigmastate version $sigmastateVersion")
  val res = Process(Seq("sbt", task), ergoPath, "SIGMASTATE_VERSION" -> sigmastateVersion) !

  if (res != 0) sys.error(s"Ergo $task failed!")
}

lazy val ergoUnitTestTask = TaskKey[Unit]("ergoUnitTestTask", "run ergo unit tests with current version")
ergoUnitTestTask := {
  val log = streams.value.log
  val sigmastateVersion = version.value
  runErgoTask("test", sigmastateVersion, log) 
}

commands += Command.command("ergoUnitTest") { state =>
  "clean" ::
    "publishLocal" ::
    "ergoUnitTestTask" ::
    state
}

lazy val ergoItTestTask = TaskKey[Unit]("ergoItTestTask", "run ergo it:test with current version")
ergoItTestTask := {
  val log = streams.value.log
  val sigmastateVersion = version.value
  runErgoTask("it:test", sigmastateVersion, log)
}

commands += Command.command("ergoItTest") { state =>
  "clean" ::
    "publishLocal" ::
    "ergoItTestTask" ::
    state
}<|MERGE_RESOLUTION|>--- conflicted
+++ resolved
@@ -73,7 +73,7 @@
 
 val bouncycastleBcprov = "org.bouncycastle" % "bcprov-jdk15on" % "1.60"
 val scrypto            = "org.scorexfoundation" %% "scrypto" % "2.1.4"
-val scorexUtil         = "org.scorexfoundation" %% "scorex-util" % "0.1.1"
+val scorexUtil         = "org.scorexfoundation" %% "scorex-util" % "0.1.3"
 val macroCompat        = "org.typelevel" %% "macro-compat" % "1.1.1"
 val paradise           = "org.scalamacros" %% "paradise" % "2.1.0" cross CrossVersion.full
 
@@ -109,13 +109,8 @@
   test in assembly := {})
 
 libraryDependencies ++= Seq(
-<<<<<<< HEAD
-  "org.scorexfoundation" %% "scrypto" % "2.1.4",
-  "org.scorexfoundation" %% "scorex-util" % "0.1.3",
-=======
   scrypto,
   scorexUtil,
->>>>>>> bed6bf37
   "org.bouncycastle" % "bcprov-jdk15on" % "1.+",
   "com.typesafe.akka" %% "akka-actor" % "2.4.+",
   "org.bitbucket.inkytonik.kiama" %% "kiama" % "2.1.0",
