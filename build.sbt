--- conflicted
+++ resolved
@@ -69,12 +69,8 @@
 )
 
 libraryDependencies ++= Seq(
-<<<<<<< HEAD
-  "org.scorexfoundation" %% "scrypto" % "2.1.2",
-=======
   "org.scorexfoundation" %% "scrypto" % "2.1.3",
   "org.scorexfoundation" %% "scorex-util" % "0.1.1",
->>>>>>> 21bb3080
   "org.bouncycastle" % "bcprov-jdk15on" % "1.+",
   "com.typesafe.akka" %% "akka-actor" % "2.4.+",
   "org.bitbucket.inkytonik.kiama" %% "kiama" % "2.1.0",
