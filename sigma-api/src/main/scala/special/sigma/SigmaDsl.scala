--- conflicted
+++ resolved
@@ -328,28 +328,22 @@
 }
 
 @scalan.Liftable
-<<<<<<< HEAD
-trait TreeFlags extends DslObject {
+trait TreeFlags {
   def insertAllowed: Boolean
   def updateAllowed: Boolean
   def removeAllowed: Boolean
 }
 
 @scalan.Liftable
-trait AvlTree extends DslObject {
-=======
 trait AvlTree {
->>>>>>> bed6bf37
   def startingDigest: Coll[Byte]
   def treeFlags: TreeFlags
   def keyLength: Int
   def valueLengthOpt: Option[Int]
   def cost: Int
   def dataSize: Long
-<<<<<<< HEAD
 
   def updateDigest(newDigest: Coll[Byte]): AvlTree
-=======
   /** Returns digest of the state represent by this tree.
     * @since 2.0
     */
@@ -388,7 +382,6 @@
   def nBits: Long  // actually it is unsigned Int
   def height: Int
   def minerPk: GroupElement
->>>>>>> bed6bf37
 }
 
 @scalan.Liftable
