--- conflicted
+++ resolved
@@ -140,10 +140,6 @@
     }
   }
 
-<<<<<<< HEAD
-  object CheckAndGetMethod extends CheckAndGetMethodTemplate(1011)
-=======
->>>>>>> 15a30964
   object CheckAndGetMethodV6 extends CheckAndGetMethodTemplate(1016)
 
   object CheckHeaderSizeBit extends ValidationRule(1012,
