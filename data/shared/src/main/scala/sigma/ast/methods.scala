package sigma.ast

import org.ergoplatform._
import org.ergoplatform.validation._
import sigma.{UnsignedBigInt, _}
import sigma.{Coll, VersionContext, _}
import sigma.Evaluation.stypeToRType
import sigma._
import sigma.{VersionContext, _}
import sigma.ast.SCollection.{SBooleanArray, SBoxArray, SByteArray, SByteArray2, SHeaderArray}
import sigma.ast.SGlobalMethods.{decodeNBitsMethod, encodeNBitsMethod}
import sigma.ast.SMethod.{MethodCallIrBuilder, MethodCostFunc, javaMethodOf}
import sigma.ast.SType.{TypeCode, paramT, tT}
import sigma.ast.syntax.{SValue, ValueOps}
import sigma.data.ExactIntegral.{ByteIsExactIntegral, IntIsExactIntegral, LongIsExactIntegral, ShortIsExactIntegral}
import sigma.data.NumericOps.BigIntIsExactIntegral
import sigma.data.OverloadHack.Overloaded1
import sigma.data.UnsignedBigIntNumericOps.UnsignedBigIntIsExactIntegral
import sigma.data.{DataValueComparer, KeyValueColl, Nullable, RType, SigmaConstants}
import sigma.data.{CBigInt, DataValueComparer, KeyValueColl, Nullable, RType, SigmaConstants}
import sigma.eval.{CostDetails, ErgoTreeEvaluator, TracedCost}
import sigma.pow.Autolykos2PowValidation
import sigma.reflection.RClass
import sigma.serialization.CoreByteWriter.ArgInfo
import sigma.serialization.{DataSerializer, SigmaByteWriter, SigmaSerializer}
import sigma.util.NBitsUtils
import sigma.utils.SparseArrayContainer

import scala.annotation.unused

/** Base type for all companions of AST nodes of sigma lang. */
trait SigmaNodeCompanion

/** Defines recognizer method which allows the derived object to be used in patterns
  * to recognize method descriptors by method name.
  * @see SCollecton
  */
trait MethodByNameUnapply extends MethodsContainer {
  def unapply(methodName: String): Option[SMethod] = methods.find(_.name == methodName)
}

/** Base trait for all method containers (which store methods and properties) */
sealed trait MethodsContainer {
  /** Type for which this container defines methods. */
  def ownerType: STypeCompanion

  override def toString: String =
    getClass.getSimpleName.stripSuffix("$") // e.g. SInt, SCollection, etc

  /** Represents class of `this`. */
  lazy val thisRClass: RClass[_] = RClass(this.getClass)
  def typeId: Byte = ownerType.typeId
  def typeName: String = ownerType.typeName

  /** Returns -1 if `method` is not found. */
  def methodIndex(name: String): Int = methods.indexWhere(_.name == name)

  /** Returns true if this type has a method with the given name. */
  def hasMethod(name: String): Boolean = methodIndex(name) != -1

  /** This method should be overriden in derived classes to add new methods in addition to inherited.
    * Typical override: `super.getMethods() ++ Seq(m1, m2, m3)`
    */
  protected def getMethods(): Seq[SMethod] = Nil

  /** Returns all the methods of this type. */
  def methods: Seq[SMethod] = {                        //todo: consider versioned caching
    val ms = getMethods().toArray
    assert(ms.map(_.name).distinct.length == ms.length, s"Duplicate method names in $this")
    ms.groupBy(_.objType).foreach { case (comp, ms) =>
      assert(ms.map(_.methodId).distinct.length == ms.length, s"Duplicate method ids in $comp: $ms")
    }
    ms
  }
  private def _methodsMap: Map[Byte, Map[Byte, SMethod]] = methods //todo: consider versioned caching
      .groupBy(_.objType.typeId)
      .map { case (typeId, ms) => (typeId -> ms.map(m => m.methodId -> m).toMap) }

  /** Lookup method by its id in this type. */
  @inline def getMethodById(methodId: Byte): Option[SMethod] =
    _methodsMap.get(typeId) match {
      case Some(ms) => ms.get(methodId)
      case None => None
    }

  /** Lookup method in this type by method's id or throw ValidationException.
    * This method can be used in trySoftForkable section to either obtain valid method
    * or catch ValidatioinException which can be checked for soft-fork condition.
    * It delegate to getMethodById to lookup method.
    *
    * @see getMethodById
    */
  def methodById(methodId: Byte): SMethod = {
    ValidationRules.CheckAndGetMethod(this, methodId)
  }

  /** Finds a method descriptor [[SMethod]] for the given name. */
  def method(methodName: String): Option[SMethod] = methods.find(_.name == methodName)

  /** Looks up the method descriptor by the method name. */
  def getMethodByName(name: String): SMethod = methods.find(_.name == name).get

}
object MethodsContainer {
  private val methodsV5 = Array(
    SByteMethods,
    SShortMethods,
    SIntMethods,
    SLongMethods,
    SBigIntMethods,
    SBooleanMethods,
    SStringMethods,
    SGroupElementMethods,
    SSigmaPropMethods,
    SBoxMethods,
    SAvlTreeMethods,
    SHeaderMethods,
    SPreHeaderMethods,
    SGlobalMethods,
    SContextMethods,
    SCollectionMethods,
    SOptionMethods,
    STupleMethods,
    SUnitMethods,
    SAnyMethods
  )

  private val methodsV6 = methodsV5 ++ Seq(SUnsignedBigIntMethods)

  private val containersV5 = new SparseArrayContainer[MethodsContainer](methodsV5.map(m => (m.typeId, m)))

  private val containersV6 = new SparseArrayContainer[MethodsContainer](methodsV6.map(m => (m.typeId, m)))

  def contains(typeId: TypeCode): Boolean = {
    if (VersionContext.current.isV6SoftForkActivated) {
      containersV6.contains(typeId)
    } else {
      containersV5.contains(typeId)
    }
  }

  def apply(typeId: TypeCode): MethodsContainer = {
    if (VersionContext.current.isV6SoftForkActivated) {
      containersV6(typeId)
    } else {
      containersV5(typeId)
    }
  }

  /** Finds the method of the give type.
    *
    * @param tpe        type of the object for which the method is looked up
    * @param methodName name of the method
    * @return method descriptor or None if not found
    */
  def getMethod(tpe: SType, methodName: String): Option[SMethod] = tpe match {
    case tup: STuple =>
      STupleMethods.getTupleMethod(tup, methodName)
    case _ =>
      if (VersionContext.current.isV6SoftForkActivated) {
        containersV6.get(tpe.typeCode).flatMap(_.method(methodName))
      } else {
        containersV5.get(tpe.typeCode).flatMap(_.method(methodName))
      }
  }
}

trait MonoTypeMethods extends MethodsContainer {
  def ownerType: SMonoType
  /** Helper method to create method descriptors for properties (i.e. methods without args). */
  protected def propertyCall(
      name: String,
      tpeRes: SType,
      id: Byte,
      costKind: CostKind): SMethod =
    SMethod(this, name, SFunc(this.ownerType, tpeRes), id, costKind)
        .withIRInfo(MethodCallIrBuilder)
        .withInfo(PropertyCall, "")

  /** Helper method to create method descriptors for properties (i.e. methods without args). */
  protected def property(
      name: String,
      tpeRes: SType,
      id: Byte,
      valueCompanion: ValueCompanion): SMethod =
    SMethod(this, name, SFunc(this.ownerType, tpeRes), id, valueCompanion.costKind)
        .withIRInfo(MethodCallIrBuilder)
        .withInfo(valueCompanion, "")
}

trait SNumericTypeMethods extends MonoTypeMethods {
  import SNumericTypeMethods.tNum

  private val subst = Map(tNum -> this.ownerType)

  val v5Methods = {
    SNumericTypeMethods.v5Methods.map { m =>
      m.copy(stype = applySubst(m.stype, subst).asFunc)
    }
  }

  val v6Methods = {
    SNumericTypeMethods.v6Methods.map { m =>
      m.copy(
        objType = this, // associate the method with the concrete numeric type
        stype = applySubst(m.stype, subst).asFunc
      )}
  }

  protected override def getMethods(): Seq[SMethod] = {
    if (VersionContext.current.isV6SoftForkActivated) {
      super.getMethods() ++ v6Methods
    } else {
      super.getMethods() ++ v5Methods
    }
  }
}

object SNumericTypeMethods extends MethodsContainer {

  /** Type for which this container defines methods. */
  override def ownerType: STypeCompanion = SNumericType

  /** Type variable used in generic signatures of method descriptors. */
  val tNum = STypeVar("TNum")

  /** Cost function which is assigned for numeric cast MethodCall nodes in ErgoTree.
    * It is called as part of MethodCall.eval method. */
  val costOfNumericCast: MethodCostFunc = new MethodCostFunc {
    override def apply(
        E: ErgoTreeEvaluator,
        mc: MethodCall,
        obj: Any,
        args: Array[Any]): CostDetails = {
      val targetTpe = mc.method.stype.tRange
      val cast      = getNumericCast(mc.obj.tpe, mc.method.name, targetTpe).get
      val costKind  = if (cast == Downcast) Downcast.costKind else Upcast.costKind
      TracedCost(Array(TypeBasedCostItem(MethodDesc(mc.method), costKind, targetTpe)))
    }
  }

  /** The following SMethod instances are descriptors of methods available on all numeric
    * types.
    *
    * @see `val methods` below
    * */
  val ToByteMethod  : SMethod = SMethod(this, "toByte", SFunc(tNum, SByte), 1, null)
      .withCost(costOfNumericCast)
      .withInfo(PropertyCall, "Converts this numeric value to \\lst{Byte}, throwing exception if overflow.")

  val ToShortMethod : SMethod = SMethod(this, "toShort", SFunc(tNum, SShort), 2, null)
      .withCost(costOfNumericCast)
      .withInfo(PropertyCall, "Converts this numeric value to \\lst{Short}, throwing exception if overflow.")

  val ToIntMethod   : SMethod = SMethod(this, "toInt", SFunc(tNum, SInt), 3, null)
      .withCost(costOfNumericCast)
      .withInfo(PropertyCall, "Converts this numeric value to \\lst{Int}, throwing exception if overflow.")

  val ToLongMethod  : SMethod = SMethod(this, "toLong", SFunc(tNum, SLong), 4, null)
      .withCost(costOfNumericCast)
      .withInfo(PropertyCall, "Converts this numeric value to \\lst{Long}, throwing exception if overflow.")

  val ToBigIntMethod: SMethod = SMethod(this, "toBigInt", SFunc(tNum, SBigInt), 5, null)
      .withCost(costOfNumericCast)
      .withInfo(PropertyCall, "Converts this numeric value to \\lst{BigInt}")

  /** Cost of: 1) creating Byte collection from a numeric value */
  val ToBytes_CostKind = FixedCost(JitCost(5))

  val ToBytesMethod: SMethod = SMethod(
    this, "toBytes", SFunc(tNum, SByteArray), 6, ToBytes_CostKind)
      .withIRInfo(MethodCallIrBuilder)
      .withUserDefinedInvoke({ (m: SMethod, obj: Any, _: Array[Any]) =>
        m.objType match {
          case SByteMethods => ByteIsExactIntegral.toBigEndianBytes(obj.asInstanceOf[Byte])
          case SShortMethods => ShortIsExactIntegral.toBigEndianBytes(obj.asInstanceOf[Short])
          case SIntMethods => IntIsExactIntegral.toBigEndianBytes(obj.asInstanceOf[Int])
          case SLongMethods => LongIsExactIntegral.toBigEndianBytes(obj.asInstanceOf[Long])
          case SBigIntMethods => obj.asInstanceOf[BigInt].toBytes
          case SUnsignedBigIntMethods => obj.asInstanceOf[UnsignedBigInt].toBytes
        }
      })
      .withInfo(PropertyCall,
        """ Returns a big-endian representation of this numeric value in a collection of bytes.
         | For example, the \lst{Int} value \lst{0x12131415} would yield the
         | collection of bytes \lst{[0x12, 0x13, 0x14, 0x15]}.
          """.stripMargin)

  /** Cost of: 1) creating Boolean collection (one bool for each bit) from a numeric
    * value. */
  val ToBits_CostKind = FixedCost(JitCost(5))

  val ToBitsMethod: SMethod = SMethod(
    this, "toBits", SFunc(tNum, SBooleanArray), 7, ToBits_CostKind)
      .withIRInfo(MethodCallIrBuilder)
      .withUserDefinedInvoke({ (m: SMethod, obj: Any, _: Array[Any]) =>
        m.objType match {
          case SByteMethods => ByteIsExactIntegral.toBits(obj.asInstanceOf[Byte])
          case SShortMethods => ShortIsExactIntegral.toBits(obj.asInstanceOf[Short])
          case SIntMethods => IntIsExactIntegral.toBits(obj.asInstanceOf[Int])
          case SLongMethods => LongIsExactIntegral.toBits(obj.asInstanceOf[Long])
          case SBigIntMethods => BigIntIsExactIntegral.toBits(obj.asInstanceOf[BigInt])
          case SUnsignedBigIntMethods => UnsignedBigIntIsExactIntegral.toBits(obj.asInstanceOf[UnsignedBigInt])
        }
      })
      .withInfo(PropertyCall,
        """ Returns a big-endian representation of this numeric in a collection of Booleans.
         |  Each boolean corresponds to one bit.
          """.stripMargin)

  /** Cost of inverting bits of a number. */
  val BitwiseOp_CostKind = FixedCost(JitCost(5))

  val BitwiseInverseMethod: SMethod = SMethod(
    this, "bitwiseInverse", SFunc(tNum, tNum), 8, BitwiseOp_CostKind)
    .withIRInfo(MethodCallIrBuilder)
    .withUserDefinedInvoke({ (m: SMethod, obj: Any, _: Array[Any]) =>
      m.objType match {
        case SByteMethods => ByteIsExactIntegral.bitwiseInverse(obj.asInstanceOf[Byte])
        case SShortMethods => ShortIsExactIntegral.bitwiseInverse(obj.asInstanceOf[Short])
        case SIntMethods => IntIsExactIntegral.bitwiseInverse(obj.asInstanceOf[Int])
        case SLongMethods => LongIsExactIntegral.bitwiseInverse(obj.asInstanceOf[Long])
        case SBigIntMethods => BigIntIsExactIntegral.bitwiseInverse(obj.asInstanceOf[BigInt])
        case SUnsignedBigIntMethods => UnsignedBigIntIsExactIntegral.bitwiseInverse(obj.asInstanceOf[UnsignedBigInt])
      }
    })
    .withInfo(PropertyCall, desc = "Returns bitwise inverse of this numeric. ")

  val BitwiseOrMethod: SMethod = SMethod(
    this, "bitwiseOr", SFunc(Array(tNum, tNum), tNum), 9, BitwiseOp_CostKind)
    .withIRInfo(MethodCallIrBuilder)
    .withUserDefinedInvoke({ (m: SMethod, obj: Any, other: Array[Any]) =>
      m.objType match {
        case SByteMethods => ByteIsExactIntegral.bitwiseOr(obj.asInstanceOf[Byte], other.head.asInstanceOf[Byte])
        case SShortMethods => ShortIsExactIntegral.bitwiseOr(obj.asInstanceOf[Short], other.head.asInstanceOf[Short])
        case SIntMethods => IntIsExactIntegral.bitwiseOr(obj.asInstanceOf[Int], other.head.asInstanceOf[Int])
        case SLongMethods => LongIsExactIntegral.bitwiseOr(obj.asInstanceOf[Long], other.head.asInstanceOf[Long])
        case SBigIntMethods => BigIntIsExactIntegral.bitwiseOr(obj.asInstanceOf[BigInt], other.head.asInstanceOf[BigInt])
        case SUnsignedBigIntMethods => UnsignedBigIntIsExactIntegral.bitwiseOr(obj.asInstanceOf[UnsignedBigInt], other.head.asInstanceOf[UnsignedBigInt])
      }
    })
    .withInfo(MethodCall,
      """ Returns bitwise or of this numeric and provided one. """.stripMargin,
      ArgInfo("that", "A numeric value to calculate or with."))

  val BitwiseAndMethod: SMethod = SMethod(
    this, "bitwiseAnd", SFunc(Array(tNum, tNum), tNum), 10, BitwiseOp_CostKind)
    .withIRInfo(MethodCallIrBuilder)
    .withUserDefinedInvoke({ (m: SMethod, obj: Any, other: Array[Any]) =>
      m.objType match {
        case SByteMethods => ByteIsExactIntegral.bitwiseAnd(obj.asInstanceOf[Byte], other.head.asInstanceOf[Byte])
        case SShortMethods => ShortIsExactIntegral.bitwiseAnd(obj.asInstanceOf[Short], other.head.asInstanceOf[Short])
        case SIntMethods => IntIsExactIntegral.bitwiseAnd(obj.asInstanceOf[Int], other.head.asInstanceOf[Int])
        case SLongMethods => LongIsExactIntegral.bitwiseAnd(obj.asInstanceOf[Long], other.head.asInstanceOf[Long])
        case SBigIntMethods => BigIntIsExactIntegral.bitwiseAnd(obj.asInstanceOf[BigInt], other.head.asInstanceOf[BigInt])
        case SUnsignedBigIntMethods => UnsignedBigIntIsExactIntegral.bitwiseAnd(obj.asInstanceOf[UnsignedBigInt], other.head.asInstanceOf[UnsignedBigInt])
      }
    })
    .withInfo(MethodCall,
      """ Returns bitwise and of this numeric and provided one. """.stripMargin,
      ArgInfo("that", "A numeric value to calculate and with."))

  val BitwiseXorMethod: SMethod = SMethod(
    this, "bitwiseXor", SFunc(Array(tNum, tNum), tNum), 11, BitwiseOp_CostKind)
    .withIRInfo(MethodCallIrBuilder)
    .withUserDefinedInvoke({ (m: SMethod, obj: Any, other: Array[Any]) =>
      m.objType match {
        case SByteMethods => ByteIsExactIntegral.bitwiseXor(obj.asInstanceOf[Byte], other.head.asInstanceOf[Byte])
        case SShortMethods => ShortIsExactIntegral.bitwiseXor(obj.asInstanceOf[Short], other.head.asInstanceOf[Short])
        case SIntMethods => IntIsExactIntegral.bitwiseXor(obj.asInstanceOf[Int], other.head.asInstanceOf[Int])
        case SLongMethods => LongIsExactIntegral.bitwiseXor(obj.asInstanceOf[Long], other.head.asInstanceOf[Long])
        case SBigIntMethods => BigIntIsExactIntegral.bitwiseXor(obj.asInstanceOf[BigInt], other.head.asInstanceOf[BigInt])
        case SUnsignedBigIntMethods => UnsignedBigIntIsExactIntegral.bitwiseXor(obj.asInstanceOf[UnsignedBigInt], other.head.asInstanceOf[UnsignedBigInt])
      }
    })
    .withInfo(MethodCall,
      """ Returns bitwise xor of this numeric and provided one. """.stripMargin,
      ArgInfo("that", "A numeric value to calculate xor with."))

  val ShiftLeftMethod: SMethod = SMethod(
    this, "shiftLeft", SFunc(Array(tNum, SInt), tNum), 12, BitwiseOp_CostKind)
    .withIRInfo(MethodCallIrBuilder)
    .withUserDefinedInvoke({ (m: SMethod, obj: Any, other: Array[Any]) =>
      m.objType match {
        case SByteMethods => ByteIsExactIntegral.shiftLeft(obj.asInstanceOf[Byte], other.head.asInstanceOf[Int])
        case SShortMethods => ShortIsExactIntegral.shiftLeft(obj.asInstanceOf[Short], other.head.asInstanceOf[Int])
        case SIntMethods => IntIsExactIntegral.shiftLeft(obj.asInstanceOf[Int], other.head.asInstanceOf[Int])
        case SLongMethods => LongIsExactIntegral.shiftLeft(obj.asInstanceOf[Long], other.head.asInstanceOf[Int])
        case SBigIntMethods => BigIntIsExactIntegral.shiftLeft(obj.asInstanceOf[BigInt], other.head.asInstanceOf[Int])
        case SUnsignedBigIntMethods => UnsignedBigIntIsExactIntegral.shiftLeft(obj.asInstanceOf[UnsignedBigInt], other.head.asInstanceOf[Int])
      }
    })
    .withInfo(MethodCall,
      """ Returns a big-endian representation of this numeric in a collection of Booleans.
        |  Each boolean corresponds to one bit.
          """.stripMargin,
      ArgInfo("bits", "Number of bit to shift to the left. Note, that bits value must be non-negative and less than " +
                      "the size of the number in bits (e.g. 64 for Long, 256 for BigInt)"))

  val ShiftRightMethod: SMethod = SMethod(
    this, "shiftRight", SFunc(Array(tNum, SInt), tNum), 13, BitwiseOp_CostKind)
    .withIRInfo(MethodCallIrBuilder)
    .withUserDefinedInvoke({ (m: SMethod, obj: Any, other: Array[Any]) =>
      m.objType match {
        case SByteMethods => ByteIsExactIntegral.shiftRight(obj.asInstanceOf[Byte], other.head.asInstanceOf[Int])
        case SShortMethods => ShortIsExactIntegral.shiftRight(obj.asInstanceOf[Short], other.head.asInstanceOf[Int])
        case SIntMethods => IntIsExactIntegral.shiftRight(obj.asInstanceOf[Int], other.head.asInstanceOf[Int])
        case SLongMethods => LongIsExactIntegral.shiftRight(obj.asInstanceOf[Long], other.head.asInstanceOf[Int])
        case SBigIntMethods => BigIntIsExactIntegral.shiftRight(obj.asInstanceOf[BigInt], other.head.asInstanceOf[Int])
        case SUnsignedBigIntMethods => UnsignedBigIntIsExactIntegral.shiftRight(obj.asInstanceOf[UnsignedBigInt], other.head.asInstanceOf[Int])
      }
    })
    .withInfo(MethodCall,
      """ Returns a big-endian representation of this numeric in a collection of Booleans.
        |  Each boolean corresponds to one bit.
          """.stripMargin,
      ArgInfo("bits", "Number of bit to shift to the right. Note, that bits value must be non-negative and less than " +
        "the size of the number in bits (e.g. 64 for Long, 256 for BigInt)"))

  lazy val v5Methods = Array(
    ToByteMethod, // see Downcast
    ToShortMethod, // see Downcast
    ToIntMethod, // see Downcast
    ToLongMethod, // see Downcast
    ToBigIntMethod, // see Downcast
    ToBytesMethod,
    ToBitsMethod
  )

  lazy val v6Methods = v5Methods ++ Array(
    BitwiseInverseMethod,
    BitwiseOrMethod,
    BitwiseAndMethod,
    BitwiseXorMethod,
    ShiftLeftMethod,
    ShiftRightMethod
  )

  protected override def getMethods(): Seq[SMethod] = {
    throw new Exception("SNumericTypeMethods.getMethods shouldn't ever be called")
  }

  /** Collection of names of numeric casting methods (like `toByte`, `toInt`, etc). */
  // todo: add unsigned big int
  val castMethods: Array[String] =
    Array(ToByteMethod, ToShortMethod, ToIntMethod, ToLongMethod, ToBigIntMethod)
        .map(_.name)

  /** Checks the given name is numeric type cast method (like toByte, toInt, etc.). */
  def isCastMethod(name: String): Boolean = castMethods.contains(name)

  /** Convert the given method to a cast operation from fromTpe to resTpe. */
  def getNumericCast(
      fromTpe: SType,
      methodName: String,
      resTpe: SType): Option[NumericCastCompanion] = (fromTpe, resTpe) match {
    case (from: SNumericType, to: SNumericType) if isCastMethod(methodName) =>
      val op = if (to > from) Upcast else Downcast
      Some(op)
    case _ => None // the method in not numeric type cast
  }

}

/** Methods of ErgoTree type `Boolean`. */
case object SBooleanMethods extends MonoTypeMethods {
  /** Type for which this container defines methods. */
  override def ownerType: SMonoType = SBoolean

  val ToByte = "toByte"
  protected override def getMethods() = super.getMethods()
  /* TODO soft-fork: https://github.com/ScorexFoundation/sigmastate-interpreter/issues/479
  ++ Seq(
    SMethod(this, ToByte, SFunc(this, SByte), 1)
      .withInfo(PropertyCall, "Convert true to 1 and false to 0"),
  )
  */
}

/** Methods of ErgoTree type `Byte`. */
case object SByteMethods extends SNumericTypeMethods {
  /** Type for which this container defines methods. */
  override def ownerType: SMonoType = SByte
}

/** Methods of ErgoTree type `Short`. */
case object SShortMethods extends SNumericTypeMethods {
  /** Type for which this container defines methods. */
  override def ownerType: SMonoType = ast.SShort
}

/** Descriptor of ErgoTree type `Int`. */
case object SIntMethods extends SNumericTypeMethods {
  /** Type for which this container defines methods. */
  override def ownerType: SMonoType = SInt
}

/** Descriptor of ErgoTree type `Long`. */
case object SLongMethods extends SNumericTypeMethods {
  /** Type for which this container defines methods. */
  override def ownerType: SMonoType = SLong
}

/** Methods of BigInt type. Implemented using [[java.math.BigInteger]]. */
case object SBigIntMethods extends SNumericTypeMethods {
  /** Type for which this container defines methods. */
  override def ownerType: SMonoType = SBigInt

  private val ToUnsignedCostKind = FixedCost(JitCost(5))

  //id = 8 to make it after toBits
  val ToUnsigned = SMethod(this, "toUnsigned", SFunc(this.ownerType, SUnsignedBigInt), 14, ToUnsignedCostKind)
    .withIRInfo(MethodCallIrBuilder)
    .withInfo(MethodCall,
        "Converts non-negative big integer to unsigned type, throws exception on negative big integer.")

  private val ToUnsignedModCostKind = FixedCost(JitCost(15))

  val ToUnsignedMod = SMethod(this, "toUnsignedMod", SFunc(Array(this.ownerType, SUnsignedBigInt), SUnsignedBigInt), 15, ToUnsignedModCostKind)
    .withIRInfo(MethodCallIrBuilder)
    .withInfo(MethodCall,
              "Converts non-negative big integer to unsigned type using cryptographic mod operation.",
              ArgInfo("m", "modulo value"))

  protected override def getMethods(): Seq[SMethod]  = {
    if (VersionContext.current.isV6SoftForkActivated) {
      super.getMethods() ++ Seq(ToUnsigned, ToUnsignedMod)
    } else {
      super.getMethods()
    }
  }

}

/** Methods of UnsignedBigInt type. Implemented using [[java.math.BigInteger]]. */
case object SUnsignedBigIntMethods extends SNumericTypeMethods {
  /** Type for which this container defines methods. */
  override def ownerType: SMonoType = SUnsignedBigInt

  final val ModInverseCostInfo = OperationCostInfo(FixedCost(JitCost(30)), NamedDesc("ModInverseMethodCall"))

  val ModInverseMethod = SMethod(this, "modInverse", SFunc(Array(this.ownerType, this.ownerType), this.ownerType), 14, ModInverseCostInfo.costKind)
    .withIRInfo(MethodCallIrBuilder)
    .withInfo(MethodCall,
      "Computes modular inverse of a value. Modular inverse of A mod C is the B value that makes A * B mod C = 1.",
      ArgInfo("m", "modulo value")
    )

  final val PlusModCostInfo = OperationCostInfo(FixedCost(JitCost(30)), NamedDesc("ModInverseMethodCall"))

  val PlusModMethod = SMethod(this, "plusMod", SFunc(Array(this.ownerType, this.ownerType, this.ownerType), this.ownerType), 15, PlusModCostInfo.costKind)
    .withIRInfo(MethodCallIrBuilder)
    .withInfo(MethodCall, "Modular addition", ArgInfo("that", "Addend") , ArgInfo("m", "modulo value"))

  final val SubtractModCostInfo = OperationCostInfo(FixedCost(JitCost(30)), NamedDesc("SubtractModMethodCall"))

  val SubtractModMethod = SMethod(this, "subtractMod", SFunc(Array(this.ownerType, this.ownerType, this.ownerType), this.ownerType), 16, SubtractModCostInfo.costKind)
    .withIRInfo(MethodCallIrBuilder)
    .withInfo(MethodCall, "Modular subtraction", ArgInfo("that", "Subtrahend") , ArgInfo("m", "modulo value"))

  final val MultiplyModCostInfo = OperationCostInfo(FixedCost(JitCost(40)), NamedDesc("MultiplyModMethodCall"))

  val MultiplyModMethod = SMethod(this, "multiplyMod", SFunc(Array(this.ownerType, this.ownerType, this.ownerType), this.ownerType), 17, MultiplyModCostInfo.costKind)
    .withIRInfo(MethodCallIrBuilder)
    .withInfo(MethodCall, "Modular multiplication", ArgInfo("that", "Multiplier") , ArgInfo("m", "modulo value"))

  final val ModCostInfo = OperationCostInfo(FixedCost(JitCost(20)), NamedDesc("ModMethodCall"))

  val ModMethod = SMethod(this, "mod", SFunc(Array(this.ownerType, this.ownerType), this.ownerType), 18, ModCostInfo.costKind)
    .withIRInfo(MethodCallIrBuilder)
    .withInfo(MethodCall, "Cryptographic modulo operation", ArgInfo("m", "Modulo value"))

  final val ToSignedCostInfo = OperationCostInfo(FixedCost(JitCost(10)), NamedDesc("ToSignedMethodCall"))

  val ToSignedMethod = SMethod(this, "toSigned", SFunc(Array(this.ownerType), SBigInt), 19, ToSignedCostInfo.costKind)
    .withIRInfo(MethodCallIrBuilder)
    .withInfo(MethodCall, "Convert this unsigned big int to signed (with possible exception if leftmost bit is set to 1).")

  // no 6.0 versioning here as it is done in method containers
  protected override def getMethods(): Seq[SMethod]  = {
    super.getMethods() ++ Seq(
      ModInverseMethod,
      PlusModMethod,
      SubtractModMethod,
      MultiplyModMethod,
      ModMethod,
      ToSignedMethod
    )
  }

}

/** Methods of type `String`. */
case object SStringMethods extends MonoTypeMethods {
  /** Type for which this container defines methods. */
  override def ownerType: SMonoType = SString
}

/** Methods of type `GroupElement`. */
case object SGroupElementMethods extends MonoTypeMethods {
  /** Type for which this container defines methods. */
  override def ownerType: SMonoType = SGroupElement

  /** Cost of: 1) serializing EcPointType to bytes 2) packing them in Coll. */
  val GetEncodedCostKind = FixedCost(JitCost(250))

  /** The following SMethod instances are descriptors of methods defined in `GroupElement` type. */
  lazy val GetEncodedMethod: SMethod = SMethod(
    this, "getEncoded", SFunc(Array(this.ownerType), SByteArray), 2, GetEncodedCostKind)
    .withIRInfo(MethodCallIrBuilder)
    .withInfo(PropertyCall, "Get an encoding of the point value.")

  lazy val ExponentiateMethod: SMethod = SMethod(
    this, "exp", SFunc(Array(this.ownerType, SBigInt), this.ownerType), 3, Exponentiate.costKind)
    .withIRInfo({ case (builder, obj, _, Seq(arg), _) =>
      builder.mkExponentiate(obj.asGroupElement, arg.asBigInt)
    })
    .withInfo(Exponentiate,
      "Exponentiate this \\lst{GroupElement} to the given number. Returns this to the power of k",
      ArgInfo("k", "The power"))

  lazy val ExponentiateUnsignedMethod: SMethod = SMethod(
    this, "expUnsigned", SFunc(Array(this.ownerType, SUnsignedBigInt), this.ownerType), 6, Exponentiate.costKind)
    .withIRInfo(MethodCallIrBuilder)
    .withInfo("Exponentiate this \\lst{GroupElement} to the given number. Returns this to the power of k",
      ArgInfo("k", "The power"))

  lazy val MultiplyMethod: SMethod = SMethod(
    this, "multiply", SFunc(Array(this.ownerType, SGroupElement), this.ownerType), 4, MultiplyGroup.costKind)
    .withIRInfo({ case (builder, obj, _, Seq(arg), _) =>
      builder.mkMultiplyGroup(obj.asGroupElement, arg.asGroupElement)
    })
    .withInfo(MultiplyGroup, "Group operation.", ArgInfo("other", "other element of the group"))

  /** Cost of: 1) calling EcPoint.negate 2) wrapping in GroupElement. */
  val Negate_CostKind = FixedCost(JitCost(45))

  lazy val NegateMethod: SMethod = SMethod(
    this, "negate", SFunc(this.ownerType, this.ownerType), 5, Negate_CostKind)
    .withIRInfo(MethodCallIrBuilder)
    .withInfo(PropertyCall, "Inverse element of the group.")

  protected override def getMethods(): Seq[SMethod] = {
    /* TODO soft-fork: https://github.com/ScorexFoundation/sigmastate-interpreter/issues/479
    SMethod(this, "isIdentity", SFunc(this, SBoolean),   1)
        .withInfo(PropertyCall, "Checks if this value is identity element of the eliptic curve group."),
    */
    val v5Methods = Seq(
      GetEncodedMethod,
      ExponentiateMethod,
      MultiplyMethod,
      NegateMethod)

    super.getMethods() ++ (if (VersionContext.current.isV6SoftForkActivated) {
      v5Methods ++ Seq(ExponentiateUnsignedMethod)
    } else {
      v5Methods
    })
  }

}

/** Methods of type `SigmaProp` which represent sigma-protocol propositions. */
case object SSigmaPropMethods extends MonoTypeMethods {
  /** Type for which this container defines methods. */
  override def ownerType: SMonoType = SSigmaProp

  /** The maximum size of SigmaProp value in serialized byte array representation. */
  val MaxSizeInBytes: Long = SigmaConstants.MaxSigmaPropSizeInBytes.value

  val PropBytes = "propBytes"
  val IsProven = "isProven"
  lazy val PropBytesMethod = SMethod(
    this, PropBytes, SFunc(this.ownerType, SByteArray), 1, SigmaPropBytes.costKind)
    .withInfo(SigmaPropBytes, "Serialized bytes of this sigma proposition taken as ErgoTree.")

  lazy val IsProvenMethod = SMethod(this, IsProven, SFunc(this.ownerType, SBoolean), 2, null)
      .withInfo(// available only at frontend of ErgoScript
        "Verify that sigma proposition is proven.")

  protected override def getMethods() = super.getMethods() ++ Seq(
    PropBytesMethod, IsProvenMethod
  )
}

/** Any other type is implicitly subtype of this type. */
case object SAnyMethods extends MonoTypeMethods {
  override def ownerType: SMonoType = SAny
}

/** The type with single inhabitant value `()` */
case object SUnitMethods extends MonoTypeMethods {
  /** Type for which this container defines methods. */
  override def ownerType = SUnit
}

object SOptionMethods extends MethodsContainer {
  /** Type for which this container defines methods. */
  override def ownerType: STypeCompanion = SOption

  /** Code of `Option[_]` type constructor. */
  val OptionTypeConstrId = 3
  /** Type code for `Option[T] for some T` type used in TypeSerializer. */
  val OptionTypeCode: TypeCode = ((SPrimType.MaxPrimTypeCode + 1) * OptionTypeConstrId).toByte
  /** Code of `Option[Coll[_]]` type constructor. */
  val OptionCollectionTypeConstrId = 4
  /** Type code for `Option[Coll[T]] for some T` type used in TypeSerializer. */
  val OptionCollectionTypeCode: TypeCode = ((SPrimType.MaxPrimTypeCode + 1) * OptionCollectionTypeConstrId).toByte

  val IsDefined = "isDefined"
  val Get = "get"
  val GetOrElse = "getOrElse"

  import SType.{paramR, paramT, tR, tT}

  /** Type descriptor of `this` argument used in the methods below. */
  val ThisType = SOption(tT)

  /** The following SMethod instances are descriptors of methods defined in `Option` type. */
  val IsDefinedMethod = SMethod(
    this, IsDefined, SFunc(ThisType, SBoolean), 2, OptionIsDefined.costKind)
      .withIRInfo({
        case (builder, obj, _, args, _) if args.isEmpty => builder.mkOptionIsDefined(obj.asValue[SOption[SType]])
      })
      .withInfo(OptionIsDefined,
        "Returns \\lst{true} if the option is an instance of \\lst{Some}, \\lst{false} otherwise.")

  val GetMethod = SMethod(this, Get, SFunc(ThisType, tT), 3, OptionGet.costKind)
      .withIRInfo({
        case (builder, obj, _, args, _) if args.isEmpty => builder.mkOptionGet(obj.asValue[SOption[SType]])
      })
      .withInfo(OptionGet,
      """Returns the option's value. The option must be nonempty. Throws exception if the option is empty.""")

  lazy val GetOrElseMethod = SMethod(
    this, GetOrElse, SFunc(Array(ThisType, tT), tT, Array[STypeParam](tT)), 4, OptionGetOrElse.costKind)
      .withIRInfo(irBuilder = {
        case (builder, obj, _, Seq(d), _) => builder.mkOptionGetOrElse(obj.asValue[SOption[SType]], d)
      })
      .withInfo(OptionGetOrElse,
        """Returns the option's value if the option is nonempty, otherwise
         |return the result of evaluating \lst{default}.
        """.stripMargin, ArgInfo("default", "the default value"))

// TODO soft-fork: https://github.com/ScorexFoundation/sigmastate-interpreter/issues/479
//  val FoldMethod = SMethod(
//    this, Fold, SFunc(Array(ThisType, tR, SFunc(tT, tR)), tR, Array[STypeParam](tT, tR)), 5, FixedCost(JitCost(1)))
//      .withInfo(MethodCall,
//        """Returns the result of applying \lst{f} to this option's
//         |  value if the option is nonempty.  Otherwise, evaluates
//         |  expression \lst{ifEmpty}.
//         |  This is equivalent to \lst{option map f getOrElse ifEmpty}.
//        """.stripMargin,
//        ArgInfo("ifEmpty", "the expression to evaluate if empty"),
//        ArgInfo("f", "the function to apply if nonempty"))

  val MapMethod = SMethod(this, "map",
    SFunc(Array(ThisType, SFunc(tT, tR)), SOption(tR), Array(paramT, paramR)), 7, FixedCost(JitCost(20)))
      .withIRInfo(MethodCallIrBuilder)
      .withInfo(MethodCall,
        """Returns a \lst{Some} containing the result of applying \lst{f} to this option's
         |   value if this option is nonempty.
         |   Otherwise return \lst{None}.
        """.stripMargin, ArgInfo("f", "the function to apply"))

  val FilterMethod = SMethod(this, "filter",
    SFunc(Array(ThisType, SFunc(tT, SBoolean)), ThisType, Array(paramT)), 8, FixedCost(JitCost(20)))
      .withIRInfo(MethodCallIrBuilder)
      .withInfo(MethodCall,
        """Returns this option if it is nonempty and applying the predicate \lst{p} to
         |  this option's value returns true. Otherwise, return \lst{None}.
        """.stripMargin, ArgInfo("p", "the predicate used for testing"))

  override protected def getMethods(): Seq[SMethod] = super.getMethods() ++
      Seq(
        IsDefinedMethod,
        GetMethod,
        GetOrElseMethod,
        /* TODO soft-fork: https://github.com/ScorexFoundation/sigmastate-interpreter/issues/479
        FoldMethod,
        */
        MapMethod,
        FilterMethod
      )

  /** Creates a descriptor of `Option[T]` type for the given element type `T`. */
  def apply[T <: SType](implicit elemType: T, @unused ov: Overloaded1): SOption[T] = SOption(elemType)
}

object SCollectionMethods extends MethodsContainer with MethodByNameUnapply {
  import SType.{paramIV, paramIVSeq, paramOV}

  /** Type for which this container defines methods. */
  override def ownerType: STypeCompanion = SCollection

  /** Helper descriptors reused across different method descriptors. */
  def tIV = SType.tIV
  def tOV = SType.tOV

  /** This descriptors are instantiated once here and then reused. */
  val ThisType = SCollection(tIV)
  val tOVColl = SCollection(tOV)
  val tPredicate = SFunc(tIV, SBoolean)

  /** The following SMethod instances are descriptors of methods defined in `Coll` type. */
  val SizeMethod = SMethod(this, "size", SFunc(ThisType, SInt), 1, SizeOf.costKind)
      .withInfo(SizeOf, "The size of the collection in elements.")

  val GetOrElseMethod = SMethod(
    this, "getOrElse", SFunc(Array(ThisType, SInt, tIV), tIV, paramIVSeq), 2, DynamicCost)
      .withIRInfo({ case (builder, obj, _, Seq(index, defaultValue), _) =>
        val index1 = index.asValue[SInt.type]
        val defaultValue1 = defaultValue.asValue[SType]
        builder.mkByIndex(obj.asValue[SCollection[SType]], index1, Some(defaultValue1))
      })
      .withInfo(ByIndex, "Return the element of collection if \\lst{index} is in range \\lst{0 .. size-1}",
        ArgInfo("index", "index of the element of this collection"),
        ArgInfo("default", "value to return when \\lst{index} is out of range"))

  /** Implements evaluation of Coll.getOrElse method call ErgoTree node.
    * Called via reflection based on naming convention.
    * @see SMethod.evalMethod
    */
  def getOrElse_eval[A](mc: MethodCall, xs: Coll[A], i: Int, default: A)(implicit E: ErgoTreeEvaluator): A = {
    E.addCost(ByIndex.costKind, mc.method.opDesc)
    // the following lines should be semantically the same as in ByIndex.eval
    Value.checkType(mc.args.last.tpe, default)
    xs.getOrElse(i, default)
  }

  val MapMethod = SMethod(this, "map",
    SFunc(Array(ThisType, SFunc(tIV, tOV)), tOVColl, Array(paramIV, paramOV)), 3, MapCollection.costKind)
      .withIRInfo({
        case (builder, obj, _, Seq(mapper), _) => builder.mkMapCollection(obj.asValue[SCollection[SType]], mapper.asFunc)
      })
      .withInfo(MapCollection,
        """ Builds a new collection by applying a function to all elements of this collection.
         | Returns a new collection of type \lst{Coll[B]} resulting from applying the given function
         | \lst{f} to each element of this collection and collecting the results.
        """.stripMargin,
        ArgInfo("f", "the function to apply to each element"))

  /** Implements evaluation of Coll.map method call ErgoTree node.
    * Called via reflection based on naming convention.
    * @see SMethod.evalMethod
    */
  def map_eval[A,B](mc: MethodCall, xs: Coll[A], f: A => B)(implicit E: ErgoTreeEvaluator): Coll[B] = {
    val tpeB = mc.tpe.asInstanceOf[SCollection[SType]].elemType
    val tB = Evaluation.stypeToRType(tpeB).asInstanceOf[RType[B]]
    E.addSeqCostNoOp(MapCollection.costKind, xs.length, mc.method.opDesc)
    xs.map(f)(tB)
  }

  val ExistsMethod = SMethod(this, "exists",
    SFunc(Array(ThisType, tPredicate), SBoolean, paramIVSeq), 4, Exists.costKind)
      .withIRInfo({
        case (builder, obj, _, Seq(c), _) => builder.mkExists(obj.asValue[SCollection[SType]], c.asFunc)
      })
      .withInfo(Exists,
        """Tests whether a predicate holds for at least one element of this collection.
         |Returns \lst{true} if the given predicate \lst{p} is satisfied by at least one element of this collection, otherwise \lst{false}
        """.stripMargin,
        ArgInfo("p", "the predicate used to test elements"))

  val FoldMethod = SMethod(
    this, "fold",
    SFunc(Array(ThisType, tOV, SFunc(Array(tOV, tIV), tOV)), tOV, Array(paramIV, paramOV)),
    5, Fold.costKind)
      .withIRInfo({
        case (builder, obj, _, Seq(z, op), _) => builder.mkFold(obj.asValue[SCollection[SType]], z, op.asFunc)
      })
      .withInfo(Fold, "Applies a binary operator to a start value and all elements of this collection, going left to right.",
        ArgInfo("zero", "a starting value"),
        ArgInfo("op", "the binary operator"))

  val ForallMethod = SMethod(this, "forall",
    SFunc(Array(ThisType, tPredicate), SBoolean, paramIVSeq), 6, ForAll.costKind)
      .withIRInfo({
        case (builder, obj, _, Seq(c), _) => builder.mkForAll(obj.asValue[SCollection[SType]], c.asFunc)
      })
      .withInfo(ForAll,
        """Tests whether a predicate holds for all elements of this collection.
         |Returns \lst{true} if this collection is empty or the given predicate \lst{p}
         |holds for all elements of this collection, otherwise \lst{false}.
        """.stripMargin,
        ArgInfo("p", "the predicate used to test elements"))

  val SliceMethod = SMethod(this, "slice",
    SFunc(Array(ThisType, SInt, SInt), ThisType, paramIVSeq), 7, Slice.costKind)
      .withIRInfo({
        case (builder, obj, _, Seq(from, until), _) =>
          builder.mkSlice(obj.asCollection[SType], from.asIntValue, until.asIntValue)
      })
      .withInfo(Slice,
        """Selects an interval of elements.  The returned collection is made up
         |  of all elements \lst{x} which satisfy the invariant:
         |  \lst{
         |     from <= indexOf(x) < until
         |  }
        """.stripMargin,
        ArgInfo("from", "the lowest index to include from this collection"),
        ArgInfo("until", "the lowest index to EXCLUDE from this collection"))

  val FilterMethod = SMethod(this, "filter",
    SFunc(Array(ThisType, tPredicate), ThisType, paramIVSeq), 8, Filter.costKind)
      .withIRInfo({
        case (builder, obj, _, Seq(l), _) => builder.mkFilter(obj.asValue[SCollection[SType]], l.asFunc)
      })
      .withInfo(Filter,
        """Selects all elements of this collection which satisfy a predicate.
         | Returns  a new collection consisting of all elements of this collection that satisfy the given
         | predicate \lst{p}. The order of the elements is preserved.
        """.stripMargin,
        ArgInfo("p", "the predicate used to test elements."))

  val AppendMethod = SMethod(this, "append",
    SFunc(Array(ThisType, ThisType), ThisType, paramIVSeq), 9, Append.costKind)
      .withIRInfo({
        case (builder, obj, _, Seq(xs), _) =>
          builder.mkAppend(obj.asCollection[SType], xs.asCollection[SType])
      })
      .withInfo(Append, "Puts the elements of other collection after the elements of this collection (concatenation of 2 collections)",
        ArgInfo("other", "the collection to append at the end of this"))

  val ApplyMethod = SMethod(this, "apply",
    SFunc(Array(ThisType, SInt), tIV, Array[STypeParam](tIV)), 10, ByIndex.costKind)
      .withInfo(ByIndex,
        """The element at given index.
         | Indices start at \lst{0}; \lst{xs.apply(0)} is the first element of collection \lst{xs}.
         | Note the indexing syntax \lst{xs(i)} is a shorthand for \lst{xs.apply(i)}.
         | Returns the element at the given index.
         | Throws an exception if \lst{i < 0} or \lst{length <= i}
        """.stripMargin, ArgInfo("i", "the index"))

  /** Cost of creating a collection of indices */
  val IndicesMethod_CostKind = PerItemCost(
    baseCost = JitCost(20), perChunkCost = JitCost(2), chunkSize = 16)

  val IndicesMethod = SMethod(
    this, "indices", SFunc(ThisType, SCollection(SInt)), 14, IndicesMethod_CostKind)
      .withIRInfo(MethodCallIrBuilder)
      .withInfo(PropertyCall,
        """Produces the range of all indices of this collection as a new collection
         | containing [0 .. length-1] values.
        """.stripMargin)

  /** Implements evaluation of Coll.indices method call ErgoTree node.
    * Called via reflection based on naming convention.
    * @see SMethod.evalMethod
    */
  def indices_eval[A, B](mc: MethodCall, xs: Coll[A])
                        (implicit E: ErgoTreeEvaluator): Coll[Int] = {
    val m = mc.method
    E.addSeqCost(m.costKind.asInstanceOf[PerItemCost], xs.length, m.opDesc) { () =>
      xs.indices
    }
  }
  /** BaseCost:
    * 1) base cost of Coll.flatMap
    * PerChunkCost:
    * 1) cost of Coll.flatMap (per item)
    * 2) new collection is allocated for each item
    * 3) each collection is then appended to the resulting collection */
  val FlatMapMethod_CostKind = PerItemCost(
    baseCost = JitCost(60), perChunkCost = JitCost(10), chunkSize = 8)

  val FlatMapMethod = SMethod(this, "flatMap",
    SFunc(Array(ThisType, SFunc(tIV, tOVColl)), tOVColl, Array(paramIV, paramOV)),
    15, FlatMapMethod_CostKind)
      .withIRInfo(
        MethodCallIrBuilder,
        javaMethodOf[Coll[_], Function1[_,_], RType[_]]("flatMap"),
        { mtype => Array(mtype.tRange.asCollection[SType].elemType) })
      .withInfo(MethodCall,
        """ Builds a new collection by applying a function to all elements of this collection
         | and using the elements of the resulting collections.
         | Function \lst{f} is constrained to be of the form \lst{x => x.someProperty}, otherwise
         | it is illegal.
         | Returns a new collection of type \lst{Coll[B]} resulting from applying the given collection-valued function
         | \lst{f} to each element of this collection and concatenating the results.
        """.stripMargin, ArgInfo("f", "the function to apply to each element."))

  /** We assume all flatMap body patterns have similar execution cost. */
  final val CheckFlatmapBody_Info = OperationCostInfo(
    PerItemCost(baseCost = JitCost(20), perChunkCost = JitCost(20), chunkSize = 1),
    NamedDesc("CheckFlatmapBody"))


  /** This patterns recognize all expressions, which are allowed as lambda body
    * of flatMap. Other bodies are rejected with throwing exception.
    */
  val flatMap_BodyPatterns = Array[PartialFunction[SValue, Int]](
    { case MethodCall(ValUse(id, _), _, args, _) if args.isEmpty => id },
    { case ExtractScriptBytes(ValUse(id, _)) => id },
    { case ExtractId(ValUse(id, _)) => id },
    { case SigmaPropBytes(ValUse(id, _)) => id },
    { case ExtractBytes(ValUse(id, _)) => id },
    { case ExtractBytesWithNoRef(ValUse(id, _)) => id }
  )

  /** Check the given expression is valid body of flatMap argument lambda.
    * @param varId id of lambda variable (see [[FuncValue]].args)
    * @param expr expression with is expected to use varId in ValUse node.
    * @return true if the body is allowed
    */
  def isValidPropertyAccess(varId: Int, expr: SValue)
                           (implicit E: ErgoTreeEvaluator): Boolean = {
    var found = false
    // NOTE: the cost depends on the position of the pattern since
    // we are checking until the first matching pattern found.
    E.addSeqCost(CheckFlatmapBody_Info) { () =>
      // the loop is bounded because flatMap_BodyPatterns is fixed
      var i = 0
      val nPatterns = flatMap_BodyPatterns.length
      while (i < nPatterns && !found) {
        val p = flatMap_BodyPatterns(i)
        found = p.lift(expr) match {
          case Some(id) => id == varId  // `id` in the pattern is equal to lambda `varId`
          case None => false
        }
        i += 1
      }
      i // how many patterns checked
    }
    found
  }

  /** Operation descriptor for matching `flatMap` method calls with valid lambdas. */
  final val MatchSingleArgMethodCall_Info = OperationCostInfo(
    FixedCost(JitCost(30)), NamedDesc("MatchSingleArgMethodCall"))

  /** Recognizer of `flatMap` method calls with valid lambdas. */
  object IsSingleArgMethodCall {
    def unapply(mc:MethodCall)
               (implicit E: ErgoTreeEvaluator): Nullable[(Int, SValue)] = {
      var res: Nullable[(Int, SValue)] = Nullable.None
      E.addFixedCost(MatchSingleArgMethodCall_Info) {
        res = mc match {
          case MethodCall(_, _, Seq(FuncValue(args, body)), _) if args.length == 1 =>
            val id = args(0)._1
            Nullable((id, body))
          case _ =>
            Nullable.None
        }
      }
      res
    }
  }

  /** Checks that the given [[MethodCall]] operation is valid flatMap. */
  def checkValidFlatmap(mc: MethodCall)(implicit E: ErgoTreeEvaluator) = {
    mc match {
      case IsSingleArgMethodCall(varId, lambdaBody)
            if isValidPropertyAccess(varId, lambdaBody) =>
        // ok, do nothing
      case _ =>
        throwInvalidFlatmap(mc)
    }
  }

  def throwInvalidFlatmap(mc: MethodCall) = {
    sys.error(
      s"Unsupported lambda in flatMap: allowed usage `xs.flatMap(x => x.property)`: $mc")
  }

  /** Implements evaluation of Coll.flatMap method call ErgoTree node.
    * Called via reflection based on naming convention.
    * @see SMethod.evalMethod
    */
  def flatMap_eval[A, B](mc: MethodCall, xs: Coll[A], f: A => Coll[B])
                        (implicit E: ErgoTreeEvaluator): Coll[B] = {
    val m = mc.method
    var res: Coll[B] = null
    E.addSeqCost(m.costKind.asInstanceOf[PerItemCost], m.opDesc) { () =>
      val tpeB = mc.tpe.asInstanceOf[SCollection[SType]].elemType
      val tB = Evaluation.stypeToRType(tpeB).asInstanceOf[RType[B]]
      res = xs.flatMap(f)(tB)
      res.length
    }
    res
  }

  val PatchMethod = SMethod(this, "patch",
    SFunc(Array(ThisType, SInt, ThisType, SInt), ThisType, paramIVSeq),
      19, PerItemCost(baseCost = JitCost(30), perChunkCost = JitCost(2), chunkSize = 10))
      .withIRInfo(MethodCallIrBuilder)
      .withInfo(MethodCall,
        "Produces a new Coll where a slice of elements in this Coll is replaced by another Coll.")

  /** Implements evaluation of Coll.patch method call ErgoTree node.
    * Called via reflection based on naming convention.
    * @see SMethod.evalMethod
    */
  def patch_eval[A](mc: MethodCall, xs: Coll[A], from: Int, patch: Coll[A], replaced: Int)
                   (implicit E: ErgoTreeEvaluator): Coll[A] = {
    val m = mc.method
    val nItems = xs.length + patch.length
    E.addSeqCost(m.costKind.asInstanceOf[PerItemCost], nItems, m.opDesc) { () =>
      xs.patch(from, patch, replaced)
    }
  }

  val UpdatedMethod = SMethod(this, "updated",
    SFunc(Array(ThisType, SInt, tIV), ThisType, paramIVSeq),
    20, PerItemCost(baseCost = JitCost(20), perChunkCost = JitCost(1), chunkSize = 10))
      .withIRInfo(MethodCallIrBuilder, javaMethodOf[Coll[_], Int, Any]("updated"))
      .withInfo(MethodCall,
        "A copy of this Coll with one single replaced element.")

  /** Implements evaluation of Coll.updated method call ErgoTree node.
    * Called via reflection based on naming convention.
    * @see SMethod.evalMethod
    */
  def updated_eval[A](mc: MethodCall, coll: Coll[A], index: Int, elem: A)
                     (implicit E: ErgoTreeEvaluator): Coll[A] = {
    val m = mc.method
    val costKind = m.costKind.asInstanceOf[PerItemCost]
    E.addSeqCost(costKind, coll.length, m.opDesc) { () =>
      coll.updated(index, elem)
    }
  }

  val UpdateManyMethod = SMethod(this, "updateMany",
    SFunc(Array(ThisType, SCollection(SInt), ThisType), ThisType, paramIVSeq),
    21, PerItemCost(baseCost = JitCost(20), perChunkCost = JitCost(2), chunkSize = 10))
      .withIRInfo(MethodCallIrBuilder).withInfo(MethodCall, "")

  /** Implements evaluation of Coll.updateMany method call ErgoTree node.
    * Called via reflection based on naming convention.
    * @see SMethod.evalMethod
    */
  def updateMany_eval[A](mc: MethodCall, coll: Coll[A], indexes: Coll[Int], values: Coll[A])
                        (implicit E: ErgoTreeEvaluator): Coll[A] = {
    val costKind = mc.method.costKind.asInstanceOf[PerItemCost]
    E.addSeqCost(costKind, coll.length, mc.method.opDesc) { () =>
      coll.updateMany(indexes, values)
    }
  }

  val IndexOfMethod = SMethod(this, "indexOf",
    SFunc(Array(ThisType, tIV, SInt), SInt, paramIVSeq),
      26, PerItemCost(baseCost = JitCost(20), perChunkCost = JitCost(10), chunkSize = 2))
      .withIRInfo(MethodCallIrBuilder, javaMethodOf[Coll[_], Any, Int]("indexOf"))
      .withInfo(MethodCall, "Returns index of a collection element, or -1 if not found")

  /** Implements evaluation of Coll.indexOf method call ErgoTree node.
    * Called via reflection based on naming convention.
    * @see SMethod.evalMethod
    */
  def indexOf_eval[A](mc: MethodCall, xs: Coll[A], elem: A, from: Int)
                     (implicit E: ErgoTreeEvaluator): Int = {
    val costKind = mc.method.costKind.asInstanceOf[PerItemCost]
    var res: Int = -1
    E.addSeqCost(costKind, mc.method.opDesc) { () =>
      // this loop is bounded because MaxArrayLength limit is enforced
      val len = xs.length
      val start = math.max(from, 0)
      var i = start
      var different = true
      while (i < len && different) {
        different = !DataValueComparer.equalDataValues(xs(i), elem)
        i += 1
      }
      if (!different)
        res = i - 1
      i - start  // return number of performed iterations
    }
    res
  }

  /** Cost descriptor of Coll.zip operation. */
  val Zip_CostKind = PerItemCost(
    baseCost = JitCost(10), perChunkCost = JitCost(1), chunkSize = 10)

  val ZipMethod = SMethod(this, "zip",
    SFunc(Array(ThisType, tOVColl), SCollection(STuple(tIV, tOV)), Array[STypeParam](tIV, tOV)), 29, Zip_CostKind)
      .withIRInfo(MethodCallIrBuilder)
      .withInfo(MethodCall, "")

  /** Implements evaluation of Coll.zip method call ErgoTree node.
    * Called via reflection based on naming convention.
    * @see SMethod.evalMethod
    */
  def zip_eval[A, B](mc: MethodCall, xs: Coll[A], ys: Coll[B])
                    (implicit E: ErgoTreeEvaluator): Coll[(A,B)] = {
    val m = mc.method
    E.addSeqCost(m.costKind.asInstanceOf[PerItemCost], xs.length, m.opDesc) { () =>
      xs.zip(ys)
    }
  }

  // ======== 6.0 methods below ===========

  private val reverseCostKind = Append.costKind

  val ReverseMethod = SMethod(this, "reverse",
    SFunc(Array(ThisType), ThisType, paramIVSeq), 30, reverseCostKind)
    .withIRInfo(MethodCallIrBuilder)
    .withInfo(MethodCall, "")

  /** Implements evaluation of Coll.reverse method call ErgoTree node.
    * Called via reflection based on naming convention.
    * @see SMethod.evalMethod
    */
  def reverse_eval[A](mc: MethodCall, xs: Coll[A])
                    (implicit E: ErgoTreeEvaluator): Coll[A] = {
    val m = mc.method
    E.addSeqCost(m.costKind.asInstanceOf[PerItemCost], xs.length, m.opDesc) { () =>
      xs.reverse
    }
  }

  private val distinctCostKind = PerItemCost(baseCost = JitCost(60), perChunkCost = JitCost(5), chunkSize = 100)

  val DistinctMethod = SMethod(this, "distinct",
    SFunc(Array(ThisType), ThisType, paramIVSeq), 31, distinctCostKind)
    .withIRInfo(MethodCallIrBuilder)
    .withInfo(MethodCall, "Returns inversed collection.")

  /** Implements evaluation of Coll.reverse method call ErgoTree node.
    * Called via reflection based on naming convention.
    * @see SMethod.evalMethod
    */
  def distinct_eval[A](mc: MethodCall, xs: Coll[A])
                     (implicit E: ErgoTreeEvaluator): Coll[A] = {
    val m = mc.method
    E.addSeqCost(m.costKind.asInstanceOf[PerItemCost], xs.length, m.opDesc) { () =>
      xs.distinct
    }
  }

  private val startsWithCostKind = Zip_CostKind

  val StartsWithMethod = SMethod(this, "startsWith",
    SFunc(Array(ThisType, ThisType), SBoolean, paramIVSeq), 32, startsWithCostKind)
    .withIRInfo(MethodCallIrBuilder)
    .withInfo(MethodCall, "Returns true if this collection starts with given one, false otherwise.",
      ArgInfo("prefix", "Collection to be checked for being a prefix of this collection."))

  /** Implements evaluation of Coll.zip method call ErgoTree node.
    * Called via reflection based on naming convention.
    * @see SMethod.evalMethod
    */
  def startsWith_eval[A](mc: MethodCall, xs: Coll[A], ys: Coll[A])
                    (implicit E: ErgoTreeEvaluator): Boolean = {
    val m = mc.method
    E.addSeqCost(m.costKind.asInstanceOf[PerItemCost], xs.length, m.opDesc) { () =>
      xs.startsWith(ys)
    }
  }

  private val endsWithCostKind = Zip_CostKind

  val EndsWithMethod = SMethod(this, "endsWith",
    SFunc(Array(ThisType, ThisType), SBoolean, paramIVSeq), 33, endsWithCostKind)
    .withIRInfo(MethodCallIrBuilder)
    .withInfo(MethodCall, "Returns true if this collection ends with given one, false otherwise.",
      ArgInfo("suffix", "Collection to be checked for being a suffix of this collection."))

  /** Implements evaluation of Coll.zip method call ErgoTree node.
    * Called via reflection based on naming convention.
    * @see SMethod.evalMethod
    */
  def endsWith_eval[A](mc: MethodCall, xs: Coll[A], ys: Coll[A])
                        (implicit E: ErgoTreeEvaluator): Boolean = {
    val m = mc.method
    E.addSeqCost(m.costKind.asInstanceOf[PerItemCost], xs.length, m.opDesc) { () =>
      xs.endsWith(ys)
    }
  }

  val GetMethod = SMethod(this, "get",
    SFunc(Array(ThisType, SInt), SOption(tIV), Array[STypeParam](tIV)), 34, ByIndex.costKind)
    .withIRInfo(MethodCallIrBuilder)
    .withInfo(MethodCall,
              "Returns Some(element) if there is an element at given index, None otherwise.",
              ArgInfo("index", "Index of an element (starting from 0).")
            )

  private val v5Methods = super.getMethods() ++ Seq(
    SizeMethod,
    GetOrElseMethod,
    MapMethod,
    ExistsMethod,
    FoldMethod,
    ForallMethod,
    SliceMethod,
    FilterMethod,
    AppendMethod,
    ApplyMethod,
    IndicesMethod,
    FlatMapMethod,
    PatchMethod,
    UpdatedMethod,
    UpdateManyMethod,
    IndexOfMethod,
    ZipMethod
  )

  private val v6Methods = v5Methods ++ Seq(
    ReverseMethod,
    DistinctMethod,
    StartsWithMethod,
    EndsWithMethod,
    GetMethod
  )

  /** This method should be overriden in derived classes to add new methods in addition to inherited.
    * Typical override: `super.getMethods() ++ Seq(m1, m2, m3)`
    */
  override protected def getMethods(): Seq[SMethod] = {
    if (VersionContext.current.isV6SoftForkActivated) {
      v6Methods
    } else {
      v5Methods
    }
  }

}

object STupleMethods extends MethodsContainer {
  /** Type for which this container defines methods. */
  override def ownerType: STypeCompanion = STuple

  private val MaxTupleLength: Int = SigmaConstants.MaxTupleLength.value

  private val componentNames = Array.tabulate(MaxTupleLength) { i => s"_${i + 1}" }

  /** A list of Coll methods inherited from Coll type and available as method of tuple. */
  lazy val colMethods: Seq[SMethod] = {
    val subst = Map(SType.tIV -> SAny)
    // TODO: implement other methods
    val activeMethods = Set(1.toByte /*Coll.size*/, 10.toByte /*Coll.apply*/)
    SCollectionMethods.methods.filter(m => activeMethods.contains(m.methodId)).map { m =>
      m.copy(stype = applySubst(m.stype, subst).asFunc)
    }
  }

  def getTupleMethod(tup: STuple, name: String): Option[SMethod] = {
    colMethods.find(_.name == name).orElse {
      val iComponent = componentNames.lastIndexOf(name, end = tup.items.length - 1)
      if (iComponent == -1) None
      else
        Some(SMethod(
          STupleMethods, name, SFunc(tup, tup.items(iComponent)),
          (iComponent + 1).toByte, SelectField.costKind))
    }
  }

  override protected def getMethods(): Seq[SMethod] = super.getMethods()
}

/** Type descriptor of `Box` type of ErgoTree. */
case object SBoxMethods extends MonoTypeMethods {
  import ErgoBox._
  import SType.{paramT, tT}

  override def ownerType: SMonoType = SBox

  /** Defined once here and then reused in SMethod descriptors. */
  lazy val GetRegFuncType = SFunc(Array(SBox), SOption(tT), Array(paramT))

  /** Creates a descriptor for the given register method. (i.e. R1, R2, etc) */
  def registers(idOfs: Int): Seq[SMethod] = {
    allRegisters.map { i =>
      i match {
        case r: MandatoryRegisterId =>
          SMethod(this, s"R${i.asIndex}",
            GetRegFuncType, (idOfs + i.asIndex + 1).toByte, ExtractRegisterAs.costKind)
              .withInfo(ExtractRegisterAs, r.purpose)
        case _ =>
          SMethod(this, s"R${i.asIndex}",
            GetRegFuncType, (idOfs + i.asIndex + 1).toByte, ExtractRegisterAs.costKind)
              .withInfo(ExtractRegisterAs, "Non-mandatory register")
      }
    }
  }

  val PropositionBytes = "propositionBytes"
  val Value = "value"
  val Id = "id"
  val Bytes = "bytes"
  val BytesWithoutRef = "bytesWithoutRef"
  val CreationInfo = "creationInfo"
  val GetReg = "getReg"

  // should be lazy, otherwise lead to initialization error
  lazy val ValueMethod = SMethod(
    this, Value, SFunc(SBox, SLong), 1, ExtractAmount.costKind)
      .withInfo(ExtractAmount,
        "Mandatory: Monetary value, in Ergo tokens (NanoErg unit of measure)")

  lazy val PropositionBytesMethod = SMethod(
    this, PropositionBytes, SFunc(SBox, SByteArray), 2, ExtractScriptBytes.costKind)
      .withInfo(ExtractScriptBytes,
        "Serialized bytes of guarding script, which should be evaluated to true in order to\n" +
        " open this box. (aka spend it in a transaction)")

  lazy val BytesMethod = SMethod(
    this, Bytes, SFunc(SBox, SByteArray), 3, ExtractBytes.costKind)
      .withInfo(ExtractBytes, "Serialized bytes of this box's content, including proposition bytes.")

  lazy val BytesWithoutRefMethod = SMethod(
    this, BytesWithoutRef, SFunc(SBox, SByteArray), 4, ExtractBytesWithNoRef.costKind)
      .withInfo(ExtractBytesWithNoRef,
        "Serialized bytes of this box's content, excluding transactionId and index of output.")

  lazy val IdMethod = SMethod(this, Id, SFunc(SBox, SByteArray), 5, ExtractId.costKind)
      .withInfo(ExtractId,
        "Blake2b256 hash of this box's content, basically equals to \\lst{blake2b256(bytes)}")

  lazy val creationInfoMethod = SMethod(
    this, CreationInfo, ExtractCreationInfo.OpType, 6, ExtractCreationInfo.costKind)
      .withInfo(ExtractCreationInfo,
        """ If \lst{tx} is a transaction which generated this box, then \lst{creationInfo._1}
         | is a height of the tx's block. The \lst{creationInfo._2} is a serialized transaction
         | identifier followed by box index in the transaction outputs.
        """.stripMargin ) // see ExtractCreationInfo

  lazy val getRegMethodV5 = SMethod(this, "getReg",
    SFunc(Array(SBox, SInt), SOption(tT), Array(paramT)), 7, ExtractRegisterAs.costKind)
      .withInfo(ExtractRegisterAs,
        """ Extracts register by id and type.
         | Type param \lst{T} expected type of the register.
         | Returns \lst{Some(value)} if the register is defined and has given type and \lst{None} otherwise
        """.stripMargin,
        ArgInfo("regId", "zero-based identifier of the register."))

  lazy val getRegMethodV6 = SMethod(this, "getReg",
    SFunc(Array(SBox, SInt), SOption(tT), Array(paramT)), 7, ExtractRegisterAs.costKind, Seq(tT))
    .withIRInfo(MethodCallIrBuilder,
      javaMethodOf[Box, Int, RType[_]]("getReg"),
      { mtype => Array(mtype.tRange.asOption[SType].elemType) })
    .withInfo(MethodCall, """ Extracts register by id and type.
                            | Type param \lst{T} expected type of the register.
                            | Returns \lst{Some(value)} if the register is defined and has given type and \lst{None} otherwise
        """.stripMargin,
      ArgInfo("regId", "zero-based identifier of the register."))

  lazy val tokensMethod = SMethod(
    this, "tokens", SFunc(SBox, ErgoBox.STokensRegType), 8, FixedCost(JitCost(15)))
      .withIRInfo(MethodCallIrBuilder)
      .withInfo(PropertyCall, "Secondary tokens")

  lazy val commonBoxMethods = super.getMethods() ++ Array(
    ValueMethod, // see ExtractAmount
    PropositionBytesMethod, // see ExtractScriptBytes
    BytesMethod, // see ExtractBytes
    BytesWithoutRefMethod, // see ExtractBytesWithNoRef
    IdMethod, // see ExtractId
    creationInfoMethod,
    tokensMethod
  ) ++ registers(8)

  lazy val v5Methods = commonBoxMethods ++ Array(
    getRegMethodV5
  )

  lazy val v6Methods = commonBoxMethods ++ Array(
    getRegMethodV6
  )

  // should be lazy to solve recursive initialization
  protected override def getMethods() = {
    if (VersionContext.current.isV6SoftForkActivated) {
      v6Methods
    } else {
      v5Methods
    }
  }

}

/** Type descriptor of `AvlTree` type of ErgoTree. */
case object SAvlTreeMethods extends MonoTypeMethods {
  import SOption._

  override def ownerType: SMonoType = SAvlTree

  lazy val TCollOptionCollByte = SCollection(SByteArrayOption)
  lazy val CollKeyValue = SCollection(STuple(SByteArray, SByteArray))

  lazy val digestMethod = SMethod(this, "digest", SFunc(SAvlTree, SByteArray), 1, FixedCost(JitCost(15)))
      .withIRInfo(MethodCallIrBuilder)
      .withInfo(PropertyCall,
        """Returns digest of the state represented by this tree.
         | Authenticated tree \lst{digest} = \lst{root hash bytes} ++ \lst{tree height}
        """.stripMargin)

  /** Cost descriptor of `digest` method. */
  lazy val digest_Info = {
    val m = digestMethod
    OperationCostInfo(m.costKind.asInstanceOf[FixedCost], m.opDesc)
  }

  lazy val enabledOperationsMethod = SMethod(
    this, "enabledOperations", SFunc(SAvlTree, SByte), 2, FixedCost(JitCost(15)))
      .withIRInfo(MethodCallIrBuilder)
      .withInfo(PropertyCall,
        """ Flags of enabled operations packed in single byte.
         | \lst{isInsertAllowed == (enabledOperations & 0x01) != 0}\newline
         | \lst{isUpdateAllowed == (enabledOperations & 0x02) != 0}\newline
         | \lst{isRemoveAllowed == (enabledOperations & 0x04) != 0}
        """.stripMargin)

  lazy val keyLengthMethod = SMethod(
    this, "keyLength", SFunc(SAvlTree, SInt), 3, FixedCost(JitCost(15)))
      .withIRInfo(MethodCallIrBuilder)
      .withInfo(PropertyCall,
        """
         |
            """.stripMargin)

  lazy val valueLengthOptMethod = SMethod(
    this, "valueLengthOpt", SFunc(SAvlTree, SIntOption), 4, FixedCost(JitCost(15)))
      .withIRInfo(MethodCallIrBuilder)
      .withInfo(PropertyCall,
        """
         |
        """.stripMargin)

  lazy val isInsertAllowedMethod = SMethod(
    this, "isInsertAllowed", SFunc(SAvlTree, SBoolean), 5, FixedCost(JitCost(15)))
      .withIRInfo(MethodCallIrBuilder)
      .withInfo(PropertyCall,
        """
         |
        """.stripMargin)

  lazy val isInsertAllowed_Info = {
    val m = isInsertAllowedMethod
    OperationCostInfo(m.costKind.asInstanceOf[FixedCost], m.opDesc)
  }

  lazy val isUpdateAllowedMethod = SMethod(
    this, "isUpdateAllowed", SFunc(SAvlTree, SBoolean), 6, FixedCost(JitCost(15)))
      .withIRInfo(MethodCallIrBuilder)
      .withInfo(PropertyCall,
        """
         |
        """.stripMargin)

  lazy val isUpdateAllowed_Info = {
    val m = isUpdateAllowedMethod
    OperationCostInfo(m.costKind.asInstanceOf[FixedCost], m.opDesc)
  }

  lazy val isRemoveAllowedMethod = SMethod(
    this, "isRemoveAllowed", SFunc(SAvlTree, SBoolean), 7, FixedCost(JitCost(15)))
      .withIRInfo(MethodCallIrBuilder)
      .withInfo(PropertyCall,
        """
         |
        """.stripMargin)

  lazy val isRemoveAllowed_Info = {
    val m = isRemoveAllowedMethod
    OperationCostInfo(m.costKind.asInstanceOf[FixedCost], m.opDesc)
  }

  lazy val updateOperationsMethod  = SMethod(this, "updateOperations",
    SFunc(Array(SAvlTree, SByte), SAvlTree), 8, FixedCost(JitCost(45)))
      .withIRInfo(MethodCallIrBuilder)
      .withInfo(MethodCall,
        """
         |
        """.stripMargin)

  lazy val containsMethod = SMethod(this, "contains",
    SFunc(Array(SAvlTree, SByteArray, SByteArray), SBoolean), 9, DynamicCost)
      .withIRInfo(MethodCallIrBuilder)
      .withInfo(MethodCall,
        """
         |   /** Checks if an entry with key `key` exists in this tree using proof `proof`.
         |    * Throws exception if proof is incorrect
         |
         |    * @note CAUTION! Does not support multiple keys check, use [[getMany]] instead.
         |    * Return `true` if a leaf with the key `key` exists
         |    * Return `false` if leaf with provided key does not exist.
         |    * @param key    a key of an element of this authenticated dictionary.
         |    * @param proof
         |    */
         |
        """.stripMargin)

  /** The proof may contain keys, labels and values, we don't know for sure how many,
    * but we assume the cost is O(proof.length).
    * So the following is an approximation of the proof parsing cost.
    */
  final val CreateAvlVerifier_Info = OperationCostInfo(
    PerItemCost(baseCost = JitCost(110), perChunkCost = JitCost(20), chunkSize = 64),
    NamedDesc("CreateAvlVerifier"))

  final val LookupAvlTree_Info = OperationCostInfo(
    PerItemCost(baseCost = JitCost(40), perChunkCost = JitCost(10), chunkSize = 1),
    NamedDesc("LookupAvlTree"))

  final val InsertIntoAvlTree_Info = OperationCostInfo(
    PerItemCost(baseCost = JitCost(40), perChunkCost = JitCost(10), chunkSize = 1),
    NamedDesc("InsertIntoAvlTree"))

  final val UpdateAvlTree_Info = OperationCostInfo(
    PerItemCost(baseCost = JitCost(120), perChunkCost = JitCost(20), chunkSize = 1),
    NamedDesc("UpdateAvlTree"))

  final val RemoveAvlTree_Info = OperationCostInfo(
    PerItemCost(baseCost = JitCost(100), perChunkCost = JitCost(15), chunkSize = 1),
    NamedDesc("RemoveAvlTree"))

  /** Implements evaluation of AvlTree.contains method call ErgoTree node.
    * Called via reflection based on naming convention.
    * @see SMethod.evalMethod
    */
  def contains_eval(mc: MethodCall, tree: AvlTree, key: Coll[Byte], proof: Coll[Byte])
                   (implicit E: ErgoTreeEvaluator): Boolean = {
    E.contains_eval(mc, tree, key, proof)
  }

  lazy val getMethod = SMethod(this, "get",
    SFunc(Array(SAvlTree, SByteArray, SByteArray), SByteArrayOption), 10, DynamicCost)
      .withIRInfo(MethodCallIrBuilder)
      .withInfo(MethodCall,
        """
         |  /** Perform a lookup of key `key` in this tree using proof `proof`.
         |    * Throws exception if proof is incorrect
         |    *
         |    * @note CAUTION! Does not support multiple keys check, use [[getMany]] instead.
         |    * Return Some(bytes) of leaf with key `key` if it exists
         |    * Return None if leaf with provided key does not exist.
         |    * @param key    a key of an element of this authenticated dictionary.
         |    * @param proof
         |    */
         |
        """.stripMargin)

  /** Implements evaluation of AvlTree.get method call ErgoTree node.
    * Called via reflection based on naming convention.
    * @see SMethod.evalMethod
    */
  def get_eval(mc: MethodCall, tree: AvlTree, key: Coll[Byte], proof: Coll[Byte])
              (implicit E: ErgoTreeEvaluator): Option[Coll[Byte]] = {
    E.get_eval(mc, tree, key, proof)
  }

  lazy val getManyMethod = SMethod(this, "getMany",
    SFunc(Array(SAvlTree, SByteArray2, SByteArray), TCollOptionCollByte), 11, DynamicCost)
      .withIRInfo(MethodCallIrBuilder)
      .withInfo(MethodCall,
        """
         |  /** Perform a lookup of many keys `keys` in this tree using proof `proof`.
         |    *
         |    * @note CAUTION! Keys must be ordered the same way they were in lookup before proof was generated.
         |    * For each key return Some(bytes) of leaf if it exists and None if is doesn't.
         |    * @param keys    keys of elements of this authenticated dictionary.
         |    * @param proof
         |    */
         |
        """.stripMargin)

  /** Implements evaluation of AvlTree.getMany method call ErgoTree node.
    * Called via reflection based on naming convention.
    * @see SMethod.evalMethod
    */
  def getMany_eval(mc: MethodCall, tree: AvlTree, keys: Coll[Coll[Byte]], proof: Coll[Byte])
                  (implicit E: ErgoTreeEvaluator): Coll[Option[Coll[Byte]]] = {
    E.getMany_eval(mc, tree, keys, proof)
  }

  lazy val insertMethod = SMethod(this, "insert",
    SFunc(Array(SAvlTree, CollKeyValue, SByteArray), SAvlTreeOption), 12, DynamicCost)
      .withIRInfo(MethodCallIrBuilder)
      .withInfo(MethodCall,
        """
         |  /** Perform insertions of key-value entries into this tree using proof `proof`.
         |    * Throws exception if proof is incorrect
         |    *
         |    * @note CAUTION! Pairs must be ordered the same way they were in insert ops before proof was generated.
         |    * Return Some(newTree) if successful
         |    * Return None if operations were not performed.
         |    * @param operations   collection of key-value pairs to insert in this authenticated dictionary.
         |    * @param proof
         |    */
         |
        """.stripMargin)

  /** Implements evaluation of AvlTree.insert method call ErgoTree node.
    * Called via reflection based on naming convention.
    * @see SMethod.evalMethod
    */
  def insert_eval(mc: MethodCall, tree: AvlTree, entries: KeyValueColl, proof: Coll[Byte])
                 (implicit E: ErgoTreeEvaluator): Option[AvlTree] = {
    E.insert_eval(mc, tree, entries, proof)
  }

  lazy val updateMethod = SMethod(this, "update",
    SFunc(Array(SAvlTree, CollKeyValue, SByteArray), SAvlTreeOption), 13, DynamicCost)
      .withIRInfo(MethodCallIrBuilder)
      .withInfo(MethodCall,
        """
         |  /** Perform updates of key-value entries into this tree using proof `proof`.
         |    * Throws exception if proof is incorrect
         |    *
         |    * @note CAUTION! Pairs must be ordered the same way they were in update ops before proof was generated.
         |    * Return Some(newTree) if successful
         |    * Return None if operations were not performed.
         |    * @param operations   collection of key-value pairs to update in this authenticated dictionary.
         |    * @param proof
         |    */
         |
        """.stripMargin)

  /** Implements evaluation of AvlTree.update method call ErgoTree node.
    * Called via reflection based on naming convention.
    * @see SMethod.evalMethod
    */
  def update_eval(mc: MethodCall, tree: AvlTree,
                  operations: KeyValueColl, proof: Coll[Byte])
                 (implicit E: ErgoTreeEvaluator): Option[AvlTree] = {
    E.update_eval(mc, tree, operations, proof)
  }

  lazy val removeMethod = SMethod(this, "remove",
    SFunc(Array(SAvlTree, SByteArray2, SByteArray), SAvlTreeOption), 14, DynamicCost)
      .withIRInfo(MethodCallIrBuilder)
      .withInfo(MethodCall,
        """
         |  /** Perform removal of entries into this tree using proof `proof`.
         |    * Throws exception if proof is incorrect
         |    * Return Some(newTree) if successful
         |    * Return None if operations were not performed.
         |    *
         |    * @note CAUTION! Keys must be ordered the same way they were in remove ops before proof was generated.
         |    * @param operations   collection of keys to remove from this authenticated dictionary.
         |    * @param proof
         |    */
         |
        """.stripMargin)

  /** Implements evaluation of AvlTree.remove method call ErgoTree node.
    * Called via reflection based on naming convention.
    * @see SMethod.evalMethod
    */
  def remove_eval(mc: MethodCall, tree: AvlTree,
                  operations: Coll[Coll[Byte]], proof: Coll[Byte])
                 (implicit E: ErgoTreeEvaluator): Option[AvlTree] = {
    E.remove_eval(mc, tree, operations, proof)
  }

  lazy val updateDigestMethod = SMethod(this, "updateDigest",
    SFunc(Array(SAvlTree, SByteArray), SAvlTree), 15, FixedCost(JitCost(40)))
      .withIRInfo(MethodCallIrBuilder)
      .withInfo(MethodCall,
        """
         |
        """.stripMargin)

  lazy val updateDigest_Info = {
    val m = updateDigestMethod
    OperationCostInfo(m.costKind.asInstanceOf[FixedCost], m.opDesc)
  }

  protected override def getMethods(): Seq[SMethod] = super.getMethods() ++ Seq(
    digestMethod,
    enabledOperationsMethod,
    keyLengthMethod,
    valueLengthOptMethod,
    isInsertAllowedMethod,
    isUpdateAllowedMethod,
    isRemoveAllowedMethod,
    updateOperationsMethod,
    containsMethod,
    getMethod,
    getManyMethod,
    insertMethod,
    updateMethod,
    removeMethod,
    updateDigestMethod
  )
}

/** Type descriptor of `Context` type of ErgoTree. */
case object SContextMethods extends MonoTypeMethods {
  override def ownerType: SMonoType = SContext

  /** Arguments on context operation such as getVar, DeserializeContext etc.
    * This value can be reused where necessary to avoid allocations. */
  val ContextFuncDom: IndexedSeq[SType] = Array(SContext, SByte)

  import SType.{paramT, tT}

  lazy val dataInputsMethod = propertyCall("dataInputs", SBoxArray, 1, FixedCost(JitCost(15)))
  lazy val headersMethod    = propertyCall("headers", SHeaderArray, 2, FixedCost(JitCost(15)))
  lazy val preHeaderMethod  = propertyCall("preHeader", SPreHeader, 3, FixedCost(JitCost(15)))
  lazy val inputsMethod     = property("INPUTS", SBoxArray, 4, Inputs)
  lazy val outputsMethod    = property("OUTPUTS", SBoxArray, 5, Outputs)
  lazy val heightMethod     = property("HEIGHT", SInt, 6, Height)
  lazy val selfMethod       = property("SELF", SBox, 7, Self)
  lazy val selfBoxIndexMethod = propertyCall("selfBoxIndex", SInt, 8, FixedCost(JitCost(20)))
  lazy val lastBlockUtxoRootHashMethod = property("LastBlockUtxoRootHash", SAvlTree, 9, LastBlockUtxoRootHash)
  lazy val minerPubKeyMethod = property("minerPubKey", SByteArray, 10, MinerPubkey)

  lazy val getVarV5Method = SMethod(
    this, "getVar", SFunc(ContextFuncDom, SOption(tT), Array(paramT)), 11, GetVar.costKind)
    .withInfo(GetVar, "Get context variable with given \\lst{varId} and type.",
      ArgInfo("varId", "\\lst{Byte} identifier of context variable"))

  lazy val getVarV6Method = SMethod(
    this, "getVar", SFunc(ContextFuncDom, SOption(tT), Array(paramT)), 11, GetVar.costKind, Seq(tT))
    .withIRInfo(
      MethodCallIrBuilder,
      javaMethodOf[Context, Byte, RType[_]]("getVar"),
      { mtype => Array(mtype.tRange.asOption[SType].elemType) })
    .withInfo(MethodCall, "Get context variable with given \\lst{varId} and type.")

  lazy val getVarFromInputMethod = SMethod(
    this, "getVarFromInput", SFunc(Array(SContext, SShort, SByte), SOption(tT), Array(paramT)), 12, GetVar.costKind, Seq(tT))
    .withIRInfo(
      MethodCallIrBuilder,
      javaMethodOf[Context, Short, Byte, RType[_]]("getVarFromInput"),
      { mtype => Array(mtype.tRange.asOption[SType].elemType) })
    .withInfo(MethodCall, "Get context variable with given \\lst{varId} and type.",
      ArgInfo("inputIdx", "Index of input to read variable from."),
      ArgInfo("varId", "Index of variable.")
    )

  private lazy val commonMethods = super.getMethods() ++ Array(
    dataInputsMethod, headersMethod, preHeaderMethod, inputsMethod, outputsMethod, heightMethod, selfMethod,
    selfBoxIndexMethod, lastBlockUtxoRootHashMethod, minerPubKeyMethod
  )

  private lazy val v5Methods = commonMethods ++ Seq(
    getVarV5Method
  )

  private lazy val v6Methods = commonMethods ++ Seq(
    getVarV6Method, getVarFromInputMethod
  )

  protected override def getMethods(): Seq[SMethod] = {
    if (VersionContext.current.isV6SoftForkActivated) {
      v6Methods
    } else {
      v5Methods
    }
  }

  /** Names of methods which provide blockchain context.
   * This value can be reused where necessary to avoid allocations. */
  val BlockchainContextMethodNames: IndexedSeq[String] = Array(
    headersMethod.name, preHeaderMethod.name, heightMethod.name,
    lastBlockUtxoRootHashMethod.name, minerPubKeyMethod.name
  )
}

/** Type descriptor of `Header` type of ErgoTree. */
case object SHeaderMethods extends MonoTypeMethods {
  override def ownerType: SMonoType = SHeader

  lazy val idMethod               = propertyCall("id", SByteArray, 1, FixedCost(JitCost(10)))
  lazy val versionMethod          = propertyCall("version",  SByte,      2, FixedCost(JitCost(10)))
  lazy val parentIdMethod         = propertyCall("parentId", SByteArray, 3, FixedCost(JitCost(10)))
  lazy val ADProofsRootMethod     = propertyCall("ADProofsRoot", SByteArray, 4, FixedCost(JitCost(10)))
  lazy val stateRootMethod        = propertyCall("stateRoot", SAvlTree, 5, FixedCost(JitCost(10)))
  lazy val transactionsRootMethod = propertyCall("transactionsRoot", SByteArray, 6, FixedCost(JitCost(10)))
  lazy val timestampMethod        = propertyCall("timestamp", SLong, 7, FixedCost(JitCost(10)))
  lazy val nBitsMethod            = propertyCall("nBits", SLong, 8, FixedCost(JitCost(10)))
  lazy val heightMethod           = propertyCall("height", SInt, 9, FixedCost(JitCost(10)))
  lazy val extensionRootMethod    = propertyCall("extensionRoot", SByteArray, 10, FixedCost(JitCost(10)))
  lazy val minerPkMethod          = propertyCall("minerPk", SGroupElement, 11, FixedCost(JitCost(10)))
  lazy val powOnetimePkMethod     = propertyCall("powOnetimePk", SGroupElement, 12, FixedCost(JitCost(10)))
  lazy val powNonceMethod         = propertyCall("powNonce", SByteArray, 13, FixedCost(JitCost(10)))
  lazy val powDistanceMethod      = propertyCall("powDistance", SBigInt, 14, FixedCost(JitCost(10)))
  lazy val votesMethod            = propertyCall("votes", SByteArray, 15, FixedCost(JitCost(10)))

  // methods added in 6.0 below
  // cost of checkPoW is 700 as about 2*32 hashes required, and 1 hash (id) over short data costs 10
  lazy val checkPowMethod = SMethod(
    this, "checkPow", SFunc(Array(SHeader), SBoolean), 16, FixedCost(JitCost(700)))
    .withIRInfo(MethodCallIrBuilder)
    .withInfo(MethodCall, "Validate header's proof-of-work")

  private lazy val v5Methods = super.getMethods() ++ Seq(
    idMethod, versionMethod, parentIdMethod, ADProofsRootMethod, stateRootMethod, transactionsRootMethod,
    timestampMethod, nBitsMethod, heightMethod, extensionRootMethod, minerPkMethod, powOnetimePkMethod,
    powNonceMethod, powDistanceMethod, votesMethod)

  // 6.0 : checkPow method added
  private lazy val v6Methods = v5Methods ++ Seq(checkPowMethod)

  protected override def getMethods() = {
    if (VersionContext.current.isV6SoftForkActivated) {
      v6Methods
    } else {
      v5Methods
    }
  }
}

/** Type descriptor of `PreHeader` type of ErgoTree. */
case object SPreHeaderMethods extends MonoTypeMethods {
  override def ownerType: SMonoType = SPreHeader

  lazy val versionMethod          = propertyCall("version",  SByte,      1, FixedCost(JitCost(10)))
  lazy val parentIdMethod         = propertyCall("parentId", SByteArray, 2, FixedCost(JitCost(10)))
  lazy val timestampMethod        = propertyCall("timestamp", SLong, 3, FixedCost(JitCost(10)))
  lazy val nBitsMethod            = propertyCall("nBits", SLong, 4, FixedCost(JitCost(10)))
  lazy val heightMethod           = propertyCall("height", SInt, 5, FixedCost(JitCost(10)))
  lazy val minerPkMethod          = propertyCall("minerPk", SGroupElement, 6, FixedCost(JitCost(10)))
  lazy val votesMethod            = propertyCall("votes", SByteArray, 7, FixedCost(JitCost(10)))

  protected override def getMethods() = super.getMethods() ++ Seq(
    versionMethod, parentIdMethod, timestampMethod, nBitsMethod, heightMethod, minerPkMethod, votesMethod
  )
}

/** This type is introduced to unify handling of global and non-global (i.e. methods) operations.
  * It unifies implementation of global operation with implementation of methods and avoids code
  * duplication (following DRY principle https://en.wikipedia.org/wiki/Don%27t_repeat_yourself).
  * The WrappedType is `sigma.SigmaDslBuilder`, which is an interface implemented by
  * the singleton sigmastate.eval.CostingSigmaDslBuilder
  *
  * The Constant(...) tree node of this type are not allowed, as well as using it in register and
  * context variables (aka ContextExtension)
  *
  * When new methods are added to this type via a soft-fork, they will be serialized as part
  * of ErgoTree using MethodCallSerializer, where SGlobal.typeCode will be used.
  *
  * @see sigmastate.lang.SigmaPredef
  * */
case object SGlobalMethods extends MonoTypeMethods {
  override def ownerType: SMonoType = SGlobal

  lazy val groupGeneratorMethod = SMethod(
    this, "groupGenerator", SFunc(SGlobal, SGroupElement), 1, GroupGenerator.costKind)
    .withIRInfo({ case (_, _, _, _, _) => GroupGenerator })
    .withInfo(GroupGenerator, "")

  lazy val xorMethod = SMethod(
    this, "xor", SFunc(Array(SGlobal, SByteArray, SByteArray), SByteArray), 2, Xor.costKind)
    .withIRInfo({
        case (_, _, _, Seq(l, r), _) => Xor(l.asByteArray, r.asByteArray)
    })
    .withInfo(Xor, "Byte-wise XOR of two collections of bytes",
      ArgInfo("left", "left operand"), ArgInfo("right", "right operand"))

  lazy val powHitMethod = SMethod(
    this, "powHit", SFunc(Array(SGlobal, SInt, SByteArray, SByteArray, SByteArray, SInt), SBigInt), methodId = 8,
    PowHitCostKind)
    .withIRInfo(MethodCallIrBuilder)
    .withInfo(MethodCall,
      "Calculating Proof-of-Work hit (Autolykos 2 hash value) for custom Autolykos 2 function",
      ArgInfo("k", "k parameter of Autolykos 2 (number of inputs in k-sum problem)"),
      ArgInfo("msg", "Message to calculate Autolykos hash 2 for"),
      ArgInfo("nonce", "Nonce used to pad the message to get Proof-of-Work hash function output with desirable properties"),
      ArgInfo("h", "PoW protocol specific padding for table uniqueness (e.g. block height in Ergo)"),
      ArgInfo("N", "Size of table filled with pseudo-random data to find k elements in")
    )

  def powHit_eval(mc: MethodCall, G: SigmaDslBuilder, k: Int, msg: Coll[Byte], nonce: Coll[Byte], h: Coll[Byte], N: Int)
                 (implicit E: ErgoTreeEvaluator): BigInt = {
    val cost = PowHitCostKind.cost(k, msg, nonce, h)
    E.addCost(FixedCost(cost), powHitMethod.opDesc)
    CBigInt(Autolykos2PowValidation.hitForVersion2ForMessageWithChecks(k, msg.toArray, nonce.toArray, h.toArray, N).bigInteger)
  }

  private val deserializeCostKind = PerItemCost(baseCost = JitCost(30), perChunkCost = JitCost(20), chunkSize = 32)

  lazy val deserializeToMethod = SMethod(
    this, "deserializeTo", SFunc(Array(SGlobal, SByteArray), tT, Array(paramT)), 4, deserializeCostKind, Seq(tT))
    .withIRInfo(MethodCallIrBuilder,
      javaMethodOf[SigmaDslBuilder, Coll[Byte], RType[_]]("deserializeTo"))
    .withInfo(MethodCall, "Deserialize provided bytes into an object of requested type",
      ArgInfo("first", "Bytes to deserialize"))

  /** Implements evaluation of Global.xor method call ErgoTree node.
    * Called via reflection based on naming convention.
    * @see SMethod.evalMethod, Xor.eval, Xor.xorWithCosting
    */
  def xor_eval(mc: MethodCall, G: SigmaDslBuilder, ls: Coll[Byte], rs: Coll[Byte])
              (implicit E: ErgoTreeEvaluator): Coll[Byte] = {
    Xor.xorWithCosting(ls, rs)
  }

  private val BigEndianBytesCostKind = FixedCost(JitCost(10))

  // id = 4 is reserved for deserializeTo ()
  lazy val FromBigEndianBytesMethod = SMethod(
    this, "fromBigEndianBytes", SFunc(Array(SGlobal, SByteArray), tT, Array(paramT)), 5, BigEndianBytesCostKind, Seq(tT))
    .withIRInfo(MethodCallIrBuilder,
      javaMethodOf[SigmaDslBuilder, Coll[Byte], RType[_]]("fromBigEndianBytes"),
      { mtype => Array(mtype.tRange) })
    .withInfo(MethodCall,
      "Decode a number from big endian bytes.",
      ArgInfo("first", "Bytes which are big-endian encoded number."))

  private lazy val EncodeNBitsCost = FixedCost(JitCost(25)) // cost for nbits encoding

  private lazy val DecodeNBitsCost = FixedCost(JitCost(50)) // cost for nbits decoding

  lazy val encodeNBitsMethod: SMethod = SMethod(
    this, "encodeNbits", SFunc(Array(SGlobal, SBigInt), SLong), 6, EncodeNBitsCost)
    .withIRInfo(MethodCallIrBuilder)
    .withInfo(MethodCall, "Encode big integer number as nbits", ArgInfo("bigInt", "Big integer"))

  lazy val decodeNBitsMethod: SMethod = SMethod(
    this, "decodeNbits", SFunc(Array(SGlobal, SLong), SBigInt), 7, DecodeNBitsCost)
    .withIRInfo(MethodCallIrBuilder)
    .withInfo(MethodCall, "Decode nbits-encoded big integer number", ArgInfo("nbits", "NBits-encoded argument"))

  def deserializeTo_eval(mc: MethodCall, G: SigmaDslBuilder, bytes: Coll[Byte])
                        (implicit E: ErgoTreeEvaluator): Any = {
    val tpe = mc.tpe
    val cT = stypeToRType(tpe)
    E.addSeqCost(deserializeCostKind, bytes.length, deserializeToMethod.opDesc) { () =>
      G.deserializeTo(bytes)(cT)
    }
  }

  lazy val serializeMethod = SMethod(this, "serialize",
    SFunc(Array(SGlobal, tT), SByteArray, Array(paramT)), 3, DynamicCost)
      .withIRInfo(MethodCallIrBuilder)
      .withInfo(MethodCall, "Serializes the given `value` into bytes using the default serialization format.",
        ArgInfo("value", "value to be serialized"))


  /** Implements evaluation of Global.serialize method call ErgoTree node.
    * Called via reflection based on naming convention.
    * @see SMethod.evalMethod
    */
  def serialize_eval(mc: MethodCall, G: SigmaDslBuilder, value: SType#WrappedType)
      (implicit E: ErgoTreeEvaluator): Coll[Byte] = {

    E.addCost(SigmaByteWriter.StartWriterCost)

    val addFixedCostCallback = { (costInfo: OperationCostInfo[FixedCost]) =>
      E.addCost(costInfo)
    }
    val addPerItemCostCallback = { (info: OperationCostInfo[PerItemCost], nItems: Int) =>
      E.addSeqCostNoOp(info.costKind, nItems, info.opDesc)
    }
    val w = SigmaSerializer.startWriter(None,
      Some(addFixedCostCallback), Some(addPerItemCostCallback))

    DataSerializer.serialize(value, mc.args(0).tpe, w)
    Colls.fromArray(w.toBytes)
  }

  lazy val someMethod = SMethod(this, "some",
    SFunc(Array(SGlobal, tT), SOption(tT), Array(paramT)), 9, FixedCost(JitCost(5)), Seq(tT))
    .withIRInfo(MethodCallIrBuilder,
      javaMethodOf[SigmaDslBuilder, Any, RType[_]]("some"),
      { mtype => Array(mtype.tRange) })
    .withInfo(MethodCall, "Wrap given input into optional value (Option()).",
      ArgInfo("value", "Value to wrap into Option."))

  lazy val noneMethod = SMethod(this, "none",
    SFunc(Array(SGlobal), SOption(tT), Array(paramT)), 10, FixedCost(JitCost(5)), Seq(tT))
    .withIRInfo(MethodCallIrBuilder,
      javaMethodOf[SigmaDslBuilder, RType[_]]("none"),
      { mtype => Array(mtype.tRange) })
    .withInfo(MethodCall, "Returns empty Option[T] of given type T.")

  protected override def getMethods() = super.getMethods() ++ {
    if (VersionContext.current.isV6SoftForkActivated) {
      Seq(
        groupGeneratorMethod,
        xorMethod,
        serializeMethod,
        powHitMethod,
        deserializeToMethod,
        encodeNBitsMethod,
        decodeNBitsMethod,
<<<<<<< HEAD
        FromBigEndianBytesMethod
=======
        fromBigEndianBytesMethod,
        someMethod,
        noneMethod
>>>>>>> f3e21b1e
      )
    } else {
      Seq(
        groupGeneratorMethod,
        xorMethod
      )
    }
  }
}
<|MERGE_RESOLUTION|>--- conflicted
+++ resolved
@@ -2070,13 +2070,9 @@
         deserializeToMethod,
         encodeNBitsMethod,
         decodeNBitsMethod,
-<<<<<<< HEAD
-        FromBigEndianBytesMethod
-=======
-        fromBigEndianBytesMethod,
+        FromBigEndianBytesMethod,
         someMethod,
         noneMethod
->>>>>>> f3e21b1e
       )
     } else {
       Seq(
