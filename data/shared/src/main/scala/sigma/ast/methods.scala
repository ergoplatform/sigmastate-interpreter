package sigma.ast

import org.ergoplatform._
import org.ergoplatform.validation._
<<<<<<< HEAD
import sigma.{Coll, VersionContext, _}
import sigma.Evaluation.stypeToRType
import sigma._
import sigma.{VersionContext, _}
=======
import sigma.{UnsignedBigInt, _}
>>>>>>> a66ab556
import sigma.ast.SCollection.{SBooleanArray, SBoxArray, SByteArray, SByteArray2, SHeaderArray}
import sigma.ast.SGlobalMethods.{decodeNBitsMethod, encodeNBitsMethod}
import sigma.ast.SMethod.{MethodCallIrBuilder, MethodCostFunc, javaMethodOf}
import sigma.ast.SType.{TypeCode, paramT, tT}
import sigma.ast.syntax.{SValue, ValueOps}
import sigma.data.ExactIntegral.{ByteIsExactIntegral, IntIsExactIntegral, LongIsExactIntegral, ShortIsExactIntegral}
import sigma.data.NumericOps.BigIntIsExactIntegral
import sigma.data.OverloadHack.Overloaded1
<<<<<<< HEAD
import sigma.data.{CBigInt, DataValueComparer, KeyValueColl, Nullable, RType, SigmaConstants}
=======
import sigma.data.UnsignedBigIntNumericOps.UnsignedBigIntIsExactIntegral
import sigma.data.{DataValueComparer, KeyValueColl, Nullable, RType, SigmaConstants}
>>>>>>> a66ab556
import sigma.eval.{CostDetails, ErgoTreeEvaluator, TracedCost}
import sigma.pow.Autolykos2PowValidation
import sigma.reflection.RClass
import sigma.serialization.CoreByteWriter.ArgInfo
import sigma.serialization.{DataSerializer, SigmaByteWriter, SigmaSerializer}
import sigma.util.NBitsUtils
import sigma.utils.SparseArrayContainer

import scala.annotation.unused

/** Base type for all companions of AST nodes of sigma lang. */
trait SigmaNodeCompanion

/** Defines recognizer method which allows the derived object to be used in patterns
  * to recognize method descriptors by method name.
  * @see SCollecton
  */
trait MethodByNameUnapply extends MethodsContainer {
  def unapply(methodName: String): Option[SMethod] = methods.find(_.name == methodName)
}

/** Base trait for all method containers (which store methods and properties) */
sealed trait MethodsContainer {
  /** Type for which this container defines methods. */
  def ownerType: STypeCompanion

  override def toString: String =
    getClass.getSimpleName.stripSuffix("$") // e.g. SInt, SCollection, etc

  /** Represents class of `this`. */
  lazy val thisRClass: RClass[_] = RClass(this.getClass)
  def typeId: Byte = ownerType.typeId
  def typeName: String = ownerType.typeName

  /** Returns -1 if `method` is not found. */
  def methodIndex(name: String): Int = methods.indexWhere(_.name == name)

  /** Returns true if this type has a method with the given name. */
  def hasMethod(name: String): Boolean = methodIndex(name) != -1

  /** This method should be overriden in derived classes to add new methods in addition to inherited.
    * Typical override: `super.getMethods() ++ Seq(m1, m2, m3)`
    */
  protected def getMethods(): Seq[SMethod] = Nil

  /** Returns all the methods of this type. */
  def methods: Seq[SMethod] = {                        //todo: consider versioned caching
    val ms = getMethods().toArray
    assert(ms.map(_.name).distinct.length == ms.length, s"Duplicate method names in $this")
    ms.groupBy(_.objType).foreach { case (comp, ms) =>
      assert(ms.map(_.methodId).distinct.length == ms.length, s"Duplicate method ids in $comp: $ms")
    }
    ms
  }
  private def _methodsMap: Map[Byte, Map[Byte, SMethod]] = methods //todo: consider versioned caching
      .groupBy(_.objType.typeId)
      .map { case (typeId, ms) => (typeId -> ms.map(m => m.methodId -> m).toMap) }

  /** Lookup method by its id in this type. */
  @inline def getMethodById(methodId: Byte): Option[SMethod] =
    _methodsMap.get(typeId) match {
      case Some(ms) => ms.get(methodId)
      case None => None
    }

  /** Lookup method in this type by method's id or throw ValidationException.
    * This method can be used in trySoftForkable section to either obtain valid method
    * or catch ValidatioinException which can be checked for soft-fork condition.
    * It delegate to getMethodById to lookup method.
    *
    * @see getMethodById
    */
  def methodById(methodId: Byte): SMethod = {
    ValidationRules.CheckAndGetMethod(this, methodId)
  }

  /** Finds a method descriptor [[SMethod]] for the given name. */
  def method(methodName: String): Option[SMethod] = methods.find(_.name == methodName)

  /** Looks up the method descriptor by the method name. */
  def getMethodByName(name: String): SMethod = methods.find(_.name == name).get

}
object MethodsContainer {
  private val methodsV5 = Array(
    SByteMethods,
    SShortMethods,
    SIntMethods,
    SLongMethods,
    SBigIntMethods,
    SBooleanMethods,
    SStringMethods,
    SGroupElementMethods,
    SSigmaPropMethods,
    SBoxMethods,
    SAvlTreeMethods,
    SHeaderMethods,
    SPreHeaderMethods,
    SGlobalMethods,
    SContextMethods,
    SCollectionMethods,
    SOptionMethods,
    STupleMethods,
    SUnitMethods,
    SAnyMethods
  )

  private val methodsV6 = methodsV5 ++ Seq(SUnsignedBigIntMethods)

  private val containersV5 = new SparseArrayContainer[MethodsContainer](methodsV5.map(m => (m.typeId, m)))

  private val containersV6 = new SparseArrayContainer[MethodsContainer](methodsV6.map(m => (m.typeId, m)))

  def contains(typeId: TypeCode): Boolean = {
    if (VersionContext.current.isV6SoftForkActivated) {
      containersV6.contains(typeId)
    } else {
      containersV5.contains(typeId)
    }
  }

  def apply(typeId: TypeCode): MethodsContainer = {
    if (VersionContext.current.isV6SoftForkActivated) {
      containersV6(typeId)
    } else {
      containersV5(typeId)
    }
  }

  /** Finds the method of the give type.
    *
    * @param tpe        type of the object for which the method is looked up
    * @param methodName name of the method
    * @return method descriptor or None if not found
    */
  def getMethod(tpe: SType, methodName: String): Option[SMethod] = tpe match {
    case tup: STuple =>
      STupleMethods.getTupleMethod(tup, methodName)
    case _ =>
      if (VersionContext.current.isV6SoftForkActivated) {
        containersV6.get(tpe.typeCode).flatMap(_.method(methodName))
      } else {
        containersV5.get(tpe.typeCode).flatMap(_.method(methodName))
      }
  }
}

trait MonoTypeMethods extends MethodsContainer {
  def ownerType: SMonoType
  /** Helper method to create method descriptors for properties (i.e. methods without args). */
  protected def propertyCall(
      name: String,
      tpeRes: SType,
      id: Byte,
      costKind: CostKind): SMethod =
    SMethod(this, name, SFunc(this.ownerType, tpeRes), id, costKind)
        .withIRInfo(MethodCallIrBuilder)
        .withInfo(PropertyCall, "")

  /** Helper method to create method descriptors for properties (i.e. methods without args). */
  protected def property(
      name: String,
      tpeRes: SType,
      id: Byte,
      valueCompanion: ValueCompanion): SMethod =
    SMethod(this, name, SFunc(this.ownerType, tpeRes), id, valueCompanion.costKind)
        .withIRInfo(MethodCallIrBuilder)
        .withInfo(valueCompanion, "")
}

trait SNumericTypeMethods extends MonoTypeMethods {
  import SNumericTypeMethods.tNum

  private val subst = Map(tNum -> this.ownerType)

  val v5Methods = {
    SNumericTypeMethods.v5Methods.map { m =>
      m.copy(stype = applySubst(m.stype, subst).asFunc)
    }
  }

  val v6Methods = {
    SNumericTypeMethods.v6Methods.map { m =>
      m.copy(
        objType = this, // associate the method with the concrete numeric type
        stype = applySubst(m.stype, subst).asFunc
      )}
  }

  protected override def getMethods(): Seq[SMethod] = {
    if (VersionContext.current.isV6SoftForkActivated) {
      super.getMethods() ++ v6Methods
    } else {
      super.getMethods() ++ v5Methods
    }
  }
}

object SNumericTypeMethods extends MethodsContainer {

  /** Type for which this container defines methods. */
  override def ownerType: STypeCompanion = SNumericType

  /** Type variable used in generic signatures of method descriptors. */
  val tNum = STypeVar("TNum")

  /** Cost function which is assigned for numeric cast MethodCall nodes in ErgoTree.
    * It is called as part of MethodCall.eval method. */
  val costOfNumericCast: MethodCostFunc = new MethodCostFunc {
    override def apply(
        E: ErgoTreeEvaluator,
        mc: MethodCall,
        obj: Any,
        args: Array[Any]): CostDetails = {
      val targetTpe = mc.method.stype.tRange
      val cast      = getNumericCast(mc.obj.tpe, mc.method.name, targetTpe).get
      val costKind  = if (cast == Downcast) Downcast.costKind else Upcast.costKind
      TracedCost(Array(TypeBasedCostItem(MethodDesc(mc.method), costKind, targetTpe)))
    }
  }

  /** The following SMethod instances are descriptors of methods available on all numeric
    * types.
    *
    * @see `val methods` below
    * */
  val ToByteMethod  : SMethod = SMethod(this, "toByte", SFunc(tNum, SByte), 1, null)
      .withCost(costOfNumericCast)
      .withInfo(PropertyCall, "Converts this numeric value to \\lst{Byte}, throwing exception if overflow.")

  val ToShortMethod : SMethod = SMethod(this, "toShort", SFunc(tNum, SShort), 2, null)
      .withCost(costOfNumericCast)
      .withInfo(PropertyCall, "Converts this numeric value to \\lst{Short}, throwing exception if overflow.")

  val ToIntMethod   : SMethod = SMethod(this, "toInt", SFunc(tNum, SInt), 3, null)
      .withCost(costOfNumericCast)
      .withInfo(PropertyCall, "Converts this numeric value to \\lst{Int}, throwing exception if overflow.")

  val ToLongMethod  : SMethod = SMethod(this, "toLong", SFunc(tNum, SLong), 4, null)
      .withCost(costOfNumericCast)
      .withInfo(PropertyCall, "Converts this numeric value to \\lst{Long}, throwing exception if overflow.")

  val ToBigIntMethod: SMethod = SMethod(this, "toBigInt", SFunc(tNum, SBigInt), 5, null)
      .withCost(costOfNumericCast)
      .withInfo(PropertyCall, "Converts this numeric value to \\lst{BigInt}")

  /** Cost of: 1) creating Byte collection from a numeric value */
  val ToBytes_CostKind = FixedCost(JitCost(5))

  val ToBytesMethod: SMethod = SMethod(
    this, "toBytes", SFunc(tNum, SByteArray), 6, ToBytes_CostKind)
      .withIRInfo(MethodCallIrBuilder)
      .withUserDefinedInvoke({ (m: SMethod, obj: Any, _: Array[Any]) =>
        m.objType match {
          case SByteMethods => ByteIsExactIntegral.toBigEndianBytes(obj.asInstanceOf[Byte])
          case SShortMethods => ShortIsExactIntegral.toBigEndianBytes(obj.asInstanceOf[Short])
          case SIntMethods => IntIsExactIntegral.toBigEndianBytes(obj.asInstanceOf[Int])
          case SLongMethods => LongIsExactIntegral.toBigEndianBytes(obj.asInstanceOf[Long])
          case SBigIntMethods => obj.asInstanceOf[BigInt].toBytes
          case SUnsignedBigIntMethods => obj.asInstanceOf[UnsignedBigInt].toBytes
        }
      })
      .withInfo(PropertyCall,
        """ Returns a big-endian representation of this numeric value in a collection of bytes.
         | For example, the \lst{Int} value \lst{0x12131415} would yield the
         | collection of bytes \lst{[0x12, 0x13, 0x14, 0x15]}.
          """.stripMargin)

  /** Cost of: 1) creating Boolean collection (one bool for each bit) from a numeric
    * value. */
  val ToBits_CostKind = FixedCost(JitCost(5))

  val ToBitsMethod: SMethod = SMethod(
    this, "toBits", SFunc(tNum, SBooleanArray), 7, ToBits_CostKind)
      .withIRInfo(MethodCallIrBuilder)
      .withUserDefinedInvoke({ (m: SMethod, obj: Any, _: Array[Any]) =>
        m.objType match {
          case SByteMethods => ByteIsExactIntegral.toBits(obj.asInstanceOf[Byte])
          case SShortMethods => ShortIsExactIntegral.toBits(obj.asInstanceOf[Short])
          case SIntMethods => IntIsExactIntegral.toBits(obj.asInstanceOf[Int])
          case SLongMethods => LongIsExactIntegral.toBits(obj.asInstanceOf[Long])
          case SBigIntMethods => BigIntIsExactIntegral.toBits(obj.asInstanceOf[BigInt])
          case SUnsignedBigIntMethods => UnsignedBigIntIsExactIntegral.toBits(obj.asInstanceOf[UnsignedBigInt])
        }
      })
      .withInfo(PropertyCall,
        """ Returns a big-endian representation of this numeric in a collection of Booleans.
         |  Each boolean corresponds to one bit.
          """.stripMargin)

  /** Cost of inverting bits of a number. */
  val BitwiseOp_CostKind = FixedCost(JitCost(5))

  val BitwiseInverseMethod: SMethod = SMethod(
    this, "bitwiseInverse", SFunc(tNum, tNum), 8, BitwiseOp_CostKind)
    .withIRInfo(MethodCallIrBuilder)
    .withUserDefinedInvoke({ (m: SMethod, obj: Any, _: Array[Any]) =>
      m.objType match {
        case SByteMethods => ByteIsExactIntegral.bitwiseInverse(obj.asInstanceOf[Byte])
        case SShortMethods => ShortIsExactIntegral.bitwiseInverse(obj.asInstanceOf[Short])
        case SIntMethods => IntIsExactIntegral.bitwiseInverse(obj.asInstanceOf[Int])
        case SLongMethods => LongIsExactIntegral.bitwiseInverse(obj.asInstanceOf[Long])
        case SBigIntMethods => BigIntIsExactIntegral.bitwiseInverse(obj.asInstanceOf[BigInt])
        case SUnsignedBigIntMethods => UnsignedBigIntIsExactIntegral.bitwiseInverse(obj.asInstanceOf[UnsignedBigInt])
      }
    })
    .withInfo(PropertyCall, desc = "Returns bitwise inverse of this numeric. ")

  val BitwiseOrMethod: SMethod = SMethod(
    this, "bitwiseOr", SFunc(Array(tNum, tNum), tNum), 9, BitwiseOp_CostKind)
    .withIRInfo(MethodCallIrBuilder)
    .withUserDefinedInvoke({ (m: SMethod, obj: Any, other: Array[Any]) =>
      m.objType match {
        case SByteMethods => ByteIsExactIntegral.bitwiseOr(obj.asInstanceOf[Byte], other.head.asInstanceOf[Byte])
        case SShortMethods => ShortIsExactIntegral.bitwiseOr(obj.asInstanceOf[Short], other.head.asInstanceOf[Short])
        case SIntMethods => IntIsExactIntegral.bitwiseOr(obj.asInstanceOf[Int], other.head.asInstanceOf[Int])
        case SLongMethods => LongIsExactIntegral.bitwiseOr(obj.asInstanceOf[Long], other.head.asInstanceOf[Long])
        case SBigIntMethods => BigIntIsExactIntegral.bitwiseOr(obj.asInstanceOf[BigInt], other.head.asInstanceOf[BigInt])
        case SUnsignedBigIntMethods => UnsignedBigIntIsExactIntegral.bitwiseOr(obj.asInstanceOf[UnsignedBigInt], other.head.asInstanceOf[UnsignedBigInt])
      }
    })
    .withInfo(MethodCall,
      """ Returns bitwise or of this numeric and provided one. """.stripMargin,
      ArgInfo("that", "A numeric value to calculate or with."))

  val BitwiseAndMethod: SMethod = SMethod(
    this, "bitwiseAnd", SFunc(Array(tNum, tNum), tNum), 10, BitwiseOp_CostKind)
    .withIRInfo(MethodCallIrBuilder)
    .withUserDefinedInvoke({ (m: SMethod, obj: Any, other: Array[Any]) =>
      m.objType match {
        case SByteMethods => ByteIsExactIntegral.bitwiseAnd(obj.asInstanceOf[Byte], other.head.asInstanceOf[Byte])
        case SShortMethods => ShortIsExactIntegral.bitwiseAnd(obj.asInstanceOf[Short], other.head.asInstanceOf[Short])
        case SIntMethods => IntIsExactIntegral.bitwiseAnd(obj.asInstanceOf[Int], other.head.asInstanceOf[Int])
        case SLongMethods => LongIsExactIntegral.bitwiseAnd(obj.asInstanceOf[Long], other.head.asInstanceOf[Long])
        case SBigIntMethods => BigIntIsExactIntegral.bitwiseAnd(obj.asInstanceOf[BigInt], other.head.asInstanceOf[BigInt])
        case SUnsignedBigIntMethods => UnsignedBigIntIsExactIntegral.bitwiseAnd(obj.asInstanceOf[UnsignedBigInt], other.head.asInstanceOf[UnsignedBigInt])
      }
    })
    .withInfo(MethodCall,
      """ Returns bitwise and of this numeric and provided one. """.stripMargin,
      ArgInfo("that", "A numeric value to calculate and with."))

  val BitwiseXorMethod: SMethod = SMethod(
    this, "bitwiseXor", SFunc(Array(tNum, tNum), tNum), 11, BitwiseOp_CostKind)
    .withIRInfo(MethodCallIrBuilder)
    .withUserDefinedInvoke({ (m: SMethod, obj: Any, other: Array[Any]) =>
      m.objType match {
        case SByteMethods => ByteIsExactIntegral.bitwiseXor(obj.asInstanceOf[Byte], other.head.asInstanceOf[Byte])
        case SShortMethods => ShortIsExactIntegral.bitwiseXor(obj.asInstanceOf[Short], other.head.asInstanceOf[Short])
        case SIntMethods => IntIsExactIntegral.bitwiseXor(obj.asInstanceOf[Int], other.head.asInstanceOf[Int])
        case SLongMethods => LongIsExactIntegral.bitwiseXor(obj.asInstanceOf[Long], other.head.asInstanceOf[Long])
        case SBigIntMethods => BigIntIsExactIntegral.bitwiseXor(obj.asInstanceOf[BigInt], other.head.asInstanceOf[BigInt])
        case SUnsignedBigIntMethods => UnsignedBigIntIsExactIntegral.bitwiseXor(obj.asInstanceOf[UnsignedBigInt], other.head.asInstanceOf[UnsignedBigInt])
      }
    })
    .withInfo(MethodCall,
      """ Returns bitwise xor of this numeric and provided one. """.stripMargin,
      ArgInfo("that", "A numeric value to calculate xor with."))

  val ShiftLeftMethod: SMethod = SMethod(
    this, "shiftLeft", SFunc(Array(tNum, SInt), tNum), 12, BitwiseOp_CostKind)
    .withIRInfo(MethodCallIrBuilder)
    .withUserDefinedInvoke({ (m: SMethod, obj: Any, other: Array[Any]) =>
      m.objType match {
        case SByteMethods => ByteIsExactIntegral.shiftLeft(obj.asInstanceOf[Byte], other.head.asInstanceOf[Int])
        case SShortMethods => ShortIsExactIntegral.shiftLeft(obj.asInstanceOf[Short], other.head.asInstanceOf[Int])
        case SIntMethods => IntIsExactIntegral.shiftLeft(obj.asInstanceOf[Int], other.head.asInstanceOf[Int])
        case SLongMethods => LongIsExactIntegral.shiftLeft(obj.asInstanceOf[Long], other.head.asInstanceOf[Int])
        case SBigIntMethods => BigIntIsExactIntegral.shiftLeft(obj.asInstanceOf[BigInt], other.head.asInstanceOf[Int])
        case SUnsignedBigIntMethods => UnsignedBigIntIsExactIntegral.shiftLeft(obj.asInstanceOf[UnsignedBigInt], other.head.asInstanceOf[Int])
      }
    })
    .withInfo(MethodCall,
      """ Returns a big-endian representation of this numeric in a collection of Booleans.
        |  Each boolean corresponds to one bit.
          """.stripMargin,
      ArgInfo("bits", "Number of bit to shift to the left. Note, that bits value must be non-negative and less than " +
                      "the size of the number in bits (e.g. 64 for Long, 256 for BigInt)"))

  val ShiftRightMethod: SMethod = SMethod(
    this, "shiftRight", SFunc(Array(tNum, SInt), tNum), 13, BitwiseOp_CostKind)
    .withIRInfo(MethodCallIrBuilder)
    .withUserDefinedInvoke({ (m: SMethod, obj: Any, other: Array[Any]) =>
      m.objType match {
        case SByteMethods => ByteIsExactIntegral.shiftRight(obj.asInstanceOf[Byte], other.head.asInstanceOf[Int])
        case SShortMethods => ShortIsExactIntegral.shiftRight(obj.asInstanceOf[Short], other.head.asInstanceOf[Int])
        case SIntMethods => IntIsExactIntegral.shiftRight(obj.asInstanceOf[Int], other.head.asInstanceOf[Int])
        case SLongMethods => LongIsExactIntegral.shiftRight(obj.asInstanceOf[Long], other.head.asInstanceOf[Int])
        case SBigIntMethods => BigIntIsExactIntegral.shiftRight(obj.asInstanceOf[BigInt], other.head.asInstanceOf[Int])
        case SUnsignedBigIntMethods => UnsignedBigIntIsExactIntegral.shiftRight(obj.asInstanceOf[UnsignedBigInt], other.head.asInstanceOf[Int])
      }
    })
    .withInfo(MethodCall,
      """ Returns a big-endian representation of this numeric in a collection of Booleans.
        |  Each boolean corresponds to one bit.
          """.stripMargin,
      ArgInfo("bits", "Number of bit to shift to the right. Note, that bits value must be non-negative and less than " +
        "the size of the number in bits (e.g. 64 for Long, 256 for BigInt)"))

  lazy val v5Methods = Array(
    ToByteMethod, // see Downcast
    ToShortMethod, // see Downcast
    ToIntMethod, // see Downcast
    ToLongMethod, // see Downcast
    ToBigIntMethod, // see Downcast
    ToBytesMethod,
    ToBitsMethod
  )

  lazy val v6Methods = v5Methods ++ Array(
    BitwiseInverseMethod,
    BitwiseOrMethod,
    BitwiseAndMethod,
    BitwiseXorMethod,
    ShiftLeftMethod,
    ShiftRightMethod
  )

  protected override def getMethods(): Seq[SMethod] = {
    throw new Exception("SNumericTypeMethods.getMethods shouldn't ever be called")
  }

  /** Collection of names of numeric casting methods (like `toByte`, `toInt`, etc). */
  // todo: add unsigned big int
  val castMethods: Array[String] =
    Array(ToByteMethod, ToShortMethod, ToIntMethod, ToLongMethod, ToBigIntMethod)
        .map(_.name)

  /** Checks the given name is numeric type cast method (like toByte, toInt, etc.). */
  def isCastMethod(name: String): Boolean = castMethods.contains(name)

  /** Convert the given method to a cast operation from fromTpe to resTpe. */
  def getNumericCast(
      fromTpe: SType,
      methodName: String,
      resTpe: SType): Option[NumericCastCompanion] = (fromTpe, resTpe) match {
    case (from: SNumericType, to: SNumericType) if isCastMethod(methodName) =>
      val op = if (to > from) Upcast else Downcast
      Some(op)
    case _ => None // the method in not numeric type cast
  }

}

/** Methods of ErgoTree type `Boolean`. */
case object SBooleanMethods extends MonoTypeMethods {
  /** Type for which this container defines methods. */
  override def ownerType: SMonoType = SBoolean

  val ToByte = "toByte"
  protected override def getMethods() = super.getMethods()
  /* TODO soft-fork: https://github.com/ScorexFoundation/sigmastate-interpreter/issues/479
  ++ Seq(
    SMethod(this, ToByte, SFunc(this, SByte), 1)
      .withInfo(PropertyCall, "Convert true to 1 and false to 0"),
  )
  */
}

/** Methods of ErgoTree type `Byte`. */
case object SByteMethods extends SNumericTypeMethods {
  /** Type for which this container defines methods. */
  override def ownerType: SMonoType = SByte
}

/** Methods of ErgoTree type `Short`. */
case object SShortMethods extends SNumericTypeMethods {
  /** Type for which this container defines methods. */
  override def ownerType: SMonoType = ast.SShort
}

/** Descriptor of ErgoTree type `Int`. */
case object SIntMethods extends SNumericTypeMethods {
  /** Type for which this container defines methods. */
  override def ownerType: SMonoType = SInt
}

/** Descriptor of ErgoTree type `Long`. */
case object SLongMethods extends SNumericTypeMethods {
  /** Type for which this container defines methods. */
  override def ownerType: SMonoType = SLong
}

/** Methods of BigInt type. Implemented using [[java.math.BigInteger]]. */
case object SBigIntMethods extends SNumericTypeMethods {
  /** Type for which this container defines methods. */
  override def ownerType: SMonoType = SBigInt

  private val ToUnsignedCostKind = FixedCost(JitCost(5))

  //id = 8 to make it after toBits
  val ToUnsigned = SMethod(this, "toUnsigned", SFunc(this.ownerType, SUnsignedBigInt), 14, ToUnsignedCostKind)
    .withIRInfo(MethodCallIrBuilder)
    .withInfo(MethodCall,
        "Converts non-negative big integer to unsigned type, throws exception on negative big integer.")

  private val ToUnsignedModCostKind = FixedCost(JitCost(15))

  val ToUnsignedMod = SMethod(this, "toUnsignedMod", SFunc(Array(this.ownerType, SUnsignedBigInt), SUnsignedBigInt), 15, ToUnsignedModCostKind)
    .withIRInfo(MethodCallIrBuilder)
    .withInfo(MethodCall,
              "Converts non-negative big integer to unsigned type using cryptographic mod operation.",
              ArgInfo("m", "modulo value"))

  protected override def getMethods(): Seq[SMethod]  = {
    if (VersionContext.current.isV6SoftForkActivated) {
      super.getMethods() ++ Seq(ToUnsigned, ToUnsignedMod)
    } else {
      super.getMethods()
    }
  }

}

/** Methods of UnsignedBigInt type. Implemented using [[java.math.BigInteger]]. */
case object SUnsignedBigIntMethods extends SNumericTypeMethods {
  /** Type for which this container defines methods. */
  override def ownerType: SMonoType = SUnsignedBigInt

  final val ModInverseCostInfo = OperationCostInfo(FixedCost(JitCost(30)), NamedDesc("ModInverseMethodCall"))

  val ModInverseMethod = SMethod(this, "modInverse", SFunc(Array(this.ownerType, this.ownerType), this.ownerType), 14, ModInverseCostInfo.costKind)
    .withIRInfo(MethodCallIrBuilder)
    .withInfo(MethodCall,
      "Computes modular inverse of a value. Modular inverse of A mod C is the B value that makes A * B mod C = 1.",
      ArgInfo("m", "modulo value")
    )

  final val PlusModCostInfo = OperationCostInfo(FixedCost(JitCost(30)), NamedDesc("ModInverseMethodCall"))

  val PlusModMethod = SMethod(this, "plusMod", SFunc(Array(this.ownerType, this.ownerType, this.ownerType), this.ownerType), 15, PlusModCostInfo.costKind)
    .withIRInfo(MethodCallIrBuilder)
    .withInfo(MethodCall, "Modular addition", ArgInfo("that", "Addend") , ArgInfo("m", "modulo value"))

  final val SubtractModCostInfo = OperationCostInfo(FixedCost(JitCost(30)), NamedDesc("SubtractModMethodCall"))

  val SubtractModMethod = SMethod(this, "subtractMod", SFunc(Array(this.ownerType, this.ownerType, this.ownerType), this.ownerType), 16, SubtractModCostInfo.costKind)
    .withIRInfo(MethodCallIrBuilder)
    .withInfo(MethodCall, "Modular subtraction", ArgInfo("that", "Subtrahend") , ArgInfo("m", "modulo value"))

  final val MultiplyModCostInfo = OperationCostInfo(FixedCost(JitCost(40)), NamedDesc("MultiplyModMethodCall"))

  val MultiplyModMethod = SMethod(this, "multiplyMod", SFunc(Array(this.ownerType, this.ownerType, this.ownerType), this.ownerType), 17, MultiplyModCostInfo.costKind)
    .withIRInfo(MethodCallIrBuilder)
    .withInfo(MethodCall, "Modular multiplication", ArgInfo("that", "Multiplier") , ArgInfo("m", "modulo value"))

  final val ModCostInfo = OperationCostInfo(FixedCost(JitCost(20)), NamedDesc("ModMethodCall"))

  val ModMethod = SMethod(this, "mod", SFunc(Array(this.ownerType, this.ownerType), this.ownerType), 18, ModCostInfo.costKind)
    .withIRInfo(MethodCallIrBuilder)
    .withInfo(MethodCall, "Cryptographic modulo operation", ArgInfo("m", "Modulo value"))

  final val ToSignedCostInfo = OperationCostInfo(FixedCost(JitCost(10)), NamedDesc("ToSignedMethodCall"))

  val ToSignedMethod = SMethod(this, "toSigned", SFunc(Array(this.ownerType), SBigInt), 19, ToSignedCostInfo.costKind)
    .withIRInfo(MethodCallIrBuilder)
    .withInfo(MethodCall, "Convert this unsigned big int to signed (with possible exception if leftmost bit is set to 1).")

  // no 6.0 versioning here as it is done in method containers
  protected override def getMethods(): Seq[SMethod]  = {
    super.getMethods() ++ Seq(
      ModInverseMethod,
      PlusModMethod,
      SubtractModMethod,
      MultiplyModMethod,
      ModMethod,
      ToSignedMethod
    )
  }

}

/** Methods of type `String`. */
case object SStringMethods extends MonoTypeMethods {
  /** Type for which this container defines methods. */
  override def ownerType: SMonoType = SString
}

/** Methods of type `GroupElement`. */
case object SGroupElementMethods extends MonoTypeMethods {
  /** Type for which this container defines methods. */
  override def ownerType: SMonoType = SGroupElement

  /** Cost of: 1) serializing EcPointType to bytes 2) packing them in Coll. */
  val GetEncodedCostKind = FixedCost(JitCost(250))

  /** The following SMethod instances are descriptors of methods defined in `GroupElement` type. */
  lazy val GetEncodedMethod: SMethod = SMethod(
    this, "getEncoded", SFunc(Array(this.ownerType), SByteArray), 2, GetEncodedCostKind)
    .withIRInfo(MethodCallIrBuilder)
    .withInfo(PropertyCall, "Get an encoding of the point value.")

  lazy val ExponentiateMethod: SMethod = SMethod(
    this, "exp", SFunc(Array(this.ownerType, SBigInt), this.ownerType), 3, Exponentiate.costKind)
    .withIRInfo({ case (builder, obj, _, Seq(arg), _) =>
      builder.mkExponentiate(obj.asGroupElement, arg.asBigInt)
    })
    .withInfo(Exponentiate,
      "Exponentiate this \\lst{GroupElement} to the given number. Returns this to the power of k",
      ArgInfo("k", "The power"))

  lazy val ExponentiateUnsignedMethod: SMethod = SMethod(
    this, "expUnsigned", SFunc(Array(this.ownerType, SUnsignedBigInt), this.ownerType), 6, Exponentiate.costKind)
    .withIRInfo(MethodCallIrBuilder)
    .withInfo("Exponentiate this \\lst{GroupElement} to the given number. Returns this to the power of k",
      ArgInfo("k", "The power"))

  lazy val MultiplyMethod: SMethod = SMethod(
    this, "multiply", SFunc(Array(this.ownerType, SGroupElement), this.ownerType), 4, MultiplyGroup.costKind)
    .withIRInfo({ case (builder, obj, _, Seq(arg), _) =>
      builder.mkMultiplyGroup(obj.asGroupElement, arg.asGroupElement)
    })
    .withInfo(MultiplyGroup, "Group operation.", ArgInfo("other", "other element of the group"))

  /** Cost of: 1) calling EcPoint.negate 2) wrapping in GroupElement. */
  val Negate_CostKind = FixedCost(JitCost(45))

  lazy val NegateMethod: SMethod = SMethod(
    this, "negate", SFunc(this.ownerType, this.ownerType), 5, Negate_CostKind)
    .withIRInfo(MethodCallIrBuilder)
    .withInfo(PropertyCall, "Inverse element of the group.")

  protected override def getMethods(): Seq[SMethod] = {
    /* TODO soft-fork: https://github.com/ScorexFoundation/sigmastate-interpreter/issues/479
    SMethod(this, "isIdentity", SFunc(this, SBoolean),   1)
        .withInfo(PropertyCall, "Checks if this value is identity element of the eliptic curve group."),
    */
    val v5Methods = Seq(
      GetEncodedMethod,
      ExponentiateMethod,
      MultiplyMethod,
      NegateMethod)

    super.getMethods() ++ (if (VersionContext.current.isV6SoftForkActivated) {
      v5Methods ++ Seq(ExponentiateUnsignedMethod)
    } else {
      v5Methods
    })
  }

}

/** Methods of type `SigmaProp` which represent sigma-protocol propositions. */
case object SSigmaPropMethods extends MonoTypeMethods {
  /** Type for which this container defines methods. */
  override def ownerType: SMonoType = SSigmaProp

  /** The maximum size of SigmaProp value in serialized byte array representation. */
  val MaxSizeInBytes: Long = SigmaConstants.MaxSigmaPropSizeInBytes.value

  val PropBytes = "propBytes"
  val IsProven = "isProven"
  lazy val PropBytesMethod = SMethod(
    this, PropBytes, SFunc(this.ownerType, SByteArray), 1, SigmaPropBytes.costKind)
    .withInfo(SigmaPropBytes, "Serialized bytes of this sigma proposition taken as ErgoTree.")

  lazy val IsProvenMethod = SMethod(this, IsProven, SFunc(this.ownerType, SBoolean), 2, null)
      .withInfo(// available only at frontend of ErgoScript
        "Verify that sigma proposition is proven.")

  protected override def getMethods() = super.getMethods() ++ Seq(
    PropBytesMethod, IsProvenMethod
  )
}

/** Any other type is implicitly subtype of this type. */
case object SAnyMethods extends MonoTypeMethods {
  override def ownerType: SMonoType = SAny
}

/** The type with single inhabitant value `()` */
case object SUnitMethods extends MonoTypeMethods {
  /** Type for which this container defines methods. */
  override def ownerType = SUnit
}

object SOptionMethods extends MethodsContainer {
  /** Type for which this container defines methods. */
  override def ownerType: STypeCompanion = SOption

  /** Code of `Option[_]` type constructor. */
  val OptionTypeConstrId = 3
  /** Type code for `Option[T] for some T` type used in TypeSerializer. */
  val OptionTypeCode: TypeCode = ((SPrimType.MaxPrimTypeCode + 1) * OptionTypeConstrId).toByte
  /** Code of `Option[Coll[_]]` type constructor. */
  val OptionCollectionTypeConstrId = 4
  /** Type code for `Option[Coll[T]] for some T` type used in TypeSerializer. */
  val OptionCollectionTypeCode: TypeCode = ((SPrimType.MaxPrimTypeCode + 1) * OptionCollectionTypeConstrId).toByte

  val IsDefined = "isDefined"
  val Get = "get"
  val GetOrElse = "getOrElse"

  import SType.{paramR, paramT, tR, tT}

  /** Type descriptor of `this` argument used in the methods below. */
  val ThisType = SOption(tT)

  /** The following SMethod instances are descriptors of methods defined in `Option` type. */
  val IsDefinedMethod = SMethod(
    this, IsDefined, SFunc(ThisType, SBoolean), 2, OptionIsDefined.costKind)
      .withIRInfo({
        case (builder, obj, _, args, _) if args.isEmpty => builder.mkOptionIsDefined(obj.asValue[SOption[SType]])
      })
      .withInfo(OptionIsDefined,
        "Returns \\lst{true} if the option is an instance of \\lst{Some}, \\lst{false} otherwise.")

  val GetMethod = SMethod(this, Get, SFunc(ThisType, tT), 3, OptionGet.costKind)
      .withIRInfo({
        case (builder, obj, _, args, _) if args.isEmpty => builder.mkOptionGet(obj.asValue[SOption[SType]])
      })
      .withInfo(OptionGet,
      """Returns the option's value. The option must be nonempty. Throws exception if the option is empty.""")

  lazy val GetOrElseMethod = SMethod(
    this, GetOrElse, SFunc(Array(ThisType, tT), tT, Array[STypeParam](tT)), 4, OptionGetOrElse.costKind)
      .withIRInfo(irBuilder = {
        case (builder, obj, _, Seq(d), _) => builder.mkOptionGetOrElse(obj.asValue[SOption[SType]], d)
      })
      .withInfo(OptionGetOrElse,
        """Returns the option's value if the option is nonempty, otherwise
         |return the result of evaluating \lst{default}.
        """.stripMargin, ArgInfo("default", "the default value"))

// TODO soft-fork: https://github.com/ScorexFoundation/sigmastate-interpreter/issues/479
//  val FoldMethod = SMethod(
//    this, Fold, SFunc(Array(ThisType, tR, SFunc(tT, tR)), tR, Array[STypeParam](tT, tR)), 5, FixedCost(JitCost(1)))
//      .withInfo(MethodCall,
//        """Returns the result of applying \lst{f} to this option's
//         |  value if the option is nonempty.  Otherwise, evaluates
//         |  expression \lst{ifEmpty}.
//         |  This is equivalent to \lst{option map f getOrElse ifEmpty}.
//        """.stripMargin,
//        ArgInfo("ifEmpty", "the expression to evaluate if empty"),
//        ArgInfo("f", "the function to apply if nonempty"))

  val MapMethod = SMethod(this, "map",
    SFunc(Array(ThisType, SFunc(tT, tR)), SOption(tR), Array(paramT, paramR)), 7, FixedCost(JitCost(20)))
      .withIRInfo(MethodCallIrBuilder)
      .withInfo(MethodCall,
        """Returns a \lst{Some} containing the result of applying \lst{f} to this option's
         |   value if this option is nonempty.
         |   Otherwise return \lst{None}.
        """.stripMargin, ArgInfo("f", "the function to apply"))

  val FilterMethod = SMethod(this, "filter",
    SFunc(Array(ThisType, SFunc(tT, SBoolean)), ThisType, Array(paramT)), 8, FixedCost(JitCost(20)))
      .withIRInfo(MethodCallIrBuilder)
      .withInfo(MethodCall,
        """Returns this option if it is nonempty and applying the predicate \lst{p} to
         |  this option's value returns true. Otherwise, return \lst{None}.
        """.stripMargin, ArgInfo("p", "the predicate used for testing"))

  override protected def getMethods(): Seq[SMethod] = super.getMethods() ++
      Seq(
        IsDefinedMethod,
        GetMethod,
        GetOrElseMethod,
        /* TODO soft-fork: https://github.com/ScorexFoundation/sigmastate-interpreter/issues/479
        FoldMethod,
        */
        MapMethod,
        FilterMethod
      )

  /** Creates a descriptor of `Option[T]` type for the given element type `T`. */
  def apply[T <: SType](implicit elemType: T, @unused ov: Overloaded1): SOption[T] = SOption(elemType)
}

object SCollectionMethods extends MethodsContainer with MethodByNameUnapply {
  import SType.{paramIV, paramIVSeq, paramOV}

  /** Type for which this container defines methods. */
  override def ownerType: STypeCompanion = SCollection

  /** Helper descriptors reused across different method descriptors. */
  def tIV = SType.tIV
  def tOV = SType.tOV

  /** This descriptors are instantiated once here and then reused. */
  val ThisType = SCollection(tIV)
  val tOVColl = SCollection(tOV)
  val tPredicate = SFunc(tIV, SBoolean)

  /** The following SMethod instances are descriptors of methods defined in `Coll` type. */
  val SizeMethod = SMethod(this, "size", SFunc(ThisType, SInt), 1, SizeOf.costKind)
      .withInfo(SizeOf, "The size of the collection in elements.")

  val GetOrElseMethod = SMethod(
    this, "getOrElse", SFunc(Array(ThisType, SInt, tIV), tIV, paramIVSeq), 2, DynamicCost)
      .withIRInfo({ case (builder, obj, _, Seq(index, defaultValue), _) =>
        val index1 = index.asValue[SInt.type]
        val defaultValue1 = defaultValue.asValue[SType]
        builder.mkByIndex(obj.asValue[SCollection[SType]], index1, Some(defaultValue1))
      })
      .withInfo(ByIndex, "Return the element of collection if \\lst{index} is in range \\lst{0 .. size-1}",
        ArgInfo("index", "index of the element of this collection"),
        ArgInfo("default", "value to return when \\lst{index} is out of range"))

  /** Implements evaluation of Coll.getOrElse method call ErgoTree node.
    * Called via reflection based on naming convention.
    * @see SMethod.evalMethod
    */
  def getOrElse_eval[A](mc: MethodCall, xs: Coll[A], i: Int, default: A)(implicit E: ErgoTreeEvaluator): A = {
    E.addCost(ByIndex.costKind, mc.method.opDesc)
    // the following lines should be semantically the same as in ByIndex.eval
    Value.checkType(mc.args.last.tpe, default)
    xs.getOrElse(i, default)
  }

  val MapMethod = SMethod(this, "map",
    SFunc(Array(ThisType, SFunc(tIV, tOV)), tOVColl, Array(paramIV, paramOV)), 3, MapCollection.costKind)
      .withIRInfo({
        case (builder, obj, _, Seq(mapper), _) => builder.mkMapCollection(obj.asValue[SCollection[SType]], mapper.asFunc)
      })
      .withInfo(MapCollection,
        """ Builds a new collection by applying a function to all elements of this collection.
         | Returns a new collection of type \lst{Coll[B]} resulting from applying the given function
         | \lst{f} to each element of this collection and collecting the results.
        """.stripMargin,
        ArgInfo("f", "the function to apply to each element"))

  /** Implements evaluation of Coll.map method call ErgoTree node.
    * Called via reflection based on naming convention.
    * @see SMethod.evalMethod
    */
  def map_eval[A,B](mc: MethodCall, xs: Coll[A], f: A => B)(implicit E: ErgoTreeEvaluator): Coll[B] = {
    val tpeB = mc.tpe.asInstanceOf[SCollection[SType]].elemType
    val tB = Evaluation.stypeToRType(tpeB).asInstanceOf[RType[B]]
    E.addSeqCostNoOp(MapCollection.costKind, xs.length, mc.method.opDesc)
    xs.map(f)(tB)
  }

  val ExistsMethod = SMethod(this, "exists",
    SFunc(Array(ThisType, tPredicate), SBoolean, paramIVSeq), 4, Exists.costKind)
      .withIRInfo({
        case (builder, obj, _, Seq(c), _) => builder.mkExists(obj.asValue[SCollection[SType]], c.asFunc)
      })
      .withInfo(Exists,
        """Tests whether a predicate holds for at least one element of this collection.
         |Returns \lst{true} if the given predicate \lst{p} is satisfied by at least one element of this collection, otherwise \lst{false}
        """.stripMargin,
        ArgInfo("p", "the predicate used to test elements"))

  val FoldMethod = SMethod(
    this, "fold",
    SFunc(Array(ThisType, tOV, SFunc(Array(tOV, tIV), tOV)), tOV, Array(paramIV, paramOV)),
    5, Fold.costKind)
      .withIRInfo({
        case (builder, obj, _, Seq(z, op), _) => builder.mkFold(obj.asValue[SCollection[SType]], z, op.asFunc)
      })
      .withInfo(Fold, "Applies a binary operator to a start value and all elements of this collection, going left to right.",
        ArgInfo("zero", "a starting value"),
        ArgInfo("op", "the binary operator"))

  val ForallMethod = SMethod(this, "forall",
    SFunc(Array(ThisType, tPredicate), SBoolean, paramIVSeq), 6, ForAll.costKind)
      .withIRInfo({
        case (builder, obj, _, Seq(c), _) => builder.mkForAll(obj.asValue[SCollection[SType]], c.asFunc)
      })
      .withInfo(ForAll,
        """Tests whether a predicate holds for all elements of this collection.
         |Returns \lst{true} if this collection is empty or the given predicate \lst{p}
         |holds for all elements of this collection, otherwise \lst{false}.
        """.stripMargin,
        ArgInfo("p", "the predicate used to test elements"))

  val SliceMethod = SMethod(this, "slice",
    SFunc(Array(ThisType, SInt, SInt), ThisType, paramIVSeq), 7, Slice.costKind)
      .withIRInfo({
        case (builder, obj, _, Seq(from, until), _) =>
          builder.mkSlice(obj.asCollection[SType], from.asIntValue, until.asIntValue)
      })
      .withInfo(Slice,
        """Selects an interval of elements.  The returned collection is made up
         |  of all elements \lst{x} which satisfy the invariant:
         |  \lst{
         |     from <= indexOf(x) < until
         |  }
        """.stripMargin,
        ArgInfo("from", "the lowest index to include from this collection"),
        ArgInfo("until", "the lowest index to EXCLUDE from this collection"))

  val FilterMethod = SMethod(this, "filter",
    SFunc(Array(ThisType, tPredicate), ThisType, paramIVSeq), 8, Filter.costKind)
      .withIRInfo({
        case (builder, obj, _, Seq(l), _) => builder.mkFilter(obj.asValue[SCollection[SType]], l.asFunc)
      })
      .withInfo(Filter,
        """Selects all elements of this collection which satisfy a predicate.
         | Returns  a new collection consisting of all elements of this collection that satisfy the given
         | predicate \lst{p}. The order of the elements is preserved.
        """.stripMargin,
        ArgInfo("p", "the predicate used to test elements."))

  val AppendMethod = SMethod(this, "append",
    SFunc(Array(ThisType, ThisType), ThisType, paramIVSeq), 9, Append.costKind)
      .withIRInfo({
        case (builder, obj, _, Seq(xs), _) =>
          builder.mkAppend(obj.asCollection[SType], xs.asCollection[SType])
      })
      .withInfo(Append, "Puts the elements of other collection after the elements of this collection (concatenation of 2 collections)",
        ArgInfo("other", "the collection to append at the end of this"))

  val ApplyMethod = SMethod(this, "apply",
    SFunc(Array(ThisType, SInt), tIV, Array[STypeParam](tIV)), 10, ByIndex.costKind)
      .withInfo(ByIndex,
        """The element at given index.
         | Indices start at \lst{0}; \lst{xs.apply(0)} is the first element of collection \lst{xs}.
         | Note the indexing syntax \lst{xs(i)} is a shorthand for \lst{xs.apply(i)}.
         | Returns the element at the given index.
         | Throws an exception if \lst{i < 0} or \lst{length <= i}
        """.stripMargin, ArgInfo("i", "the index"))

  /** Cost of creating a collection of indices */
  val IndicesMethod_CostKind = PerItemCost(
    baseCost = JitCost(20), perChunkCost = JitCost(2), chunkSize = 16)

  val IndicesMethod = SMethod(
    this, "indices", SFunc(ThisType, SCollection(SInt)), 14, IndicesMethod_CostKind)
      .withIRInfo(MethodCallIrBuilder)
      .withInfo(PropertyCall,
        """Produces the range of all indices of this collection as a new collection
         | containing [0 .. length-1] values.
        """.stripMargin)

  /** Implements evaluation of Coll.indices method call ErgoTree node.
    * Called via reflection based on naming convention.
    * @see SMethod.evalMethod
    */
  def indices_eval[A, B](mc: MethodCall, xs: Coll[A])
                        (implicit E: ErgoTreeEvaluator): Coll[Int] = {
    val m = mc.method
    E.addSeqCost(m.costKind.asInstanceOf[PerItemCost], xs.length, m.opDesc) { () =>
      xs.indices
    }
  }
  /** BaseCost:
    * 1) base cost of Coll.flatMap
    * PerChunkCost:
    * 1) cost of Coll.flatMap (per item)
    * 2) new collection is allocated for each item
    * 3) each collection is then appended to the resulting collection */
  val FlatMapMethod_CostKind = PerItemCost(
    baseCost = JitCost(60), perChunkCost = JitCost(10), chunkSize = 8)

  val FlatMapMethod = SMethod(this, "flatMap",
    SFunc(Array(ThisType, SFunc(tIV, tOVColl)), tOVColl, Array(paramIV, paramOV)),
    15, FlatMapMethod_CostKind)
      .withIRInfo(
        MethodCallIrBuilder,
        javaMethodOf[Coll[_], Function1[_,_], RType[_]]("flatMap"),
        { mtype => Array(mtype.tRange.asCollection[SType].elemType) })
      .withInfo(MethodCall,
        """ Builds a new collection by applying a function to all elements of this collection
         | and using the elements of the resulting collections.
         | Function \lst{f} is constrained to be of the form \lst{x => x.someProperty}, otherwise
         | it is illegal.
         | Returns a new collection of type \lst{Coll[B]} resulting from applying the given collection-valued function
         | \lst{f} to each element of this collection and concatenating the results.
        """.stripMargin, ArgInfo("f", "the function to apply to each element."))

  /** We assume all flatMap body patterns have similar execution cost. */
  final val CheckFlatmapBody_Info = OperationCostInfo(
    PerItemCost(baseCost = JitCost(20), perChunkCost = JitCost(20), chunkSize = 1),
    NamedDesc("CheckFlatmapBody"))


  /** This patterns recognize all expressions, which are allowed as lambda body
    * of flatMap. Other bodies are rejected with throwing exception.
    */
  val flatMap_BodyPatterns = Array[PartialFunction[SValue, Int]](
    { case MethodCall(ValUse(id, _), _, args, _) if args.isEmpty => id },
    { case ExtractScriptBytes(ValUse(id, _)) => id },
    { case ExtractId(ValUse(id, _)) => id },
    { case SigmaPropBytes(ValUse(id, _)) => id },
    { case ExtractBytes(ValUse(id, _)) => id },
    { case ExtractBytesWithNoRef(ValUse(id, _)) => id }
  )

  /** Check the given expression is valid body of flatMap argument lambda.
    * @param varId id of lambda variable (see [[FuncValue]].args)
    * @param expr expression with is expected to use varId in ValUse node.
    * @return true if the body is allowed
    */
  def isValidPropertyAccess(varId: Int, expr: SValue)
                           (implicit E: ErgoTreeEvaluator): Boolean = {
    var found = false
    // NOTE: the cost depends on the position of the pattern since
    // we are checking until the first matching pattern found.
    E.addSeqCost(CheckFlatmapBody_Info) { () =>
      // the loop is bounded because flatMap_BodyPatterns is fixed
      var i = 0
      val nPatterns = flatMap_BodyPatterns.length
      while (i < nPatterns && !found) {
        val p = flatMap_BodyPatterns(i)
        found = p.lift(expr) match {
          case Some(id) => id == varId  // `id` in the pattern is equal to lambda `varId`
          case None => false
        }
        i += 1
      }
      i // how many patterns checked
    }
    found
  }

  /** Operation descriptor for matching `flatMap` method calls with valid lambdas. */
  final val MatchSingleArgMethodCall_Info = OperationCostInfo(
    FixedCost(JitCost(30)), NamedDesc("MatchSingleArgMethodCall"))

  /** Recognizer of `flatMap` method calls with valid lambdas. */
  object IsSingleArgMethodCall {
    def unapply(mc:MethodCall)
               (implicit E: ErgoTreeEvaluator): Nullable[(Int, SValue)] = {
      var res: Nullable[(Int, SValue)] = Nullable.None
      E.addFixedCost(MatchSingleArgMethodCall_Info) {
        res = mc match {
          case MethodCall(_, _, Seq(FuncValue(args, body)), _) if args.length == 1 =>
            val id = args(0)._1
            Nullable((id, body))
          case _ =>
            Nullable.None
        }
      }
      res
    }
  }

  /** Checks that the given [[MethodCall]] operation is valid flatMap. */
  def checkValidFlatmap(mc: MethodCall)(implicit E: ErgoTreeEvaluator) = {
    mc match {
      case IsSingleArgMethodCall(varId, lambdaBody)
            if isValidPropertyAccess(varId, lambdaBody) =>
        // ok, do nothing
      case _ =>
        throwInvalidFlatmap(mc)
    }
  }

  def throwInvalidFlatmap(mc: MethodCall) = {
    sys.error(
      s"Unsupported lambda in flatMap: allowed usage `xs.flatMap(x => x.property)`: $mc")
  }

  /** Implements evaluation of Coll.flatMap method call ErgoTree node.
    * Called via reflection based on naming convention.
    * @see SMethod.evalMethod
    */
  def flatMap_eval[A, B](mc: MethodCall, xs: Coll[A], f: A => Coll[B])
                        (implicit E: ErgoTreeEvaluator): Coll[B] = {
    val m = mc.method
    var res: Coll[B] = null
    E.addSeqCost(m.costKind.asInstanceOf[PerItemCost], m.opDesc) { () =>
      val tpeB = mc.tpe.asInstanceOf[SCollection[SType]].elemType
      val tB = Evaluation.stypeToRType(tpeB).asInstanceOf[RType[B]]
      res = xs.flatMap(f)(tB)
      res.length
    }
    res
  }

  val PatchMethod = SMethod(this, "patch",
    SFunc(Array(ThisType, SInt, ThisType, SInt), ThisType, paramIVSeq),
      19, PerItemCost(baseCost = JitCost(30), perChunkCost = JitCost(2), chunkSize = 10))
      .withIRInfo(MethodCallIrBuilder)
      .withInfo(MethodCall,
        "Produces a new Coll where a slice of elements in this Coll is replaced by another Coll.")

  /** Implements evaluation of Coll.patch method call ErgoTree node.
    * Called via reflection based on naming convention.
    * @see SMethod.evalMethod
    */
  def patch_eval[A](mc: MethodCall, xs: Coll[A], from: Int, patch: Coll[A], replaced: Int)
                   (implicit E: ErgoTreeEvaluator): Coll[A] = {
    val m = mc.method
    val nItems = xs.length + patch.length
    E.addSeqCost(m.costKind.asInstanceOf[PerItemCost], nItems, m.opDesc) { () =>
      xs.patch(from, patch, replaced)
    }
  }

  val UpdatedMethod = SMethod(this, "updated",
    SFunc(Array(ThisType, SInt, tIV), ThisType, paramIVSeq),
    20, PerItemCost(baseCost = JitCost(20), perChunkCost = JitCost(1), chunkSize = 10))
      .withIRInfo(MethodCallIrBuilder, javaMethodOf[Coll[_], Int, Any]("updated"))
      .withInfo(MethodCall,
        "A copy of this Coll with one single replaced element.")

  /** Implements evaluation of Coll.updated method call ErgoTree node.
    * Called via reflection based on naming convention.
    * @see SMethod.evalMethod
    */
  def updated_eval[A](mc: MethodCall, coll: Coll[A], index: Int, elem: A)
                     (implicit E: ErgoTreeEvaluator): Coll[A] = {
    val m = mc.method
    val costKind = m.costKind.asInstanceOf[PerItemCost]
    E.addSeqCost(costKind, coll.length, m.opDesc) { () =>
      coll.updated(index, elem)
    }
  }

  val UpdateManyMethod = SMethod(this, "updateMany",
    SFunc(Array(ThisType, SCollection(SInt), ThisType), ThisType, paramIVSeq),
    21, PerItemCost(baseCost = JitCost(20), perChunkCost = JitCost(2), chunkSize = 10))
      .withIRInfo(MethodCallIrBuilder).withInfo(MethodCall, "")

  /** Implements evaluation of Coll.updateMany method call ErgoTree node.
    * Called via reflection based on naming convention.
    * @see SMethod.evalMethod
    */
  def updateMany_eval[A](mc: MethodCall, coll: Coll[A], indexes: Coll[Int], values: Coll[A])
                        (implicit E: ErgoTreeEvaluator): Coll[A] = {
    val costKind = mc.method.costKind.asInstanceOf[PerItemCost]
    E.addSeqCost(costKind, coll.length, mc.method.opDesc) { () =>
      coll.updateMany(indexes, values)
    }
  }

  val IndexOfMethod = SMethod(this, "indexOf",
    SFunc(Array(ThisType, tIV, SInt), SInt, paramIVSeq),
      26, PerItemCost(baseCost = JitCost(20), perChunkCost = JitCost(10), chunkSize = 2))
      .withIRInfo(MethodCallIrBuilder, javaMethodOf[Coll[_], Any, Int]("indexOf"))
      .withInfo(MethodCall, "Returns index of a collection element, or -1 if not found")

  /** Implements evaluation of Coll.indexOf method call ErgoTree node.
    * Called via reflection based on naming convention.
    * @see SMethod.evalMethod
    */
  def indexOf_eval[A](mc: MethodCall, xs: Coll[A], elem: A, from: Int)
                     (implicit E: ErgoTreeEvaluator): Int = {
    val costKind = mc.method.costKind.asInstanceOf[PerItemCost]
    var res: Int = -1
    E.addSeqCost(costKind, mc.method.opDesc) { () =>
      // this loop is bounded because MaxArrayLength limit is enforced
      val len = xs.length
      val start = math.max(from, 0)
      var i = start
      var different = true
      while (i < len && different) {
        different = !DataValueComparer.equalDataValues(xs(i), elem)
        i += 1
      }
      if (!different)
        res = i - 1
      i - start  // return number of performed iterations
    }
    res
  }

  /** Cost descriptor of Coll.zip operation. */
  val Zip_CostKind = PerItemCost(
    baseCost = JitCost(10), perChunkCost = JitCost(1), chunkSize = 10)

  val ZipMethod = SMethod(this, "zip",
    SFunc(Array(ThisType, tOVColl), SCollection(STuple(tIV, tOV)), Array[STypeParam](tIV, tOV)), 29, Zip_CostKind)
      .withIRInfo(MethodCallIrBuilder)
      .withInfo(MethodCall, "")

  /** Implements evaluation of Coll.zip method call ErgoTree node.
    * Called via reflection based on naming convention.
    * @see SMethod.evalMethod
    */
  def zip_eval[A, B](mc: MethodCall, xs: Coll[A], ys: Coll[B])
                    (implicit E: ErgoTreeEvaluator): Coll[(A,B)] = {
    val m = mc.method
    E.addSeqCost(m.costKind.asInstanceOf[PerItemCost], xs.length, m.opDesc) { () =>
      xs.zip(ys)
    }
  }

  // ======== 6.0 methods below ===========

  private val reverseCostKind = Append.costKind

  val ReverseMethod = SMethod(this, "reverse",
    SFunc(Array(ThisType), ThisType, paramIVSeq), 30, reverseCostKind)
    .withIRInfo(MethodCallIrBuilder)
    .withInfo(MethodCall, "")

  /** Implements evaluation of Coll.reverse method call ErgoTree node.
    * Called via reflection based on naming convention.
    * @see SMethod.evalMethod
    */
  def reverse_eval[A](mc: MethodCall, xs: Coll[A])
                    (implicit E: ErgoTreeEvaluator): Coll[A] = {
    val m = mc.method
    E.addSeqCost(m.costKind.asInstanceOf[PerItemCost], xs.length, m.opDesc) { () =>
      xs.reverse
    }
  }

  private val distinctCostKind = PerItemCost(baseCost = JitCost(60), perChunkCost = JitCost(5), chunkSize = 100)

  val DistinctMethod = SMethod(this, "distinct",
    SFunc(Array(ThisType), ThisType, paramIVSeq), 31, distinctCostKind)
    .withIRInfo(MethodCallIrBuilder)
    .withInfo(MethodCall, "Returns inversed collection.")

  /** Implements evaluation of Coll.reverse method call ErgoTree node.
    * Called via reflection based on naming convention.
    * @see SMethod.evalMethod
    */
  def distinct_eval[A](mc: MethodCall, xs: Coll[A])
                     (implicit E: ErgoTreeEvaluator): Coll[A] = {
    val m = mc.method
    E.addSeqCost(m.costKind.asInstanceOf[PerItemCost], xs.length, m.opDesc) { () =>
      xs.distinct
    }
  }

  private val startsWithCostKind = Zip_CostKind

  val StartsWithMethod = SMethod(this, "startsWith",
    SFunc(Array(ThisType, ThisType), SBoolean, paramIVSeq), 32, startsWithCostKind)
    .withIRInfo(MethodCallIrBuilder)
    .withInfo(MethodCall, "Returns true if this collection starts with given one, false otherwise.",
      ArgInfo("prefix", "Collection to be checked for being a prefix of this collection."))

  /** Implements evaluation of Coll.zip method call ErgoTree node.
    * Called via reflection based on naming convention.
    * @see SMethod.evalMethod
    */
  def startsWith_eval[A](mc: MethodCall, xs: Coll[A], ys: Coll[A])
                    (implicit E: ErgoTreeEvaluator): Boolean = {
    val m = mc.method
    E.addSeqCost(m.costKind.asInstanceOf[PerItemCost], xs.length, m.opDesc) { () =>
      xs.startsWith(ys)
    }
  }

  private val endsWithCostKind = Zip_CostKind

  val EndsWithMethod = SMethod(this, "endsWith",
    SFunc(Array(ThisType, ThisType), SBoolean, paramIVSeq), 33, endsWithCostKind)
    .withIRInfo(MethodCallIrBuilder)
    .withInfo(MethodCall, "Returns true if this collection ends with given one, false otherwise.",
      ArgInfo("suffix", "Collection to be checked for being a suffix of this collection."))

  /** Implements evaluation of Coll.zip method call ErgoTree node.
    * Called via reflection based on naming convention.
    * @see SMethod.evalMethod
    */
  def endsWith_eval[A](mc: MethodCall, xs: Coll[A], ys: Coll[A])
                        (implicit E: ErgoTreeEvaluator): Boolean = {
    val m = mc.method
    E.addSeqCost(m.costKind.asInstanceOf[PerItemCost], xs.length, m.opDesc) { () =>
      xs.endsWith(ys)
    }
  }

  val GetMethod = SMethod(this, "get",
    SFunc(Array(ThisType, SInt), SOption(tIV), Array[STypeParam](tIV)), 34, ByIndex.costKind)
    .withIRInfo(MethodCallIrBuilder)
    .withInfo(MethodCall,
              "Returns Some(element) if there is an element at given index, None otherwise.",
              ArgInfo("index", "Index of an element (starting from 0).")
            )

  private val v5Methods = super.getMethods() ++ Seq(
    SizeMethod,
    GetOrElseMethod,
    MapMethod,
    ExistsMethod,
    FoldMethod,
    ForallMethod,
    SliceMethod,
    FilterMethod,
    AppendMethod,
    ApplyMethod,
    IndicesMethod,
    FlatMapMethod,
    PatchMethod,
    UpdatedMethod,
    UpdateManyMethod,
    IndexOfMethod,
    ZipMethod
  )

  private val v6Methods = v5Methods ++ Seq(
    ReverseMethod,
    DistinctMethod,
    StartsWithMethod,
    EndsWithMethod,
    GetMethod
  )

  /** This method should be overriden in derived classes to add new methods in addition to inherited.
    * Typical override: `super.getMethods() ++ Seq(m1, m2, m3)`
    */
  override protected def getMethods(): Seq[SMethod] = {
    if (VersionContext.current.isV6SoftForkActivated) {
      v6Methods
    } else {
      v5Methods
    }
  }

}

object STupleMethods extends MethodsContainer {
  /** Type for which this container defines methods. */
  override def ownerType: STypeCompanion = STuple

  private val MaxTupleLength: Int = SigmaConstants.MaxTupleLength.value

  private val componentNames = Array.tabulate(MaxTupleLength) { i => s"_${i + 1}" }

  /** A list of Coll methods inherited from Coll type and available as method of tuple. */
  lazy val colMethods: Seq[SMethod] = {
    val subst = Map(SType.tIV -> SAny)
    // TODO: implement other methods
    val activeMethods = Set(1.toByte /*Coll.size*/, 10.toByte /*Coll.apply*/)
    SCollectionMethods.methods.filter(m => activeMethods.contains(m.methodId)).map { m =>
      m.copy(stype = applySubst(m.stype, subst).asFunc)
    }
  }

  def getTupleMethod(tup: STuple, name: String): Option[SMethod] = {
    colMethods.find(_.name == name).orElse {
      val iComponent = componentNames.lastIndexOf(name, end = tup.items.length - 1)
      if (iComponent == -1) None
      else
        Some(SMethod(
          STupleMethods, name, SFunc(tup, tup.items(iComponent)),
          (iComponent + 1).toByte, SelectField.costKind))
    }
  }

  override protected def getMethods(): Seq[SMethod] = super.getMethods()
}

/** Type descriptor of `Box` type of ErgoTree. */
case object SBoxMethods extends MonoTypeMethods {
  import ErgoBox._
  import SType.{paramT, tT}

  override def ownerType: SMonoType = SBox

  /** Defined once here and then reused in SMethod descriptors. */
  lazy val GetRegFuncType = SFunc(Array(SBox), SOption(tT), Array(paramT))

  /** Creates a descriptor for the given register method. (i.e. R1, R2, etc) */
  def registers(idOfs: Int): Seq[SMethod] = {
    allRegisters.map { i =>
      i match {
        case r: MandatoryRegisterId =>
          SMethod(this, s"R${i.asIndex}",
            GetRegFuncType, (idOfs + i.asIndex + 1).toByte, ExtractRegisterAs.costKind)
              .withInfo(ExtractRegisterAs, r.purpose)
        case _ =>
          SMethod(this, s"R${i.asIndex}",
            GetRegFuncType, (idOfs + i.asIndex + 1).toByte, ExtractRegisterAs.costKind)
              .withInfo(ExtractRegisterAs, "Non-mandatory register")
      }
    }
  }

  val PropositionBytes = "propositionBytes"
  val Value = "value"
  val Id = "id"
  val Bytes = "bytes"
  val BytesWithoutRef = "bytesWithoutRef"
  val CreationInfo = "creationInfo"
  val GetReg = "getReg"

  // should be lazy, otherwise lead to initialization error
  lazy val ValueMethod = SMethod(
    this, Value, SFunc(SBox, SLong), 1, ExtractAmount.costKind)
      .withInfo(ExtractAmount,
        "Mandatory: Monetary value, in Ergo tokens (NanoErg unit of measure)")

  lazy val PropositionBytesMethod = SMethod(
    this, PropositionBytes, SFunc(SBox, SByteArray), 2, ExtractScriptBytes.costKind)
      .withInfo(ExtractScriptBytes,
        "Serialized bytes of guarding script, which should be evaluated to true in order to\n" +
        " open this box. (aka spend it in a transaction)")

  lazy val BytesMethod = SMethod(
    this, Bytes, SFunc(SBox, SByteArray), 3, ExtractBytes.costKind)
      .withInfo(ExtractBytes, "Serialized bytes of this box's content, including proposition bytes.")

  lazy val BytesWithoutRefMethod = SMethod(
    this, BytesWithoutRef, SFunc(SBox, SByteArray), 4, ExtractBytesWithNoRef.costKind)
      .withInfo(ExtractBytesWithNoRef,
        "Serialized bytes of this box's content, excluding transactionId and index of output.")

  lazy val IdMethod = SMethod(this, Id, SFunc(SBox, SByteArray), 5, ExtractId.costKind)
      .withInfo(ExtractId,
        "Blake2b256 hash of this box's content, basically equals to \\lst{blake2b256(bytes)}")

  lazy val creationInfoMethod = SMethod(
    this, CreationInfo, ExtractCreationInfo.OpType, 6, ExtractCreationInfo.costKind)
      .withInfo(ExtractCreationInfo,
        """ If \lst{tx} is a transaction which generated this box, then \lst{creationInfo._1}
         | is a height of the tx's block. The \lst{creationInfo._2} is a serialized transaction
         | identifier followed by box index in the transaction outputs.
        """.stripMargin ) // see ExtractCreationInfo

  lazy val getRegMethodV5 = SMethod(this, "getReg",
    SFunc(Array(SBox, SInt), SOption(tT), Array(paramT)), 7, ExtractRegisterAs.costKind)
      .withInfo(ExtractRegisterAs,
        """ Extracts register by id and type.
         | Type param \lst{T} expected type of the register.
         | Returns \lst{Some(value)} if the register is defined and has given type and \lst{None} otherwise
        """.stripMargin,
        ArgInfo("regId", "zero-based identifier of the register."))

  lazy val getRegMethodV6 = SMethod(this, "getReg",
    SFunc(Array(SBox, SInt), SOption(tT), Array(paramT)), 7, ExtractRegisterAs.costKind, Seq(tT))
    .withIRInfo(MethodCallIrBuilder,
      javaMethodOf[Box, Int, RType[_]]("getReg"),
      { mtype => Array(mtype.tRange.asOption[SType].elemType) })
    .withInfo(MethodCall, """ Extracts register by id and type.
                            | Type param \lst{T} expected type of the register.
                            | Returns \lst{Some(value)} if the register is defined and has given type and \lst{None} otherwise
        """.stripMargin,
      ArgInfo("regId", "zero-based identifier of the register."))

  lazy val tokensMethod = SMethod(
    this, "tokens", SFunc(SBox, ErgoBox.STokensRegType), 8, FixedCost(JitCost(15)))
      .withIRInfo(MethodCallIrBuilder)
      .withInfo(PropertyCall, "Secondary tokens")

  lazy val commonBoxMethods = super.getMethods() ++ Array(
    ValueMethod, // see ExtractAmount
    PropositionBytesMethod, // see ExtractScriptBytes
    BytesMethod, // see ExtractBytes
    BytesWithoutRefMethod, // see ExtractBytesWithNoRef
    IdMethod, // see ExtractId
    creationInfoMethod,
    tokensMethod
  ) ++ registers(8)

  lazy val v5Methods = commonBoxMethods ++ Array(
    getRegMethodV5
  )

  lazy val v6Methods = commonBoxMethods ++ Array(
    getRegMethodV6
  )

  // should be lazy to solve recursive initialization
  protected override def getMethods() = {
    if (VersionContext.current.isV6SoftForkActivated) {
      v6Methods
    } else {
      v5Methods
    }
  }

}

/** Type descriptor of `AvlTree` type of ErgoTree. */
case object SAvlTreeMethods extends MonoTypeMethods {
  import SOption._

  override def ownerType: SMonoType = SAvlTree

  lazy val TCollOptionCollByte = SCollection(SByteArrayOption)
  lazy val CollKeyValue = SCollection(STuple(SByteArray, SByteArray))

  lazy val digestMethod = SMethod(this, "digest", SFunc(SAvlTree, SByteArray), 1, FixedCost(JitCost(15)))
      .withIRInfo(MethodCallIrBuilder)
      .withInfo(PropertyCall,
        """Returns digest of the state represented by this tree.
         | Authenticated tree \lst{digest} = \lst{root hash bytes} ++ \lst{tree height}
        """.stripMargin)

  /** Cost descriptor of `digest` method. */
  lazy val digest_Info = {
    val m = digestMethod
    OperationCostInfo(m.costKind.asInstanceOf[FixedCost], m.opDesc)
  }

  lazy val enabledOperationsMethod = SMethod(
    this, "enabledOperations", SFunc(SAvlTree, SByte), 2, FixedCost(JitCost(15)))
      .withIRInfo(MethodCallIrBuilder)
      .withInfo(PropertyCall,
        """ Flags of enabled operations packed in single byte.
         | \lst{isInsertAllowed == (enabledOperations & 0x01) != 0}\newline
         | \lst{isUpdateAllowed == (enabledOperations & 0x02) != 0}\newline
         | \lst{isRemoveAllowed == (enabledOperations & 0x04) != 0}
        """.stripMargin)

  lazy val keyLengthMethod = SMethod(
    this, "keyLength", SFunc(SAvlTree, SInt), 3, FixedCost(JitCost(15)))
      .withIRInfo(MethodCallIrBuilder)
      .withInfo(PropertyCall,
        """
         |
            """.stripMargin)

  lazy val valueLengthOptMethod = SMethod(
    this, "valueLengthOpt", SFunc(SAvlTree, SIntOption), 4, FixedCost(JitCost(15)))
      .withIRInfo(MethodCallIrBuilder)
      .withInfo(PropertyCall,
        """
         |
        """.stripMargin)

  lazy val isInsertAllowedMethod = SMethod(
    this, "isInsertAllowed", SFunc(SAvlTree, SBoolean), 5, FixedCost(JitCost(15)))
      .withIRInfo(MethodCallIrBuilder)
      .withInfo(PropertyCall,
        """
         |
        """.stripMargin)

  lazy val isInsertAllowed_Info = {
    val m = isInsertAllowedMethod
    OperationCostInfo(m.costKind.asInstanceOf[FixedCost], m.opDesc)
  }

  lazy val isUpdateAllowedMethod = SMethod(
    this, "isUpdateAllowed", SFunc(SAvlTree, SBoolean), 6, FixedCost(JitCost(15)))
      .withIRInfo(MethodCallIrBuilder)
      .withInfo(PropertyCall,
        """
         |
        """.stripMargin)

  lazy val isUpdateAllowed_Info = {
    val m = isUpdateAllowedMethod
    OperationCostInfo(m.costKind.asInstanceOf[FixedCost], m.opDesc)
  }

  lazy val isRemoveAllowedMethod = SMethod(
    this, "isRemoveAllowed", SFunc(SAvlTree, SBoolean), 7, FixedCost(JitCost(15)))
      .withIRInfo(MethodCallIrBuilder)
      .withInfo(PropertyCall,
        """
         |
        """.stripMargin)

  lazy val isRemoveAllowed_Info = {
    val m = isRemoveAllowedMethod
    OperationCostInfo(m.costKind.asInstanceOf[FixedCost], m.opDesc)
  }

  lazy val updateOperationsMethod  = SMethod(this, "updateOperations",
    SFunc(Array(SAvlTree, SByte), SAvlTree), 8, FixedCost(JitCost(45)))
      .withIRInfo(MethodCallIrBuilder)
      .withInfo(MethodCall,
        """
         |
        """.stripMargin)

  lazy val containsMethod = SMethod(this, "contains",
    SFunc(Array(SAvlTree, SByteArray, SByteArray), SBoolean), 9, DynamicCost)
      .withIRInfo(MethodCallIrBuilder)
      .withInfo(MethodCall,
        """
         |   /** Checks if an entry with key `key` exists in this tree using proof `proof`.
         |    * Throws exception if proof is incorrect
         |
         |    * @note CAUTION! Does not support multiple keys check, use [[getMany]] instead.
         |    * Return `true` if a leaf with the key `key` exists
         |    * Return `false` if leaf with provided key does not exist.
         |    * @param key    a key of an element of this authenticated dictionary.
         |    * @param proof
         |    */
         |
        """.stripMargin)

  /** The proof may contain keys, labels and values, we don't know for sure how many,
    * but we assume the cost is O(proof.length).
    * So the following is an approximation of the proof parsing cost.
    */
  final val CreateAvlVerifier_Info = OperationCostInfo(
    PerItemCost(baseCost = JitCost(110), perChunkCost = JitCost(20), chunkSize = 64),
    NamedDesc("CreateAvlVerifier"))

  final val LookupAvlTree_Info = OperationCostInfo(
    PerItemCost(baseCost = JitCost(40), perChunkCost = JitCost(10), chunkSize = 1),
    NamedDesc("LookupAvlTree"))

  final val InsertIntoAvlTree_Info = OperationCostInfo(
    PerItemCost(baseCost = JitCost(40), perChunkCost = JitCost(10), chunkSize = 1),
    NamedDesc("InsertIntoAvlTree"))

  final val UpdateAvlTree_Info = OperationCostInfo(
    PerItemCost(baseCost = JitCost(120), perChunkCost = JitCost(20), chunkSize = 1),
    NamedDesc("UpdateAvlTree"))

  final val RemoveAvlTree_Info = OperationCostInfo(
    PerItemCost(baseCost = JitCost(100), perChunkCost = JitCost(15), chunkSize = 1),
    NamedDesc("RemoveAvlTree"))

  /** Implements evaluation of AvlTree.contains method call ErgoTree node.
    * Called via reflection based on naming convention.
    * @see SMethod.evalMethod
    */
  def contains_eval(mc: MethodCall, tree: AvlTree, key: Coll[Byte], proof: Coll[Byte])
                   (implicit E: ErgoTreeEvaluator): Boolean = {
    E.contains_eval(mc, tree, key, proof)
  }

  lazy val getMethod = SMethod(this, "get",
    SFunc(Array(SAvlTree, SByteArray, SByteArray), SByteArrayOption), 10, DynamicCost)
      .withIRInfo(MethodCallIrBuilder)
      .withInfo(MethodCall,
        """
         |  /** Perform a lookup of key `key` in this tree using proof `proof`.
         |    * Throws exception if proof is incorrect
         |    *
         |    * @note CAUTION! Does not support multiple keys check, use [[getMany]] instead.
         |    * Return Some(bytes) of leaf with key `key` if it exists
         |    * Return None if leaf with provided key does not exist.
         |    * @param key    a key of an element of this authenticated dictionary.
         |    * @param proof
         |    */
         |
        """.stripMargin)

  /** Implements evaluation of AvlTree.get method call ErgoTree node.
    * Called via reflection based on naming convention.
    * @see SMethod.evalMethod
    */
  def get_eval(mc: MethodCall, tree: AvlTree, key: Coll[Byte], proof: Coll[Byte])
              (implicit E: ErgoTreeEvaluator): Option[Coll[Byte]] = {
    E.get_eval(mc, tree, key, proof)
  }

  lazy val getManyMethod = SMethod(this, "getMany",
    SFunc(Array(SAvlTree, SByteArray2, SByteArray), TCollOptionCollByte), 11, DynamicCost)
      .withIRInfo(MethodCallIrBuilder)
      .withInfo(MethodCall,
        """
         |  /** Perform a lookup of many keys `keys` in this tree using proof `proof`.
         |    *
         |    * @note CAUTION! Keys must be ordered the same way they were in lookup before proof was generated.
         |    * For each key return Some(bytes) of leaf if it exists and None if is doesn't.
         |    * @param keys    keys of elements of this authenticated dictionary.
         |    * @param proof
         |    */
         |
        """.stripMargin)

  /** Implements evaluation of AvlTree.getMany method call ErgoTree node.
    * Called via reflection based on naming convention.
    * @see SMethod.evalMethod
    */
  def getMany_eval(mc: MethodCall, tree: AvlTree, keys: Coll[Coll[Byte]], proof: Coll[Byte])
                  (implicit E: ErgoTreeEvaluator): Coll[Option[Coll[Byte]]] = {
    E.getMany_eval(mc, tree, keys, proof)
  }

  lazy val insertMethod = SMethod(this, "insert",
    SFunc(Array(SAvlTree, CollKeyValue, SByteArray), SAvlTreeOption), 12, DynamicCost)
      .withIRInfo(MethodCallIrBuilder)
      .withInfo(MethodCall,
        """
         |  /** Perform insertions of key-value entries into this tree using proof `proof`.
         |    * Throws exception if proof is incorrect
         |    *
         |    * @note CAUTION! Pairs must be ordered the same way they were in insert ops before proof was generated.
         |    * Return Some(newTree) if successful
         |    * Return None if operations were not performed.
         |    * @param operations   collection of key-value pairs to insert in this authenticated dictionary.
         |    * @param proof
         |    */
         |
        """.stripMargin)

  /** Implements evaluation of AvlTree.insert method call ErgoTree node.
    * Called via reflection based on naming convention.
    * @see SMethod.evalMethod
    */
  def insert_eval(mc: MethodCall, tree: AvlTree, entries: KeyValueColl, proof: Coll[Byte])
                 (implicit E: ErgoTreeEvaluator): Option[AvlTree] = {
    E.insert_eval(mc, tree, entries, proof)
  }

  lazy val updateMethod = SMethod(this, "update",
    SFunc(Array(SAvlTree, CollKeyValue, SByteArray), SAvlTreeOption), 13, DynamicCost)
      .withIRInfo(MethodCallIrBuilder)
      .withInfo(MethodCall,
        """
         |  /** Perform updates of key-value entries into this tree using proof `proof`.
         |    * Throws exception if proof is incorrect
         |    *
         |    * @note CAUTION! Pairs must be ordered the same way they were in update ops before proof was generated.
         |    * Return Some(newTree) if successful
         |    * Return None if operations were not performed.
         |    * @param operations   collection of key-value pairs to update in this authenticated dictionary.
         |    * @param proof
         |    */
         |
        """.stripMargin)

  /** Implements evaluation of AvlTree.update method call ErgoTree node.
    * Called via reflection based on naming convention.
    * @see SMethod.evalMethod
    */
  def update_eval(mc: MethodCall, tree: AvlTree,
                  operations: KeyValueColl, proof: Coll[Byte])
                 (implicit E: ErgoTreeEvaluator): Option[AvlTree] = {
    E.update_eval(mc, tree, operations, proof)
  }

  lazy val removeMethod = SMethod(this, "remove",
    SFunc(Array(SAvlTree, SByteArray2, SByteArray), SAvlTreeOption), 14, DynamicCost)
      .withIRInfo(MethodCallIrBuilder)
      .withInfo(MethodCall,
        """
         |  /** Perform removal of entries into this tree using proof `proof`.
         |    * Throws exception if proof is incorrect
         |    * Return Some(newTree) if successful
         |    * Return None if operations were not performed.
         |    *
         |    * @note CAUTION! Keys must be ordered the same way they were in remove ops before proof was generated.
         |    * @param operations   collection of keys to remove from this authenticated dictionary.
         |    * @param proof
         |    */
         |
        """.stripMargin)

  /** Implements evaluation of AvlTree.remove method call ErgoTree node.
    * Called via reflection based on naming convention.
    * @see SMethod.evalMethod
    */
  def remove_eval(mc: MethodCall, tree: AvlTree,
                  operations: Coll[Coll[Byte]], proof: Coll[Byte])
                 (implicit E: ErgoTreeEvaluator): Option[AvlTree] = {
    E.remove_eval(mc, tree, operations, proof)
  }

  lazy val updateDigestMethod = SMethod(this, "updateDigest",
    SFunc(Array(SAvlTree, SByteArray), SAvlTree), 15, FixedCost(JitCost(40)))
      .withIRInfo(MethodCallIrBuilder)
      .withInfo(MethodCall,
        """
         |
        """.stripMargin)

  lazy val updateDigest_Info = {
    val m = updateDigestMethod
    OperationCostInfo(m.costKind.asInstanceOf[FixedCost], m.opDesc)
  }

  protected override def getMethods(): Seq[SMethod] = super.getMethods() ++ Seq(
    digestMethod,
    enabledOperationsMethod,
    keyLengthMethod,
    valueLengthOptMethod,
    isInsertAllowedMethod,
    isUpdateAllowedMethod,
    isRemoveAllowedMethod,
    updateOperationsMethod,
    containsMethod,
    getMethod,
    getManyMethod,
    insertMethod,
    updateMethod,
    removeMethod,
    updateDigestMethod
  )
}

/** Type descriptor of `Context` type of ErgoTree. */
case object SContextMethods extends MonoTypeMethods {
  override def ownerType: SMonoType = SContext

  /** Arguments on context operation such as getVar, DeserializeContext etc.
    * This value can be reused where necessary to avoid allocations. */
  val ContextFuncDom: IndexedSeq[SType] = Array(SContext, SByte)

  import SType.{paramT, tT}

  lazy val dataInputsMethod = propertyCall("dataInputs", SBoxArray, 1, FixedCost(JitCost(15)))
  lazy val headersMethod    = propertyCall("headers", SHeaderArray, 2, FixedCost(JitCost(15)))
  lazy val preHeaderMethod  = propertyCall("preHeader", SPreHeader, 3, FixedCost(JitCost(15)))
  lazy val inputsMethod     = property("INPUTS", SBoxArray, 4, Inputs)
  lazy val outputsMethod    = property("OUTPUTS", SBoxArray, 5, Outputs)
  lazy val heightMethod     = property("HEIGHT", SInt, 6, Height)
  lazy val selfMethod       = property("SELF", SBox, 7, Self)
  lazy val selfBoxIndexMethod = propertyCall("selfBoxIndex", SInt, 8, FixedCost(JitCost(20)))
  lazy val lastBlockUtxoRootHashMethod = property("LastBlockUtxoRootHash", SAvlTree, 9, LastBlockUtxoRootHash)
  lazy val minerPubKeyMethod = property("minerPubKey", SByteArray, 10, MinerPubkey)

  lazy val getVarV5Method = SMethod(
    this, "getVar", SFunc(ContextFuncDom, SOption(tT), Array(paramT)), 11, GetVar.costKind)
    .withInfo(GetVar, "Get context variable with given \\lst{varId} and type.",
      ArgInfo("varId", "\\lst{Byte} identifier of context variable"))

  lazy val getVarV6Method = SMethod(
    this, "getVar", SFunc(ContextFuncDom, SOption(tT), Array(paramT)), 11, GetVar.costKind, Seq(tT))
    .withIRInfo(
      MethodCallIrBuilder,
      javaMethodOf[Context, Byte, RType[_]]("getVar"),
      { mtype => Array(mtype.tRange.asOption[SType].elemType) })
    .withInfo(MethodCall, "Get context variable with given \\lst{varId} and type.")

  lazy val getVarFromInputMethod = SMethod(
    this, "getVarFromInput", SFunc(Array(SContext, SShort, SByte), SOption(tT), Array(paramT)), 12, GetVar.costKind, Seq(tT))
    .withIRInfo(
      MethodCallIrBuilder,
      javaMethodOf[Context, Short, Byte, RType[_]]("getVarFromInput"),
      { mtype => Array(mtype.tRange.asOption[SType].elemType) })
    .withInfo(MethodCall, "Get context variable with given \\lst{varId} and type.",
      ArgInfo("inputIdx", "Index of input to read variable from."),
      ArgInfo("varId", "Index of variable.")
    )

  private lazy val commonMethods = super.getMethods() ++ Array(
    dataInputsMethod, headersMethod, preHeaderMethod, inputsMethod, outputsMethod, heightMethod, selfMethod,
    selfBoxIndexMethod, lastBlockUtxoRootHashMethod, minerPubKeyMethod
<<<<<<< HEAD
  )

  private lazy val v5Methods = commonMethods ++ Seq(
    getVarV5Method
  )

  private lazy val v6Methods = commonMethods ++ Seq(
    getVarV6Method, getVarFromInputMethod
  )

=======
  )

  private lazy val v5Methods = commonMethods ++ Seq(
    getVarV5Method
  )

  private lazy val v6Methods = commonMethods ++ Seq(
    getVarV6Method, getVarFromInputMethod
  )

>>>>>>> a66ab556
  protected override def getMethods(): Seq[SMethod] = {
    if (VersionContext.current.isV6SoftForkActivated) {
      v6Methods
    } else {
      v5Methods
    }
  }

  /** Names of methods which provide blockchain context.
   * This value can be reused where necessary to avoid allocations. */
  val BlockchainContextMethodNames: IndexedSeq[String] = Array(
    headersMethod.name, preHeaderMethod.name, heightMethod.name,
    lastBlockUtxoRootHashMethod.name, minerPubKeyMethod.name
  )
}

/** Type descriptor of `Header` type of ErgoTree. */
case object SHeaderMethods extends MonoTypeMethods {
  override def ownerType: SMonoType = SHeader

  lazy val idMethod               = propertyCall("id", SByteArray, 1, FixedCost(JitCost(10)))
  lazy val versionMethod          = propertyCall("version",  SByte,      2, FixedCost(JitCost(10)))
  lazy val parentIdMethod         = propertyCall("parentId", SByteArray, 3, FixedCost(JitCost(10)))
  lazy val ADProofsRootMethod     = propertyCall("ADProofsRoot", SByteArray, 4, FixedCost(JitCost(10)))
  lazy val stateRootMethod        = propertyCall("stateRoot", SAvlTree, 5, FixedCost(JitCost(10)))
  lazy val transactionsRootMethod = propertyCall("transactionsRoot", SByteArray, 6, FixedCost(JitCost(10)))
  lazy val timestampMethod        = propertyCall("timestamp", SLong, 7, FixedCost(JitCost(10)))
  lazy val nBitsMethod            = propertyCall("nBits", SLong, 8, FixedCost(JitCost(10)))
  lazy val heightMethod           = propertyCall("height", SInt, 9, FixedCost(JitCost(10)))
  lazy val extensionRootMethod    = propertyCall("extensionRoot", SByteArray, 10, FixedCost(JitCost(10)))
  lazy val minerPkMethod          = propertyCall("minerPk", SGroupElement, 11, FixedCost(JitCost(10)))
  lazy val powOnetimePkMethod     = propertyCall("powOnetimePk", SGroupElement, 12, FixedCost(JitCost(10)))
  lazy val powNonceMethod         = propertyCall("powNonce", SByteArray, 13, FixedCost(JitCost(10)))
  lazy val powDistanceMethod      = propertyCall("powDistance", SBigInt, 14, FixedCost(JitCost(10)))
  lazy val votesMethod            = propertyCall("votes", SByteArray, 15, FixedCost(JitCost(10)))

  // methods added in 6.0 below
  // cost of checkPoW is 700 as about 2*32 hashes required, and 1 hash (id) over short data costs 10
  lazy val checkPowMethod = SMethod(
    this, "checkPow", SFunc(Array(SHeader), SBoolean), 16, FixedCost(JitCost(700)))
    .withIRInfo(MethodCallIrBuilder)
    .withInfo(MethodCall, "Validate header's proof-of-work")

  private lazy val v5Methods = super.getMethods() ++ Seq(
    idMethod, versionMethod, parentIdMethod, ADProofsRootMethod, stateRootMethod, transactionsRootMethod,
    timestampMethod, nBitsMethod, heightMethod, extensionRootMethod, minerPkMethod, powOnetimePkMethod,
    powNonceMethod, powDistanceMethod, votesMethod)

  // 6.0 : checkPow method added
  private lazy val v6Methods = v5Methods ++ Seq(checkPowMethod)

  protected override def getMethods() = {
    if (VersionContext.current.isV6SoftForkActivated) {
      v6Methods
    } else {
      v5Methods
    }
  }
}

/** Type descriptor of `PreHeader` type of ErgoTree. */
case object SPreHeaderMethods extends MonoTypeMethods {
  override def ownerType: SMonoType = SPreHeader

  lazy val versionMethod          = propertyCall("version",  SByte,      1, FixedCost(JitCost(10)))
  lazy val parentIdMethod         = propertyCall("parentId", SByteArray, 2, FixedCost(JitCost(10)))
  lazy val timestampMethod        = propertyCall("timestamp", SLong, 3, FixedCost(JitCost(10)))
  lazy val nBitsMethod            = propertyCall("nBits", SLong, 4, FixedCost(JitCost(10)))
  lazy val heightMethod           = propertyCall("height", SInt, 5, FixedCost(JitCost(10)))
  lazy val minerPkMethod          = propertyCall("minerPk", SGroupElement, 6, FixedCost(JitCost(10)))
  lazy val votesMethod            = propertyCall("votes", SByteArray, 7, FixedCost(JitCost(10)))

  protected override def getMethods() = super.getMethods() ++ Seq(
    versionMethod, parentIdMethod, timestampMethod, nBitsMethod, heightMethod, minerPkMethod, votesMethod
  )
}

/** This type is introduced to unify handling of global and non-global (i.e. methods) operations.
  * It unifies implementation of global operation with implementation of methods and avoids code
  * duplication (following DRY principle https://en.wikipedia.org/wiki/Don%27t_repeat_yourself).
  * The WrappedType is `sigma.SigmaDslBuilder`, which is an interface implemented by
  * the singleton sigmastate.eval.CostingSigmaDslBuilder
  *
  * The Constant(...) tree node of this type are not allowed, as well as using it in register and
  * context variables (aka ContextExtension)
  *
  * When new methods are added to this type via a soft-fork, they will be serialized as part
  * of ErgoTree using MethodCallSerializer, where SGlobal.typeCode will be used.
  *
  * @see sigmastate.lang.SigmaPredef
  * */
case object SGlobalMethods extends MonoTypeMethods {
  override def ownerType: SMonoType = SGlobal

  lazy val groupGeneratorMethod = SMethod(
    this, "groupGenerator", SFunc(SGlobal, SGroupElement), 1, GroupGenerator.costKind)
    .withIRInfo({ case (_, _, _, _, _) => GroupGenerator })
    .withInfo(GroupGenerator, "")

  lazy val xorMethod = SMethod(
    this, "xor", SFunc(Array(SGlobal, SByteArray, SByteArray), SByteArray), 2, Xor.costKind)
    .withIRInfo({
        case (_, _, _, Seq(l, r), _) => Xor(l.asByteArray, r.asByteArray)
    })
    .withInfo(Xor, "Byte-wise XOR of two collections of bytes",
      ArgInfo("left", "left operand"), ArgInfo("right", "right operand"))

  lazy val powHitMethod = SMethod(
    this, "powHit", SFunc(Array(SGlobal, SInt, SByteArray, SByteArray, SByteArray, SInt), SBigInt), methodId = 10,
    PowHitCostKind)
    .withIRInfo(MethodCallIrBuilder)
    .withInfo(MethodCall,
      "Calculating Proof-of-Work hit (Autolykos 2 hash value) for custom Autolykos 2 function",
      ArgInfo("k", "k parameter of Autolykos 2 (number of inputs in k-sum problem)"),
      ArgInfo("msg", "Message to calculate Autolykos hash 2 for"),
      ArgInfo("nonce", "Nonce used to pad the message to get Proof-of-Work hash function output with desirable properties"),
      ArgInfo("h", "PoW protocol specific padding for table uniqueness (e.g. block height in Ergo)"),
      ArgInfo("N", "Size of table filled with pseudo-random data to find k elements in")
    )

  def powHit_eval(mc: MethodCall, G: SigmaDslBuilder, k: Int, msg: Coll[Byte], nonce: Coll[Byte], h: Coll[Byte], N: Int)
                 (implicit E: ErgoTreeEvaluator): BigInt = {
    val cost = PowHitCostKind.cost(k, msg, nonce, h)
    E.addCost(FixedCost(cost), powHitMethod.opDesc)
    CBigInt(Autolykos2PowValidation.hitForVersion2ForMessageWithChecks(k, msg.toArray, nonce.toArray, h.toArray, N).bigInteger)
  }

  private val deserializeCostKind = PerItemCost(
    baseCost = JitCost(20), perChunkCost = JitCost(7), chunkSize = 128)

  lazy val deserializeToMethod = SMethod(
    this, "deserializeTo", SFunc(Array(SGlobal, SByteArray), tT, Array(paramT)), 4, deserializeCostKind, Seq(tT))
    .withIRInfo(MethodCallIrBuilder,
      javaMethodOf[SigmaDslBuilder, Coll[Byte], RType[_]]("deserializeTo"))
    .withInfo(MethodCall, "Deserialize provided bytes into an object of requested type",
      ArgInfo("first", "Bytes to deserialize"))

  /** Implements evaluation of Global.xor method call ErgoTree node.
    * Called via reflection based on naming convention.
    * @see SMethod.evalMethod, Xor.eval, Xor.xorWithCosting
    */
  def xor_eval(mc: MethodCall, G: SigmaDslBuilder, ls: Coll[Byte], rs: Coll[Byte])
              (implicit E: ErgoTreeEvaluator): Coll[Byte] = {
    Xor.xorWithCosting(ls, rs)
  }

  private val BigEndianBytesCostKind = FixedCost(JitCost(10))

  // id = 4 is reserved for deserializeTo ()
  lazy val FromBigEndianBytesMethod = SMethod(
    this, "fromBigEndianBytes", SFunc(Array(SGlobal, SByteArray), tT, Array(paramT)), 5, BigEndianBytesCostKind, Seq(tT))
    .withIRInfo(MethodCallIrBuilder,
      javaMethodOf[SigmaDslBuilder, Coll[Byte], RType[_]]("fromBigEndianBytes"),
      { mtype => Array(mtype.tRange) })
    .withInfo(MethodCall,
      "Decode a number from big endian bytes.",
      ArgInfo("first", "Bytes which are big-endian encoded number."))

  def deserializeTo_eval(mc: MethodCall, G: SigmaDslBuilder, bytes: Coll[Byte])
                        (implicit E: ErgoTreeEvaluator): Any = {
    val tpe = mc.tpe
    val cT = stypeToRType(tpe)
    E.addSeqCost(deserializeCostKind, bytes.length, deserializeToMethod.opDesc) { () =>
      G.deserializeTo(bytes)(cT)
    }
  }

  private lazy val EnDecodeNBitsCost = FixedCost(JitCost(5)) // the same cost for nbits encoding and decoding

  lazy val encodeNBitsMethod: SMethod = SMethod(
    this, "encodeNbits", SFunc(Array(SGlobal, SBigInt), SLong), 6, EnDecodeNBitsCost)
    .withIRInfo(MethodCallIrBuilder)
    .withInfo(MethodCall, "Encode big integer number as nbits", ArgInfo("bigInt", "Big integer"))

  lazy val decodeNBitsMethod: SMethod = SMethod(
    this, "decodeNbits", SFunc(Array(SGlobal, SLong), SBigInt), 7, EnDecodeNBitsCost)
    .withIRInfo(MethodCallIrBuilder)
    .withInfo(MethodCall, "Decode nbits-encoded big integer number", ArgInfo("nbits", "NBits-encoded argument"))

  lazy val serializeMethod = SMethod(this, "serialize",
    SFunc(Array(SGlobal, tT), SByteArray, Array(paramT)), 3, DynamicCost)
      .withIRInfo(MethodCallIrBuilder)
      .withInfo(MethodCall, "Serializes the given `value` into bytes using the default serialization format.",
        ArgInfo("value", "value to be serialized"))


  /** Implements evaluation of Global.serialize method call ErgoTree node.
    * Called via reflection based on naming convention.
    * @see SMethod.evalMethod
    */
  def serialize_eval(mc: MethodCall, G: SigmaDslBuilder, value: SType#WrappedType)
      (implicit E: ErgoTreeEvaluator): Coll[Byte] = {

    E.addCost(SigmaByteWriter.StartWriterCost)

    val addFixedCostCallback = { (costInfo: OperationCostInfo[FixedCost]) =>
      E.addCost(costInfo)
    }
    val addPerItemCostCallback = { (info: OperationCostInfo[PerItemCost], nItems: Int) =>
      E.addSeqCostNoOp(info.costKind, nItems, info.opDesc)
    }
    val w = SigmaSerializer.startWriter(None,
      Some(addFixedCostCallback), Some(addPerItemCostCallback))

    DataSerializer.serialize(value, mc.args(0).tpe, w)
    Colls.fromArray(w.toBytes)
  }

  lazy val someMethod = SMethod(this, "some",
    SFunc(Array(SGlobal, tT), SOption(tT), Array(paramT)), 8, FixedCost(JitCost(5)), Seq(tT)) // todo: cost
    .withIRInfo(MethodCallIrBuilder,
      javaMethodOf[SigmaDslBuilder, Any, RType[_]]("some"),
      { mtype => Array(mtype.tRange) })
    .withInfo(MethodCall, "",
      ArgInfo("value", "value to be serialized"))

  lazy val noneMethod = SMethod(this, "none",
    SFunc(Array(SGlobal), SOption(tT), Array(paramT)), 9, FixedCost(JitCost(5)), Seq(tT)) // todo: cost
    .withIRInfo(MethodCallIrBuilder,
      javaMethodOf[SigmaDslBuilder, RType[_]]("none"),
      { mtype => Array(mtype.tRange) })
    .withInfo(MethodCall, "")

  protected override def getMethods() = super.getMethods() ++ {
    if (VersionContext.current.isV6SoftForkActivated) {
      Seq(
        groupGeneratorMethod,
        xorMethod,
        serializeMethod,
<<<<<<< HEAD
        deserializeToMethod,
        fromBigEndianBytesMethod,
        someMethod,
        noneMethod,
        powHitMethod,
        encodeNBitsMethod,
        decodeNBitsMethod
=======
        FromBigEndianBytesMethod
>>>>>>> a66ab556
      )
    } else {
      Seq(
        groupGeneratorMethod,
        xorMethod
      )
    }
  }
}
<|MERGE_RESOLUTION|>--- conflicted
+++ resolved
@@ -2,14 +2,11 @@
 
 import org.ergoplatform._
 import org.ergoplatform.validation._
-<<<<<<< HEAD
 import sigma.{Coll, VersionContext, _}
 import sigma.Evaluation.stypeToRType
 import sigma._
 import sigma.{VersionContext, _}
-=======
 import sigma.{UnsignedBigInt, _}
->>>>>>> a66ab556
 import sigma.ast.SCollection.{SBooleanArray, SBoxArray, SByteArray, SByteArray2, SHeaderArray}
 import sigma.ast.SGlobalMethods.{decodeNBitsMethod, encodeNBitsMethod}
 import sigma.ast.SMethod.{MethodCallIrBuilder, MethodCostFunc, javaMethodOf}
@@ -18,12 +15,9 @@
 import sigma.data.ExactIntegral.{ByteIsExactIntegral, IntIsExactIntegral, LongIsExactIntegral, ShortIsExactIntegral}
 import sigma.data.NumericOps.BigIntIsExactIntegral
 import sigma.data.OverloadHack.Overloaded1
-<<<<<<< HEAD
-import sigma.data.{CBigInt, DataValueComparer, KeyValueColl, Nullable, RType, SigmaConstants}
-=======
 import sigma.data.UnsignedBigIntNumericOps.UnsignedBigIntIsExactIntegral
 import sigma.data.{DataValueComparer, KeyValueColl, Nullable, RType, SigmaConstants}
->>>>>>> a66ab556
+import sigma.data.{CBigInt, DataValueComparer, KeyValueColl, Nullable, RType, SigmaConstants}
 import sigma.eval.{CostDetails, ErgoTreeEvaluator, TracedCost}
 import sigma.pow.Autolykos2PowValidation
 import sigma.reflection.RClass
@@ -1832,7 +1826,6 @@
   private lazy val commonMethods = super.getMethods() ++ Array(
     dataInputsMethod, headersMethod, preHeaderMethod, inputsMethod, outputsMethod, heightMethod, selfMethod,
     selfBoxIndexMethod, lastBlockUtxoRootHashMethod, minerPubKeyMethod
-<<<<<<< HEAD
   )
 
   private lazy val v5Methods = commonMethods ++ Seq(
@@ -1843,18 +1836,6 @@
     getVarV6Method, getVarFromInputMethod
   )
 
-=======
-  )
-
-  private lazy val v5Methods = commonMethods ++ Seq(
-    getVarV5Method
-  )
-
-  private lazy val v6Methods = commonMethods ++ Seq(
-    getVarV6Method, getVarFromInputMethod
-  )
-
->>>>>>> a66ab556
   protected override def getMethods(): Seq[SMethod] = {
     if (VersionContext.current.isV6SoftForkActivated) {
       v6Methods
@@ -2084,17 +2065,13 @@
         groupGeneratorMethod,
         xorMethod,
         serializeMethod,
-<<<<<<< HEAD
         deserializeToMethod,
-        fromBigEndianBytesMethod,
+        FromBigEndianBytesMethod,
         someMethod,
         noneMethod,
         powHitMethod,
         encodeNBitsMethod,
         decodeNBitsMethod
-=======
-        FromBigEndianBytesMethod
->>>>>>> a66ab556
       )
     } else {
       Seq(
