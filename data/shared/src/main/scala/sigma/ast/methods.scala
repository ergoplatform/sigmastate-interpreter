package sigma.ast

import org.ergoplatform._
import org.ergoplatform.validation._
import sigma.Evaluation.stypeToRType
import sigma._
import sigma.ast.SCollection.{SBooleanArray, SBoxArray, SByteArray, SByteArray2, SHeaderArray}
import sigma.ast.SMethod.{MethodCallIrBuilder, MethodCostFunc, javaMethodOf}
import sigma.ast.SType.TypeCode
import sigma.ast.SUnsignedBigIntMethods.ModInverseCostInfo
import sigma.ast.SType.{TypeCode, paramT, tT}
import sigma.ast.syntax.{SValue, ValueOps}
import sigma.data.ExactIntegral.{ByteIsExactIntegral, IntIsExactIntegral, LongIsExactIntegral, ShortIsExactIntegral}
import sigma.data.NumericOps.BigIntIsExactIntegral
import sigma.data.OverloadHack.Overloaded1
import sigma.data.{DataValueComparer, KeyValueColl, Nullable, RType, SigmaConstants}
import sigma.eval.{CostDetails, ErgoTreeEvaluator, TracedCost}
import sigma.reflection.RClass
import sigma.serialization.CoreByteWriter.ArgInfo
import sigma.serialization.{DataSerializer, SigmaByteWriter, SigmaSerializer}
import sigma.utils.SparseArrayContainer

import scala.annotation.unused

/** Base type for all companions of AST nodes of sigma lang. */
trait SigmaNodeCompanion

/** Defines recognizer method which allows the derived object to be used in patterns
  * to recognize method descriptors by method name.
  * @see SCollecton
  */
trait MethodByNameUnapply extends MethodsContainer {
  def unapply(methodName: String): Option[SMethod] = methods.find(_.name == methodName)
}

/** Base trait for all method containers (which store methods and properties) */
sealed trait MethodsContainer {
  /** Type for which this container defines methods. */
  def ownerType: STypeCompanion

  override def toString: String =
    getClass.getSimpleName.stripSuffix("$") // e.g. SInt, SCollection, etc

  /** Represents class of `this`. */
  lazy val thisRClass: RClass[_] = RClass(this.getClass)
  def typeId: Byte = ownerType.typeId
  def typeName: String = ownerType.typeName

  /** Returns -1 if `method` is not found. */
  def methodIndex(name: String): Int = methods.indexWhere(_.name == name)

  /** Returns true if this type has a method with the given name. */
  def hasMethod(name: String): Boolean = methodIndex(name) != -1

  /** This method should be overriden in derived classes to add new methods in addition to inherited.
    * Typical override: `super.getMethods() ++ Seq(m1, m2, m3)`
    */
  protected def getMethods(): Seq[SMethod] = Nil

  /** Returns all the methods of this type. */
  def methods: Seq[SMethod] = {                        //todo: consider versioned caching
    val ms = getMethods().toArray
    assert(ms.map(_.name).distinct.length == ms.length, s"Duplicate method names in $this")
    ms.groupBy(_.objType).foreach { case (comp, ms) =>
      assert(ms.map(_.methodId).distinct.length == ms.length, s"Duplicate method ids in $comp: $ms")
    }
    ms
  }
  private def _methodsMap: Map[Byte, Map[Byte, SMethod]] = methods //todo: consider versioned caching
      .groupBy(_.objType.typeId)
      .map { case (typeId, ms) => (typeId -> ms.map(m => m.methodId -> m).toMap) }

  /** Lookup method by its id in this type. */
  @inline def getMethodById(methodId: Byte): Option[SMethod] =
    _methodsMap.get(typeId) match {
      case Some(ms) => ms.get(methodId)
      case None => None
    }

  /** Lookup method in this type by method's id or throw ValidationException.
    * This method can be used in trySoftForkable section to either obtain valid method
    * or catch ValidatioinException which can be checked for soft-fork condition.
    * It delegate to getMethodById to lookup method.
    *
    * @see getMethodById
    */
  def methodById(methodId: Byte): SMethod = {
    ValidationRules.CheckAndGetMethod(this, methodId)
  }

  /** Finds a method descriptor [[SMethod]] for the given name. */
  def method(methodName: String): Option[SMethod] = methods.find(_.name == methodName)

  /** Looks up the method descriptor by the method name. */
  def getMethodByName(name: String): SMethod = methods.find(_.name == name).get

}
object MethodsContainer {
  private val methodsV5 = Array(
    SByteMethods,
    SShortMethods,
    SIntMethods,
    SLongMethods,
    SBigIntMethods,
    SBooleanMethods,
    SStringMethods,
    SGroupElementMethods,
    SSigmaPropMethods,
    SBoxMethods,
    SAvlTreeMethods,
    SHeaderMethods,
    SPreHeaderMethods,
    SGlobalMethods,
    SContextMethods,
    SCollectionMethods,
    SOptionMethods,
    STupleMethods,
    SUnitMethods,
    SAnyMethods
  )

  private val methodsV6 = methodsV5 ++ Seq(SUnsignedBigIntMethods)

  private val containersV5 = new SparseArrayContainer[MethodsContainer](methodsV5.map(m => (m.typeId, m)))

  private val containersV6 = new SparseArrayContainer[MethodsContainer](methodsV6.map(m => (m.typeId, m)))

  def contains(typeId: TypeCode): Boolean = {
    if (VersionContext.current.isV6SoftForkActivated) {
      containersV6.contains(typeId)
    } else {
      containersV5.contains(typeId)
    }
  }

  def apply(typeId: TypeCode): MethodsContainer = {
    if (VersionContext.current.isV6SoftForkActivated) {
      containersV6(typeId)
    } else {
      containersV5(typeId)
    }
  }

  /** Finds the method of the give type.
    *
    * @param tpe        type of the object for which the method is looked up
    * @param methodName name of the method
    * @return method descriptor or None if not found
    */
  def getMethod(tpe: SType, methodName: String): Option[SMethod] = tpe match {
    case tup: STuple =>
      STupleMethods.getTupleMethod(tup, methodName)
    case _ =>
      if (VersionContext.current.isV6SoftForkActivated) {
        containersV6.get(tpe.typeCode).flatMap(_.method(methodName))
      } else {
        containersV5.get(tpe.typeCode).flatMap(_.method(methodName))
      }
  }
}

trait MonoTypeMethods extends MethodsContainer {
  def ownerType: SMonoType
  /** Helper method to create method descriptors for properties (i.e. methods without args). */
  protected def propertyCall(
      name: String,
      tpeRes: SType,
      id: Byte,
      costKind: CostKind): SMethod =
    SMethod(this, name, SFunc(this.ownerType, tpeRes), id, costKind)
        .withIRInfo(MethodCallIrBuilder)
        .withInfo(PropertyCall, "")

  /** Helper method to create method descriptors for properties (i.e. methods without args). */
  protected def property(
      name: String,
      tpeRes: SType,
      id: Byte,
      valueCompanion: ValueCompanion): SMethod =
    SMethod(this, name, SFunc(this.ownerType, tpeRes), id, valueCompanion.costKind)
        .withIRInfo(MethodCallIrBuilder)
        .withInfo(valueCompanion, "")
}

trait SNumericTypeMethods extends MonoTypeMethods {
  import SNumericTypeMethods.tNum

  private val subst = Map(tNum -> this.ownerType)

  val v5Methods = {
    SNumericTypeMethods.v5Methods.map { m =>
      m.copy(stype = applySubst(m.stype, subst).asFunc)
    }
  }

  val v6Methods = {
    SNumericTypeMethods.v6Methods.map { m =>
      m.copy(
        objType = this, // associate the method with the concrete numeric type
        stype = applySubst(m.stype, subst).asFunc
      )}
  }

  protected override def getMethods(): Seq[SMethod] = {
    if (VersionContext.current.isV6SoftForkActivated) {
      super.getMethods() ++ v6Methods
    } else {
      super.getMethods() ++ v5Methods
    }
  }
}

object SNumericTypeMethods extends MethodsContainer {

  /** Type for which this container defines methods. */
  override def ownerType: STypeCompanion = SNumericType

  /** Type variable used in generic signatures of method descriptors. */
  val tNum = STypeVar("TNum")

  /** Cost function which is assigned for numeric cast MethodCall nodes in ErgoTree.
    * It is called as part of MethodCall.eval method. */
  val costOfNumericCast: MethodCostFunc = new MethodCostFunc {
    override def apply(
        E: ErgoTreeEvaluator,
        mc: MethodCall,
        obj: Any,
        args: Array[Any]): CostDetails = {
      val targetTpe = mc.method.stype.tRange
      val cast      = getNumericCast(mc.obj.tpe, mc.method.name, targetTpe).get
      val costKind  = if (cast == Downcast) Downcast.costKind else Upcast.costKind
      TracedCost(Array(TypeBasedCostItem(MethodDesc(mc.method), costKind, targetTpe)))
    }
  }

  /** The following SMethod instances are descriptors of methods available on all numeric
    * types.
    *
    * @see `val methods` below
    * */
  val ToByteMethod  : SMethod = SMethod(this, "toByte", SFunc(tNum, SByte), 1, null)
      .withCost(costOfNumericCast)
      .withInfo(PropertyCall, "Converts this numeric value to \\lst{Byte}, throwing exception if overflow.")

  val ToShortMethod : SMethod = SMethod(this, "toShort", SFunc(tNum, SShort), 2, null)
      .withCost(costOfNumericCast)
      .withInfo(PropertyCall, "Converts this numeric value to \\lst{Short}, throwing exception if overflow.")

  val ToIntMethod   : SMethod = SMethod(this, "toInt", SFunc(tNum, SInt), 3, null)
      .withCost(costOfNumericCast)
      .withInfo(PropertyCall, "Converts this numeric value to \\lst{Int}, throwing exception if overflow.")

  val ToLongMethod  : SMethod = SMethod(this, "toLong", SFunc(tNum, SLong), 4, null)
      .withCost(costOfNumericCast)
      .withInfo(PropertyCall, "Converts this numeric value to \\lst{Long}, throwing exception if overflow.")

  val ToBigIntMethod: SMethod = SMethod(this, "toBigInt", SFunc(tNum, SBigInt), 5, null)
      .withCost(costOfNumericCast)
      .withInfo(PropertyCall, "Converts this numeric value to \\lst{BigInt}")

  // todo: ToUnsignedBigInt

  /** Cost of: 1) creating Byte collection from a numeric value */
  val ToBytes_CostKind = FixedCost(JitCost(5))

  val ToBytesMethod: SMethod = SMethod(
    this, "toBytes", SFunc(tNum, SByteArray), 6, ToBytes_CostKind)
      .withIRInfo(MethodCallIrBuilder)
      .withUserDefinedInvoke({ (m: SMethod, obj: Any, _: Array[Any]) =>
        m.objType match {
          case SByteMethods => ByteIsExactIntegral.toBigEndianBytes(obj.asInstanceOf[Byte])
          case SShortMethods => ShortIsExactIntegral.toBigEndianBytes(obj.asInstanceOf[Short])
          case SIntMethods => IntIsExactIntegral.toBigEndianBytes(obj.asInstanceOf[Int])
          case SLongMethods => LongIsExactIntegral.toBigEndianBytes(obj.asInstanceOf[Long])
          case SBigIntMethods => obj.asInstanceOf[BigInt].toBytes
        }
      })
      .withInfo(PropertyCall,
        """ Returns a big-endian representation of this numeric value in a collection of bytes.
         | For example, the \lst{Int} value \lst{0x12131415} would yield the
         | collection of bytes \lst{[0x12, 0x13, 0x14, 0x15]}.
          """.stripMargin)

  /** Cost of: 1) creating Boolean collection (one bool for each bit) from a numeric
    * value. */
  val ToBits_CostKind = FixedCost(JitCost(5))

  val ToBitsMethod: SMethod = SMethod(
    this, "toBits", SFunc(tNum, SBooleanArray), 7, ToBits_CostKind)
      .withIRInfo(MethodCallIrBuilder)
      .withUserDefinedInvoke({ (m: SMethod, obj: Any, _: Array[Any]) =>
        m.objType match {
          case SByteMethods => ByteIsExactIntegral.toBits(obj.asInstanceOf[Byte])
          case SShortMethods => ShortIsExactIntegral.toBits(obj.asInstanceOf[Short])
          case SIntMethods => IntIsExactIntegral.toBits(obj.asInstanceOf[Int])
          case SLongMethods => LongIsExactIntegral.toBits(obj.asInstanceOf[Long])
          case SBigIntMethods => BigIntIsExactIntegral.toBits(obj.asInstanceOf[BigInt])
        }
      })
      .withInfo(PropertyCall,
        """ Returns a big-endian representation of this numeric in a collection of Booleans.
         |  Each boolean corresponds to one bit.
          """.stripMargin)

  /** Cost of inverting bits of a number. */
  val BitwiseOp_CostKind = FixedCost(JitCost(5))

  val BitwiseInverseMethod: SMethod = SMethod(
    this, "bitwiseInverse", SFunc(tNum, tNum), 8, BitwiseOp_CostKind)
    .withIRInfo(MethodCallIrBuilder)
    .withUserDefinedInvoke({ (m: SMethod, obj: Any, _: Array[Any]) =>
      m.objType match {
        case SByteMethods => ByteIsExactIntegral.bitwiseInverse(obj.asInstanceOf[Byte])
        case SShortMethods => ShortIsExactIntegral.bitwiseInverse(obj.asInstanceOf[Short])
        case SIntMethods => IntIsExactIntegral.bitwiseInverse(obj.asInstanceOf[Int])
        case SLongMethods => LongIsExactIntegral.bitwiseInverse(obj.asInstanceOf[Long])
        case SBigIntMethods => BigIntIsExactIntegral.bitwiseInverse(obj.asInstanceOf[BigInt])
      }
    })
    .withInfo(PropertyCall, desc = "Returns bitwise inverse of this numeric. ")

  val BitwiseOrMethod: SMethod = SMethod(
    this, "bitwiseOr", SFunc(Array(tNum, tNum), tNum), 9, BitwiseOp_CostKind)
    .withIRInfo(MethodCallIrBuilder)
    .withUserDefinedInvoke({ (m: SMethod, obj: Any, other: Array[Any]) =>
      m.objType match {
        case SByteMethods => ByteIsExactIntegral.bitwiseOr(obj.asInstanceOf[Byte], other.head.asInstanceOf[Byte])
        case SShortMethods => ShortIsExactIntegral.bitwiseOr(obj.asInstanceOf[Short], other.head.asInstanceOf[Short])
        case SIntMethods => IntIsExactIntegral.bitwiseOr(obj.asInstanceOf[Int], other.head.asInstanceOf[Int])
        case SLongMethods => LongIsExactIntegral.bitwiseOr(obj.asInstanceOf[Long], other.head.asInstanceOf[Long])
        case SBigIntMethods => BigIntIsExactIntegral.bitwiseOr(obj.asInstanceOf[BigInt], other.head.asInstanceOf[BigInt])
      }
    })
    .withInfo(MethodCall,
      """ Returns bitwise or of this numeric and provided one. """.stripMargin,
      ArgInfo("that", "A numeric value to calculate or with."))

  val BitwiseAndMethod: SMethod = SMethod(
    this, "bitwiseAnd", SFunc(Array(tNum, tNum), tNum), 10, BitwiseOp_CostKind)
    .withIRInfo(MethodCallIrBuilder)
    .withUserDefinedInvoke({ (m: SMethod, obj: Any, other: Array[Any]) =>
      m.objType match {
        case SByteMethods => ByteIsExactIntegral.bitwiseAnd(obj.asInstanceOf[Byte], other.head.asInstanceOf[Byte])
        case SShortMethods => ShortIsExactIntegral.bitwiseAnd(obj.asInstanceOf[Short], other.head.asInstanceOf[Short])
        case SIntMethods => IntIsExactIntegral.bitwiseAnd(obj.asInstanceOf[Int], other.head.asInstanceOf[Int])
        case SLongMethods => LongIsExactIntegral.bitwiseAnd(obj.asInstanceOf[Long], other.head.asInstanceOf[Long])
        case SBigIntMethods => BigIntIsExactIntegral.bitwiseAnd(obj.asInstanceOf[BigInt], other.head.asInstanceOf[BigInt])
      }
    })
    .withInfo(MethodCall,
      """ Returns bitwise and of this numeric and provided one. """.stripMargin,
      ArgInfo("that", "A numeric value to calculate and with."))

  val BitwiseXorMethod: SMethod = SMethod(
    this, "bitwiseXor", SFunc(Array(tNum, tNum), tNum), 11, BitwiseOp_CostKind)
    .withIRInfo(MethodCallIrBuilder)
    .withUserDefinedInvoke({ (m: SMethod, obj: Any, other: Array[Any]) =>
      m.objType match {
        case SByteMethods => ByteIsExactIntegral.bitwiseXor(obj.asInstanceOf[Byte], other.head.asInstanceOf[Byte])
        case SShortMethods => ShortIsExactIntegral.bitwiseXor(obj.asInstanceOf[Short], other.head.asInstanceOf[Short])
        case SIntMethods => IntIsExactIntegral.bitwiseXor(obj.asInstanceOf[Int], other.head.asInstanceOf[Int])
        case SLongMethods => LongIsExactIntegral.bitwiseXor(obj.asInstanceOf[Long], other.head.asInstanceOf[Long])
        case SBigIntMethods => BigIntIsExactIntegral.bitwiseXor(obj.asInstanceOf[BigInt], other.head.asInstanceOf[BigInt])
      }
    })
    .withInfo(MethodCall,
      """ Returns bitwise xor of this numeric and provided one. """.stripMargin,
      ArgInfo("that", "A numeric value to calculate xor with."))

  val ShiftLeftMethod: SMethod = SMethod(
    this, "shiftLeft", SFunc(Array(tNum, SInt), tNum), 12, BitwiseOp_CostKind)
    .withIRInfo(MethodCallIrBuilder)
    .withUserDefinedInvoke({ (m: SMethod, obj: Any, other: Array[Any]) =>
      m.objType match {
        case SByteMethods => ByteIsExactIntegral.shiftLeft(obj.asInstanceOf[Byte], other.head.asInstanceOf[Int])
        case SShortMethods => ShortIsExactIntegral.shiftLeft(obj.asInstanceOf[Short], other.head.asInstanceOf[Int])
        case SIntMethods => IntIsExactIntegral.shiftLeft(obj.asInstanceOf[Int], other.head.asInstanceOf[Int])
        case SLongMethods => LongIsExactIntegral.shiftLeft(obj.asInstanceOf[Long], other.head.asInstanceOf[Int])
        case SBigIntMethods => BigIntIsExactIntegral.shiftLeft(obj.asInstanceOf[BigInt], other.head.asInstanceOf[Int])
      }
    })
    .withInfo(MethodCall,
      """ Returns a big-endian representation of this numeric in a collection of Booleans.
        |  Each boolean corresponds to one bit.
          """.stripMargin,
      ArgInfo("bits", "Number of bit to shift to the left. Note, that bits value must be non-negative and less than " +
                      "the size of the number in bits (e.g. 64 for Long, 256 for BigInt)"))

  val ShiftRightMethod: SMethod = SMethod(
    this, "shiftRight", SFunc(Array(tNum, SInt), tNum), 13, BitwiseOp_CostKind)
    .withIRInfo(MethodCallIrBuilder)
    .withUserDefinedInvoke({ (m: SMethod, obj: Any, other: Array[Any]) =>
      m.objType match {
        case SByteMethods => ByteIsExactIntegral.shiftRight(obj.asInstanceOf[Byte], other.head.asInstanceOf[Int])
        case SShortMethods => ShortIsExactIntegral.shiftRight(obj.asInstanceOf[Short], other.head.asInstanceOf[Int])
        case SIntMethods => IntIsExactIntegral.shiftRight(obj.asInstanceOf[Int], other.head.asInstanceOf[Int])
        case SLongMethods => LongIsExactIntegral.shiftRight(obj.asInstanceOf[Long], other.head.asInstanceOf[Int])
        case SBigIntMethods => BigIntIsExactIntegral.shiftRight(obj.asInstanceOf[BigInt], other.head.asInstanceOf[Int])
      }
    })
    .withInfo(MethodCall,
      """ Returns a big-endian representation of this numeric in a collection of Booleans.
        |  Each boolean corresponds to one bit.
          """.stripMargin,
      ArgInfo("bits", "Number of bit to shift to the right. Note, that bits value must be non-negative and less than " +
        "the size of the number in bits (e.g. 64 for Long, 256 for BigInt)"))

  lazy val v5Methods = Array(
    ToByteMethod, // see Downcast
    ToShortMethod, // see Downcast
    ToIntMethod, // see Downcast
    ToLongMethod, // see Downcast
    ToBigIntMethod, // see Downcast
    ToBytesMethod,
    ToBitsMethod
  )

  lazy val v6Methods = v5Methods ++ Array(
    BitwiseInverseMethod,
    BitwiseOrMethod,
    BitwiseAndMethod,
    BitwiseXorMethod,
    ShiftLeftMethod,
    ShiftRightMethod
  )

  protected override def getMethods(): Seq[SMethod] = {
    throw new Exception("SNumericTypeMethods.getMethods shouldn't ever be called")
  }

  /** Collection of names of numeric casting methods (like `toByte`, `toInt`, etc). */
  // todo: add unsigned big int
  val castMethods: Array[String] =
    Array(ToByteMethod, ToShortMethod, ToIntMethod, ToLongMethod, ToBigIntMethod)
        .map(_.name)

  /** Checks the given name is numeric type cast method (like toByte, toInt, etc.). */
  def isCastMethod(name: String): Boolean = castMethods.contains(name)

  /** Convert the given method to a cast operation from fromTpe to resTpe. */
  def getNumericCast(
      fromTpe: SType,
      methodName: String,
      resTpe: SType): Option[NumericCastCompanion] = (fromTpe, resTpe) match {
    case (from: SNumericType, to: SNumericType) if isCastMethod(methodName) =>
      val op = if (to > from) Upcast else Downcast
      Some(op)
    case _ => None // the method in not numeric type cast
  }

}

/** Methods of ErgoTree type `Boolean`. */
case object SBooleanMethods extends MonoTypeMethods {
  /** Type for which this container defines methods. */
  override def ownerType: SMonoType = SBoolean

  val ToByte = "toByte"
  protected override def getMethods() = super.getMethods()
  /* TODO soft-fork: https://github.com/ScorexFoundation/sigmastate-interpreter/issues/479
  ++ Seq(
    SMethod(this, ToByte, SFunc(this, SByte), 1)
      .withInfo(PropertyCall, "Convert true to 1 and false to 0"),
  )
  */
}

/** Methods of ErgoTree type `Byte`. */
case object SByteMethods extends SNumericTypeMethods {
  /** Type for which this container defines methods. */
  override def ownerType: SMonoType = SByte
}

/** Methods of ErgoTree type `Short`. */
case object SShortMethods extends SNumericTypeMethods {
  /** Type for which this container defines methods. */
  override def ownerType: SMonoType = ast.SShort
}

/** Descriptor of ErgoTree type `Int`. */
case object SIntMethods extends SNumericTypeMethods {
  /** Type for which this container defines methods. */
  override def ownerType: SMonoType = SInt
}

/** Descriptor of ErgoTree type `Long`. */
case object SLongMethods extends SNumericTypeMethods {
  /** Type for which this container defines methods. */
  override def ownerType: SMonoType = SLong
}

/** Methods of BigInt type. Implemented using [[java.math.BigInteger]]. */
case object SBigIntMethods extends SNumericTypeMethods {
  /** Type for which this container defines methods. */
  override def ownerType: SMonoType = SBigInt

  private val ToUnsignedCostKind = FixedCost(JitCost(5))

  //id = 8 to make it after toBits
  val ToUnsigned = SMethod(this, "toUnsigned", SFunc(this.ownerType, SUnsignedBigInt), 19, ToUnsignedCostKind)
    .withIRInfo(MethodCallIrBuilder)
    .withInfo(MethodCall, "")

  def toUnsigned_eval(mc: MethodCall, bi: BigInt)
                     (implicit E: ErgoTreeEvaluator): UnsignedBigInt = {
    E.addCost(ModInverseCostInfo.costKind, mc.method.opDesc)
    bi.toUnsigned
  }


  val ToUnsignedMod = SMethod(this, "toUnsignedMod", SFunc(Array(this.ownerType, SUnsignedBigInt), SUnsignedBigInt), 20, ToUnsignedCostKind)
    .withIRInfo(MethodCallIrBuilder)
    .withInfo(MethodCall, "")

  def toUnsignedMod_eval(mc: MethodCall, bi: BigInt, m: UnsignedBigInt)
                        (implicit E: ErgoTreeEvaluator): UnsignedBigInt = {
    E.addCost(ModInverseCostInfo.costKind, mc.method.opDesc)
    bi.toUnsignedMod(m)
  }

  protected override def getMethods(): Seq[SMethod]  = {
    if (VersionContext.current.isV6SoftForkActivated) {
      super.getMethods() ++ Seq(ToUnsigned, ToUnsignedMod)
    } else {
      super.getMethods()
    }
  }

}

/** Methods of UnsignedBigInt type. Implemented using [[java.math.BigInteger]]. */
case object SUnsignedBigIntMethods extends SNumericTypeMethods {
  /** Type for which this container defines methods. */
  override def ownerType: SMonoType = SUnsignedBigInt

  final val ToNBitsCostInfo = OperationCostInfo(
    FixedCost(JitCost(5)), NamedDesc("NBitsMethodCall"))


  // todo: costing
  final val ModInverseCostInfo = ToNBitsCostInfo

  // todo: check ids before and after merging with other PRs introducing new methods for Numeric
  val ModInverseMethod = SMethod(this, "modInverse", SFunc(Array(this.ownerType, this.ownerType), this.ownerType), 19, ModInverseCostInfo.costKind)
    .withIRInfo(MethodCallIrBuilder)
    .withInfo(MethodCall, "")

  def modInverse_eval(mc: MethodCall, bi: UnsignedBigInt, m: UnsignedBigInt)
              (implicit E: ErgoTreeEvaluator): UnsignedBigInt = {
    E.addCost(ModInverseCostInfo.costKind, mc.method.opDesc)
    bi.modInverse(m)
  }

  // todo: costing
  val PlusModMethod = SMethod(this, "plusMod", SFunc(Array(this.ownerType, this.ownerType, this.ownerType), this.ownerType), 20, ModInverseCostInfo.costKind)
    .withIRInfo(MethodCallIrBuilder)
    .withInfo(MethodCall, "")

  def plusMod_eval(mc: MethodCall, bi: UnsignedBigInt, bi2: UnsignedBigInt, m: UnsignedBigInt)
                     (implicit E: ErgoTreeEvaluator): UnsignedBigInt = {
    E.addCost(ModInverseCostInfo.costKind, mc.method.opDesc) // todo: costing
    bi.plusMod(bi2, m)
  }

  val SubtractModMethod = SMethod(this, "subtractMod", SFunc(Array(this.ownerType, this.ownerType, this.ownerType), this.ownerType), 21, ModInverseCostInfo.costKind)
    .withIRInfo(MethodCallIrBuilder)
    .withInfo(MethodCall, "")

  def subtractMod_eval(mc: MethodCall, bi: UnsignedBigInt, bi2: UnsignedBigInt, m: UnsignedBigInt)
                  (implicit E: ErgoTreeEvaluator): UnsignedBigInt = {
    E.addCost(ModInverseCostInfo.costKind, mc.method.opDesc) // todo: costing
    bi.subtractMod(bi2, m)
  }

  val MultiplyModMethod = SMethod(this, "multiplyMod", SFunc(Array(this.ownerType, this.ownerType, this.ownerType), this.ownerType), 22, ModInverseCostInfo.costKind)
    .withIRInfo(MethodCallIrBuilder)
    .withInfo(MethodCall, "")

  def multiplyMod_eval(mc: MethodCall, bi: UnsignedBigInt, bi2: UnsignedBigInt, m: UnsignedBigInt)
                  (implicit E: ErgoTreeEvaluator): UnsignedBigInt = {
    E.addCost(ModInverseCostInfo.costKind, mc.method.opDesc) // todo: costing
    bi.multiplyMod(bi2, m)
  }

  val ModMethod = SMethod(this, "mod", SFunc(Array(this.ownerType, this.ownerType), this.ownerType), 23, ModInverseCostInfo.costKind)
    .withIRInfo(MethodCallIrBuilder)
    .withInfo(MethodCall, "")

  def mod_eval(mc: MethodCall, bi: UnsignedBigInt, m: UnsignedBigInt)
                      (implicit E: ErgoTreeEvaluator): UnsignedBigInt = {
    E.addCost(ModInverseCostInfo.costKind, mc.method.opDesc) // todo: costing
    bi.mod(m)
  }

  val ToSignedMethod = SMethod(this, "toSigned", SFunc(Array(this.ownerType), SBigInt), 24, ModInverseCostInfo.costKind)
    .withIRInfo(MethodCallIrBuilder)
    .withInfo(MethodCall, "")

  def toSigned_eval(mc: MethodCall, bi: UnsignedBigInt)
              (implicit E: ErgoTreeEvaluator): BigInt = {
    E.addCost(ModInverseCostInfo.costKind, mc.method.opDesc) // todo: costing
    bi.toSigned()
  }

  // no 6.0 versioning here as it is done in method containers
  protected override def getMethods(): Seq[SMethod]  = {
    super.getMethods() ++ Seq(
      ModInverseMethod,
      PlusModMethod,
      SubtractModMethod,
      MultiplyModMethod,
      ModMethod,
      ToSignedMethod
    )
  }

}

/** Methods of type `String`. */
case object SStringMethods extends MonoTypeMethods {
  /** Type for which this container defines methods. */
  override def ownerType: SMonoType = SString
}

/** Methods of type `GroupElement`. */
case object SGroupElementMethods extends MonoTypeMethods {
  /** Type for which this container defines methods. */
  override def ownerType: SMonoType = SGroupElement

  /** Cost of: 1) serializing EcPointType to bytes 2) packing them in Coll. */
  val GetEncodedCostKind = FixedCost(JitCost(250))

  /** The following SMethod instances are descriptors of methods defined in `GroupElement` type. */
  lazy val GetEncodedMethod: SMethod = SMethod(
    this, "getEncoded", SFunc(Array(this.ownerType), SByteArray), 2, GetEncodedCostKind)
    .withIRInfo(MethodCallIrBuilder)
    .withInfo(PropertyCall, "Get an encoding of the point value.")

  lazy val ExponentiateMethod: SMethod = SMethod(
    this, "exp", SFunc(Array(this.ownerType, SBigInt), this.ownerType), 3, Exponentiate.costKind)
    .withIRInfo({ case (builder, obj, _, Seq(arg), _) =>
      builder.mkExponentiate(obj.asGroupElement, arg.asBigInt)
    })
    .withInfo(Exponentiate,
      "Exponentiate this \\lst{GroupElement} to the given number. Returns this to the power of k",
      ArgInfo("k", "The power"))

  lazy val ExponentiateUnsignedMethod: SMethod = SMethod(
    this, "expUnsigned", SFunc(Array(this.ownerType, SUnsignedBigInt), this.ownerType), 6, Exponentiate.costKind) // todo: recheck costing
    .withIRInfo(MethodCallIrBuilder)
    .withInfo("Exponentiate this \\lst{GroupElement} to the given number. Returns this to the power of k",
      ArgInfo("k", "The power"))

  lazy val MultiplyMethod: SMethod = SMethod(
    this, "multiply", SFunc(Array(this.ownerType, SGroupElement), this.ownerType), 4, MultiplyGroup.costKind)
    .withIRInfo({ case (builder, obj, _, Seq(arg), _) =>
      builder.mkMultiplyGroup(obj.asGroupElement, arg.asGroupElement)
    })
    .withInfo(MultiplyGroup, "Group operation.", ArgInfo("other", "other element of the group"))

  /** Cost of: 1) calling EcPoint.negate 2) wrapping in GroupElement. */
  val Negate_CostKind = FixedCost(JitCost(45))

  lazy val NegateMethod: SMethod = SMethod(
    this, "negate", SFunc(this.ownerType, this.ownerType), 5, Negate_CostKind)
    .withIRInfo(MethodCallIrBuilder)
    .withInfo(PropertyCall, "Inverse element of the group.")

  protected override def getMethods(): Seq[SMethod] = {
    /* TODO soft-fork: https://github.com/ScorexFoundation/sigmastate-interpreter/issues/479
    SMethod(this, "isIdentity", SFunc(this, SBoolean),   1)
        .withInfo(PropertyCall, "Checks if this value is identity element of the eliptic curve group."),
    */
    val v5Methods = Seq(
      GetEncodedMethod,
      ExponentiateMethod,
      MultiplyMethod,
      NegateMethod)

    super.getMethods() ++ (if (VersionContext.current.isV6SoftForkActivated) {
      v5Methods ++ Seq(ExponentiateUnsignedMethod)
    } else {
      v5Methods
    })
  }

  def expUnsigned_eval(mc: MethodCall, power: UnsignedBigInt)(implicit E: ErgoTreeEvaluator): GroupElement = {
    ???
  }
}

/** Methods of type `SigmaProp` which represent sigma-protocol propositions. */
case object SSigmaPropMethods extends MonoTypeMethods {
  /** Type for which this container defines methods. */
  override def ownerType: SMonoType = SSigmaProp

  /** The maximum size of SigmaProp value in serialized byte array representation. */
  val MaxSizeInBytes: Long = SigmaConstants.MaxSigmaPropSizeInBytes.value

  val PropBytes = "propBytes"
  val IsProven = "isProven"
  lazy val PropBytesMethod = SMethod(
    this, PropBytes, SFunc(this.ownerType, SByteArray), 1, SigmaPropBytes.costKind)
    .withInfo(SigmaPropBytes, "Serialized bytes of this sigma proposition taken as ErgoTree.")

  lazy val IsProvenMethod = SMethod(this, IsProven, SFunc(this.ownerType, SBoolean), 2, null)
      .withInfo(// available only at frontend of ErgoScript
        "Verify that sigma proposition is proven.")

  protected override def getMethods() = super.getMethods() ++ Seq(
    PropBytesMethod, IsProvenMethod
  )
}

/** Any other type is implicitly subtype of this type. */
case object SAnyMethods extends MonoTypeMethods {
  override def ownerType: SMonoType = SAny
}

/** The type with single inhabitant value `()` */
case object SUnitMethods extends MonoTypeMethods {
  /** Type for which this container defines methods. */
  override def ownerType = SUnit
}

object SOptionMethods extends MethodsContainer {
  /** Type for which this container defines methods. */
  override def ownerType: STypeCompanion = SOption

  /** Code of `Option[_]` type constructor. */
  val OptionTypeConstrId = 3
  /** Type code for `Option[T] for some T` type used in TypeSerializer. */
  val OptionTypeCode: TypeCode = ((SPrimType.MaxPrimTypeCode + 1) * OptionTypeConstrId).toByte
  /** Code of `Option[Coll[_]]` type constructor. */
  val OptionCollectionTypeConstrId = 4
  /** Type code for `Option[Coll[T]] for some T` type used in TypeSerializer. */
  val OptionCollectionTypeCode: TypeCode = ((SPrimType.MaxPrimTypeCode + 1) * OptionCollectionTypeConstrId).toByte

  val IsDefined = "isDefined"
  val Get = "get"
  val GetOrElse = "getOrElse"

  import SType.{paramR, paramT, tR, tT}

  /** Type descriptor of `this` argument used in the methods below. */
  val ThisType = SOption(tT)

  /** The following SMethod instances are descriptors of methods defined in `Option` type. */
  val IsDefinedMethod = SMethod(
    this, IsDefined, SFunc(ThisType, SBoolean), 2, OptionIsDefined.costKind)
      .withIRInfo({
        case (builder, obj, _, args, _) if args.isEmpty => builder.mkOptionIsDefined(obj.asValue[SOption[SType]])
      })
      .withInfo(OptionIsDefined,
        "Returns \\lst{true} if the option is an instance of \\lst{Some}, \\lst{false} otherwise.")

  val GetMethod = SMethod(this, Get, SFunc(ThisType, tT), 3, OptionGet.costKind)
      .withIRInfo({
        case (builder, obj, _, args, _) if args.isEmpty => builder.mkOptionGet(obj.asValue[SOption[SType]])
      })
      .withInfo(OptionGet,
      """Returns the option's value. The option must be nonempty. Throws exception if the option is empty.""")

  lazy val GetOrElseMethod = SMethod(
    this, GetOrElse, SFunc(Array(ThisType, tT), tT, Array[STypeParam](tT)), 4, OptionGetOrElse.costKind)
      .withIRInfo(irBuilder = {
        case (builder, obj, _, Seq(d), _) => builder.mkOptionGetOrElse(obj.asValue[SOption[SType]], d)
      })
      .withInfo(OptionGetOrElse,
        """Returns the option's value if the option is nonempty, otherwise
         |return the result of evaluating \lst{default}.
        """.stripMargin, ArgInfo("default", "the default value"))

// TODO soft-fork: https://github.com/ScorexFoundation/sigmastate-interpreter/issues/479
//  val FoldMethod = SMethod(
//    this, Fold, SFunc(Array(ThisType, tR, SFunc(tT, tR)), tR, Array[STypeParam](tT, tR)), 5, FixedCost(JitCost(1)))
//      .withInfo(MethodCall,
//        """Returns the result of applying \lst{f} to this option's
//         |  value if the option is nonempty.  Otherwise, evaluates
//         |  expression \lst{ifEmpty}.
//         |  This is equivalent to \lst{option map f getOrElse ifEmpty}.
//        """.stripMargin,
//        ArgInfo("ifEmpty", "the expression to evaluate if empty"),
//        ArgInfo("f", "the function to apply if nonempty"))

  val MapMethod = SMethod(this, "map",
    SFunc(Array(ThisType, SFunc(tT, tR)), SOption(tR), Array(paramT, paramR)), 7, FixedCost(JitCost(20)))
      .withIRInfo(MethodCallIrBuilder)
      .withInfo(MethodCall,
        """Returns a \lst{Some} containing the result of applying \lst{f} to this option's
         |   value if this option is nonempty.
         |   Otherwise return \lst{None}.
        """.stripMargin, ArgInfo("f", "the function to apply"))

  val FilterMethod = SMethod(this, "filter",
    SFunc(Array(ThisType, SFunc(tT, SBoolean)), ThisType, Array(paramT)), 8, FixedCost(JitCost(20)))
      .withIRInfo(MethodCallIrBuilder)
      .withInfo(MethodCall,
        """Returns this option if it is nonempty and applying the predicate \lst{p} to
         |  this option's value returns true. Otherwise, return \lst{None}.
        """.stripMargin, ArgInfo("p", "the predicate used for testing"))

  override protected def getMethods(): Seq[SMethod] = super.getMethods() ++
      Seq(
        IsDefinedMethod,
        GetMethod,
        GetOrElseMethod,
        /* TODO soft-fork: https://github.com/ScorexFoundation/sigmastate-interpreter/issues/479
        FoldMethod,
        */
        MapMethod,
        FilterMethod
      )

  /** Creates a descriptor of `Option[T]` type for the given element type `T`. */
  def apply[T <: SType](implicit elemType: T, @unused ov: Overloaded1): SOption[T] = SOption(elemType)
}

object SCollectionMethods extends MethodsContainer with MethodByNameUnapply {
  import SType.{paramIV, paramIVSeq, paramOV}

  /** Type for which this container defines methods. */
  override def ownerType: STypeCompanion = SCollection

  /** Helper descriptors reused across different method descriptors. */
  def tIV = SType.tIV
  def tOV = SType.tOV

  /** This descriptors are instantiated once here and then reused. */
  val ThisType = SCollection(tIV)
  val tOVColl = SCollection(tOV)
  val tPredicate = SFunc(tIV, SBoolean)

  /** The following SMethod instances are descriptors of methods defined in `Coll` type. */
  val SizeMethod = SMethod(this, "size", SFunc(ThisType, SInt), 1, SizeOf.costKind)
      .withInfo(SizeOf, "The size of the collection in elements.")

  val GetOrElseMethod = SMethod(
    this, "getOrElse", SFunc(Array(ThisType, SInt, tIV), tIV, paramIVSeq), 2, DynamicCost)
      .withIRInfo({ case (builder, obj, _, Seq(index, defaultValue), _) =>
        val index1 = index.asValue[SInt.type]
        val defaultValue1 = defaultValue.asValue[SType]
        builder.mkByIndex(obj.asValue[SCollection[SType]], index1, Some(defaultValue1))
      })
      .withInfo(ByIndex, "Return the element of collection if \\lst{index} is in range \\lst{0 .. size-1}",
        ArgInfo("index", "index of the element of this collection"),
        ArgInfo("default", "value to return when \\lst{index} is out of range"))

  /** Implements evaluation of Coll.getOrElse method call ErgoTree node.
    * Called via reflection based on naming convention.
    * @see SMethod.evalMethod
    */
  def getOrElse_eval[A](mc: MethodCall, xs: Coll[A], i: Int, default: A)(implicit E: ErgoTreeEvaluator): A = {
    E.addCost(ByIndex.costKind, mc.method.opDesc)
    // the following lines should be semantically the same as in ByIndex.eval
    Value.checkType(mc.args.last.tpe, default)
    xs.getOrElse(i, default)
  }

  val MapMethod = SMethod(this, "map",
    SFunc(Array(ThisType, SFunc(tIV, tOV)), tOVColl, Array(paramIV, paramOV)), 3, MapCollection.costKind)
      .withIRInfo({
        case (builder, obj, _, Seq(mapper), _) => builder.mkMapCollection(obj.asValue[SCollection[SType]], mapper.asFunc)
      })
      .withInfo(MapCollection,
        """ Builds a new collection by applying a function to all elements of this collection.
         | Returns a new collection of type \lst{Coll[B]} resulting from applying the given function
         | \lst{f} to each element of this collection and collecting the results.
        """.stripMargin,
        ArgInfo("f", "the function to apply to each element"))

  /** Implements evaluation of Coll.map method call ErgoTree node.
    * Called via reflection based on naming convention.
    * @see SMethod.evalMethod
    */
  def map_eval[A,B](mc: MethodCall, xs: Coll[A], f: A => B)(implicit E: ErgoTreeEvaluator): Coll[B] = {
    val tpeB = mc.tpe.asInstanceOf[SCollection[SType]].elemType
    val tB = Evaluation.stypeToRType(tpeB).asInstanceOf[RType[B]]
    E.addSeqCostNoOp(MapCollection.costKind, xs.length, mc.method.opDesc)
    xs.map(f)(tB)
  }

  val ExistsMethod = SMethod(this, "exists",
    SFunc(Array(ThisType, tPredicate), SBoolean, paramIVSeq), 4, Exists.costKind)
      .withIRInfo({
        case (builder, obj, _, Seq(c), _) => builder.mkExists(obj.asValue[SCollection[SType]], c.asFunc)
      })
      .withInfo(Exists,
        """Tests whether a predicate holds for at least one element of this collection.
         |Returns \lst{true} if the given predicate \lst{p} is satisfied by at least one element of this collection, otherwise \lst{false}
        """.stripMargin,
        ArgInfo("p", "the predicate used to test elements"))

  val FoldMethod = SMethod(
    this, "fold",
    SFunc(Array(ThisType, tOV, SFunc(Array(tOV, tIV), tOV)), tOV, Array(paramIV, paramOV)),
    5, Fold.costKind)
      .withIRInfo({
        case (builder, obj, _, Seq(z, op), _) => builder.mkFold(obj.asValue[SCollection[SType]], z, op.asFunc)
      })
      .withInfo(Fold, "Applies a binary operator to a start value and all elements of this collection, going left to right.",
        ArgInfo("zero", "a starting value"),
        ArgInfo("op", "the binary operator"))

  val ForallMethod = SMethod(this, "forall",
    SFunc(Array(ThisType, tPredicate), SBoolean, paramIVSeq), 6, ForAll.costKind)
      .withIRInfo({
        case (builder, obj, _, Seq(c), _) => builder.mkForAll(obj.asValue[SCollection[SType]], c.asFunc)
      })
      .withInfo(ForAll,
        """Tests whether a predicate holds for all elements of this collection.
         |Returns \lst{true} if this collection is empty or the given predicate \lst{p}
         |holds for all elements of this collection, otherwise \lst{false}.
        """.stripMargin,
        ArgInfo("p", "the predicate used to test elements"))

  val SliceMethod = SMethod(this, "slice",
    SFunc(Array(ThisType, SInt, SInt), ThisType, paramIVSeq), 7, Slice.costKind)
      .withIRInfo({
        case (builder, obj, _, Seq(from, until), _) =>
          builder.mkSlice(obj.asCollection[SType], from.asIntValue, until.asIntValue)
      })
      .withInfo(Slice,
        """Selects an interval of elements.  The returned collection is made up
         |  of all elements \lst{x} which satisfy the invariant:
         |  \lst{
         |     from <= indexOf(x) < until
         |  }
        """.stripMargin,
        ArgInfo("from", "the lowest index to include from this collection"),
        ArgInfo("until", "the lowest index to EXCLUDE from this collection"))

  val FilterMethod = SMethod(this, "filter",
    SFunc(Array(ThisType, tPredicate), ThisType, paramIVSeq), 8, Filter.costKind)
      .withIRInfo({
        case (builder, obj, _, Seq(l), _) => builder.mkFilter(obj.asValue[SCollection[SType]], l.asFunc)
      })
      .withInfo(Filter,
        """Selects all elements of this collection which satisfy a predicate.
         | Returns  a new collection consisting of all elements of this collection that satisfy the given
         | predicate \lst{p}. The order of the elements is preserved.
        """.stripMargin,
        ArgInfo("p", "the predicate used to test elements."))

  val AppendMethod = SMethod(this, "append",
    SFunc(Array(ThisType, ThisType), ThisType, paramIVSeq), 9, Append.costKind)
      .withIRInfo({
        case (builder, obj, _, Seq(xs), _) =>
          builder.mkAppend(obj.asCollection[SType], xs.asCollection[SType])
      })
      .withInfo(Append, "Puts the elements of other collection after the elements of this collection (concatenation of 2 collections)",
        ArgInfo("other", "the collection to append at the end of this"))

  val ApplyMethod = SMethod(this, "apply",
    SFunc(Array(ThisType, SInt), tIV, Array[STypeParam](tIV)), 10, ByIndex.costKind)
      .withInfo(ByIndex,
        """The element at given index.
         | Indices start at \lst{0}; \lst{xs.apply(0)} is the first element of collection \lst{xs}.
         | Note the indexing syntax \lst{xs(i)} is a shorthand for \lst{xs.apply(i)}.
         | Returns the element at the given index.
         | Throws an exception if \lst{i < 0} or \lst{length <= i}
        """.stripMargin, ArgInfo("i", "the index"))

  /** Cost of creating a collection of indices */
  val IndicesMethod_CostKind = PerItemCost(
    baseCost = JitCost(20), perChunkCost = JitCost(2), chunkSize = 16)

  val IndicesMethod = SMethod(
    this, "indices", SFunc(ThisType, SCollection(SInt)), 14, IndicesMethod_CostKind)
      .withIRInfo(MethodCallIrBuilder)
      .withInfo(PropertyCall,
        """Produces the range of all indices of this collection as a new collection
         | containing [0 .. length-1] values.
        """.stripMargin)

  /** Implements evaluation of Coll.indices method call ErgoTree node.
    * Called via reflection based on naming convention.
    * @see SMethod.evalMethod
    */
  def indices_eval[A, B](mc: MethodCall, xs: Coll[A])
                        (implicit E: ErgoTreeEvaluator): Coll[Int] = {
    val m = mc.method
    E.addSeqCost(m.costKind.asInstanceOf[PerItemCost], xs.length, m.opDesc) { () =>
      xs.indices
    }
  }
  /** BaseCost:
    * 1) base cost of Coll.flatMap
    * PerChunkCost:
    * 1) cost of Coll.flatMap (per item)
    * 2) new collection is allocated for each item
    * 3) each collection is then appended to the resulting collection */
  val FlatMapMethod_CostKind = PerItemCost(
    baseCost = JitCost(60), perChunkCost = JitCost(10), chunkSize = 8)

  val FlatMapMethod = SMethod(this, "flatMap",
    SFunc(Array(ThisType, SFunc(tIV, tOVColl)), tOVColl, Array(paramIV, paramOV)),
    15, FlatMapMethod_CostKind)
      .withIRInfo(
        MethodCallIrBuilder,
        javaMethodOf[Coll[_], Function1[_,_], RType[_]]("flatMap"),
        { mtype => Array(mtype.tRange.asCollection[SType].elemType) })
      .withInfo(MethodCall,
        """ Builds a new collection by applying a function to all elements of this collection
         | and using the elements of the resulting collections.
         | Function \lst{f} is constrained to be of the form \lst{x => x.someProperty}, otherwise
         | it is illegal.
         | Returns a new collection of type \lst{Coll[B]} resulting from applying the given collection-valued function
         | \lst{f} to each element of this collection and concatenating the results.
        """.stripMargin, ArgInfo("f", "the function to apply to each element."))

  /** We assume all flatMap body patterns have similar executon cost. */
  final val CheckFlatmapBody_Info = OperationCostInfo(
    PerItemCost(baseCost = JitCost(20), perChunkCost = JitCost(20), chunkSize = 1),
    NamedDesc("CheckFlatmapBody"))


  /** This patterns recognize all expressions, which are allowed as lambda body
    * of flatMap. Other bodies are rejected with throwing exception.
    */
  val flatMap_BodyPatterns = Array[PartialFunction[SValue, Int]](
    { case MethodCall(ValUse(id, _), _, args, _) if args.isEmpty => id },
    { case ExtractScriptBytes(ValUse(id, _)) => id },
    { case ExtractId(ValUse(id, _)) => id },
    { case SigmaPropBytes(ValUse(id, _)) => id },
    { case ExtractBytes(ValUse(id, _)) => id },
    { case ExtractBytesWithNoRef(ValUse(id, _)) => id }
  )

  /** Check the given expression is valid body of flatMap argument lambda.
    * @param varId id of lambda variable (see [[FuncValue]].args)
    * @param expr expression with is expected to use varId in ValUse node.
    * @return true if the body is allowed
    */
  def isValidPropertyAccess(varId: Int, expr: SValue)
                           (implicit E: ErgoTreeEvaluator): Boolean = {
    var found = false
    // NOTE: the cost depends on the position of the pattern since
    // we are checking until the first matching pattern found.
    E.addSeqCost(CheckFlatmapBody_Info) { () =>
      // the loop is bounded because flatMap_BodyPatterns is fixed
      var i = 0
      val nPatterns = flatMap_BodyPatterns.length
      while (i < nPatterns && !found) {
        val p = flatMap_BodyPatterns(i)
        found = p.lift(expr) match {
          case Some(id) => id == varId  // `id` in the pattern is equal to lambda `varId`
          case None => false
        }
        i += 1
      }
      i // how many patterns checked
    }
    found
  }

  /** Operation descriptor for matching `flatMap` method calls with valid lambdas. */
  final val MatchSingleArgMethodCall_Info = OperationCostInfo(
    FixedCost(JitCost(30)), NamedDesc("MatchSingleArgMethodCall"))

  /** Recognizer of `flatMap` method calls with valid lambdas. */
  object IsSingleArgMethodCall {
    def unapply(mc:MethodCall)
               (implicit E: ErgoTreeEvaluator): Nullable[(Int, SValue)] = {
      var res: Nullable[(Int, SValue)] = Nullable.None
      E.addFixedCost(MatchSingleArgMethodCall_Info) {
        res = mc match {
          case MethodCall(_, _, Seq(FuncValue(args, body)), _) if args.length == 1 =>
            val id = args(0)._1
            Nullable((id, body))
          case _ =>
            Nullable.None
        }
      }
      res
    }
  }

  /** Checks that the given [[MethodCall]] operation is valid flatMap. */
  def checkValidFlatmap(mc: MethodCall)(implicit E: ErgoTreeEvaluator) = {
    mc match {
      case IsSingleArgMethodCall(varId, lambdaBody)
            if isValidPropertyAccess(varId, lambdaBody) =>
        // ok, do nothing
      case _ =>
        throwInvalidFlatmap(mc)
    }
  }

  def throwInvalidFlatmap(mc: MethodCall) = {
    sys.error(
      s"Unsupported lambda in flatMap: allowed usage `xs.flatMap(x => x.property)`: $mc")
  }

  /** Implements evaluation of Coll.flatMap method call ErgoTree node.
    * Called via reflection based on naming convention.
    * @see SMethod.evalMethod
    */
  def flatMap_eval[A, B](mc: MethodCall, xs: Coll[A], f: A => Coll[B])
                        (implicit E: ErgoTreeEvaluator): Coll[B] = {
    val m = mc.method
    var res: Coll[B] = null
    E.addSeqCost(m.costKind.asInstanceOf[PerItemCost], m.opDesc) { () =>
      val tpeB = mc.tpe.asInstanceOf[SCollection[SType]].elemType
      val tB = Evaluation.stypeToRType(tpeB).asInstanceOf[RType[B]]
      res = xs.flatMap(f)(tB)
      res.length
    }
    res
  }

  val PatchMethod = SMethod(this, "patch",
    SFunc(Array(ThisType, SInt, ThisType, SInt), ThisType, paramIVSeq),
      19, PerItemCost(baseCost = JitCost(30), perChunkCost = JitCost(2), chunkSize = 10))
      .withIRInfo(MethodCallIrBuilder)
      .withInfo(MethodCall,
        "Produces a new Coll where a slice of elements in this Coll is replaced by another Coll.")

  /** Implements evaluation of Coll.patch method call ErgoTree node.
    * Called via reflection based on naming convention.
    * @see SMethod.evalMethod
    */
  def patch_eval[A](mc: MethodCall, xs: Coll[A], from: Int, patch: Coll[A], replaced: Int)
                   (implicit E: ErgoTreeEvaluator): Coll[A] = {
    val m = mc.method
    val nItems = xs.length + patch.length
    E.addSeqCost(m.costKind.asInstanceOf[PerItemCost], nItems, m.opDesc) { () =>
      xs.patch(from, patch, replaced)
    }
  }

  val UpdatedMethod = SMethod(this, "updated",
    SFunc(Array(ThisType, SInt, tIV), ThisType, paramIVSeq),
    20, PerItemCost(baseCost = JitCost(20), perChunkCost = JitCost(1), chunkSize = 10))
      .withIRInfo(MethodCallIrBuilder, javaMethodOf[Coll[_], Int, Any]("updated"))
      .withInfo(MethodCall,
        "A copy of this Coll with one single replaced element.")

  /** Implements evaluation of Coll.updated method call ErgoTree node.
    * Called via reflection based on naming convention.
    * @see SMethod.evalMethod
    */
  def updated_eval[A](mc: MethodCall, coll: Coll[A], index: Int, elem: A)
                     (implicit E: ErgoTreeEvaluator): Coll[A] = {
    val m = mc.method
    val costKind = m.costKind.asInstanceOf[PerItemCost]
    E.addSeqCost(costKind, coll.length, m.opDesc) { () =>
      coll.updated(index, elem)
    }
  }

  val UpdateManyMethod = SMethod(this, "updateMany",
    SFunc(Array(ThisType, SCollection(SInt), ThisType), ThisType, paramIVSeq),
    21, PerItemCost(baseCost = JitCost(20), perChunkCost = JitCost(2), chunkSize = 10))
      .withIRInfo(MethodCallIrBuilder).withInfo(MethodCall, "")

  /** Implements evaluation of Coll.updateMany method call ErgoTree node.
    * Called via reflection based on naming convention.
    * @see SMethod.evalMethod
    */
  def updateMany_eval[A](mc: MethodCall, coll: Coll[A], indexes: Coll[Int], values: Coll[A])
                        (implicit E: ErgoTreeEvaluator): Coll[A] = {
    val costKind = mc.method.costKind.asInstanceOf[PerItemCost]
    E.addSeqCost(costKind, coll.length, mc.method.opDesc) { () =>
      coll.updateMany(indexes, values)
    }
  }

  val IndexOfMethod = SMethod(this, "indexOf",
    SFunc(Array(ThisType, tIV, SInt), SInt, paramIVSeq),
      26, PerItemCost(baseCost = JitCost(20), perChunkCost = JitCost(10), chunkSize = 2))
      .withIRInfo(MethodCallIrBuilder, javaMethodOf[Coll[_], Any, Int]("indexOf"))
      .withInfo(MethodCall, "Returns index of a collection element, or -1 if not found")

  /** Implements evaluation of Coll.indexOf method call ErgoTree node.
    * Called via reflection based on naming convention.
    * @see SMethod.evalMethod
    */
  def indexOf_eval[A](mc: MethodCall, xs: Coll[A], elem: A, from: Int)
                     (implicit E: ErgoTreeEvaluator): Int = {
    val costKind = mc.method.costKind.asInstanceOf[PerItemCost]
    var res: Int = -1
    E.addSeqCost(costKind, mc.method.opDesc) { () =>
      // this loop is bounded because MaxArrayLength limit is enforced
      val len = xs.length
      val start = math.max(from, 0)
      var i = start
      var different = true
      while (i < len && different) {
        different = !DataValueComparer.equalDataValues(xs(i), elem)
        i += 1
      }
      if (!different)
        res = i - 1
      i - start  // return number of performed iterations
    }
    res
  }

  /** Cost descriptor of Coll.zip operation. */
  val Zip_CostKind = PerItemCost(
    baseCost = JitCost(10), perChunkCost = JitCost(1), chunkSize = 10)

  val ZipMethod = SMethod(this, "zip",
    SFunc(Array(ThisType, tOVColl), SCollection(STuple(tIV, tOV)), Array[STypeParam](tIV, tOV)), 29, Zip_CostKind)
      .withIRInfo(MethodCallIrBuilder)
      .withInfo(MethodCall, "")

  /** Implements evaluation of Coll.zip method call ErgoTree node.
    * Called via reflection based on naming convention.
    * @see SMethod.evalMethod
    */
  def zip_eval[A, B](mc: MethodCall, xs: Coll[A], ys: Coll[B])
                    (implicit E: ErgoTreeEvaluator): Coll[(A,B)] = {
    val m = mc.method
    E.addSeqCost(m.costKind.asInstanceOf[PerItemCost], xs.length, m.opDesc) { () =>
      xs.zip(ys)
    }
  }

  // ======== 6.0 methods below ===========

  private val reverseCostKind = Append.costKind

  val ReverseMethod = SMethod(this, "reverse",
    SFunc(Array(ThisType), ThisType, paramIVSeq), 30, reverseCostKind)
    .withIRInfo(MethodCallIrBuilder)
    .withInfo(MethodCall, "")

  /** Implements evaluation of Coll.reverse method call ErgoTree node.
    * Called via reflection based on naming convention.
    * @see SMethod.evalMethod
    */
  def reverse_eval[A](mc: MethodCall, xs: Coll[A])
                    (implicit E: ErgoTreeEvaluator): Coll[A] = {
    val m = mc.method
    E.addSeqCost(m.costKind.asInstanceOf[PerItemCost], xs.length, m.opDesc) { () =>
      xs.reverse
    }
  }

  private val distinctCostKind = PerItemCost(baseCost = JitCost(60), perChunkCost = JitCost(5), chunkSize = 100)

  val DistinctMethod = SMethod(this, "distinct",
    SFunc(Array(ThisType), ThisType, paramIVSeq), 31, distinctCostKind)
    .withIRInfo(MethodCallIrBuilder)
    .withInfo(MethodCall, "Returns inversed collection.")

  /** Implements evaluation of Coll.reverse method call ErgoTree node.
    * Called via reflection based on naming convention.
    * @see SMethod.evalMethod
    */
  def distinct_eval[A](mc: MethodCall, xs: Coll[A])
                     (implicit E: ErgoTreeEvaluator): Coll[A] = {
    val m = mc.method
    E.addSeqCost(m.costKind.asInstanceOf[PerItemCost], xs.length, m.opDesc) { () =>
      xs.distinct
    }
  }

  private val startsWithCostKind = Zip_CostKind

  val StartsWithMethod = SMethod(this, "startsWith",
    SFunc(Array(ThisType, ThisType), SBoolean, paramIVSeq), 32, startsWithCostKind)
    .withIRInfo(MethodCallIrBuilder)
    .withInfo(MethodCall, "Returns true if this collection starts with given one, false otherwise.",
      ArgInfo("prefix", "Collection to be checked for being a prefix of this collection."))

  /** Implements evaluation of Coll.zip method call ErgoTree node.
    * Called via reflection based on naming convention.
    * @see SMethod.evalMethod
    */
  def startsWith_eval[A](mc: MethodCall, xs: Coll[A], ys: Coll[A])
                    (implicit E: ErgoTreeEvaluator): Boolean = {
    val m = mc.method
    E.addSeqCost(m.costKind.asInstanceOf[PerItemCost], xs.length, m.opDesc) { () =>
      xs.startsWith(ys)
    }
  }

  private val endsWithCostKind = Zip_CostKind

  val EndsWithMethod = SMethod(this, "endsWith",
    SFunc(Array(ThisType, ThisType), SBoolean, paramIVSeq), 33, endsWithCostKind)
    .withIRInfo(MethodCallIrBuilder)
    .withInfo(MethodCall, "Returns true if this collection ends with given one, false otherwise.",
      ArgInfo("suffix", "Collection to be checked for being a suffix of this collection."))

  /** Implements evaluation of Coll.zip method call ErgoTree node.
    * Called via reflection based on naming convention.
    * @see SMethod.evalMethod
    */
  def endsWith_eval[A](mc: MethodCall, xs: Coll[A], ys: Coll[A])
                        (implicit E: ErgoTreeEvaluator): Boolean = {
    val m = mc.method
    E.addSeqCost(m.costKind.asInstanceOf[PerItemCost], xs.length, m.opDesc) { () =>
      xs.endsWith(ys)
    }
  }

  val GetMethod = SMethod(this, "get",
    SFunc(Array(ThisType, SInt), SOption(tIV), Array[STypeParam](tIV)), 34, ByIndex.costKind)
    .withIRInfo(MethodCallIrBuilder)
    .withInfo(MethodCall,
              "Returns Some(element) if there is an element at given index, None otherwise.",
              ArgInfo("index", "Index of an element (starting from 0).")
            )

  private val v5Methods = super.getMethods() ++ Seq(
    SizeMethod,
    GetOrElseMethod,
    MapMethod,
    ExistsMethod,
    FoldMethod,
    ForallMethod,
    SliceMethod,
    FilterMethod,
    AppendMethod,
    ApplyMethod,
    IndicesMethod,
    FlatMapMethod,
    PatchMethod,
    UpdatedMethod,
    UpdateManyMethod,
    IndexOfMethod,
    ZipMethod
  )

  private val v6Methods = v5Methods ++ Seq(
    ReverseMethod,
    DistinctMethod,
    StartsWithMethod,
    EndsWithMethod,
    GetMethod
  )

  /** This method should be overriden in derived classes to add new methods in addition to inherited.
    * Typical override: `super.getMethods() ++ Seq(m1, m2, m3)`
    */
  override protected def getMethods(): Seq[SMethod] = {
    if (VersionContext.current.isV6SoftForkActivated) {
      v6Methods
    } else {
      v5Methods
    }
  }

}

object STupleMethods extends MethodsContainer {
  /** Type for which this container defines methods. */
  override def ownerType: STypeCompanion = STuple

  private val MaxTupleLength: Int = SigmaConstants.MaxTupleLength.value

  private val componentNames = Array.tabulate(MaxTupleLength) { i => s"_${i + 1}" }

  /** A list of Coll methods inherited from Coll type and available as method of tuple. */
  lazy val colMethods: Seq[SMethod] = {
    val subst = Map(SType.tIV -> SAny)
    // TODO: implement other methods
    val activeMethods = Set(1.toByte /*Coll.size*/, 10.toByte /*Coll.apply*/)
    SCollectionMethods.methods.filter(m => activeMethods.contains(m.methodId)).map { m =>
      m.copy(stype = applySubst(m.stype, subst).asFunc)
    }
  }

  def getTupleMethod(tup: STuple, name: String): Option[SMethod] = {
    colMethods.find(_.name == name).orElse {
      val iComponent = componentNames.lastIndexOf(name, end = tup.items.length - 1)
      if (iComponent == -1) None
      else
        Some(SMethod(
          STupleMethods, name, SFunc(tup, tup.items(iComponent)),
          (iComponent + 1).toByte, SelectField.costKind))
    }
  }

  override protected def getMethods(): Seq[SMethod] = super.getMethods()
}

/** Type descriptor of `Box` type of ErgoTree. */
case object SBoxMethods extends MonoTypeMethods {
  import ErgoBox._
  import SType.{paramT, tT}

  override def ownerType: SMonoType = SBox

  /** Defined once here and then reused in SMethod descriptors. */
  lazy val GetRegFuncType = SFunc(Array(SBox), SOption(tT), Array(paramT))

  /** Creates a descriptor for the given register method. (i.e. R1, R2, etc) */
  def registers(idOfs: Int): Seq[SMethod] = {
    allRegisters.map { i =>
      i match {
        case r: MandatoryRegisterId =>
          SMethod(this, s"R${i.asIndex}",
            GetRegFuncType, (idOfs + i.asIndex + 1).toByte, ExtractRegisterAs.costKind)
              .withInfo(ExtractRegisterAs, r.purpose)
        case _ =>
          SMethod(this, s"R${i.asIndex}",
            GetRegFuncType, (idOfs + i.asIndex + 1).toByte, ExtractRegisterAs.costKind)
              .withInfo(ExtractRegisterAs, "Non-mandatory register")
      }
    }
  }

  val PropositionBytes = "propositionBytes"
  val Value = "value"
  val Id = "id"
  val Bytes = "bytes"
  val BytesWithoutRef = "bytesWithoutRef"
  val CreationInfo = "creationInfo"
  val GetReg = "getReg"

  // should be lazy, otherwise lead to initialization error
  lazy val ValueMethod = SMethod(
    this, Value, SFunc(SBox, SLong), 1, ExtractAmount.costKind)
      .withInfo(ExtractAmount,
        "Mandatory: Monetary value, in Ergo tokens (NanoErg unit of measure)")

  lazy val PropositionBytesMethod = SMethod(
    this, PropositionBytes, SFunc(SBox, SByteArray), 2, ExtractScriptBytes.costKind)
      .withInfo(ExtractScriptBytes,
        "Serialized bytes of guarding script, which should be evaluated to true in order to\n" +
        " open this box. (aka spend it in a transaction)")

  lazy val BytesMethod = SMethod(
    this, Bytes, SFunc(SBox, SByteArray), 3, ExtractBytes.costKind)
      .withInfo(ExtractBytes, "Serialized bytes of this box's content, including proposition bytes.")

  lazy val BytesWithoutRefMethod = SMethod(
    this, BytesWithoutRef, SFunc(SBox, SByteArray), 4, ExtractBytesWithNoRef.costKind)
      .withInfo(ExtractBytesWithNoRef,
        "Serialized bytes of this box's content, excluding transactionId and index of output.")

  lazy val IdMethod = SMethod(this, Id, SFunc(SBox, SByteArray), 5, ExtractId.costKind)
      .withInfo(ExtractId,
        "Blake2b256 hash of this box's content, basically equals to \\lst{blake2b256(bytes)}")

  lazy val creationInfoMethod = SMethod(
    this, CreationInfo, ExtractCreationInfo.OpType, 6, ExtractCreationInfo.costKind)
      .withInfo(ExtractCreationInfo,
        """ If \lst{tx} is a transaction which generated this box, then \lst{creationInfo._1}
         | is a height of the tx's block. The \lst{creationInfo._2} is a serialized transaction
         | identifier followed by box index in the transaction outputs.
        """.stripMargin ) // see ExtractCreationInfo

  lazy val getRegMethodV5 = SMethod(this, "getReg",
    SFunc(Array(SBox, SInt), SOption(tT), Array(paramT)), 7, ExtractRegisterAs.costKind)
      .withInfo(ExtractRegisterAs,
        """ Extracts register by id and type.
         | Type param \lst{T} expected type of the register.
         | Returns \lst{Some(value)} if the register is defined and has given type and \lst{None} otherwise
        """.stripMargin,
        ArgInfo("regId", "zero-based identifier of the register."))

  lazy val getRegMethodV6 = SMethod(this, "getReg",
    SFunc(Array(SBox, SInt), SOption(tT), Array(paramT)), 7, ExtractRegisterAs.costKind, Seq(tT))
    .withIRInfo(MethodCallIrBuilder,
      javaMethodOf[Box, Int, RType[_]]("getReg"),
      { mtype => Array(mtype.tRange.asOption[SType].elemType) })
    .withInfo(MethodCall, """ Extracts register by id and type.
                            | Type param \lst{T} expected type of the register.
                            | Returns \lst{Some(value)} if the register is defined and has given type and \lst{None} otherwise
        """.stripMargin,
      ArgInfo("regId", "zero-based identifier of the register."))

  lazy val tokensMethod = SMethod(
    this, "tokens", SFunc(SBox, ErgoBox.STokensRegType), 8, FixedCost(JitCost(15)))
      .withIRInfo(MethodCallIrBuilder)
      .withInfo(PropertyCall, "Secondary tokens")

  lazy val commonBoxMethods = super.getMethods() ++ Array(
    ValueMethod, // see ExtractAmount
    PropositionBytesMethod, // see ExtractScriptBytes
    BytesMethod, // see ExtractBytes
    BytesWithoutRefMethod, // see ExtractBytesWithNoRef
    IdMethod, // see ExtractId
    creationInfoMethod,
    tokensMethod
  ) ++ registers(8)

  lazy val v5Methods = commonBoxMethods ++ Array(
    getRegMethodV5
  )

  lazy val v6Methods = commonBoxMethods ++ Array(
    getRegMethodV6
  )

  // should be lazy to solve recursive initialization
  protected override def getMethods() = {
    if (VersionContext.current.isV6SoftForkActivated) {
      v6Methods
    } else {
      v5Methods
    }
  }

}

/** Type descriptor of `AvlTree` type of ErgoTree. */
case object SAvlTreeMethods extends MonoTypeMethods {
  import SOption._

  override def ownerType: SMonoType = SAvlTree

  lazy val TCollOptionCollByte = SCollection(SByteArrayOption)
  lazy val CollKeyValue = SCollection(STuple(SByteArray, SByteArray))

  lazy val digestMethod = SMethod(this, "digest", SFunc(SAvlTree, SByteArray), 1, FixedCost(JitCost(15)))
      .withIRInfo(MethodCallIrBuilder)
      .withInfo(PropertyCall,
        """Returns digest of the state represented by this tree.
         | Authenticated tree \lst{digest} = \lst{root hash bytes} ++ \lst{tree height}
        """.stripMargin)

  /** Cost descriptor of `digest` method. */
  lazy val digest_Info = {
    val m = digestMethod
    OperationCostInfo(m.costKind.asInstanceOf[FixedCost], m.opDesc)
  }

  lazy val enabledOperationsMethod = SMethod(
    this, "enabledOperations", SFunc(SAvlTree, SByte), 2, FixedCost(JitCost(15)))
      .withIRInfo(MethodCallIrBuilder)
      .withInfo(PropertyCall,
        """ Flags of enabled operations packed in single byte.
         | \lst{isInsertAllowed == (enabledOperations & 0x01) != 0}\newline
         | \lst{isUpdateAllowed == (enabledOperations & 0x02) != 0}\newline
         | \lst{isRemoveAllowed == (enabledOperations & 0x04) != 0}
        """.stripMargin)

  lazy val keyLengthMethod = SMethod(
    this, "keyLength", SFunc(SAvlTree, SInt), 3, FixedCost(JitCost(15)))
      .withIRInfo(MethodCallIrBuilder)
      .withInfo(PropertyCall,
        """
         |
            """.stripMargin)

  lazy val valueLengthOptMethod = SMethod(
    this, "valueLengthOpt", SFunc(SAvlTree, SIntOption), 4, FixedCost(JitCost(15)))
      .withIRInfo(MethodCallIrBuilder)
      .withInfo(PropertyCall,
        """
         |
        """.stripMargin)

  lazy val isInsertAllowedMethod = SMethod(
    this, "isInsertAllowed", SFunc(SAvlTree, SBoolean), 5, FixedCost(JitCost(15)))
      .withIRInfo(MethodCallIrBuilder)
      .withInfo(PropertyCall,
        """
         |
        """.stripMargin)

  lazy val isInsertAllowed_Info = {
    val m = isInsertAllowedMethod
    OperationCostInfo(m.costKind.asInstanceOf[FixedCost], m.opDesc)
  }

  lazy val isUpdateAllowedMethod = SMethod(
    this, "isUpdateAllowed", SFunc(SAvlTree, SBoolean), 6, FixedCost(JitCost(15)))
      .withIRInfo(MethodCallIrBuilder)
      .withInfo(PropertyCall,
        """
         |
        """.stripMargin)

  lazy val isUpdateAllowed_Info = {
    val m = isUpdateAllowedMethod
    OperationCostInfo(m.costKind.asInstanceOf[FixedCost], m.opDesc)
  }

  lazy val isRemoveAllowedMethod = SMethod(
    this, "isRemoveAllowed", SFunc(SAvlTree, SBoolean), 7, FixedCost(JitCost(15)))
      .withIRInfo(MethodCallIrBuilder)
      .withInfo(PropertyCall,
        """
         |
        """.stripMargin)

  lazy val isRemoveAllowed_Info = {
    val m = isRemoveAllowedMethod
    OperationCostInfo(m.costKind.asInstanceOf[FixedCost], m.opDesc)
  }

  lazy val updateOperationsMethod  = SMethod(this, "updateOperations",
    SFunc(Array(SAvlTree, SByte), SAvlTree), 8, FixedCost(JitCost(45)))
      .withIRInfo(MethodCallIrBuilder)
      .withInfo(MethodCall,
        """
         |
        """.stripMargin)

  lazy val containsMethod = SMethod(this, "contains",
    SFunc(Array(SAvlTree, SByteArray, SByteArray), SBoolean), 9, DynamicCost)
      .withIRInfo(MethodCallIrBuilder)
      .withInfo(MethodCall,
        """
         |   /** Checks if an entry with key `key` exists in this tree using proof `proof`.
         |    * Throws exception if proof is incorrect
         |
         |    * @note CAUTION! Does not support multiple keys check, use [[getMany]] instead.
         |    * Return `true` if a leaf with the key `key` exists
         |    * Return `false` if leaf with provided key does not exist.
         |    * @param key    a key of an element of this authenticated dictionary.
         |    * @param proof
         |    */
         |
        """.stripMargin)

  /** The proof may contain keys, labels and values, we don't know for sure how many,
    * but we assume the cost is O(proof.length).
    * So the following is an approximation of the proof parsing cost.
    */
  final val CreateAvlVerifier_Info = OperationCostInfo(
    PerItemCost(baseCost = JitCost(110), perChunkCost = JitCost(20), chunkSize = 64),
    NamedDesc("CreateAvlVerifier"))

  final val LookupAvlTree_Info = OperationCostInfo(
    PerItemCost(baseCost = JitCost(40), perChunkCost = JitCost(10), chunkSize = 1),
    NamedDesc("LookupAvlTree"))

  final val InsertIntoAvlTree_Info = OperationCostInfo(
    PerItemCost(baseCost = JitCost(40), perChunkCost = JitCost(10), chunkSize = 1),
    NamedDesc("InsertIntoAvlTree"))

  final val UpdateAvlTree_Info = OperationCostInfo(
    PerItemCost(baseCost = JitCost(120), perChunkCost = JitCost(20), chunkSize = 1),
    NamedDesc("UpdateAvlTree"))

  final val RemoveAvlTree_Info = OperationCostInfo(
    PerItemCost(baseCost = JitCost(100), perChunkCost = JitCost(15), chunkSize = 1),
    NamedDesc("RemoveAvlTree"))

  /** Implements evaluation of AvlTree.contains method call ErgoTree node.
    * Called via reflection based on naming convention.
    * @see SMethod.evalMethod
    */
  def contains_eval(mc: MethodCall, tree: AvlTree, key: Coll[Byte], proof: Coll[Byte])
                   (implicit E: ErgoTreeEvaluator): Boolean = {
    E.contains_eval(mc, tree, key, proof)
  }

  lazy val getMethod = SMethod(this, "get",
    SFunc(Array(SAvlTree, SByteArray, SByteArray), SByteArrayOption), 10, DynamicCost)
      .withIRInfo(MethodCallIrBuilder)
      .withInfo(MethodCall,
        """
         |  /** Perform a lookup of key `key` in this tree using proof `proof`.
         |    * Throws exception if proof is incorrect
         |    *
         |    * @note CAUTION! Does not support multiple keys check, use [[getMany]] instead.
         |    * Return Some(bytes) of leaf with key `key` if it exists
         |    * Return None if leaf with provided key does not exist.
         |    * @param key    a key of an element of this authenticated dictionary.
         |    * @param proof
         |    */
         |
        """.stripMargin)

  /** Implements evaluation of AvlTree.get method call ErgoTree node.
    * Called via reflection based on naming convention.
    * @see SMethod.evalMethod
    */
  def get_eval(mc: MethodCall, tree: AvlTree, key: Coll[Byte], proof: Coll[Byte])
              (implicit E: ErgoTreeEvaluator): Option[Coll[Byte]] = {
    E.get_eval(mc, tree, key, proof)
  }

  lazy val getManyMethod = SMethod(this, "getMany",
    SFunc(Array(SAvlTree, SByteArray2, SByteArray), TCollOptionCollByte), 11, DynamicCost)
      .withIRInfo(MethodCallIrBuilder)
      .withInfo(MethodCall,
        """
         |  /** Perform a lookup of many keys `keys` in this tree using proof `proof`.
         |    *
         |    * @note CAUTION! Keys must be ordered the same way they were in lookup before proof was generated.
         |    * For each key return Some(bytes) of leaf if it exists and None if is doesn't.
         |    * @param keys    keys of elements of this authenticated dictionary.
         |    * @param proof
         |    */
         |
        """.stripMargin)

  /** Implements evaluation of AvlTree.getMany method call ErgoTree node.
    * Called via reflection based on naming convention.
    * @see SMethod.evalMethod
    */
  def getMany_eval(mc: MethodCall, tree: AvlTree, keys: Coll[Coll[Byte]], proof: Coll[Byte])
                  (implicit E: ErgoTreeEvaluator): Coll[Option[Coll[Byte]]] = {
    E.getMany_eval(mc, tree, keys, proof)
  }

  lazy val insertMethod = SMethod(this, "insert",
    SFunc(Array(SAvlTree, CollKeyValue, SByteArray), SAvlTreeOption), 12, DynamicCost)
      .withIRInfo(MethodCallIrBuilder)
      .withInfo(MethodCall,
        """
         |  /** Perform insertions of key-value entries into this tree using proof `proof`.
         |    * Throws exception if proof is incorrect
         |    *
         |    * @note CAUTION! Pairs must be ordered the same way they were in insert ops before proof was generated.
         |    * Return Some(newTree) if successful
         |    * Return None if operations were not performed.
         |    * @param operations   collection of key-value pairs to insert in this authenticated dictionary.
         |    * @param proof
         |    */
         |
        """.stripMargin)

  /** Implements evaluation of AvlTree.insert method call ErgoTree node.
    * Called via reflection based on naming convention.
    * @see SMethod.evalMethod
    */
  def insert_eval(mc: MethodCall, tree: AvlTree, entries: KeyValueColl, proof: Coll[Byte])
                 (implicit E: ErgoTreeEvaluator): Option[AvlTree] = {
    E.insert_eval(mc, tree, entries, proof)
  }

  lazy val updateMethod = SMethod(this, "update",
    SFunc(Array(SAvlTree, CollKeyValue, SByteArray), SAvlTreeOption), 13, DynamicCost)
      .withIRInfo(MethodCallIrBuilder)
      .withInfo(MethodCall,
        """
         |  /** Perform updates of key-value entries into this tree using proof `proof`.
         |    * Throws exception if proof is incorrect
         |    *
         |    * @note CAUTION! Pairs must be ordered the same way they were in update ops before proof was generated.
         |    * Return Some(newTree) if successful
         |    * Return None if operations were not performed.
         |    * @param operations   collection of key-value pairs to update in this authenticated dictionary.
         |    * @param proof
         |    */
         |
        """.stripMargin)

  /** Implements evaluation of AvlTree.update method call ErgoTree node.
    * Called via reflection based on naming convention.
    * @see SMethod.evalMethod
    */
  def update_eval(mc: MethodCall, tree: AvlTree,
                  operations: KeyValueColl, proof: Coll[Byte])
                 (implicit E: ErgoTreeEvaluator): Option[AvlTree] = {
    E.update_eval(mc, tree, operations, proof)
  }

  lazy val removeMethod = SMethod(this, "remove",
    SFunc(Array(SAvlTree, SByteArray2, SByteArray), SAvlTreeOption), 14, DynamicCost)
      .withIRInfo(MethodCallIrBuilder)
      .withInfo(MethodCall,
        """
         |  /** Perform removal of entries into this tree using proof `proof`.
         |    * Throws exception if proof is incorrect
         |    * Return Some(newTree) if successful
         |    * Return None if operations were not performed.
         |    *
         |    * @note CAUTION! Keys must be ordered the same way they were in remove ops before proof was generated.
         |    * @param operations   collection of keys to remove from this authenticated dictionary.
         |    * @param proof
         |    */
         |
        """.stripMargin)

  /** Implements evaluation of AvlTree.remove method call ErgoTree node.
    * Called via reflection based on naming convention.
    * @see SMethod.evalMethod
    */
  def remove_eval(mc: MethodCall, tree: AvlTree,
                  operations: Coll[Coll[Byte]], proof: Coll[Byte])
                 (implicit E: ErgoTreeEvaluator): Option[AvlTree] = {
    E.remove_eval(mc, tree, operations, proof)
  }

  lazy val updateDigestMethod = SMethod(this, "updateDigest",
    SFunc(Array(SAvlTree, SByteArray), SAvlTree), 15, FixedCost(JitCost(40)))
      .withIRInfo(MethodCallIrBuilder)
      .withInfo(MethodCall,
        """
         |
        """.stripMargin)

  lazy val updateDigest_Info = {
    val m = updateDigestMethod
    OperationCostInfo(m.costKind.asInstanceOf[FixedCost], m.opDesc)
  }

  protected override def getMethods(): Seq[SMethod] = super.getMethods() ++ Seq(
    digestMethod,
    enabledOperationsMethod,
    keyLengthMethod,
    valueLengthOptMethod,
    isInsertAllowedMethod,
    isUpdateAllowedMethod,
    isRemoveAllowedMethod,
    updateOperationsMethod,
    containsMethod,
    getMethod,
    getManyMethod,
    insertMethod,
    updateMethod,
    removeMethod,
    updateDigestMethod
  )
}

/** Type descriptor of `Context` type of ErgoTree. */
case object SContextMethods extends MonoTypeMethods {
  override def ownerType: SMonoType = SContext

  /** Arguments on context operation such as getVar, DeserializeContext etc.
    * This value can be reused where necessary to avoid allocations. */
  val ContextFuncDom: IndexedSeq[SType] = Array(SContext, SByte)

  import SType.{paramT, tT}

  lazy val dataInputsMethod = propertyCall("dataInputs", SBoxArray, 1, FixedCost(JitCost(15)))
  lazy val headersMethod    = propertyCall("headers", SHeaderArray, 2, FixedCost(JitCost(15)))
  lazy val preHeaderMethod  = propertyCall("preHeader", SPreHeader, 3, FixedCost(JitCost(15)))
  lazy val inputsMethod     = property("INPUTS", SBoxArray, 4, Inputs)
  lazy val outputsMethod    = property("OUTPUTS", SBoxArray, 5, Outputs)
  lazy val heightMethod     = property("HEIGHT", SInt, 6, Height)
  lazy val selfMethod       = property("SELF", SBox, 7, Self)
  lazy val selfBoxIndexMethod = propertyCall("selfBoxIndex", SInt, 8, FixedCost(JitCost(20)))
  lazy val lastBlockUtxoRootHashMethod = property("LastBlockUtxoRootHash", SAvlTree, 9, LastBlockUtxoRootHash)
  lazy val minerPubKeyMethod = property("minerPubKey", SByteArray, 10, MinerPubkey)

  lazy val getVarV5Method = SMethod(
    this, "getVar", SFunc(ContextFuncDom, SOption(tT), Array(paramT)), 11, GetVar.costKind)
    .withInfo(GetVar, "Get context variable with given \\lst{varId} and type.",
      ArgInfo("varId", "\\lst{Byte} identifier of context variable"))

  lazy val getVarV6Method = SMethod(
    this, "getVar", SFunc(ContextFuncDom, SOption(tT), Array(paramT)), 11, GetVar.costKind, Seq(tT))
    .withIRInfo(
      MethodCallIrBuilder,
      javaMethodOf[Context, Byte, RType[_]]("getVar"),
      { mtype => Array(mtype.tRange.asOption[SType].elemType) })
    .withInfo(MethodCall, "Get context variable with given \\lst{varId} and type.")

  lazy val getVarFromInputMethod = SMethod(
    this, "getVarFromInput", SFunc(Array(SContext, SShort, SByte), SOption(tT), Array(paramT)), 12, GetVar.costKind, Seq(tT))
    .withIRInfo(
      MethodCallIrBuilder,
      javaMethodOf[Context, Short, Byte, RType[_]]("getVarFromInput"),
      { mtype => Array(mtype.tRange.asOption[SType].elemType) })
    .withInfo(MethodCall, "Get context variable with given \\lst{varId} and type.",
      ArgInfo("inputIdx", "Index of input to read variable from."),
      ArgInfo("varId", "Index of variable.")
    )

  private lazy val commonMethods = super.getMethods() ++ Array(
    dataInputsMethod, headersMethod, preHeaderMethod, inputsMethod, outputsMethod, heightMethod, selfMethod,
    selfBoxIndexMethod, lastBlockUtxoRootHashMethod, minerPubKeyMethod
  )

  private lazy val v5Methods = commonMethods ++ Seq(
    getVarV5Method
  )

  private lazy val v6Methods = commonMethods ++ Seq(
    getVarV6Method, getVarFromInputMethod
  )

  protected override def getMethods(): Seq[SMethod] = {
    if (VersionContext.current.isV6SoftForkActivated) {
      v6Methods
    } else {
      v5Methods
    }
  }

  /** Names of methods which provide blockchain context.
   * This value can be reused where necessary to avoid allocations. */
  val BlockchainContextMethodNames: IndexedSeq[String] = Array(
    headersMethod.name, preHeaderMethod.name, heightMethod.name,
    lastBlockUtxoRootHashMethod.name, minerPubKeyMethod.name
  )
}

/** Type descriptor of `Header` type of ErgoTree. */
case object SHeaderMethods extends MonoTypeMethods {
  override def ownerType: SMonoType = SHeader

  lazy val idMethod               = propertyCall("id", SByteArray, 1, FixedCost(JitCost(10)))
  lazy val versionMethod          = propertyCall("version",  SByte,      2, FixedCost(JitCost(10)))
  lazy val parentIdMethod         = propertyCall("parentId", SByteArray, 3, FixedCost(JitCost(10)))
  lazy val ADProofsRootMethod     = propertyCall("ADProofsRoot", SByteArray, 4, FixedCost(JitCost(10)))
  lazy val stateRootMethod        = propertyCall("stateRoot", SAvlTree, 5, FixedCost(JitCost(10)))
  lazy val transactionsRootMethod = propertyCall("transactionsRoot", SByteArray, 6, FixedCost(JitCost(10)))
  lazy val timestampMethod        = propertyCall("timestamp", SLong, 7, FixedCost(JitCost(10)))
  lazy val nBitsMethod            = propertyCall("nBits", SLong, 8, FixedCost(JitCost(10)))
  lazy val heightMethod           = propertyCall("height", SInt, 9, FixedCost(JitCost(10)))
  lazy val extensionRootMethod    = propertyCall("extensionRoot", SByteArray, 10, FixedCost(JitCost(10)))
  lazy val minerPkMethod          = propertyCall("minerPk", SGroupElement, 11, FixedCost(JitCost(10)))
  lazy val powOnetimePkMethod     = propertyCall("powOnetimePk", SGroupElement, 12, FixedCost(JitCost(10)))
  lazy val powNonceMethod         = propertyCall("powNonce", SByteArray, 13, FixedCost(JitCost(10)))
  lazy val powDistanceMethod      = propertyCall("powDistance", SBigInt, 14, FixedCost(JitCost(10)))
  lazy val votesMethod            = propertyCall("votes", SByteArray, 15, FixedCost(JitCost(10)))

  // methods added in 6.0 below
  // cost of checkPoW is 700 as about 2*32 hashes required, and 1 hash (id) over short data costs 10
  lazy val checkPowMethod = SMethod(
    this, "checkPow", SFunc(Array(SHeader), SBoolean), 16, FixedCost(JitCost(700)))
    .withIRInfo(MethodCallIrBuilder)
    .withInfo(MethodCall, "Validate header's proof-of-work")

  private lazy val v5Methods = super.getMethods() ++ Seq(
    idMethod, versionMethod, parentIdMethod, ADProofsRootMethod, stateRootMethod, transactionsRootMethod,
    timestampMethod, nBitsMethod, heightMethod, extensionRootMethod, minerPkMethod, powOnetimePkMethod,
    powNonceMethod, powDistanceMethod, votesMethod)

  // 6.0 : checkPow method added
  private lazy val v6Methods = v5Methods ++ Seq(checkPowMethod)

  protected override def getMethods() = {
    if (VersionContext.current.isV6SoftForkActivated) {
      v6Methods
    } else {
      v5Methods
    }
  }
}

/** Type descriptor of `PreHeader` type of ErgoTree. */
case object SPreHeaderMethods extends MonoTypeMethods {
  override def ownerType: SMonoType = SPreHeader

  lazy val versionMethod          = propertyCall("version",  SByte,      1, FixedCost(JitCost(10)))
  lazy val parentIdMethod         = propertyCall("parentId", SByteArray, 2, FixedCost(JitCost(10)))
  lazy val timestampMethod        = propertyCall("timestamp", SLong, 3, FixedCost(JitCost(10)))
  lazy val nBitsMethod            = propertyCall("nBits", SLong, 4, FixedCost(JitCost(10)))
  lazy val heightMethod           = propertyCall("height", SInt, 5, FixedCost(JitCost(10)))
  lazy val minerPkMethod          = propertyCall("minerPk", SGroupElement, 6, FixedCost(JitCost(10)))
  lazy val votesMethod            = propertyCall("votes", SByteArray, 7, FixedCost(JitCost(10)))

  protected override def getMethods() = super.getMethods() ++ Seq(
    versionMethod, parentIdMethod, timestampMethod, nBitsMethod, heightMethod, minerPkMethod, votesMethod
  )
}

/** This type is introduced to unify handling of global and non-global (i.e. methods) operations.
  * It unifies implementation of global operation with implementation of methods and avoids code
  * duplication (following DRY principle https://en.wikipedia.org/wiki/Don%27t_repeat_yourself).
  * The WrappedType is `sigma.SigmaDslBuilder`, which is an interface implemented by
  * the singleton sigmastate.eval.CostingSigmaDslBuilder
  *
  * The Constant(...) tree node of this type are not allowed, as well as using it in register and
  * context variables (aka ContextExtension)
  *
  * When new methods are added to this type via a soft-fork, they will be serialized as part
  * of ErgoTree using MethodCallSerializer, where SGlobal.typeCode will be used.
  *
  * @see sigmastate.lang.SigmaPredef
  * */
case object SGlobalMethods extends MonoTypeMethods {
  override def ownerType: SMonoType = SGlobal

  lazy val groupGeneratorMethod = SMethod(
    this, "groupGenerator", SFunc(SGlobal, SGroupElement), 1, GroupGenerator.costKind)
    .withIRInfo({ case (_, _, _, _, _) => GroupGenerator })
    .withInfo(GroupGenerator, "")

  lazy val xorMethod = SMethod(
    this, "xor", SFunc(Array(SGlobal, SByteArray, SByteArray), SByteArray), 2, Xor.costKind)
    .withIRInfo({
        case (_, _, _, Seq(l, r), _) => Xor(l.asByteArray, r.asByteArray)
    })
    .withInfo(Xor, "Byte-wise XOR of two collections of bytes",
      ArgInfo("left", "left operand"), ArgInfo("right", "right operand"))

  private val deserializeCostKind = PerItemCost(
    baseCost = JitCost(20), perChunkCost = JitCost(7), chunkSize = 128)

  lazy val deserializeToMethod = SMethod(
    this, "deserializeTo", SFunc(Array(SGlobal, SByteArray), tT, Array(paramT)), 4, deserializeCostKind, Seq(tT))
    .withIRInfo(MethodCallIrBuilder,
      javaMethodOf[SigmaDslBuilder, Coll[Byte], RType[_]]("deserializeTo"))
    .withInfo(MethodCall, "Deserialize provided bytes into an object of requested type",
      ArgInfo("first", "Bytes to deserialize"))

  /** Implements evaluation of Global.xor method call ErgoTree node.
    * Called via reflection based on naming convention.
    * @see SMethod.evalMethod, Xor.eval, Xor.xorWithCosting
    */
  def xor_eval(mc: MethodCall, G: SigmaDslBuilder, ls: Coll[Byte], rs: Coll[Byte])
              (implicit E: ErgoTreeEvaluator): Coll[Byte] = {
    Xor.xorWithCosting(ls, rs)
  }

  private val BigEndianBytesCostKind = FixedCost(JitCost(10))

  // id = 4 is reserved for deserializeTo ()
  lazy val fromBigEndianBytesMethod = SMethod(
    this, "fromBigEndianBytes", SFunc(Array(SGlobal, SByteArray), tT, Array(paramT)), 5, BigEndianBytesCostKind, Seq(tT))
    .withIRInfo(MethodCallIrBuilder,
      javaMethodOf[SigmaDslBuilder, Coll[Byte], RType[_]]("fromBigEndianBytes"),
      { mtype => Array(mtype.tRange) })
    .withInfo(MethodCall,
      "Decode a number from big endian bytes.",
      ArgInfo("first", "Bytes which are big-endian encoded number."))

  def deserializeTo_eval(mc: MethodCall, G: SigmaDslBuilder, bytes: Coll[Byte])
                        (implicit E: ErgoTreeEvaluator): Any = {
    val tpe = mc.tpe
    val cT = stypeToRType(tpe)
    E.addSeqCost(deserializeCostKind, bytes.length, deserializeToMethod.opDesc) { () =>
      G.deserializeTo(bytes)(cT)
    }
  }

  lazy val serializeMethod = SMethod(this, "serialize",
    SFunc(Array(SGlobal, tT), SByteArray, Array(paramT)), 3, DynamicCost)
      .withIRInfo(MethodCallIrBuilder)
      .withInfo(MethodCall, "Serializes the given `value` into bytes using the default serialization format.",
        ArgInfo("value", "value to be serialized"))


  /** Implements evaluation of Global.serialize method call ErgoTree node.
    * Called via reflection based on naming convention.
    * @see SMethod.evalMethod
    */
  def serialize_eval(mc: MethodCall, G: SigmaDslBuilder, value: SType#WrappedType)
      (implicit E: ErgoTreeEvaluator): Coll[Byte] = {

    E.addCost(SigmaByteWriter.StartWriterCost)

    val addFixedCostCallback = { (costInfo: OperationCostInfo[FixedCost]) =>
      E.addCost(costInfo)
    }
    val addPerItemCostCallback = { (info: OperationCostInfo[PerItemCost], nItems: Int) =>
      E.addSeqCostNoOp(info.costKind, nItems, info.opDesc)
    }
    val w = SigmaSerializer.startWriter(None,
      Some(addFixedCostCallback), Some(addPerItemCostCallback))

    DataSerializer.serialize(value, mc.args(0).tpe, w)
    Colls.fromArray(w.toBytes)
  }

  lazy val someMethod = SMethod(this, "some",
    SFunc(Array(SGlobal, tT), SOption(tT), Array(paramT)), 8, FixedCost(JitCost(5)), Seq(tT)) // todo: cost
    .withIRInfo(MethodCallIrBuilder,
      javaMethodOf[SigmaDslBuilder, Any, RType[_]]("some"),
      { mtype => Array(mtype.tRange) })
    .withInfo(MethodCall, "",
      ArgInfo("value", "value to be serialized"))

  lazy val noneMethod = SMethod(this, "none",
    SFunc(Array(SGlobal), SOption(tT), Array(paramT)), 9, FixedCost(JitCost(5)), Seq(tT)) // todo: cost
    .withIRInfo(MethodCallIrBuilder,
      javaMethodOf[SigmaDslBuilder, RType[_]]("none"),
      { mtype => Array(mtype.tRange) })
    .withInfo(MethodCall, "")

  protected override def getMethods() = super.getMethods() ++ {
    if (VersionContext.current.isV6SoftForkActivated) {
      Seq(
        groupGeneratorMethod,
        xorMethod,
        serializeMethod,
<<<<<<< HEAD
        fromBigEndianBytesMethod,
        someMethod,
        noneMethod
=======
        deserializeToMethod,
        fromBigEndianBytesMethod
>>>>>>> 904e2096
      )
    } else {
      Seq(
        groupGeneratorMethod,
        xorMethod
      )
    }
  }
}
<|MERGE_RESOLUTION|>--- conflicted
+++ resolved
@@ -2062,14 +2062,10 @@
         groupGeneratorMethod,
         xorMethod,
         serializeMethod,
-<<<<<<< HEAD
+        deserializeToMethod,
         fromBigEndianBytesMethod,
         someMethod,
         noneMethod
-=======
-        deserializeToMethod,
-        fromBigEndianBytesMethod
->>>>>>> 904e2096
       )
     } else {
       Seq(
