package sigma.ast

import org.ergoplatform._
import org.ergoplatform.validation._
<<<<<<< HEAD
import sigma.{UnsignedBigInt, _}
=======
import sigma.Evaluation.stypeToRType
import sigma._
import sigma.{VersionContext, _}
>>>>>>> 494221a5
import sigma.ast.SCollection.{SBooleanArray, SBoxArray, SByteArray, SByteArray2, SHeaderArray}
import sigma.ast.SGlobalMethods.{decodeNBitsMethod, encodeNBitsMethod}
import sigma.ast.SMethod.{MethodCallIrBuilder, MethodCostFunc, javaMethodOf}
import sigma.ast.SType.{TypeCode, paramT, tT}
import sigma.ast.syntax.{SValue, ValueOps}
import sigma.data.ExactIntegral.{ByteIsExactIntegral, IntIsExactIntegral, LongIsExactIntegral, ShortIsExactIntegral}
import sigma.data.NumericOps.BigIntIsExactIntegral
import sigma.data.OverloadHack.Overloaded1
<<<<<<< HEAD
import sigma.data.UnsignedBigIntNumericOps.UnsignedBigIntIsExactIntegral
import sigma.data.{DataValueComparer, KeyValueColl, Nullable, RType, SigmaConstants}
=======
import sigma.data.{CBigInt, DataValueComparer, KeyValueColl, Nullable, RType, SigmaConstants}
>>>>>>> 494221a5
import sigma.eval.{CostDetails, ErgoTreeEvaluator, TracedCost}
import sigma.reflection.RClass
import sigma.serialization.CoreByteWriter.ArgInfo
import sigma.serialization.{DataSerializer, SigmaByteWriter, SigmaSerializer}
import sigma.util.NBitsUtils
import sigma.utils.SparseArrayContainer

import scala.annotation.unused

/** Base type for all companions of AST nodes of sigma lang. */
trait SigmaNodeCompanion

/** Defines recognizer method which allows the derived object to be used in patterns
  * to recognize method descriptors by method name.
  * @see SCollecton
  */
trait MethodByNameUnapply extends MethodsContainer {
  def unapply(methodName: String): Option[SMethod] = methods.find(_.name == methodName)
}

/** Base trait for all method containers (which store methods and properties) */
sealed trait MethodsContainer {
  /** Type for which this container defines methods. */
  def ownerType: STypeCompanion

  override def toString: String =
    getClass.getSimpleName.stripSuffix("$") // e.g. SInt, SCollection, etc

  /** Represents class of `this`. */
  lazy val thisRClass: RClass[_] = RClass(this.getClass)
  def typeId: Byte = ownerType.typeId
  def typeName: String = ownerType.typeName

  /** Returns -1 if `method` is not found. */
  def methodIndex(name: String): Int = methods.indexWhere(_.name == name)

  /** Returns true if this type has a method with the given name. */
  def hasMethod(name: String): Boolean = methodIndex(name) != -1

  /** This method should be overriden in derived classes to add new methods in addition to inherited.
    * Typical override: `super.getMethods() ++ Seq(m1, m2, m3)`
    */
  protected def getMethods(): Seq[SMethod] = Nil

  /** Returns all the methods of this type. */
  def methods: Seq[SMethod] = {                        //todo: consider versioned caching
    val ms = getMethods().toArray
    assert(ms.map(_.name).distinct.length == ms.length, s"Duplicate method names in $this")
    ms.groupBy(_.objType).foreach { case (comp, ms) =>
      assert(ms.map(_.methodId).distinct.length == ms.length, s"Duplicate method ids in $comp: $ms")
    }
    ms
  }
  private def _methodsMap: Map[Byte, Map[Byte, SMethod]] = methods //todo: consider versioned caching
      .groupBy(_.objType.typeId)
      .map { case (typeId, ms) => (typeId -> ms.map(m => m.methodId -> m).toMap) }

  /** Lookup method by its id in this type. */
  @inline def getMethodById(methodId: Byte): Option[SMethod] =
    _methodsMap.get(typeId) match {
      case Some(ms) => ms.get(methodId)
      case None => None
    }

  /** Lookup method in this type by method's id or throw ValidationException.
    * This method can be used in trySoftForkable section to either obtain valid method
    * or catch ValidatioinException which can be checked for soft-fork condition.
    * It delegate to getMethodById to lookup method.
    *
    * @see getMethodById
    */
  def methodById(methodId: Byte): SMethod = {
    ValidationRules.CheckAndGetMethod(this, methodId)
  }

  /** Finds a method descriptor [[SMethod]] for the given name. */
  def method(methodName: String): Option[SMethod] = methods.find(_.name == methodName)

  /** Looks up the method descriptor by the method name. */
  def getMethodByName(name: String): SMethod = methods.find(_.name == name).get

}
object MethodsContainer {
  private val methodsV5 = Array(
    SByteMethods,
    SShortMethods,
    SIntMethods,
    SLongMethods,
    SBigIntMethods,
    SBooleanMethods,
    SStringMethods,
    SGroupElementMethods,
    SSigmaPropMethods,
    SBoxMethods,
    SAvlTreeMethods,
    SHeaderMethods,
    SPreHeaderMethods,
    SGlobalMethods,
    SContextMethods,
    SCollectionMethods,
    SOptionMethods,
    STupleMethods,
    SUnitMethods,
    SAnyMethods
  )

  private val methodsV6 = methodsV5 ++ Seq(SUnsignedBigIntMethods)

  private val containersV5 = new SparseArrayContainer[MethodsContainer](methodsV5.map(m => (m.typeId, m)))

  private val containersV6 = new SparseArrayContainer[MethodsContainer](methodsV6.map(m => (m.typeId, m)))

  def contains(typeId: TypeCode): Boolean = {
    if (VersionContext.current.isV6SoftForkActivated) {
      containersV6.contains(typeId)
    } else {
      containersV5.contains(typeId)
    }
  }

  def apply(typeId: TypeCode): MethodsContainer = {
    if (VersionContext.current.isV6SoftForkActivated) {
      containersV6(typeId)
    } else {
      containersV5(typeId)
    }
  }

  /** Finds the method of the give type.
    *
    * @param tpe        type of the object for which the method is looked up
    * @param methodName name of the method
    * @return method descriptor or None if not found
    */
  def getMethod(tpe: SType, methodName: String): Option[SMethod] = tpe match {
    case tup: STuple =>
      STupleMethods.getTupleMethod(tup, methodName)
    case _ =>
      if (VersionContext.current.isV6SoftForkActivated) {
        containersV6.get(tpe.typeCode).flatMap(_.method(methodName))
      } else {
        containersV5.get(tpe.typeCode).flatMap(_.method(methodName))
      }
  }
}

trait MonoTypeMethods extends MethodsContainer {
  def ownerType: SMonoType
  /** Helper method to create method descriptors for properties (i.e. methods without args). */
  protected def propertyCall(
      name: String,
      tpeRes: SType,
      id: Byte,
      costKind: CostKind): SMethod =
    SMethod(this, name, SFunc(this.ownerType, tpeRes), id, costKind)
        .withIRInfo(MethodCallIrBuilder)
        .withInfo(PropertyCall, "")

  /** Helper method to create method descriptors for properties (i.e. methods without args). */
  protected def property(
      name: String,
      tpeRes: SType,
      id: Byte,
      valueCompanion: ValueCompanion): SMethod =
    SMethod(this, name, SFunc(this.ownerType, tpeRes), id, valueCompanion.costKind)
        .withIRInfo(MethodCallIrBuilder)
        .withInfo(valueCompanion, "")
}

trait SNumericTypeMethods extends MonoTypeMethods {
  import SNumericTypeMethods.tNum

  private val subst = Map(tNum -> this.ownerType)

  val v5Methods = {
    SNumericTypeMethods.v5Methods.map { m =>
      m.copy(stype = applySubst(m.stype, subst).asFunc)
    }
  }

  val v6Methods = {
    SNumericTypeMethods.v6Methods.map { m =>
      m.copy(
        objType = this, // associate the method with the concrete numeric type
        stype = applySubst(m.stype, subst).asFunc
      )}
  }

  protected override def getMethods(): Seq[SMethod] = {
    if (VersionContext.current.isV6SoftForkActivated) {
      super.getMethods() ++ v6Methods
    } else {
      super.getMethods() ++ v5Methods
    }
  }
}

object SNumericTypeMethods extends MethodsContainer {

  /** Type for which this container defines methods. */
  override def ownerType: STypeCompanion = SNumericType

  /** Type variable used in generic signatures of method descriptors. */
  val tNum = STypeVar("TNum")

  /** Cost function which is assigned for numeric cast MethodCall nodes in ErgoTree.
    * It is called as part of MethodCall.eval method. */
  val costOfNumericCast: MethodCostFunc = new MethodCostFunc {
    override def apply(
        E: ErgoTreeEvaluator,
        mc: MethodCall,
        obj: Any,
        args: Array[Any]): CostDetails = {
      val targetTpe = mc.method.stype.tRange
      val cast      = getNumericCast(mc.obj.tpe, mc.method.name, targetTpe).get
      val costKind  = if (cast == Downcast) Downcast.costKind else Upcast.costKind
      TracedCost(Array(TypeBasedCostItem(MethodDesc(mc.method), costKind, targetTpe)))
    }
  }

  /** The following SMethod instances are descriptors of methods available on all numeric
    * types.
    *
    * @see `val methods` below
    * */
  val ToByteMethod  : SMethod = SMethod(this, "toByte", SFunc(tNum, SByte), 1, null)
      .withCost(costOfNumericCast)
      .withInfo(PropertyCall, "Converts this numeric value to \\lst{Byte}, throwing exception if overflow.")

  val ToShortMethod : SMethod = SMethod(this, "toShort", SFunc(tNum, SShort), 2, null)
      .withCost(costOfNumericCast)
      .withInfo(PropertyCall, "Converts this numeric value to \\lst{Short}, throwing exception if overflow.")

  val ToIntMethod   : SMethod = SMethod(this, "toInt", SFunc(tNum, SInt), 3, null)
      .withCost(costOfNumericCast)
      .withInfo(PropertyCall, "Converts this numeric value to \\lst{Int}, throwing exception if overflow.")

  val ToLongMethod  : SMethod = SMethod(this, "toLong", SFunc(tNum, SLong), 4, null)
      .withCost(costOfNumericCast)
      .withInfo(PropertyCall, "Converts this numeric value to \\lst{Long}, throwing exception if overflow.")

  val ToBigIntMethod: SMethod = SMethod(this, "toBigInt", SFunc(tNum, SBigInt), 5, null)
      .withCost(costOfNumericCast)
      .withInfo(PropertyCall, "Converts this numeric value to \\lst{BigInt}")

  /** Cost of: 1) creating Byte collection from a numeric value */
  val ToBytes_CostKind = FixedCost(JitCost(5))

  val ToBytesMethod: SMethod = SMethod(
    this, "toBytes", SFunc(tNum, SByteArray), 6, ToBytes_CostKind)
      .withIRInfo(MethodCallIrBuilder)
      .withUserDefinedInvoke({ (m: SMethod, obj: Any, _: Array[Any]) =>
        m.objType match {
          case SByteMethods => ByteIsExactIntegral.toBigEndianBytes(obj.asInstanceOf[Byte])
          case SShortMethods => ShortIsExactIntegral.toBigEndianBytes(obj.asInstanceOf[Short])
          case SIntMethods => IntIsExactIntegral.toBigEndianBytes(obj.asInstanceOf[Int])
          case SLongMethods => LongIsExactIntegral.toBigEndianBytes(obj.asInstanceOf[Long])
          case SBigIntMethods => obj.asInstanceOf[BigInt].toBytes
          case SUnsignedBigIntMethods => obj.asInstanceOf[UnsignedBigInt].toBytes
        }
      })
      .withInfo(PropertyCall,
        """ Returns a big-endian representation of this numeric value in a collection of bytes.
         | For example, the \lst{Int} value \lst{0x12131415} would yield the
         | collection of bytes \lst{[0x12, 0x13, 0x14, 0x15]}.
          """.stripMargin)

  /** Cost of: 1) creating Boolean collection (one bool for each bit) from a numeric
    * value. */
  val ToBits_CostKind = FixedCost(JitCost(5))

  val ToBitsMethod: SMethod = SMethod(
    this, "toBits", SFunc(tNum, SBooleanArray), 7, ToBits_CostKind)
      .withIRInfo(MethodCallIrBuilder)
      .withUserDefinedInvoke({ (m: SMethod, obj: Any, _: Array[Any]) =>
        m.objType match {
          case SByteMethods => ByteIsExactIntegral.toBits(obj.asInstanceOf[Byte])
          case SShortMethods => ShortIsExactIntegral.toBits(obj.asInstanceOf[Short])
          case SIntMethods => IntIsExactIntegral.toBits(obj.asInstanceOf[Int])
          case SLongMethods => LongIsExactIntegral.toBits(obj.asInstanceOf[Long])
          case SBigIntMethods => BigIntIsExactIntegral.toBits(obj.asInstanceOf[BigInt])
          case SUnsignedBigIntMethods => UnsignedBigIntIsExactIntegral.toBits(obj.asInstanceOf[UnsignedBigInt])
        }
      })
      .withInfo(PropertyCall,
        """ Returns a big-endian representation of this numeric in a collection of Booleans.
         |  Each boolean corresponds to one bit.
          """.stripMargin)

  /** Cost of inverting bits of a number. */
  val BitwiseOp_CostKind = FixedCost(JitCost(5))

  val BitwiseInverseMethod: SMethod = SMethod(
    this, "bitwiseInverse", SFunc(tNum, tNum), 8, BitwiseOp_CostKind)
    .withIRInfo(MethodCallIrBuilder)
    .withUserDefinedInvoke({ (m: SMethod, obj: Any, _: Array[Any]) =>
      m.objType match {
        case SByteMethods => ByteIsExactIntegral.bitwiseInverse(obj.asInstanceOf[Byte])
        case SShortMethods => ShortIsExactIntegral.bitwiseInverse(obj.asInstanceOf[Short])
        case SIntMethods => IntIsExactIntegral.bitwiseInverse(obj.asInstanceOf[Int])
        case SLongMethods => LongIsExactIntegral.bitwiseInverse(obj.asInstanceOf[Long])
        case SBigIntMethods => BigIntIsExactIntegral.bitwiseInverse(obj.asInstanceOf[BigInt])
        case SUnsignedBigIntMethods => UnsignedBigIntIsExactIntegral.bitwiseInverse(obj.asInstanceOf[UnsignedBigInt])
      }
    })
    .withInfo(PropertyCall, desc = "Returns bitwise inverse of this numeric. ")

  val BitwiseOrMethod: SMethod = SMethod(
    this, "bitwiseOr", SFunc(Array(tNum, tNum), tNum), 9, BitwiseOp_CostKind)
    .withIRInfo(MethodCallIrBuilder)
    .withUserDefinedInvoke({ (m: SMethod, obj: Any, other: Array[Any]) =>
      m.objType match {
        case SByteMethods => ByteIsExactIntegral.bitwiseOr(obj.asInstanceOf[Byte], other.head.asInstanceOf[Byte])
        case SShortMethods => ShortIsExactIntegral.bitwiseOr(obj.asInstanceOf[Short], other.head.asInstanceOf[Short])
        case SIntMethods => IntIsExactIntegral.bitwiseOr(obj.asInstanceOf[Int], other.head.asInstanceOf[Int])
        case SLongMethods => LongIsExactIntegral.bitwiseOr(obj.asInstanceOf[Long], other.head.asInstanceOf[Long])
        case SBigIntMethods => BigIntIsExactIntegral.bitwiseOr(obj.asInstanceOf[BigInt], other.head.asInstanceOf[BigInt])
        case SUnsignedBigIntMethods => UnsignedBigIntIsExactIntegral.bitwiseOr(obj.asInstanceOf[UnsignedBigInt], other.head.asInstanceOf[UnsignedBigInt])
      }
    })
    .withInfo(MethodCall,
      """ Returns bitwise or of this numeric and provided one. """.stripMargin,
      ArgInfo("that", "A numeric value to calculate or with."))

  val BitwiseAndMethod: SMethod = SMethod(
    this, "bitwiseAnd", SFunc(Array(tNum, tNum), tNum), 10, BitwiseOp_CostKind)
    .withIRInfo(MethodCallIrBuilder)
    .withUserDefinedInvoke({ (m: SMethod, obj: Any, other: Array[Any]) =>
      m.objType match {
        case SByteMethods => ByteIsExactIntegral.bitwiseAnd(obj.asInstanceOf[Byte], other.head.asInstanceOf[Byte])
        case SShortMethods => ShortIsExactIntegral.bitwiseAnd(obj.asInstanceOf[Short], other.head.asInstanceOf[Short])
        case SIntMethods => IntIsExactIntegral.bitwiseAnd(obj.asInstanceOf[Int], other.head.asInstanceOf[Int])
        case SLongMethods => LongIsExactIntegral.bitwiseAnd(obj.asInstanceOf[Long], other.head.asInstanceOf[Long])
        case SBigIntMethods => BigIntIsExactIntegral.bitwiseAnd(obj.asInstanceOf[BigInt], other.head.asInstanceOf[BigInt])
        case SUnsignedBigIntMethods => UnsignedBigIntIsExactIntegral.bitwiseAnd(obj.asInstanceOf[UnsignedBigInt], other.head.asInstanceOf[UnsignedBigInt])
      }
    })
    .withInfo(MethodCall,
      """ Returns bitwise and of this numeric and provided one. """.stripMargin,
      ArgInfo("that", "A numeric value to calculate and with."))

  val BitwiseXorMethod: SMethod = SMethod(
    this, "bitwiseXor", SFunc(Array(tNum, tNum), tNum), 11, BitwiseOp_CostKind)
    .withIRInfo(MethodCallIrBuilder)
    .withUserDefinedInvoke({ (m: SMethod, obj: Any, other: Array[Any]) =>
      m.objType match {
        case SByteMethods => ByteIsExactIntegral.bitwiseXor(obj.asInstanceOf[Byte], other.head.asInstanceOf[Byte])
        case SShortMethods => ShortIsExactIntegral.bitwiseXor(obj.asInstanceOf[Short], other.head.asInstanceOf[Short])
        case SIntMethods => IntIsExactIntegral.bitwiseXor(obj.asInstanceOf[Int], other.head.asInstanceOf[Int])
        case SLongMethods => LongIsExactIntegral.bitwiseXor(obj.asInstanceOf[Long], other.head.asInstanceOf[Long])
        case SBigIntMethods => BigIntIsExactIntegral.bitwiseXor(obj.asInstanceOf[BigInt], other.head.asInstanceOf[BigInt])
        case SUnsignedBigIntMethods => UnsignedBigIntIsExactIntegral.bitwiseXor(obj.asInstanceOf[UnsignedBigInt], other.head.asInstanceOf[UnsignedBigInt])
      }
    })
    .withInfo(MethodCall,
      """ Returns bitwise xor of this numeric and provided one. """.stripMargin,
      ArgInfo("that", "A numeric value to calculate xor with."))

  val ShiftLeftMethod: SMethod = SMethod(
    this, "shiftLeft", SFunc(Array(tNum, SInt), tNum), 12, BitwiseOp_CostKind)
    .withIRInfo(MethodCallIrBuilder)
    .withUserDefinedInvoke({ (m: SMethod, obj: Any, other: Array[Any]) =>
      m.objType match {
        case SByteMethods => ByteIsExactIntegral.shiftLeft(obj.asInstanceOf[Byte], other.head.asInstanceOf[Int])
        case SShortMethods => ShortIsExactIntegral.shiftLeft(obj.asInstanceOf[Short], other.head.asInstanceOf[Int])
        case SIntMethods => IntIsExactIntegral.shiftLeft(obj.asInstanceOf[Int], other.head.asInstanceOf[Int])
        case SLongMethods => LongIsExactIntegral.shiftLeft(obj.asInstanceOf[Long], other.head.asInstanceOf[Int])
        case SBigIntMethods => BigIntIsExactIntegral.shiftLeft(obj.asInstanceOf[BigInt], other.head.asInstanceOf[Int])
        case SUnsignedBigIntMethods => UnsignedBigIntIsExactIntegral.shiftLeft(obj.asInstanceOf[UnsignedBigInt], other.head.asInstanceOf[Int])
      }
    })
    .withInfo(MethodCall,
      """ Returns a big-endian representation of this numeric in a collection of Booleans.
        |  Each boolean corresponds to one bit.
          """.stripMargin,
      ArgInfo("bits", "Number of bit to shift to the left. Note, that bits value must be non-negative and less than " +
                      "the size of the number in bits (e.g. 64 for Long, 256 for BigInt)"))

  val ShiftRightMethod: SMethod = SMethod(
    this, "shiftRight", SFunc(Array(tNum, SInt), tNum), 13, BitwiseOp_CostKind)
    .withIRInfo(MethodCallIrBuilder)
    .withUserDefinedInvoke({ (m: SMethod, obj: Any, other: Array[Any]) =>
      m.objType match {
        case SByteMethods => ByteIsExactIntegral.shiftRight(obj.asInstanceOf[Byte], other.head.asInstanceOf[Int])
        case SShortMethods => ShortIsExactIntegral.shiftRight(obj.asInstanceOf[Short], other.head.asInstanceOf[Int])
        case SIntMethods => IntIsExactIntegral.shiftRight(obj.asInstanceOf[Int], other.head.asInstanceOf[Int])
        case SLongMethods => LongIsExactIntegral.shiftRight(obj.asInstanceOf[Long], other.head.asInstanceOf[Int])
        case SBigIntMethods => BigIntIsExactIntegral.shiftRight(obj.asInstanceOf[BigInt], other.head.asInstanceOf[Int])
        case SUnsignedBigIntMethods => UnsignedBigIntIsExactIntegral.shiftRight(obj.asInstanceOf[UnsignedBigInt], other.head.asInstanceOf[Int])
      }
    })
    .withInfo(MethodCall,
      """ Returns a big-endian representation of this numeric in a collection of Booleans.
        |  Each boolean corresponds to one bit.
          """.stripMargin,
      ArgInfo("bits", "Number of bit to shift to the right. Note, that bits value must be non-negative and less than " +
        "the size of the number in bits (e.g. 64 for Long, 256 for BigInt)"))

  lazy val v5Methods = Array(
    ToByteMethod, // see Downcast
    ToShortMethod, // see Downcast
    ToIntMethod, // see Downcast
    ToLongMethod, // see Downcast
    ToBigIntMethod, // see Downcast
    ToBytesMethod,
    ToBitsMethod
  )

  lazy val v6Methods = v5Methods ++ Array(
    BitwiseInverseMethod,
    BitwiseOrMethod,
    BitwiseAndMethod,
    BitwiseXorMethod,
    ShiftLeftMethod,
    ShiftRightMethod
  )

  protected override def getMethods(): Seq[SMethod] = {
    throw new Exception("SNumericTypeMethods.getMethods shouldn't ever be called")
  }

  /** Collection of names of numeric casting methods (like `toByte`, `toInt`, etc). */
  // todo: add unsigned big int
  val castMethods: Array[String] =
    Array(ToByteMethod, ToShortMethod, ToIntMethod, ToLongMethod, ToBigIntMethod)
        .map(_.name)

  /** Checks the given name is numeric type cast method (like toByte, toInt, etc.). */
  def isCastMethod(name: String): Boolean = castMethods.contains(name)

  /** Convert the given method to a cast operation from fromTpe to resTpe. */
  def getNumericCast(
      fromTpe: SType,
      methodName: String,
      resTpe: SType): Option[NumericCastCompanion] = (fromTpe, resTpe) match {
    case (from: SNumericType, to: SNumericType) if isCastMethod(methodName) =>
      val op = if (to > from) Upcast else Downcast
      Some(op)
    case _ => None // the method in not numeric type cast
  }

}

/** Methods of ErgoTree type `Boolean`. */
case object SBooleanMethods extends MonoTypeMethods {
  /** Type for which this container defines methods. */
  override def ownerType: SMonoType = SBoolean

  val ToByte = "toByte"
  protected override def getMethods() = super.getMethods()
  /* TODO soft-fork: https://github.com/ScorexFoundation/sigmastate-interpreter/issues/479
  ++ Seq(
    SMethod(this, ToByte, SFunc(this, SByte), 1)
      .withInfo(PropertyCall, "Convert true to 1 and false to 0"),
  )
  */
}

/** Methods of ErgoTree type `Byte`. */
case object SByteMethods extends SNumericTypeMethods {
  /** Type for which this container defines methods. */
  override def ownerType: SMonoType = SByte
}

/** Methods of ErgoTree type `Short`. */
case object SShortMethods extends SNumericTypeMethods {
  /** Type for which this container defines methods. */
  override def ownerType: SMonoType = ast.SShort
}

/** Descriptor of ErgoTree type `Int`. */
case object SIntMethods extends SNumericTypeMethods {
  /** Type for which this container defines methods. */
  override def ownerType: SMonoType = SInt
}

/** Descriptor of ErgoTree type `Long`. */
case object SLongMethods extends SNumericTypeMethods {
  /** Type for which this container defines methods. */
  override def ownerType: SMonoType = SLong
}

/** Methods of BigInt type. Implemented using [[java.math.BigInteger]]. */
case object SBigIntMethods extends SNumericTypeMethods {
  /** Type for which this container defines methods. */
  override def ownerType: SMonoType = SBigInt

  private val ToUnsignedCostKind = FixedCost(JitCost(5))

  //id = 8 to make it after toBits
  val ToUnsigned = SMethod(this, "toUnsigned", SFunc(this.ownerType, SUnsignedBigInt), 14, ToUnsignedCostKind)
    .withIRInfo(MethodCallIrBuilder)
    .withInfo(MethodCall,
        "Converts non-negative big integer to unsigned type, throws exception on negative big integer.")

  private val ToUnsignedModCostKind = FixedCost(JitCost(15))

  val ToUnsignedMod = SMethod(this, "toUnsignedMod", SFunc(Array(this.ownerType, SUnsignedBigInt), SUnsignedBigInt), 15, ToUnsignedModCostKind)
    .withIRInfo(MethodCallIrBuilder)
    .withInfo(MethodCall,
              "Converts non-negative big integer to unsigned type using cryptographic mod operation.",
              ArgInfo("m", "modulo value"))

  protected override def getMethods(): Seq[SMethod]  = {
    if (VersionContext.current.isV6SoftForkActivated) {
      super.getMethods() ++ Seq(ToUnsigned, ToUnsignedMod)
    } else {
      super.getMethods()
    }
  }

}

/** Methods of UnsignedBigInt type. Implemented using [[java.math.BigInteger]]. */
case object SUnsignedBigIntMethods extends SNumericTypeMethods {
  /** Type for which this container defines methods. */
  override def ownerType: SMonoType = SUnsignedBigInt

  final val ModInverseCostInfo = OperationCostInfo(FixedCost(JitCost(30)), NamedDesc("ModInverseMethodCall"))

  val ModInverseMethod = SMethod(this, "modInverse", SFunc(Array(this.ownerType, this.ownerType), this.ownerType), 14, ModInverseCostInfo.costKind)
    .withIRInfo(MethodCallIrBuilder)
    .withInfo(MethodCall,
      "Computes modular inverse of a value. Modular inverse of A mod C is the B value that makes A * B mod C = 1.",
      ArgInfo("m", "modulo value")
    )

  final val PlusModCostInfo = OperationCostInfo(FixedCost(JitCost(30)), NamedDesc("ModInverseMethodCall"))

  val PlusModMethod = SMethod(this, "plusMod", SFunc(Array(this.ownerType, this.ownerType, this.ownerType), this.ownerType), 15, PlusModCostInfo.costKind)
    .withIRInfo(MethodCallIrBuilder)
    .withInfo(MethodCall, "Modular addition", ArgInfo("that", "Addend") , ArgInfo("m", "modulo value"))

  final val SubtractModCostInfo = OperationCostInfo(FixedCost(JitCost(30)), NamedDesc("SubtractModMethodCall"))

  val SubtractModMethod = SMethod(this, "subtractMod", SFunc(Array(this.ownerType, this.ownerType, this.ownerType), this.ownerType), 16, SubtractModCostInfo.costKind)
    .withIRInfo(MethodCallIrBuilder)
    .withInfo(MethodCall, "Modular subtraction", ArgInfo("that", "Subtrahend") , ArgInfo("m", "modulo value"))

  final val MultiplyModCostInfo = OperationCostInfo(FixedCost(JitCost(40)), NamedDesc("MultiplyModMethodCall"))

  val MultiplyModMethod = SMethod(this, "multiplyMod", SFunc(Array(this.ownerType, this.ownerType, this.ownerType), this.ownerType), 17, MultiplyModCostInfo.costKind)
    .withIRInfo(MethodCallIrBuilder)
    .withInfo(MethodCall, "Modular multiplication", ArgInfo("that", "Multiplier") , ArgInfo("m", "modulo value"))

  final val ModCostInfo = OperationCostInfo(FixedCost(JitCost(20)), NamedDesc("ModMethodCall"))

  val ModMethod = SMethod(this, "mod", SFunc(Array(this.ownerType, this.ownerType), this.ownerType), 18, ModCostInfo.costKind)
    .withIRInfo(MethodCallIrBuilder)
    .withInfo(MethodCall, "Cryptographic modulo operation", ArgInfo("m", "Modulo value"))

  final val ToSignedCostInfo = OperationCostInfo(FixedCost(JitCost(10)), NamedDesc("ToSignedMethodCall"))

  val ToSignedMethod = SMethod(this, "toSigned", SFunc(Array(this.ownerType), SBigInt), 19, ToSignedCostInfo.costKind)
    .withIRInfo(MethodCallIrBuilder)
    .withInfo(MethodCall, "Convert this unsigned big int to signed (with possible exception if leftmost bit is set to 1).")

  // no 6.0 versioning here as it is done in method containers
  protected override def getMethods(): Seq[SMethod]  = {
    super.getMethods() ++ Seq(
      ModInverseMethod,
      PlusModMethod,
      SubtractModMethod,
      MultiplyModMethod,
      ModMethod,
      ToSignedMethod
    )
  }

}

/** Methods of type `String`. */
case object SStringMethods extends MonoTypeMethods {
  /** Type for which this container defines methods. */
  override def ownerType: SMonoType = SString
}

/** Methods of type `GroupElement`. */
case object SGroupElementMethods extends MonoTypeMethods {
  /** Type for which this container defines methods. */
  override def ownerType: SMonoType = SGroupElement

  /** Cost of: 1) serializing EcPointType to bytes 2) packing them in Coll. */
  val GetEncodedCostKind = FixedCost(JitCost(250))

  /** The following SMethod instances are descriptors of methods defined in `GroupElement` type. */
  lazy val GetEncodedMethod: SMethod = SMethod(
    this, "getEncoded", SFunc(Array(this.ownerType), SByteArray), 2, GetEncodedCostKind)
    .withIRInfo(MethodCallIrBuilder)
    .withInfo(PropertyCall, "Get an encoding of the point value.")

  lazy val ExponentiateMethod: SMethod = SMethod(
    this, "exp", SFunc(Array(this.ownerType, SBigInt), this.ownerType), 3, Exponentiate.costKind)
    .withIRInfo({ case (builder, obj, _, Seq(arg), _) =>
      builder.mkExponentiate(obj.asGroupElement, arg.asBigInt)
    })
    .withInfo(Exponentiate,
      "Exponentiate this \\lst{GroupElement} to the given number. Returns this to the power of k",
      ArgInfo("k", "The power"))

  lazy val ExponentiateUnsignedMethod: SMethod = SMethod(
    this, "expUnsigned", SFunc(Array(this.ownerType, SUnsignedBigInt), this.ownerType), 6, Exponentiate.costKind)
    .withIRInfo(MethodCallIrBuilder)
    .withInfo("Exponentiate this \\lst{GroupElement} to the given number. Returns this to the power of k",
      ArgInfo("k", "The power"))

  lazy val MultiplyMethod: SMethod = SMethod(
    this, "multiply", SFunc(Array(this.ownerType, SGroupElement), this.ownerType), 4, MultiplyGroup.costKind)
    .withIRInfo({ case (builder, obj, _, Seq(arg), _) =>
      builder.mkMultiplyGroup(obj.asGroupElement, arg.asGroupElement)
    })
    .withInfo(MultiplyGroup, "Group operation.", ArgInfo("other", "other element of the group"))

  /** Cost of: 1) calling EcPoint.negate 2) wrapping in GroupElement. */
  val Negate_CostKind = FixedCost(JitCost(45))

  lazy val NegateMethod: SMethod = SMethod(
    this, "negate", SFunc(this.ownerType, this.ownerType), 5, Negate_CostKind)
    .withIRInfo(MethodCallIrBuilder)
    .withInfo(PropertyCall, "Inverse element of the group.")

  protected override def getMethods(): Seq[SMethod] = {
    /* TODO soft-fork: https://github.com/ScorexFoundation/sigmastate-interpreter/issues/479
    SMethod(this, "isIdentity", SFunc(this, SBoolean),   1)
        .withInfo(PropertyCall, "Checks if this value is identity element of the eliptic curve group."),
    */
    val v5Methods = Seq(
      GetEncodedMethod,
      ExponentiateMethod,
      MultiplyMethod,
      NegateMethod)

    super.getMethods() ++ (if (VersionContext.current.isV6SoftForkActivated) {
      v5Methods ++ Seq(ExponentiateUnsignedMethod)
    } else {
      v5Methods
    })
  }

}

/** Methods of type `SigmaProp` which represent sigma-protocol propositions. */
case object SSigmaPropMethods extends MonoTypeMethods {
  /** Type for which this container defines methods. */
  override def ownerType: SMonoType = SSigmaProp

  /** The maximum size of SigmaProp value in serialized byte array representation. */
  val MaxSizeInBytes: Long = SigmaConstants.MaxSigmaPropSizeInBytes.value

  val PropBytes = "propBytes"
  val IsProven = "isProven"
  lazy val PropBytesMethod = SMethod(
    this, PropBytes, SFunc(this.ownerType, SByteArray), 1, SigmaPropBytes.costKind)
    .withInfo(SigmaPropBytes, "Serialized bytes of this sigma proposition taken as ErgoTree.")

  lazy val IsProvenMethod = SMethod(this, IsProven, SFunc(this.ownerType, SBoolean), 2, null)
      .withInfo(// available only at frontend of ErgoScript
        "Verify that sigma proposition is proven.")

  protected override def getMethods() = super.getMethods() ++ Seq(
    PropBytesMethod, IsProvenMethod
  )
}

/** Any other type is implicitly subtype of this type. */
case object SAnyMethods extends MonoTypeMethods {
  override def ownerType: SMonoType = SAny
}

/** The type with single inhabitant value `()` */
case object SUnitMethods extends MonoTypeMethods {
  /** Type for which this container defines methods. */
  override def ownerType = SUnit
}

object SOptionMethods extends MethodsContainer {
  /** Type for which this container defines methods. */
  override def ownerType: STypeCompanion = SOption

  /** Code of `Option[_]` type constructor. */
  val OptionTypeConstrId = 3
  /** Type code for `Option[T] for some T` type used in TypeSerializer. */
  val OptionTypeCode: TypeCode = ((SPrimType.MaxPrimTypeCode + 1) * OptionTypeConstrId).toByte
  /** Code of `Option[Coll[_]]` type constructor. */
  val OptionCollectionTypeConstrId = 4
  /** Type code for `Option[Coll[T]] for some T` type used in TypeSerializer. */
  val OptionCollectionTypeCode: TypeCode = ((SPrimType.MaxPrimTypeCode + 1) * OptionCollectionTypeConstrId).toByte

  val IsDefined = "isDefined"
  val Get = "get"
  val GetOrElse = "getOrElse"

  import SType.{paramR, paramT, tR, tT}

  /** Type descriptor of `this` argument used in the methods below. */
  val ThisType = SOption(tT)

  /** The following SMethod instances are descriptors of methods defined in `Option` type. */
  val IsDefinedMethod = SMethod(
    this, IsDefined, SFunc(ThisType, SBoolean), 2, OptionIsDefined.costKind)
      .withIRInfo({
        case (builder, obj, _, args, _) if args.isEmpty => builder.mkOptionIsDefined(obj.asValue[SOption[SType]])
      })
      .withInfo(OptionIsDefined,
        "Returns \\lst{true} if the option is an instance of \\lst{Some}, \\lst{false} otherwise.")

  val GetMethod = SMethod(this, Get, SFunc(ThisType, tT), 3, OptionGet.costKind)
      .withIRInfo({
        case (builder, obj, _, args, _) if args.isEmpty => builder.mkOptionGet(obj.asValue[SOption[SType]])
      })
      .withInfo(OptionGet,
      """Returns the option's value. The option must be nonempty. Throws exception if the option is empty.""")

  lazy val GetOrElseMethod = SMethod(
    this, GetOrElse, SFunc(Array(ThisType, tT), tT, Array[STypeParam](tT)), 4, OptionGetOrElse.costKind)
      .withIRInfo(irBuilder = {
        case (builder, obj, _, Seq(d), _) => builder.mkOptionGetOrElse(obj.asValue[SOption[SType]], d)
      })
      .withInfo(OptionGetOrElse,
        """Returns the option's value if the option is nonempty, otherwise
         |return the result of evaluating \lst{default}.
        """.stripMargin, ArgInfo("default", "the default value"))

// TODO soft-fork: https://github.com/ScorexFoundation/sigmastate-interpreter/issues/479
//  val FoldMethod = SMethod(
//    this, Fold, SFunc(Array(ThisType, tR, SFunc(tT, tR)), tR, Array[STypeParam](tT, tR)), 5, FixedCost(JitCost(1)))
//      .withInfo(MethodCall,
//        """Returns the result of applying \lst{f} to this option's
//         |  value if the option is nonempty.  Otherwise, evaluates
//         |  expression \lst{ifEmpty}.
//         |  This is equivalent to \lst{option map f getOrElse ifEmpty}.
//        """.stripMargin,
//        ArgInfo("ifEmpty", "the expression to evaluate if empty"),
//        ArgInfo("f", "the function to apply if nonempty"))

  val MapMethod = SMethod(this, "map",
    SFunc(Array(ThisType, SFunc(tT, tR)), SOption(tR), Array(paramT, paramR)), 7, FixedCost(JitCost(20)))
      .withIRInfo(MethodCallIrBuilder)
      .withInfo(MethodCall,
        """Returns a \lst{Some} containing the result of applying \lst{f} to this option's
         |   value if this option is nonempty.
         |   Otherwise return \lst{None}.
        """.stripMargin, ArgInfo("f", "the function to apply"))

  val FilterMethod = SMethod(this, "filter",
    SFunc(Array(ThisType, SFunc(tT, SBoolean)), ThisType, Array(paramT)), 8, FixedCost(JitCost(20)))
      .withIRInfo(MethodCallIrBuilder)
      .withInfo(MethodCall,
        """Returns this option if it is nonempty and applying the predicate \lst{p} to
         |  this option's value returns true. Otherwise, return \lst{None}.
        """.stripMargin, ArgInfo("p", "the predicate used for testing"))

  override protected def getMethods(): Seq[SMethod] = super.getMethods() ++
      Seq(
        IsDefinedMethod,
        GetMethod,
        GetOrElseMethod,
        /* TODO soft-fork: https://github.com/ScorexFoundation/sigmastate-interpreter/issues/479
        FoldMethod,
        */
        MapMethod,
        FilterMethod
      )

  /** Creates a descriptor of `Option[T]` type for the given element type `T`. */
  def apply[T <: SType](implicit elemType: T, @unused ov: Overloaded1): SOption[T] = SOption(elemType)
}

object SCollectionMethods extends MethodsContainer with MethodByNameUnapply {
  import SType.{paramIV, paramIVSeq, paramOV}

  /** Type for which this container defines methods. */
  override def ownerType: STypeCompanion = SCollection

  /** Helper descriptors reused across different method descriptors. */
  def tIV = SType.tIV
  def tOV = SType.tOV

  /** This descriptors are instantiated once here and then reused. */
  val ThisType = SCollection(tIV)
  val tOVColl = SCollection(tOV)
  val tPredicate = SFunc(tIV, SBoolean)

  /** The following SMethod instances are descriptors of methods defined in `Coll` type. */
  val SizeMethod = SMethod(this, "size", SFunc(ThisType, SInt), 1, SizeOf.costKind)
      .withInfo(SizeOf, "The size of the collection in elements.")

  val GetOrElseMethod = SMethod(
    this, "getOrElse", SFunc(Array(ThisType, SInt, tIV), tIV, paramIVSeq), 2, DynamicCost)
      .withIRInfo({ case (builder, obj, _, Seq(index, defaultValue), _) =>
        val index1 = index.asValue[SInt.type]
        val defaultValue1 = defaultValue.asValue[SType]
        builder.mkByIndex(obj.asValue[SCollection[SType]], index1, Some(defaultValue1))
      })
      .withInfo(ByIndex, "Return the element of collection if \\lst{index} is in range \\lst{0 .. size-1}",
        ArgInfo("index", "index of the element of this collection"),
        ArgInfo("default", "value to return when \\lst{index} is out of range"))

  /** Implements evaluation of Coll.getOrElse method call ErgoTree node.
    * Called via reflection based on naming convention.
    * @see SMethod.evalMethod
    */
  def getOrElse_eval[A](mc: MethodCall, xs: Coll[A], i: Int, default: A)(implicit E: ErgoTreeEvaluator): A = {
    E.addCost(ByIndex.costKind, mc.method.opDesc)
    // the following lines should be semantically the same as in ByIndex.eval
    Value.checkType(mc.args.last.tpe, default)
    xs.getOrElse(i, default)
  }

  val MapMethod = SMethod(this, "map",
    SFunc(Array(ThisType, SFunc(tIV, tOV)), tOVColl, Array(paramIV, paramOV)), 3, MapCollection.costKind)
      .withIRInfo({
        case (builder, obj, _, Seq(mapper), _) => builder.mkMapCollection(obj.asValue[SCollection[SType]], mapper.asFunc)
      })
      .withInfo(MapCollection,
        """ Builds a new collection by applying a function to all elements of this collection.
         | Returns a new collection of type \lst{Coll[B]} resulting from applying the given function
         | \lst{f} to each element of this collection and collecting the results.
        """.stripMargin,
        ArgInfo("f", "the function to apply to each element"))

  /** Implements evaluation of Coll.map method call ErgoTree node.
    * Called via reflection based on naming convention.
    * @see SMethod.evalMethod
    */
  def map_eval[A,B](mc: MethodCall, xs: Coll[A], f: A => B)(implicit E: ErgoTreeEvaluator): Coll[B] = {
    val tpeB = mc.tpe.asInstanceOf[SCollection[SType]].elemType
    val tB = Evaluation.stypeToRType(tpeB).asInstanceOf[RType[B]]
    E.addSeqCostNoOp(MapCollection.costKind, xs.length, mc.method.opDesc)
    xs.map(f)(tB)
  }

  val ExistsMethod = SMethod(this, "exists",
    SFunc(Array(ThisType, tPredicate), SBoolean, paramIVSeq), 4, Exists.costKind)
      .withIRInfo({
        case (builder, obj, _, Seq(c), _) => builder.mkExists(obj.asValue[SCollection[SType]], c.asFunc)
      })
      .withInfo(Exists,
        """Tests whether a predicate holds for at least one element of this collection.
         |Returns \lst{true} if the given predicate \lst{p} is satisfied by at least one element of this collection, otherwise \lst{false}
        """.stripMargin,
        ArgInfo("p", "the predicate used to test elements"))

  val FoldMethod = SMethod(
    this, "fold",
    SFunc(Array(ThisType, tOV, SFunc(Array(tOV, tIV), tOV)), tOV, Array(paramIV, paramOV)),
    5, Fold.costKind)
      .withIRInfo({
        case (builder, obj, _, Seq(z, op), _) => builder.mkFold(obj.asValue[SCollection[SType]], z, op.asFunc)
      })
      .withInfo(Fold, "Applies a binary operator to a start value and all elements of this collection, going left to right.",
        ArgInfo("zero", "a starting value"),
        ArgInfo("op", "the binary operator"))

  val ForallMethod = SMethod(this, "forall",
    SFunc(Array(ThisType, tPredicate), SBoolean, paramIVSeq), 6, ForAll.costKind)
      .withIRInfo({
        case (builder, obj, _, Seq(c), _) => builder.mkForAll(obj.asValue[SCollection[SType]], c.asFunc)
      })
      .withInfo(ForAll,
        """Tests whether a predicate holds for all elements of this collection.
         |Returns \lst{true} if this collection is empty or the given predicate \lst{p}
         |holds for all elements of this collection, otherwise \lst{false}.
        """.stripMargin,
        ArgInfo("p", "the predicate used to test elements"))

  val SliceMethod = SMethod(this, "slice",
    SFunc(Array(ThisType, SInt, SInt), ThisType, paramIVSeq), 7, Slice.costKind)
      .withIRInfo({
        case (builder, obj, _, Seq(from, until), _) =>
          builder.mkSlice(obj.asCollection[SType], from.asIntValue, until.asIntValue)
      })
      .withInfo(Slice,
        """Selects an interval of elements.  The returned collection is made up
         |  of all elements \lst{x} which satisfy the invariant:
         |  \lst{
         |     from <= indexOf(x) < until
         |  }
        """.stripMargin,
        ArgInfo("from", "the lowest index to include from this collection"),
        ArgInfo("until", "the lowest index to EXCLUDE from this collection"))

  val FilterMethod = SMethod(this, "filter",
    SFunc(Array(ThisType, tPredicate), ThisType, paramIVSeq), 8, Filter.costKind)
      .withIRInfo({
        case (builder, obj, _, Seq(l), _) => builder.mkFilter(obj.asValue[SCollection[SType]], l.asFunc)
      })
      .withInfo(Filter,
        """Selects all elements of this collection which satisfy a predicate.
         | Returns  a new collection consisting of all elements of this collection that satisfy the given
         | predicate \lst{p}. The order of the elements is preserved.
        """.stripMargin,
        ArgInfo("p", "the predicate used to test elements."))

  val AppendMethod = SMethod(this, "append",
    SFunc(Array(ThisType, ThisType), ThisType, paramIVSeq), 9, Append.costKind)
      .withIRInfo({
        case (builder, obj, _, Seq(xs), _) =>
          builder.mkAppend(obj.asCollection[SType], xs.asCollection[SType])
      })
      .withInfo(Append, "Puts the elements of other collection after the elements of this collection (concatenation of 2 collections)",
        ArgInfo("other", "the collection to append at the end of this"))

  val ApplyMethod = SMethod(this, "apply",
    SFunc(Array(ThisType, SInt), tIV, Array[STypeParam](tIV)), 10, ByIndex.costKind)
      .withInfo(ByIndex,
        """The element at given index.
         | Indices start at \lst{0}; \lst{xs.apply(0)} is the first element of collection \lst{xs}.
         | Note the indexing syntax \lst{xs(i)} is a shorthand for \lst{xs.apply(i)}.
         | Returns the element at the given index.
         | Throws an exception if \lst{i < 0} or \lst{length <= i}
        """.stripMargin, ArgInfo("i", "the index"))

  /** Cost of creating a collection of indices */
  val IndicesMethod_CostKind = PerItemCost(
    baseCost = JitCost(20), perChunkCost = JitCost(2), chunkSize = 16)

  val IndicesMethod = SMethod(
    this, "indices", SFunc(ThisType, SCollection(SInt)), 14, IndicesMethod_CostKind)
      .withIRInfo(MethodCallIrBuilder)
      .withInfo(PropertyCall,
        """Produces the range of all indices of this collection as a new collection
         | containing [0 .. length-1] values.
        """.stripMargin)

  /** Implements evaluation of Coll.indices method call ErgoTree node.
    * Called via reflection based on naming convention.
    * @see SMethod.evalMethod
    */
  def indices_eval[A, B](mc: MethodCall, xs: Coll[A])
                        (implicit E: ErgoTreeEvaluator): Coll[Int] = {
    val m = mc.method
    E.addSeqCost(m.costKind.asInstanceOf[PerItemCost], xs.length, m.opDesc) { () =>
      xs.indices
    }
  }
  /** BaseCost:
    * 1) base cost of Coll.flatMap
    * PerChunkCost:
    * 1) cost of Coll.flatMap (per item)
    * 2) new collection is allocated for each item
    * 3) each collection is then appended to the resulting collection */
  val FlatMapMethod_CostKind = PerItemCost(
    baseCost = JitCost(60), perChunkCost = JitCost(10), chunkSize = 8)

  val FlatMapMethod = SMethod(this, "flatMap",
    SFunc(Array(ThisType, SFunc(tIV, tOVColl)), tOVColl, Array(paramIV, paramOV)),
    15, FlatMapMethod_CostKind)
      .withIRInfo(
        MethodCallIrBuilder,
        javaMethodOf[Coll[_], Function1[_,_], RType[_]]("flatMap"),
        { mtype => Array(mtype.tRange.asCollection[SType].elemType) })
      .withInfo(MethodCall,
        """ Builds a new collection by applying a function to all elements of this collection
         | and using the elements of the resulting collections.
         | Function \lst{f} is constrained to be of the form \lst{x => x.someProperty}, otherwise
         | it is illegal.
         | Returns a new collection of type \lst{Coll[B]} resulting from applying the given collection-valued function
         | \lst{f} to each element of this collection and concatenating the results.
        """.stripMargin, ArgInfo("f", "the function to apply to each element."))

  /** We assume all flatMap body patterns have similar execution cost. */
  final val CheckFlatmapBody_Info = OperationCostInfo(
    PerItemCost(baseCost = JitCost(20), perChunkCost = JitCost(20), chunkSize = 1),
    NamedDesc("CheckFlatmapBody"))


  /** This patterns recognize all expressions, which are allowed as lambda body
    * of flatMap. Other bodies are rejected with throwing exception.
    */
  val flatMap_BodyPatterns = Array[PartialFunction[SValue, Int]](
    { case MethodCall(ValUse(id, _), _, args, _) if args.isEmpty => id },
    { case ExtractScriptBytes(ValUse(id, _)) => id },
    { case ExtractId(ValUse(id, _)) => id },
    { case SigmaPropBytes(ValUse(id, _)) => id },
    { case ExtractBytes(ValUse(id, _)) => id },
    { case ExtractBytesWithNoRef(ValUse(id, _)) => id }
  )

  /** Check the given expression is valid body of flatMap argument lambda.
    * @param varId id of lambda variable (see [[FuncValue]].args)
    * @param expr expression with is expected to use varId in ValUse node.
    * @return true if the body is allowed
    */
  def isValidPropertyAccess(varId: Int, expr: SValue)
                           (implicit E: ErgoTreeEvaluator): Boolean = {
    var found = false
    // NOTE: the cost depends on the position of the pattern since
    // we are checking until the first matching pattern found.
    E.addSeqCost(CheckFlatmapBody_Info) { () =>
      // the loop is bounded because flatMap_BodyPatterns is fixed
      var i = 0
      val nPatterns = flatMap_BodyPatterns.length
      while (i < nPatterns && !found) {
        val p = flatMap_BodyPatterns(i)
        found = p.lift(expr) match {
          case Some(id) => id == varId  // `id` in the pattern is equal to lambda `varId`
          case None => false
        }
        i += 1
      }
      i // how many patterns checked
    }
    found
  }

  /** Operation descriptor for matching `flatMap` method calls with valid lambdas. */
  final val MatchSingleArgMethodCall_Info = OperationCostInfo(
    FixedCost(JitCost(30)), NamedDesc("MatchSingleArgMethodCall"))

  /** Recognizer of `flatMap` method calls with valid lambdas. */
  object IsSingleArgMethodCall {
    def unapply(mc:MethodCall)
               (implicit E: ErgoTreeEvaluator): Nullable[(Int, SValue)] = {
      var res: Nullable[(Int, SValue)] = Nullable.None
      E.addFixedCost(MatchSingleArgMethodCall_Info) {
        res = mc match {
          case MethodCall(_, _, Seq(FuncValue(args, body)), _) if args.length == 1 =>
            val id = args(0)._1
            Nullable((id, body))
          case _ =>
            Nullable.None
        }
      }
      res
    }
  }

  /** Checks that the given [[MethodCall]] operation is valid flatMap. */
  def checkValidFlatmap(mc: MethodCall)(implicit E: ErgoTreeEvaluator) = {
    mc match {
      case IsSingleArgMethodCall(varId, lambdaBody)
            if isValidPropertyAccess(varId, lambdaBody) =>
        // ok, do nothing
      case _ =>
        throwInvalidFlatmap(mc)
    }
  }

  def throwInvalidFlatmap(mc: MethodCall) = {
    sys.error(
      s"Unsupported lambda in flatMap: allowed usage `xs.flatMap(x => x.property)`: $mc")
  }

  /** Implements evaluation of Coll.flatMap method call ErgoTree node.
    * Called via reflection based on naming convention.
    * @see SMethod.evalMethod
    */
  def flatMap_eval[A, B](mc: MethodCall, xs: Coll[A], f: A => Coll[B])
                        (implicit E: ErgoTreeEvaluator): Coll[B] = {
    val m = mc.method
    var res: Coll[B] = null
    E.addSeqCost(m.costKind.asInstanceOf[PerItemCost], m.opDesc) { () =>
      val tpeB = mc.tpe.asInstanceOf[SCollection[SType]].elemType
      val tB = Evaluation.stypeToRType(tpeB).asInstanceOf[RType[B]]
      res = xs.flatMap(f)(tB)
      res.length
    }
    res
  }

  val PatchMethod = SMethod(this, "patch",
    SFunc(Array(ThisType, SInt, ThisType, SInt), ThisType, paramIVSeq),
      19, PerItemCost(baseCost = JitCost(30), perChunkCost = JitCost(2), chunkSize = 10))
      .withIRInfo(MethodCallIrBuilder)
      .withInfo(MethodCall,
        "Produces a new Coll where a slice of elements in this Coll is replaced by another Coll.")

  /** Implements evaluation of Coll.patch method call ErgoTree node.
    * Called via reflection based on naming convention.
    * @see SMethod.evalMethod
    */
  def patch_eval[A](mc: MethodCall, xs: Coll[A], from: Int, patch: Coll[A], replaced: Int)
                   (implicit E: ErgoTreeEvaluator): Coll[A] = {
    val m = mc.method
    val nItems = xs.length + patch.length
    E.addSeqCost(m.costKind.asInstanceOf[PerItemCost], nItems, m.opDesc) { () =>
      xs.patch(from, patch, replaced)
    }
  }

  val UpdatedMethod = SMethod(this, "updated",
    SFunc(Array(ThisType, SInt, tIV), ThisType, paramIVSeq),
    20, PerItemCost(baseCost = JitCost(20), perChunkCost = JitCost(1), chunkSize = 10))
      .withIRInfo(MethodCallIrBuilder, javaMethodOf[Coll[_], Int, Any]("updated"))
      .withInfo(MethodCall,
        "A copy of this Coll with one single replaced element.")

  /** Implements evaluation of Coll.updated method call ErgoTree node.
    * Called via reflection based on naming convention.
    * @see SMethod.evalMethod
    */
  def updated_eval[A](mc: MethodCall, coll: Coll[A], index: Int, elem: A)
                     (implicit E: ErgoTreeEvaluator): Coll[A] = {
    val m = mc.method
    val costKind = m.costKind.asInstanceOf[PerItemCost]
    E.addSeqCost(costKind, coll.length, m.opDesc) { () =>
      coll.updated(index, elem)
    }
  }

  val UpdateManyMethod = SMethod(this, "updateMany",
    SFunc(Array(ThisType, SCollection(SInt), ThisType), ThisType, paramIVSeq),
    21, PerItemCost(baseCost = JitCost(20), perChunkCost = JitCost(2), chunkSize = 10))
      .withIRInfo(MethodCallIrBuilder).withInfo(MethodCall, "")

  /** Implements evaluation of Coll.updateMany method call ErgoTree node.
    * Called via reflection based on naming convention.
    * @see SMethod.evalMethod
    */
  def updateMany_eval[A](mc: MethodCall, coll: Coll[A], indexes: Coll[Int], values: Coll[A])
                        (implicit E: ErgoTreeEvaluator): Coll[A] = {
    val costKind = mc.method.costKind.asInstanceOf[PerItemCost]
    E.addSeqCost(costKind, coll.length, mc.method.opDesc) { () =>
      coll.updateMany(indexes, values)
    }
  }

  val IndexOfMethod = SMethod(this, "indexOf",
    SFunc(Array(ThisType, tIV, SInt), SInt, paramIVSeq),
      26, PerItemCost(baseCost = JitCost(20), perChunkCost = JitCost(10), chunkSize = 2))
      .withIRInfo(MethodCallIrBuilder, javaMethodOf[Coll[_], Any, Int]("indexOf"))
      .withInfo(MethodCall, "Returns index of a collection element, or -1 if not found")

  /** Implements evaluation of Coll.indexOf method call ErgoTree node.
    * Called via reflection based on naming convention.
    * @see SMethod.evalMethod
    */
  def indexOf_eval[A](mc: MethodCall, xs: Coll[A], elem: A, from: Int)
                     (implicit E: ErgoTreeEvaluator): Int = {
    val costKind = mc.method.costKind.asInstanceOf[PerItemCost]
    var res: Int = -1
    E.addSeqCost(costKind, mc.method.opDesc) { () =>
      // this loop is bounded because MaxArrayLength limit is enforced
      val len = xs.length
      val start = math.max(from, 0)
      var i = start
      var different = true
      while (i < len && different) {
        different = !DataValueComparer.equalDataValues(xs(i), elem)
        i += 1
      }
      if (!different)
        res = i - 1
      i - start  // return number of performed iterations
    }
    res
  }

  /** Cost descriptor of Coll.zip operation. */
  val Zip_CostKind = PerItemCost(
    baseCost = JitCost(10), perChunkCost = JitCost(1), chunkSize = 10)

  val ZipMethod = SMethod(this, "zip",
    SFunc(Array(ThisType, tOVColl), SCollection(STuple(tIV, tOV)), Array[STypeParam](tIV, tOV)), 29, Zip_CostKind)
      .withIRInfo(MethodCallIrBuilder)
      .withInfo(MethodCall, "")

  /** Implements evaluation of Coll.zip method call ErgoTree node.
    * Called via reflection based on naming convention.
    * @see SMethod.evalMethod
    */
  def zip_eval[A, B](mc: MethodCall, xs: Coll[A], ys: Coll[B])
                    (implicit E: ErgoTreeEvaluator): Coll[(A,B)] = {
    val m = mc.method
    E.addSeqCost(m.costKind.asInstanceOf[PerItemCost], xs.length, m.opDesc) { () =>
      xs.zip(ys)
    }
  }

  // ======== 6.0 methods below ===========

  private val reverseCostKind = Append.costKind

  val ReverseMethod = SMethod(this, "reverse",
    SFunc(Array(ThisType), ThisType, paramIVSeq), 30, reverseCostKind)
    .withIRInfo(MethodCallIrBuilder)
    .withInfo(MethodCall, "")

  /** Implements evaluation of Coll.reverse method call ErgoTree node.
    * Called via reflection based on naming convention.
    * @see SMethod.evalMethod
    */
  def reverse_eval[A](mc: MethodCall, xs: Coll[A])
                    (implicit E: ErgoTreeEvaluator): Coll[A] = {
    val m = mc.method
    E.addSeqCost(m.costKind.asInstanceOf[PerItemCost], xs.length, m.opDesc) { () =>
      xs.reverse
    }
  }

  private val distinctCostKind = PerItemCost(baseCost = JitCost(60), perChunkCost = JitCost(5), chunkSize = 100)

  val DistinctMethod = SMethod(this, "distinct",
    SFunc(Array(ThisType), ThisType, paramIVSeq), 31, distinctCostKind)
    .withIRInfo(MethodCallIrBuilder)
    .withInfo(MethodCall, "Returns inversed collection.")

  /** Implements evaluation of Coll.reverse method call ErgoTree node.
    * Called via reflection based on naming convention.
    * @see SMethod.evalMethod
    */
  def distinct_eval[A](mc: MethodCall, xs: Coll[A])
                     (implicit E: ErgoTreeEvaluator): Coll[A] = {
    val m = mc.method
    E.addSeqCost(m.costKind.asInstanceOf[PerItemCost], xs.length, m.opDesc) { () =>
      xs.distinct
    }
  }

  private val startsWithCostKind = Zip_CostKind

  val StartsWithMethod = SMethod(this, "startsWith",
    SFunc(Array(ThisType, ThisType), SBoolean, paramIVSeq), 32, startsWithCostKind)
    .withIRInfo(MethodCallIrBuilder)
    .withInfo(MethodCall, "Returns true if this collection starts with given one, false otherwise.",
      ArgInfo("prefix", "Collection to be checked for being a prefix of this collection."))

  /** Implements evaluation of Coll.zip method call ErgoTree node.
    * Called via reflection based on naming convention.
    * @see SMethod.evalMethod
    */
  def startsWith_eval[A](mc: MethodCall, xs: Coll[A], ys: Coll[A])
                    (implicit E: ErgoTreeEvaluator): Boolean = {
    val m = mc.method
    E.addSeqCost(m.costKind.asInstanceOf[PerItemCost], xs.length, m.opDesc) { () =>
      xs.startsWith(ys)
    }
  }

  private val endsWithCostKind = Zip_CostKind

  val EndsWithMethod = SMethod(this, "endsWith",
    SFunc(Array(ThisType, ThisType), SBoolean, paramIVSeq), 33, endsWithCostKind)
    .withIRInfo(MethodCallIrBuilder)
    .withInfo(MethodCall, "Returns true if this collection ends with given one, false otherwise.",
      ArgInfo("suffix", "Collection to be checked for being a suffix of this collection."))

  /** Implements evaluation of Coll.zip method call ErgoTree node.
    * Called via reflection based on naming convention.
    * @see SMethod.evalMethod
    */
  def endsWith_eval[A](mc: MethodCall, xs: Coll[A], ys: Coll[A])
                        (implicit E: ErgoTreeEvaluator): Boolean = {
    val m = mc.method
    E.addSeqCost(m.costKind.asInstanceOf[PerItemCost], xs.length, m.opDesc) { () =>
      xs.endsWith(ys)
    }
  }

  val GetMethod = SMethod(this, "get",
    SFunc(Array(ThisType, SInt), SOption(tIV), Array[STypeParam](tIV)), 34, ByIndex.costKind)
    .withIRInfo(MethodCallIrBuilder)
    .withInfo(MethodCall,
              "Returns Some(element) if there is an element at given index, None otherwise.",
              ArgInfo("index", "Index of an element (starting from 0).")
            )

  private val v5Methods = super.getMethods() ++ Seq(
    SizeMethod,
    GetOrElseMethod,
    MapMethod,
    ExistsMethod,
    FoldMethod,
    ForallMethod,
    SliceMethod,
    FilterMethod,
    AppendMethod,
    ApplyMethod,
    IndicesMethod,
    FlatMapMethod,
    PatchMethod,
    UpdatedMethod,
    UpdateManyMethod,
    IndexOfMethod,
    ZipMethod
  )

  private val v6Methods = v5Methods ++ Seq(
    ReverseMethod,
    DistinctMethod,
    StartsWithMethod,
    EndsWithMethod,
    GetMethod
  )

  /** This method should be overriden in derived classes to add new methods in addition to inherited.
    * Typical override: `super.getMethods() ++ Seq(m1, m2, m3)`
    */
  override protected def getMethods(): Seq[SMethod] = {
    if (VersionContext.current.isV6SoftForkActivated) {
      v6Methods
    } else {
      v5Methods
    }
  }

}

object STupleMethods extends MethodsContainer {
  /** Type for which this container defines methods. */
  override def ownerType: STypeCompanion = STuple

  private val MaxTupleLength: Int = SigmaConstants.MaxTupleLength.value

  private val componentNames = Array.tabulate(MaxTupleLength) { i => s"_${i + 1}" }

  /** A list of Coll methods inherited from Coll type and available as method of tuple. */
  lazy val colMethods: Seq[SMethod] = {
    val subst = Map(SType.tIV -> SAny)
    // TODO: implement other methods
    val activeMethods = Set(1.toByte /*Coll.size*/, 10.toByte /*Coll.apply*/)
    SCollectionMethods.methods.filter(m => activeMethods.contains(m.methodId)).map { m =>
      m.copy(stype = applySubst(m.stype, subst).asFunc)
    }
  }

  def getTupleMethod(tup: STuple, name: String): Option[SMethod] = {
    colMethods.find(_.name == name).orElse {
      val iComponent = componentNames.lastIndexOf(name, end = tup.items.length - 1)
      if (iComponent == -1) None
      else
        Some(SMethod(
          STupleMethods, name, SFunc(tup, tup.items(iComponent)),
          (iComponent + 1).toByte, SelectField.costKind))
    }
  }

  override protected def getMethods(): Seq[SMethod] = super.getMethods()
}

/** Type descriptor of `Box` type of ErgoTree. */
case object SBoxMethods extends MonoTypeMethods {
  import ErgoBox._
  import SType.{paramT, tT}

  override def ownerType: SMonoType = SBox

  /** Defined once here and then reused in SMethod descriptors. */
  lazy val GetRegFuncType = SFunc(Array(SBox), SOption(tT), Array(paramT))

  /** Creates a descriptor for the given register method. (i.e. R1, R2, etc) */
  def registers(idOfs: Int): Seq[SMethod] = {
    allRegisters.map { i =>
      i match {
        case r: MandatoryRegisterId =>
          SMethod(this, s"R${i.asIndex}",
            GetRegFuncType, (idOfs + i.asIndex + 1).toByte, ExtractRegisterAs.costKind)
              .withInfo(ExtractRegisterAs, r.purpose)
        case _ =>
          SMethod(this, s"R${i.asIndex}",
            GetRegFuncType, (idOfs + i.asIndex + 1).toByte, ExtractRegisterAs.costKind)
              .withInfo(ExtractRegisterAs, "Non-mandatory register")
      }
    }
  }

  val PropositionBytes = "propositionBytes"
  val Value = "value"
  val Id = "id"
  val Bytes = "bytes"
  val BytesWithoutRef = "bytesWithoutRef"
  val CreationInfo = "creationInfo"
  val GetReg = "getReg"

  // should be lazy, otherwise lead to initialization error
  lazy val ValueMethod = SMethod(
    this, Value, SFunc(SBox, SLong), 1, ExtractAmount.costKind)
      .withInfo(ExtractAmount,
        "Mandatory: Monetary value, in Ergo tokens (NanoErg unit of measure)")

  lazy val PropositionBytesMethod = SMethod(
    this, PropositionBytes, SFunc(SBox, SByteArray), 2, ExtractScriptBytes.costKind)
      .withInfo(ExtractScriptBytes,
        "Serialized bytes of guarding script, which should be evaluated to true in order to\n" +
        " open this box. (aka spend it in a transaction)")

  lazy val BytesMethod = SMethod(
    this, Bytes, SFunc(SBox, SByteArray), 3, ExtractBytes.costKind)
      .withInfo(ExtractBytes, "Serialized bytes of this box's content, including proposition bytes.")

  lazy val BytesWithoutRefMethod = SMethod(
    this, BytesWithoutRef, SFunc(SBox, SByteArray), 4, ExtractBytesWithNoRef.costKind)
      .withInfo(ExtractBytesWithNoRef,
        "Serialized bytes of this box's content, excluding transactionId and index of output.")

  lazy val IdMethod = SMethod(this, Id, SFunc(SBox, SByteArray), 5, ExtractId.costKind)
      .withInfo(ExtractId,
        "Blake2b256 hash of this box's content, basically equals to \\lst{blake2b256(bytes)}")

  lazy val creationInfoMethod = SMethod(
    this, CreationInfo, ExtractCreationInfo.OpType, 6, ExtractCreationInfo.costKind)
      .withInfo(ExtractCreationInfo,
        """ If \lst{tx} is a transaction which generated this box, then \lst{creationInfo._1}
         | is a height of the tx's block. The \lst{creationInfo._2} is a serialized transaction
         | identifier followed by box index in the transaction outputs.
        """.stripMargin ) // see ExtractCreationInfo

  lazy val getRegMethodV5 = SMethod(this, "getReg",
    SFunc(Array(SBox, SInt), SOption(tT), Array(paramT)), 7, ExtractRegisterAs.costKind)
      .withInfo(ExtractRegisterAs,
        """ Extracts register by id and type.
         | Type param \lst{T} expected type of the register.
         | Returns \lst{Some(value)} if the register is defined and has given type and \lst{None} otherwise
        """.stripMargin,
        ArgInfo("regId", "zero-based identifier of the register."))

  lazy val getRegMethodV6 = SMethod(this, "getReg",
    SFunc(Array(SBox, SInt), SOption(tT), Array(paramT)), 7, ExtractRegisterAs.costKind, Seq(tT))
    .withIRInfo(MethodCallIrBuilder,
      javaMethodOf[Box, Int, RType[_]]("getReg"),
      { mtype => Array(mtype.tRange.asOption[SType].elemType) })
    .withInfo(MethodCall, """ Extracts register by id and type.
                            | Type param \lst{T} expected type of the register.
                            | Returns \lst{Some(value)} if the register is defined and has given type and \lst{None} otherwise
        """.stripMargin,
      ArgInfo("regId", "zero-based identifier of the register."))

  lazy val tokensMethod = SMethod(
    this, "tokens", SFunc(SBox, ErgoBox.STokensRegType), 8, FixedCost(JitCost(15)))
      .withIRInfo(MethodCallIrBuilder)
      .withInfo(PropertyCall, "Secondary tokens")

  lazy val commonBoxMethods = super.getMethods() ++ Array(
    ValueMethod, // see ExtractAmount
    PropositionBytesMethod, // see ExtractScriptBytes
    BytesMethod, // see ExtractBytes
    BytesWithoutRefMethod, // see ExtractBytesWithNoRef
    IdMethod, // see ExtractId
    creationInfoMethod,
    tokensMethod
  ) ++ registers(8)

  lazy val v5Methods = commonBoxMethods ++ Array(
    getRegMethodV5
  )

  lazy val v6Methods = commonBoxMethods ++ Array(
    getRegMethodV6
  )

  // should be lazy to solve recursive initialization
  protected override def getMethods() = {
    if (VersionContext.current.isV6SoftForkActivated) {
      v6Methods
    } else {
      v5Methods
    }
  }

}

/** Type descriptor of `AvlTree` type of ErgoTree. */
case object SAvlTreeMethods extends MonoTypeMethods {
  import SOption._

  override def ownerType: SMonoType = SAvlTree

  lazy val TCollOptionCollByte = SCollection(SByteArrayOption)
  lazy val CollKeyValue = SCollection(STuple(SByteArray, SByteArray))

  lazy val digestMethod = SMethod(this, "digest", SFunc(SAvlTree, SByteArray), 1, FixedCost(JitCost(15)))
      .withIRInfo(MethodCallIrBuilder)
      .withInfo(PropertyCall,
        """Returns digest of the state represented by this tree.
         | Authenticated tree \lst{digest} = \lst{root hash bytes} ++ \lst{tree height}
        """.stripMargin)

  /** Cost descriptor of `digest` method. */
  lazy val digest_Info = {
    val m = digestMethod
    OperationCostInfo(m.costKind.asInstanceOf[FixedCost], m.opDesc)
  }

  lazy val enabledOperationsMethod = SMethod(
    this, "enabledOperations", SFunc(SAvlTree, SByte), 2, FixedCost(JitCost(15)))
      .withIRInfo(MethodCallIrBuilder)
      .withInfo(PropertyCall,
        """ Flags of enabled operations packed in single byte.
         | \lst{isInsertAllowed == (enabledOperations & 0x01) != 0}\newline
         | \lst{isUpdateAllowed == (enabledOperations & 0x02) != 0}\newline
         | \lst{isRemoveAllowed == (enabledOperations & 0x04) != 0}
        """.stripMargin)

  lazy val keyLengthMethod = SMethod(
    this, "keyLength", SFunc(SAvlTree, SInt), 3, FixedCost(JitCost(15)))
      .withIRInfo(MethodCallIrBuilder)
      .withInfo(PropertyCall,
        """
         |
            """.stripMargin)

  lazy val valueLengthOptMethod = SMethod(
    this, "valueLengthOpt", SFunc(SAvlTree, SIntOption), 4, FixedCost(JitCost(15)))
      .withIRInfo(MethodCallIrBuilder)
      .withInfo(PropertyCall,
        """
         |
        """.stripMargin)

  lazy val isInsertAllowedMethod = SMethod(
    this, "isInsertAllowed", SFunc(SAvlTree, SBoolean), 5, FixedCost(JitCost(15)))
      .withIRInfo(MethodCallIrBuilder)
      .withInfo(PropertyCall,
        """
         |
        """.stripMargin)

  lazy val isInsertAllowed_Info = {
    val m = isInsertAllowedMethod
    OperationCostInfo(m.costKind.asInstanceOf[FixedCost], m.opDesc)
  }

  lazy val isUpdateAllowedMethod = SMethod(
    this, "isUpdateAllowed", SFunc(SAvlTree, SBoolean), 6, FixedCost(JitCost(15)))
      .withIRInfo(MethodCallIrBuilder)
      .withInfo(PropertyCall,
        """
         |
        """.stripMargin)

  lazy val isUpdateAllowed_Info = {
    val m = isUpdateAllowedMethod
    OperationCostInfo(m.costKind.asInstanceOf[FixedCost], m.opDesc)
  }

  lazy val isRemoveAllowedMethod = SMethod(
    this, "isRemoveAllowed", SFunc(SAvlTree, SBoolean), 7, FixedCost(JitCost(15)))
      .withIRInfo(MethodCallIrBuilder)
      .withInfo(PropertyCall,
        """
         |
        """.stripMargin)

  lazy val isRemoveAllowed_Info = {
    val m = isRemoveAllowedMethod
    OperationCostInfo(m.costKind.asInstanceOf[FixedCost], m.opDesc)
  }

  lazy val updateOperationsMethod  = SMethod(this, "updateOperations",
    SFunc(Array(SAvlTree, SByte), SAvlTree), 8, FixedCost(JitCost(45)))
      .withIRInfo(MethodCallIrBuilder)
      .withInfo(MethodCall,
        """
         |
        """.stripMargin)

  lazy val containsMethod = SMethod(this, "contains",
    SFunc(Array(SAvlTree, SByteArray, SByteArray), SBoolean), 9, DynamicCost)
      .withIRInfo(MethodCallIrBuilder)
      .withInfo(MethodCall,
        """
         |   /** Checks if an entry with key `key` exists in this tree using proof `proof`.
         |    * Throws exception if proof is incorrect
         |
         |    * @note CAUTION! Does not support multiple keys check, use [[getMany]] instead.
         |    * Return `true` if a leaf with the key `key` exists
         |    * Return `false` if leaf with provided key does not exist.
         |    * @param key    a key of an element of this authenticated dictionary.
         |    * @param proof
         |    */
         |
        """.stripMargin)

  /** The proof may contain keys, labels and values, we don't know for sure how many,
    * but we assume the cost is O(proof.length).
    * So the following is an approximation of the proof parsing cost.
    */
  final val CreateAvlVerifier_Info = OperationCostInfo(
    PerItemCost(baseCost = JitCost(110), perChunkCost = JitCost(20), chunkSize = 64),
    NamedDesc("CreateAvlVerifier"))

  final val LookupAvlTree_Info = OperationCostInfo(
    PerItemCost(baseCost = JitCost(40), perChunkCost = JitCost(10), chunkSize = 1),
    NamedDesc("LookupAvlTree"))

  final val InsertIntoAvlTree_Info = OperationCostInfo(
    PerItemCost(baseCost = JitCost(40), perChunkCost = JitCost(10), chunkSize = 1),
    NamedDesc("InsertIntoAvlTree"))

  final val UpdateAvlTree_Info = OperationCostInfo(
    PerItemCost(baseCost = JitCost(120), perChunkCost = JitCost(20), chunkSize = 1),
    NamedDesc("UpdateAvlTree"))

  final val RemoveAvlTree_Info = OperationCostInfo(
    PerItemCost(baseCost = JitCost(100), perChunkCost = JitCost(15), chunkSize = 1),
    NamedDesc("RemoveAvlTree"))

  /** Implements evaluation of AvlTree.contains method call ErgoTree node.
    * Called via reflection based on naming convention.
    * @see SMethod.evalMethod
    */
  def contains_eval(mc: MethodCall, tree: AvlTree, key: Coll[Byte], proof: Coll[Byte])
                   (implicit E: ErgoTreeEvaluator): Boolean = {
    E.contains_eval(mc, tree, key, proof)
  }

  lazy val getMethod = SMethod(this, "get",
    SFunc(Array(SAvlTree, SByteArray, SByteArray), SByteArrayOption), 10, DynamicCost)
      .withIRInfo(MethodCallIrBuilder)
      .withInfo(MethodCall,
        """
         |  /** Perform a lookup of key `key` in this tree using proof `proof`.
         |    * Throws exception if proof is incorrect
         |    *
         |    * @note CAUTION! Does not support multiple keys check, use [[getMany]] instead.
         |    * Return Some(bytes) of leaf with key `key` if it exists
         |    * Return None if leaf with provided key does not exist.
         |    * @param key    a key of an element of this authenticated dictionary.
         |    * @param proof
         |    */
         |
        """.stripMargin)

  /** Implements evaluation of AvlTree.get method call ErgoTree node.
    * Called via reflection based on naming convention.
    * @see SMethod.evalMethod
    */
  def get_eval(mc: MethodCall, tree: AvlTree, key: Coll[Byte], proof: Coll[Byte])
              (implicit E: ErgoTreeEvaluator): Option[Coll[Byte]] = {
    E.get_eval(mc, tree, key, proof)
  }

  lazy val getManyMethod = SMethod(this, "getMany",
    SFunc(Array(SAvlTree, SByteArray2, SByteArray), TCollOptionCollByte), 11, DynamicCost)
      .withIRInfo(MethodCallIrBuilder)
      .withInfo(MethodCall,
        """
         |  /** Perform a lookup of many keys `keys` in this tree using proof `proof`.
         |    *
         |    * @note CAUTION! Keys must be ordered the same way they were in lookup before proof was generated.
         |    * For each key return Some(bytes) of leaf if it exists and None if is doesn't.
         |    * @param keys    keys of elements of this authenticated dictionary.
         |    * @param proof
         |    */
         |
        """.stripMargin)

  /** Implements evaluation of AvlTree.getMany method call ErgoTree node.
    * Called via reflection based on naming convention.
    * @see SMethod.evalMethod
    */
  def getMany_eval(mc: MethodCall, tree: AvlTree, keys: Coll[Coll[Byte]], proof: Coll[Byte])
                  (implicit E: ErgoTreeEvaluator): Coll[Option[Coll[Byte]]] = {
    E.getMany_eval(mc, tree, keys, proof)
  }

  lazy val insertMethod = SMethod(this, "insert",
    SFunc(Array(SAvlTree, CollKeyValue, SByteArray), SAvlTreeOption), 12, DynamicCost)
      .withIRInfo(MethodCallIrBuilder)
      .withInfo(MethodCall,
        """
         |  /** Perform insertions of key-value entries into this tree using proof `proof`.
         |    * Throws exception if proof is incorrect
         |    *
         |    * @note CAUTION! Pairs must be ordered the same way they were in insert ops before proof was generated.
         |    * Return Some(newTree) if successful
         |    * Return None if operations were not performed.
         |    * @param operations   collection of key-value pairs to insert in this authenticated dictionary.
         |    * @param proof
         |    */
         |
        """.stripMargin)

  /** Implements evaluation of AvlTree.insert method call ErgoTree node.
    * Called via reflection based on naming convention.
    * @see SMethod.evalMethod
    */
  def insert_eval(mc: MethodCall, tree: AvlTree, entries: KeyValueColl, proof: Coll[Byte])
                 (implicit E: ErgoTreeEvaluator): Option[AvlTree] = {
    E.insert_eval(mc, tree, entries, proof)
  }

  lazy val updateMethod = SMethod(this, "update",
    SFunc(Array(SAvlTree, CollKeyValue, SByteArray), SAvlTreeOption), 13, DynamicCost)
      .withIRInfo(MethodCallIrBuilder)
      .withInfo(MethodCall,
        """
         |  /** Perform updates of key-value entries into this tree using proof `proof`.
         |    * Throws exception if proof is incorrect
         |    *
         |    * @note CAUTION! Pairs must be ordered the same way they were in update ops before proof was generated.
         |    * Return Some(newTree) if successful
         |    * Return None if operations were not performed.
         |    * @param operations   collection of key-value pairs to update in this authenticated dictionary.
         |    * @param proof
         |    */
         |
        """.stripMargin)

  /** Implements evaluation of AvlTree.update method call ErgoTree node.
    * Called via reflection based on naming convention.
    * @see SMethod.evalMethod
    */
  def update_eval(mc: MethodCall, tree: AvlTree,
                  operations: KeyValueColl, proof: Coll[Byte])
                 (implicit E: ErgoTreeEvaluator): Option[AvlTree] = {
    E.update_eval(mc, tree, operations, proof)
  }

  lazy val removeMethod = SMethod(this, "remove",
    SFunc(Array(SAvlTree, SByteArray2, SByteArray), SAvlTreeOption), 14, DynamicCost)
      .withIRInfo(MethodCallIrBuilder)
      .withInfo(MethodCall,
        """
         |  /** Perform removal of entries into this tree using proof `proof`.
         |    * Throws exception if proof is incorrect
         |    * Return Some(newTree) if successful
         |    * Return None if operations were not performed.
         |    *
         |    * @note CAUTION! Keys must be ordered the same way they were in remove ops before proof was generated.
         |    * @param operations   collection of keys to remove from this authenticated dictionary.
         |    * @param proof
         |    */
         |
        """.stripMargin)

  /** Implements evaluation of AvlTree.remove method call ErgoTree node.
    * Called via reflection based on naming convention.
    * @see SMethod.evalMethod
    */
  def remove_eval(mc: MethodCall, tree: AvlTree,
                  operations: Coll[Coll[Byte]], proof: Coll[Byte])
                 (implicit E: ErgoTreeEvaluator): Option[AvlTree] = {
    E.remove_eval(mc, tree, operations, proof)
  }

  lazy val updateDigestMethod = SMethod(this, "updateDigest",
    SFunc(Array(SAvlTree, SByteArray), SAvlTree), 15, FixedCost(JitCost(40)))
      .withIRInfo(MethodCallIrBuilder)
      .withInfo(MethodCall,
        """
         |
        """.stripMargin)

  lazy val updateDigest_Info = {
    val m = updateDigestMethod
    OperationCostInfo(m.costKind.asInstanceOf[FixedCost], m.opDesc)
  }

  protected override def getMethods(): Seq[SMethod] = super.getMethods() ++ Seq(
    digestMethod,
    enabledOperationsMethod,
    keyLengthMethod,
    valueLengthOptMethod,
    isInsertAllowedMethod,
    isUpdateAllowedMethod,
    isRemoveAllowedMethod,
    updateOperationsMethod,
    containsMethod,
    getMethod,
    getManyMethod,
    insertMethod,
    updateMethod,
    removeMethod,
    updateDigestMethod
  )
}

/** Type descriptor of `Context` type of ErgoTree. */
case object SContextMethods extends MonoTypeMethods {
  override def ownerType: SMonoType = SContext

  /** Arguments on context operation such as getVar, DeserializeContext etc.
    * This value can be reused where necessary to avoid allocations. */
  val ContextFuncDom: IndexedSeq[SType] = Array(SContext, SByte)

  import SType.{paramT, tT}

  lazy val dataInputsMethod = propertyCall("dataInputs", SBoxArray, 1, FixedCost(JitCost(15)))
  lazy val headersMethod    = propertyCall("headers", SHeaderArray, 2, FixedCost(JitCost(15)))
  lazy val preHeaderMethod  = propertyCall("preHeader", SPreHeader, 3, FixedCost(JitCost(15)))
  lazy val inputsMethod     = property("INPUTS", SBoxArray, 4, Inputs)
  lazy val outputsMethod    = property("OUTPUTS", SBoxArray, 5, Outputs)
  lazy val heightMethod     = property("HEIGHT", SInt, 6, Height)
  lazy val selfMethod       = property("SELF", SBox, 7, Self)
  lazy val selfBoxIndexMethod = propertyCall("selfBoxIndex", SInt, 8, FixedCost(JitCost(20)))
  lazy val lastBlockUtxoRootHashMethod = property("LastBlockUtxoRootHash", SAvlTree, 9, LastBlockUtxoRootHash)
  lazy val minerPubKeyMethod = property("minerPubKey", SByteArray, 10, MinerPubkey)

  lazy val getVarV5Method = SMethod(
    this, "getVar", SFunc(ContextFuncDom, SOption(tT), Array(paramT)), 11, GetVar.costKind)
    .withInfo(GetVar, "Get context variable with given \\lst{varId} and type.",
      ArgInfo("varId", "\\lst{Byte} identifier of context variable"))

  lazy val getVarV6Method = SMethod(
    this, "getVar", SFunc(ContextFuncDom, SOption(tT), Array(paramT)), 11, GetVar.costKind, Seq(tT))
    .withIRInfo(
      MethodCallIrBuilder,
      javaMethodOf[Context, Byte, RType[_]]("getVar"),
      { mtype => Array(mtype.tRange.asOption[SType].elemType) })
    .withInfo(MethodCall, "Get context variable with given \\lst{varId} and type.")

  lazy val getVarFromInputMethod = SMethod(
    this, "getVarFromInput", SFunc(Array(SContext, SShort, SByte), SOption(tT), Array(paramT)), 12, GetVar.costKind, Seq(tT))
    .withIRInfo(
      MethodCallIrBuilder,
      javaMethodOf[Context, Short, Byte, RType[_]]("getVarFromInput"),
      { mtype => Array(mtype.tRange.asOption[SType].elemType) })
    .withInfo(MethodCall, "Get context variable with given \\lst{varId} and type.",
      ArgInfo("inputIdx", "Index of input to read variable from."),
      ArgInfo("varId", "Index of variable.")
    )

  private lazy val commonMethods = super.getMethods() ++ Array(
    dataInputsMethod, headersMethod, preHeaderMethod, inputsMethod, outputsMethod, heightMethod, selfMethod,
    selfBoxIndexMethod, lastBlockUtxoRootHashMethod, minerPubKeyMethod
  )

  private lazy val v5Methods = commonMethods ++ Seq(
    getVarV5Method
  )

  private lazy val v6Methods = commonMethods ++ Seq(
    getVarV6Method, getVarFromInputMethod
  )

  protected override def getMethods(): Seq[SMethod] = {
    if (VersionContext.current.isV6SoftForkActivated) {
      v6Methods
    } else {
      v5Methods
    }
  }

  /** Names of methods which provide blockchain context.
   * This value can be reused where necessary to avoid allocations. */
  val BlockchainContextMethodNames: IndexedSeq[String] = Array(
    headersMethod.name, preHeaderMethod.name, heightMethod.name,
    lastBlockUtxoRootHashMethod.name, minerPubKeyMethod.name
  )
}

/** Type descriptor of `Header` type of ErgoTree. */
case object SHeaderMethods extends MonoTypeMethods {
  override def ownerType: SMonoType = SHeader

  lazy val idMethod               = propertyCall("id", SByteArray, 1, FixedCost(JitCost(10)))
  lazy val versionMethod          = propertyCall("version",  SByte,      2, FixedCost(JitCost(10)))
  lazy val parentIdMethod         = propertyCall("parentId", SByteArray, 3, FixedCost(JitCost(10)))
  lazy val ADProofsRootMethod     = propertyCall("ADProofsRoot", SByteArray, 4, FixedCost(JitCost(10)))
  lazy val stateRootMethod        = propertyCall("stateRoot", SAvlTree, 5, FixedCost(JitCost(10)))
  lazy val transactionsRootMethod = propertyCall("transactionsRoot", SByteArray, 6, FixedCost(JitCost(10)))
  lazy val timestampMethod        = propertyCall("timestamp", SLong, 7, FixedCost(JitCost(10)))
  lazy val nBitsMethod            = propertyCall("nBits", SLong, 8, FixedCost(JitCost(10)))
  lazy val heightMethod           = propertyCall("height", SInt, 9, FixedCost(JitCost(10)))
  lazy val extensionRootMethod    = propertyCall("extensionRoot", SByteArray, 10, FixedCost(JitCost(10)))
  lazy val minerPkMethod          = propertyCall("minerPk", SGroupElement, 11, FixedCost(JitCost(10)))
  lazy val powOnetimePkMethod     = propertyCall("powOnetimePk", SGroupElement, 12, FixedCost(JitCost(10)))
  lazy val powNonceMethod         = propertyCall("powNonce", SByteArray, 13, FixedCost(JitCost(10)))
  lazy val powDistanceMethod      = propertyCall("powDistance", SBigInt, 14, FixedCost(JitCost(10)))
  lazy val votesMethod            = propertyCall("votes", SByteArray, 15, FixedCost(JitCost(10)))

  // cost of checkPoW is 700 as about 2*32 hashes required, and 1 hash (id) over short data costs 10
  lazy val checkPowMethod = SMethod(
    this, "checkPow", SFunc(Array(SHeader), SBoolean), 16, FixedCost(JitCost(700)))
    .withIRInfo(MethodCallIrBuilder)
    .withInfo(MethodCall, "Validate header's proof-of-work")

  private lazy val v5Methods = super.getMethods() ++ Seq(
    idMethod, versionMethod, parentIdMethod, ADProofsRootMethod, stateRootMethod, transactionsRootMethod,
    timestampMethod, nBitsMethod, heightMethod, extensionRootMethod, minerPkMethod, powOnetimePkMethod,
    powNonceMethod, powDistanceMethod, votesMethod)

  // 6.0 : checkPow method added
  private lazy val v6Methods = v5Methods ++ Seq(checkPowMethod)

  protected override def getMethods() = {
    if (VersionContext.current.isV6SoftForkActivated) {
      v6Methods
    } else {
      v5Methods
    }
  }
}

/** Type descriptor of `PreHeader` type of ErgoTree. */
case object SPreHeaderMethods extends MonoTypeMethods {
  override def ownerType: SMonoType = SPreHeader

  lazy val versionMethod          = propertyCall("version",  SByte,      1, FixedCost(JitCost(10)))
  lazy val parentIdMethod         = propertyCall("parentId", SByteArray, 2, FixedCost(JitCost(10)))
  lazy val timestampMethod        = propertyCall("timestamp", SLong, 3, FixedCost(JitCost(10)))
  lazy val nBitsMethod            = propertyCall("nBits", SLong, 4, FixedCost(JitCost(10)))
  lazy val heightMethod           = propertyCall("height", SInt, 5, FixedCost(JitCost(10)))
  lazy val minerPkMethod          = propertyCall("minerPk", SGroupElement, 6, FixedCost(JitCost(10)))
  lazy val votesMethod            = propertyCall("votes", SByteArray, 7, FixedCost(JitCost(10)))

  protected override def getMethods() = super.getMethods() ++ Seq(
    versionMethod, parentIdMethod, timestampMethod, nBitsMethod, heightMethod, minerPkMethod, votesMethod
  )
}

/** This type is introduced to unify handling of global and non-global (i.e. methods) operations.
  * It unifies implementation of global operation with implementation of methods and avoids code
  * duplication (following DRY principle https://en.wikipedia.org/wiki/Don%27t_repeat_yourself).
  * The WrappedType is `sigma.SigmaDslBuilder`, which is an interface implemented by
  * the singleton sigmastate.eval.CostingSigmaDslBuilder
  *
  * The Constant(...) tree node of this type are not allowed, as well as using it in register and
  * context variables (aka ContextExtension)
  *
  * When new methods are added to this type via a soft-fork, they will be serialized as part
  * of ErgoTree using MethodCallSerializer, where SGlobal.typeCode will be used.
  *
  * @see sigmastate.lang.SigmaPredef
  * */
case object SGlobalMethods extends MonoTypeMethods {
  override def ownerType: SMonoType = SGlobal

  lazy val groupGeneratorMethod = SMethod(
    this, "groupGenerator", SFunc(SGlobal, SGroupElement), 1, GroupGenerator.costKind)
    .withIRInfo({ case (_, _, _, _, _) => GroupGenerator })
    .withInfo(GroupGenerator, "")

  lazy val xorMethod = SMethod(
    this, "xor", SFunc(Array(SGlobal, SByteArray, SByteArray), SByteArray), 2, Xor.costKind)
    .withIRInfo({
        case (_, _, _, Seq(l, r), _) => Xor(l.asByteArray, r.asByteArray)
    })
    .withInfo(Xor, "Byte-wise XOR of two collections of bytes",
      ArgInfo("left", "left operand"), ArgInfo("right", "right operand"))

  /** Implements evaluation of Global.xor method call ErgoTree node.
    * Called via reflection based on naming convention.
    * @see SMethod.evalMethod, Xor.eval, Xor.xorWithCosting
    */
  def xor_eval(mc: MethodCall, G: SigmaDslBuilder, ls: Coll[Byte], rs: Coll[Byte])
              (implicit E: ErgoTreeEvaluator): Coll[Byte] = {
    Xor.xorWithCosting(ls, rs)
  }

  private val BigEndianBytesCostKind = FixedCost(JitCost(10))

  // id = 4 is reserved for deserializeTo ()
  lazy val FromBigEndianBytesMethod = SMethod(
    this, "fromBigEndianBytes", SFunc(Array(SGlobal, SByteArray), tT, Array(paramT)), 5, BigEndianBytesCostKind, Seq(tT))
    .withIRInfo(MethodCallIrBuilder,
      javaMethodOf[SigmaDslBuilder, Coll[Byte], RType[_]]("fromBigEndianBytes"),
      { mtype => Array(mtype.tRange) })
    .withInfo(MethodCall,
      "Decode a number from big endian bytes.",
      ArgInfo("first", "Bytes which are big-endian encoded number."))

  private lazy val EncodeNBitsCost = FixedCost(JitCost(25)) // cost for nbits encoding

  private lazy val DecodeNBitsCost = FixedCost(JitCost(50)) // cost for nbits decoding

  lazy val encodeNBitsMethod: SMethod = SMethod(
    this, "encodeNbits", SFunc(Array(SGlobal, SBigInt), SLong), 6, EncodeNBitsCost)
    .withIRInfo(MethodCallIrBuilder)
    .withInfo(MethodCall, "Encode big integer number as nbits", ArgInfo("bigInt", "Big integer"))

  lazy val decodeNBitsMethod: SMethod = SMethod(
    this, "decodeNbits", SFunc(Array(SGlobal, SLong), SBigInt), 7, DecodeNBitsCost)
    .withIRInfo(MethodCallIrBuilder)
    .withInfo(MethodCall, "Decode nbits-encoded big integer number", ArgInfo("nbits", "NBits-encoded argument"))

  lazy val serializeMethod = SMethod(this, "serialize",
    SFunc(Array(SGlobal, tT), SByteArray, Array(paramT)), 3, DynamicCost)
      .withIRInfo(MethodCallIrBuilder)
      .withInfo(MethodCall, "Serializes the given `value` into bytes using the default serialization format.",
        ArgInfo("value", "value to be serialized"))


  /** Implements evaluation of Global.serialize method call ErgoTree node.
    * Called via reflection based on naming convention.
    * @see SMethod.evalMethod
    */
  def serialize_eval(mc: MethodCall, G: SigmaDslBuilder, value: SType#WrappedType)
      (implicit E: ErgoTreeEvaluator): Coll[Byte] = {

    E.addCost(SigmaByteWriter.StartWriterCost)

    val addFixedCostCallback = { (costInfo: OperationCostInfo[FixedCost]) =>
      E.addCost(costInfo)
    }
    val addPerItemCostCallback = { (info: OperationCostInfo[PerItemCost], nItems: Int) =>
      E.addSeqCostNoOp(info.costKind, nItems, info.opDesc)
    }
    val w = SigmaSerializer.startWriter(None,
      Some(addFixedCostCallback), Some(addPerItemCostCallback))

    DataSerializer.serialize(value, mc.args(0).tpe, w)
    Colls.fromArray(w.toBytes)
  }

  protected override def getMethods() = super.getMethods() ++ {
    if (VersionContext.current.isV6SoftForkActivated) {
      Seq(
        groupGeneratorMethod,
        xorMethod,
        serializeMethod,
<<<<<<< HEAD
        FromBigEndianBytesMethod
=======
        encodeNBitsMethod,
        decodeNBitsMethod,
        fromBigEndianBytesMethod
>>>>>>> 494221a5
      )
    } else {
      Seq(
        groupGeneratorMethod,
        xorMethod
      )
    }
  }
}
<|MERGE_RESOLUTION|>--- conflicted
+++ resolved
@@ -2,13 +2,10 @@
 
 import org.ergoplatform._
 import org.ergoplatform.validation._
-<<<<<<< HEAD
 import sigma.{UnsignedBigInt, _}
-=======
 import sigma.Evaluation.stypeToRType
 import sigma._
 import sigma.{VersionContext, _}
->>>>>>> 494221a5
 import sigma.ast.SCollection.{SBooleanArray, SBoxArray, SByteArray, SByteArray2, SHeaderArray}
 import sigma.ast.SGlobalMethods.{decodeNBitsMethod, encodeNBitsMethod}
 import sigma.ast.SMethod.{MethodCallIrBuilder, MethodCostFunc, javaMethodOf}
@@ -17,12 +14,9 @@
 import sigma.data.ExactIntegral.{ByteIsExactIntegral, IntIsExactIntegral, LongIsExactIntegral, ShortIsExactIntegral}
 import sigma.data.NumericOps.BigIntIsExactIntegral
 import sigma.data.OverloadHack.Overloaded1
-<<<<<<< HEAD
 import sigma.data.UnsignedBigIntNumericOps.UnsignedBigIntIsExactIntegral
 import sigma.data.{DataValueComparer, KeyValueColl, Nullable, RType, SigmaConstants}
-=======
 import sigma.data.{CBigInt, DataValueComparer, KeyValueColl, Nullable, RType, SigmaConstants}
->>>>>>> 494221a5
 import sigma.eval.{CostDetails, ErgoTreeEvaluator, TracedCost}
 import sigma.reflection.RClass
 import sigma.serialization.CoreByteWriter.ArgInfo
@@ -2016,13 +2010,9 @@
         groupGeneratorMethod,
         xorMethod,
         serializeMethod,
-<<<<<<< HEAD
-        FromBigEndianBytesMethod
-=======
         encodeNBitsMethod,
         decodeNBitsMethod,
-        fromBigEndianBytesMethod
->>>>>>> 494221a5
+        FromBigEndianBytesMethod
       )
     } else {
       Seq(
