package sigma.ast

import org.ergoplatform._
import org.ergoplatform.validation._
<<<<<<< HEAD
import sigma.Evaluation.stypeToRType
import sigma._
=======
import sigma.{VersionContext, _}
>>>>>>> 6981c34c
import sigma.ast.SCollection.{SBooleanArray, SBoxArray, SByteArray, SByteArray2, SHeaderArray}
import sigma.ast.SMethod.{MethodCallIrBuilder, MethodCostFunc, javaMethodOf}
import sigma.ast.SType.{TypeCode, paramT, tT}
import sigma.ast.syntax.{SValue, ValueOps}
import sigma.data.OverloadHack.Overloaded1
import sigma.data.{CBigInt, DataValueComparer, KeyValueColl, Nullable, RType, SigmaConstants}
import sigma.eval.{CostDetails, ErgoTreeEvaluator, TracedCost}
import sigma.reflection.RClass
import sigma.serialization.CoreByteWriter.ArgInfo
<<<<<<< HEAD
import sigma.serialization.{DataSerializer, SigmaByteWriter, SigmaSerializer}
=======
import sigma.util.NBitsUtils
>>>>>>> 6981c34c
import sigma.utils.SparseArrayContainer

import scala.annotation.unused

/** Base type for all companions of AST nodes of sigma lang. */
trait SigmaNodeCompanion

/** Defines recognizer method which allows the derived object to be used in patterns
  * to recognize method descriptors by method name.
  * @see SCollecton
  */
trait MethodByNameUnapply extends MethodsContainer {
  def unapply(methodName: String): Option[SMethod] = methods.find(_.name == methodName)
}

/** Base trait for all method containers (which store methods and properties) */
sealed trait MethodsContainer {
  /** Type for which this container defines methods. */
  def ownerType: STypeCompanion

  override def toString: String =
    getClass.getSimpleName.stripSuffix("$") // e.g. SInt, SCollection, etc

  /** Represents class of `this`. */
  lazy val thisRClass: RClass[_] = RClass(this.getClass)
  def typeId: Byte = ownerType.typeId
  def typeName: String = ownerType.typeName

  /** Returns -1 if `method` is not found. */
  def methodIndex(name: String): Int = methods.indexWhere(_.name == name)

  /** Returns true if this type has a method with the given name. */
  def hasMethod(name: String): Boolean = methodIndex(name) != -1

  /** This method should be overriden in derived classes to add new methods in addition to inherited.
    * Typical override: `super.getMethods() ++ Seq(m1, m2, m3)`
    */
  protected def getMethods(): Seq[SMethod] = Nil

  /** Returns all the methods of this type. */
  def methods: Seq[SMethod] = {                        //todo: consider versioned caching
    val ms = getMethods().toArray
    assert(ms.map(_.name).distinct.length == ms.length, s"Duplicate method names in $this")
    ms.groupBy(_.objType).foreach { case (comp, ms) =>
      assert(ms.map(_.methodId).distinct.length == ms.length, s"Duplicate method ids in $comp: $ms")
    }
    ms
  }
  private def _methodsMap: Map[Byte, Map[Byte, SMethod]] = methods //todo: consider versioned caching
      .groupBy(_.objType.typeId)
      .map { case (typeId, ms) => (typeId -> ms.map(m => m.methodId -> m).toMap) }

  /** Lookup method by its id in this type. */
  @inline def getMethodById(methodId: Byte): Option[SMethod] =
    _methodsMap.get(typeId) match {
      case Some(ms) => ms.get(methodId)
      case None => None
    }

  /** Lookup method in this type by method's id or throw ValidationException.
    * This method can be used in trySoftForkable section to either obtain valid method
    * or catch ValidatioinException which can be checked for soft-fork condition.
    * It delegate to getMethodById to lookup method.
    *
    * @see getMethodById
    */
  def methodById(methodId: Byte): SMethod = {
    ValidationRules.CheckAndGetMethod(this, methodId)
  }

  /** Finds a method descriptor [[SMethod]] for the given name. */
  def method(methodName: String): Option[SMethod] = methods.find(_.name == methodName)

  /** Looks up the method descriptor by the method name. */
  def getMethodByName(name: String): SMethod = methods.find(_.name == name).get

}
object MethodsContainer {
  private val containers = new SparseArrayContainer[MethodsContainer](Array(
    SByteMethods,
    SShortMethods,
    SIntMethods,
    SLongMethods,
    SBigIntMethods,
    SBooleanMethods,
    SStringMethods,
    SGroupElementMethods,
    SSigmaPropMethods,
    SBoxMethods,
    SAvlTreeMethods,
    SHeaderMethods,
    SPreHeaderMethods,
    SGlobalMethods,
    SContextMethods,
    SCollectionMethods,
    SOptionMethods,
    STupleMethods,
    SUnitMethods,
    SAnyMethods
  ).map(m => (m.typeId, m)))

  def contains(typeId: TypeCode): Boolean = containers.contains(typeId)

  def apply(typeId: TypeCode): MethodsContainer = containers(typeId)

  /** Finds the method of the give type.
    *
    * @param tpe        type of the object for which the method is looked up
    * @param methodName name of the method
    * @return method descriptor or None if not found
    */
  def getMethod(tpe: SType, methodName: String): Option[SMethod] = tpe match {
    case tup: STuple =>
      STupleMethods.getTupleMethod(tup, methodName)
    case _ =>
      containers.get(tpe.typeCode).flatMap(_.method(methodName))
  }
}

trait MonoTypeMethods extends MethodsContainer {
  def ownerType: SMonoType
  /** Helper method to create method descriptors for properties (i.e. methods without args). */
  protected def propertyCall(
      name: String,
      tpeRes: SType,
      id: Byte,
      costKind: CostKind): SMethod =
    SMethod(this, name, SFunc(this.ownerType, tpeRes), id, costKind)
        .withIRInfo(MethodCallIrBuilder)
        .withInfo(PropertyCall, "")

  /** Helper method to create method descriptors for properties (i.e. methods without args). */
  protected def property(
      name: String,
      tpeRes: SType,
      id: Byte,
      valueCompanion: ValueCompanion): SMethod =
    SMethod(this, name, SFunc(this.ownerType, tpeRes), id, valueCompanion.costKind)
        .withIRInfo(MethodCallIrBuilder)
        .withInfo(valueCompanion, "")
}

trait SNumericTypeMethods extends MonoTypeMethods {
  import SNumericTypeMethods.tNum
  protected override def getMethods(): Seq[SMethod] = {
    super.getMethods() ++ SNumericTypeMethods.methods.map {
      m => m.copy(stype = applySubst(m.stype, Map(tNum -> this.ownerType)).asFunc)
    }
  }
}

object SNumericTypeMethods extends MethodsContainer {
  /** Type for which this container defines methods. */
  override def ownerType: STypeCompanion = SNumericType

  /** Type variable used in generic signatures of method descriptors. */
  val tNum = STypeVar("TNum")

  /** Cost function which is assigned for numeric cast MethodCall nodes in ErgoTree.
    * It is called as part of MethodCall.eval method. */
  val costOfNumericCast: MethodCostFunc = new MethodCostFunc {
    override def apply(
        E: ErgoTreeEvaluator,
        mc: MethodCall,
        obj: Any,
        args: Array[Any]): CostDetails = {
      val targetTpe = mc.method.stype.tRange
      val cast      = getNumericCast(mc.obj.tpe, mc.method.name, targetTpe).get
      val costKind  = if (cast == Downcast) Downcast.costKind else Upcast.costKind
      TracedCost(Array(TypeBasedCostItem(MethodDesc(mc.method), costKind, targetTpe)))
    }
  }

  /** The following SMethod instances are descriptors of methods available on all numeric
    * types.
    *
    * @see `val methods` below
    * */
  val ToByteMethod  : SMethod = SMethod(this, "toByte", SFunc(tNum, SByte), 1, null)
      .withCost(costOfNumericCast)
      .withInfo(PropertyCall, "Converts this numeric value to \\lst{Byte}, throwing exception if overflow.")

  val ToShortMethod : SMethod = SMethod(this, "toShort", SFunc(tNum, SShort), 2, null)
      .withCost(costOfNumericCast)
      .withInfo(PropertyCall, "Converts this numeric value to \\lst{Short}, throwing exception if overflow.")

  val ToIntMethod   : SMethod = SMethod(this, "toInt", SFunc(tNum, SInt), 3, null)
      .withCost(costOfNumericCast)
      .withInfo(PropertyCall, "Converts this numeric value to \\lst{Int}, throwing exception if overflow.")

  val ToLongMethod  : SMethod = SMethod(this, "toLong", SFunc(tNum, SLong), 4, null)
      .withCost(costOfNumericCast)
      .withInfo(PropertyCall, "Converts this numeric value to \\lst{Long}, throwing exception if overflow.")

  val ToBigIntMethod: SMethod = SMethod(this, "toBigInt", SFunc(tNum, SBigInt), 5, null)
      .withCost(costOfNumericCast)
      .withInfo(PropertyCall, "Converts this numeric value to \\lst{BigInt}")

  /** Cost of: 1) creating Byte collection from a numeric value */
  val ToBytes_CostKind = FixedCost(JitCost(5))

  val ToBytesMethod: SMethod = SMethod(
    this, "toBytes", SFunc(tNum, SByteArray), 6, ToBytes_CostKind)
      .withIRInfo(MethodCallIrBuilder)
      .withInfo(PropertyCall,
        """ Returns a big-endian representation of this numeric value in a collection of bytes.
         | For example, the \lst{Int} value \lst{0x12131415} would yield the
         | collection of bytes \lst{[0x12, 0x13, 0x14, 0x15]}.
          """.stripMargin)

  /** Cost of: 1) creating Boolean collection (one bool for each bit) from a numeric
    * value. */
  val ToBits_CostKind = FixedCost(JitCost(5))

  val ToBitsMethod: SMethod = SMethod(
    this, "toBits", SFunc(tNum, SBooleanArray), 7, ToBits_CostKind)
      .withIRInfo(MethodCallIrBuilder)
      .withInfo(PropertyCall,
        """ Returns a big-endian representation of this numeric in a collection of Booleans.
         |  Each boolean corresponds to one bit.
          """.stripMargin)

  protected override def getMethods(): Seq[SMethod] = Array(
    ToByteMethod, // see Downcast
    ToShortMethod, // see Downcast
    ToIntMethod, // see Downcast
    ToLongMethod, // see Downcast
    ToBigIntMethod, // see Downcast
    ToBytesMethod,
    ToBitsMethod
  )

  /** Collection of names of numeric casting methods (like `toByte`, `toInt`, etc). */
  val castMethods: Array[String] =
    Array(ToByteMethod, ToShortMethod, ToIntMethod, ToLongMethod, ToBigIntMethod)
        .map(_.name)

  /** Checks the given name is numeric type cast method (like toByte, toInt, etc.). */
  def isCastMethod(name: String): Boolean = castMethods.contains(name)

  /** Convert the given method to a cast operation from fromTpe to resTpe. */
  def getNumericCast(
      fromTpe: SType,
      methodName: String,
      resTpe: SType): Option[NumericCastCompanion] = (fromTpe, resTpe) match {
    case (from: SNumericType, to: SNumericType) if isCastMethod(methodName) =>
      val op = if (to > from) Upcast else Downcast
      Some(op)
    case _ => None // the method in not numeric type cast
  }

}

/** Methods of ErgoTree type `Boolean`. */
case object SBooleanMethods extends MonoTypeMethods {
  /** Type for which this container defines methods. */
  override def ownerType: SMonoType = SBoolean

  val ToByte = "toByte"
  protected override def getMethods() = super.getMethods()
  /* TODO soft-fork: https://github.com/ScorexFoundation/sigmastate-interpreter/issues/479
  ++ Seq(
    SMethod(this, ToByte, SFunc(this, SByte), 1)
      .withInfo(PropertyCall, "Convert true to 1 and false to 0"),
  )
  */
}

/** Methods of ErgoTree type `Byte`. */
case object SByteMethods extends SNumericTypeMethods {
  /** Type for which this container defines methods. */
  override def ownerType: SMonoType = SByte
}

/** Methods of ErgoTree type `Short`. */
case object SShortMethods extends SNumericTypeMethods {
  /** Type for which this container defines methods. */
  override def ownerType: SMonoType = ast.SShort
}

/** Descriptor of ErgoTree type `Int`. */
case object SIntMethods extends SNumericTypeMethods {
  /** Type for which this container defines methods. */
  override def ownerType: SMonoType = SInt
}

/** Descriptor of ErgoTree type `Long`. */
case object SLongMethods extends SNumericTypeMethods {
  /** Type for which this container defines methods. */
  override def ownerType: SMonoType = SLong
}

/** Methods of BigInt type. Implemented using [[java.math.BigInteger]]. */
case object SBigIntMethods extends SNumericTypeMethods {
  /** Type for which this container defines methods. */
  override def ownerType: SMonoType = SBigInt

  /** The following `modQ` methods are not fully implemented in v4.x and this descriptors.
    * This descritors are remain here in the code and are waiting for full implementation
    * is upcoming soft-forks at which point the cost parameters should be calculated and
    * changed.
    */
  val ModQMethod = SMethod(this, "modQ", SFunc(this.ownerType, SBigInt), 1, FixedCost(JitCost(1)))
      .withInfo(ModQ, "Returns this \\lst{mod} Q, i.e. remainder of division by Q, where Q is an order of the cryprographic group.")
  val PlusModQMethod = SMethod(this, "plusModQ", SFunc(IndexedSeq(this.ownerType, SBigInt), SBigInt), 2, FixedCost(JitCost(1)))
      .withInfo(ModQArithOp.PlusModQ, "Adds this number with \\lst{other} by module Q.", ArgInfo("other", "Number to add to this."))
  val MinusModQMethod = SMethod(this, "minusModQ", SFunc(IndexedSeq(this.ownerType, SBigInt), SBigInt), 3, FixedCost(JitCost(1)))
      .withInfo(ModQArithOp.MinusModQ, "Subtracts \\lst{other} number from this by module Q.", ArgInfo("other", "Number to subtract from this."))
  val MultModQMethod = SMethod(this, "multModQ", SFunc(IndexedSeq(this.ownerType, SBigInt), SBigInt), 4, FixedCost(JitCost(1)))
      .withIRInfo(MethodCallIrBuilder)
      .withInfo(MethodCall, "Multiply this number with \\lst{other} by module Q.", ArgInfo("other", "Number to multiply with this."))

  protected override def getMethods(): Seq[SMethod]  = {
    if (VersionContext.current.isV6SoftForkActivated) {
      super.getMethods()
      //    ModQMethod,
      //    PlusModQMethod,
      //    MinusModQMethod,
      // TODO soft-fork: https://github.com/ScorexFoundation/sigmastate-interpreter/issues/479
      // MultModQMethod,
    } else {
      super.getMethods()
    }
  }
}

/** Methods of type `String`. */
case object SStringMethods extends MonoTypeMethods {
  /** Type for which this container defines methods. */
  override def ownerType: SMonoType = SString
}

/** Methods of type `GroupElement`. */
case object SGroupElementMethods extends MonoTypeMethods {
  /** Type for which this container defines methods. */
  override def ownerType: SMonoType = SGroupElement

  /** Cost of: 1) serializing EcPointType to bytes 2) packing them in Coll. */
  val GetEncodedCostKind = FixedCost(JitCost(250))

  /** The following SMethod instances are descriptors of methods defined in `GroupElement` type. */
  lazy val GetEncodedMethod: SMethod = SMethod(
    this, "getEncoded", SFunc(Array(this.ownerType), SByteArray), 2, GetEncodedCostKind)
    .withIRInfo(MethodCallIrBuilder)
    .withInfo(PropertyCall, "Get an encoding of the point value.")

  lazy val ExponentiateMethod: SMethod = SMethod(
    this, "exp", SFunc(Array(this.ownerType, SBigInt), this.ownerType), 3, Exponentiate.costKind)
    .withIRInfo({ case (builder, obj, _, Seq(arg), _) =>
      builder.mkExponentiate(obj.asGroupElement, arg.asBigInt)
    })
    .withInfo(Exponentiate,
      "Exponentiate this \\lst{GroupElement} to the given number. Returns this to the power of k",
      ArgInfo("k", "The power"))

  lazy val MultiplyMethod: SMethod = SMethod(
    this, "multiply", SFunc(Array(this.ownerType, SGroupElement), this.ownerType), 4, MultiplyGroup.costKind)
    .withIRInfo({ case (builder, obj, _, Seq(arg), _) =>
      builder.mkMultiplyGroup(obj.asGroupElement, arg.asGroupElement)
    })
    .withInfo(MultiplyGroup, "Group operation.", ArgInfo("other", "other element of the group"))

  /** Cost of: 1) calling EcPoint.negate 2) wrapping in GroupElement. */
  val Negate_CostKind = FixedCost(JitCost(45))

  lazy val NegateMethod: SMethod = SMethod(
    this, "negate", SFunc(this.ownerType, this.ownerType), 5, Negate_CostKind)
    .withIRInfo(MethodCallIrBuilder)
    .withInfo(PropertyCall, "Inverse element of the group.")

  protected override def getMethods(): Seq[SMethod] = super.getMethods() ++ Seq(
    /* TODO soft-fork: https://github.com/ScorexFoundation/sigmastate-interpreter/issues/479
    SMethod(this, "isIdentity", SFunc(this, SBoolean),   1)
        .withInfo(PropertyCall, "Checks if this value is identity element of the eliptic curve group."),
    */
    GetEncodedMethod,
    ExponentiateMethod,
    MultiplyMethod,
    NegateMethod
  )
}

/** Methods of type `SigmaProp` which represent sigma-protocol propositions. */
case object SSigmaPropMethods extends MonoTypeMethods {
  /** Type for which this container defines methods. */
  override def ownerType: SMonoType = SSigmaProp

  /** The maximum size of SigmaProp value in serialized byte array representation. */
  val MaxSizeInBytes: Long = SigmaConstants.MaxSigmaPropSizeInBytes.value

  val PropBytes = "propBytes"
  val IsProven = "isProven"
  lazy val PropBytesMethod = SMethod(
    this, PropBytes, SFunc(this.ownerType, SByteArray), 1, SigmaPropBytes.costKind)
    .withInfo(SigmaPropBytes, "Serialized bytes of this sigma proposition taken as ErgoTree.")

  lazy val IsProvenMethod = SMethod(this, IsProven, SFunc(this.ownerType, SBoolean), 2, null)
      .withInfo(// available only at frontend of ErgoScript
        "Verify that sigma proposition is proven.")

  protected override def getMethods() = super.getMethods() ++ Seq(
    PropBytesMethod, IsProvenMethod
  )
}

/** Any other type is implicitly subtype of this type. */
case object SAnyMethods extends MonoTypeMethods {
  override def ownerType: SMonoType = SAny
}

/** The type with single inhabitant value `()` */
case object SUnitMethods extends MonoTypeMethods {
  /** Type for which this container defines methods. */
  override def ownerType = SUnit
}

object SOptionMethods extends MethodsContainer {
  /** Type for which this container defines methods. */
  override def ownerType: STypeCompanion = SOption

  /** Code of `Option[_]` type constructor. */
  val OptionTypeConstrId = 3
  /** Type code for `Option[T] for some T` type used in TypeSerializer. */
  val OptionTypeCode: TypeCode = ((SPrimType.MaxPrimTypeCode + 1) * OptionTypeConstrId).toByte
  /** Code of `Option[Coll[_]]` type constructor. */
  val OptionCollectionTypeConstrId = 4
  /** Type code for `Option[Coll[T]] for some T` type used in TypeSerializer. */
  val OptionCollectionTypeCode: TypeCode = ((SPrimType.MaxPrimTypeCode + 1) * OptionCollectionTypeConstrId).toByte

  val IsDefined = "isDefined"
  val Get = "get"
  val GetOrElse = "getOrElse"

  import SType.{paramR, paramT, tR, tT}

  /** Type descriptor of `this` argument used in the methods below. */
  val ThisType = SOption(tT)

  /** The following SMethod instances are descriptors of methods defined in `Option` type. */
  val IsDefinedMethod = SMethod(
    this, IsDefined, SFunc(ThisType, SBoolean), 2, OptionIsDefined.costKind)
      .withIRInfo({
        case (builder, obj, _, args, _) if args.isEmpty => builder.mkOptionIsDefined(obj.asValue[SOption[SType]])
      })
      .withInfo(OptionIsDefined,
        "Returns \\lst{true} if the option is an instance of \\lst{Some}, \\lst{false} otherwise.")

  val GetMethod = SMethod(this, Get, SFunc(ThisType, tT), 3, OptionGet.costKind)
      .withIRInfo({
        case (builder, obj, _, args, _) if args.isEmpty => builder.mkOptionGet(obj.asValue[SOption[SType]])
      })
      .withInfo(OptionGet,
      """Returns the option's value. The option must be nonempty. Throws exception if the option is empty.""")

  lazy val GetOrElseMethod = SMethod(
    this, GetOrElse, SFunc(Array(ThisType, tT), tT, Array[STypeParam](tT)), 4, OptionGetOrElse.costKind)
      .withIRInfo(irBuilder = {
        case (builder, obj, _, Seq(d), _) => builder.mkOptionGetOrElse(obj.asValue[SOption[SType]], d)
      })
      .withInfo(OptionGetOrElse,
        """Returns the option's value if the option is nonempty, otherwise
         |return the result of evaluating \lst{default}.
        """.stripMargin, ArgInfo("default", "the default value"))

// TODO soft-fork: https://github.com/ScorexFoundation/sigmastate-interpreter/issues/479
//  val FoldMethod = SMethod(
//    this, Fold, SFunc(Array(ThisType, tR, SFunc(tT, tR)), tR, Array[STypeParam](tT, tR)), 5, FixedCost(JitCost(1)))
//      .withInfo(MethodCall,
//        """Returns the result of applying \lst{f} to this option's
//         |  value if the option is nonempty.  Otherwise, evaluates
//         |  expression \lst{ifEmpty}.
//         |  This is equivalent to \lst{option map f getOrElse ifEmpty}.
//        """.stripMargin,
//        ArgInfo("ifEmpty", "the expression to evaluate if empty"),
//        ArgInfo("f", "the function to apply if nonempty"))

  val MapMethod = SMethod(this, "map",
    SFunc(Array(ThisType, SFunc(tT, tR)), SOption(tR), Array(paramT, paramR)), 7, FixedCost(JitCost(20)))
      .withIRInfo(MethodCallIrBuilder)
      .withInfo(MethodCall,
        """Returns a \lst{Some} containing the result of applying \lst{f} to this option's
         |   value if this option is nonempty.
         |   Otherwise return \lst{None}.
        """.stripMargin, ArgInfo("f", "the function to apply"))

  val FilterMethod = SMethod(this, "filter",
    SFunc(Array(ThisType, SFunc(tT, SBoolean)), ThisType, Array(paramT)), 8, FixedCost(JitCost(20)))
      .withIRInfo(MethodCallIrBuilder)
      .withInfo(MethodCall,
        """Returns this option if it is nonempty and applying the predicate \lst{p} to
         |  this option's value returns true. Otherwise, return \lst{None}.
        """.stripMargin, ArgInfo("p", "the predicate used for testing"))

  override protected def getMethods(): Seq[SMethod] = super.getMethods() ++
      Seq(
        IsDefinedMethod,
        GetMethod,
        GetOrElseMethod,
        /* TODO soft-fork: https://github.com/ScorexFoundation/sigmastate-interpreter/issues/479
        FoldMethod,
        */
        MapMethod,
        FilterMethod
      )

  /** Creates a descriptor of `Option[T]` type for the given element type `T`. */
  def apply[T <: SType](implicit elemType: T, @unused ov: Overloaded1): SOption[T] = SOption(elemType)
}

object SCollectionMethods extends MethodsContainer with MethodByNameUnapply {
  import SType.{paramIV, paramIVSeq, paramOV}

  /** Type for which this container defines methods. */
  override def ownerType: STypeCompanion = SCollection

  /** Helper descriptors reused across different method descriptors. */
  def tIV = SType.tIV
  def tOV = SType.tOV

  /** This descriptors are instantiated once here and then reused. */
  val ThisType = SCollection(tIV)
  val tOVColl = SCollection(tOV)
  val tPredicate = SFunc(tIV, SBoolean)

  /** The following SMethod instances are descriptors of methods defined in `Coll` type. */
  val SizeMethod = SMethod(this, "size", SFunc(ThisType, SInt), 1, SizeOf.costKind)
      .withInfo(SizeOf, "The size of the collection in elements.")

  val GetOrElseMethod = SMethod(
    this, "getOrElse", SFunc(Array(ThisType, SInt, tIV), tIV, paramIVSeq), 2, DynamicCost)
      .withIRInfo({ case (builder, obj, _, Seq(index, defaultValue), _) =>
        val index1 = index.asValue[SInt.type]
        val defaultValue1 = defaultValue.asValue[SType]
        builder.mkByIndex(obj.asValue[SCollection[SType]], index1, Some(defaultValue1))
      })
      .withInfo(ByIndex, "Return the element of collection if \\lst{index} is in range \\lst{0 .. size-1}",
        ArgInfo("index", "index of the element of this collection"),
        ArgInfo("default", "value to return when \\lst{index} is out of range"))

  /** Implements evaluation of Coll.getOrElse method call ErgoTree node.
    * Called via reflection based on naming convention.
    * @see SMethod.evalMethod
    */
  def getOrElse_eval[A](mc: MethodCall, xs: Coll[A], i: Int, default: A)(implicit E: ErgoTreeEvaluator): A = {
    E.addCost(ByIndex.costKind, mc.method.opDesc)
    // the following lines should be semantically the same as in ByIndex.eval
    Value.checkType(mc.args.last.tpe, default)
    xs.getOrElse(i, default)
  }

  val MapMethod = SMethod(this, "map",
    SFunc(Array(ThisType, SFunc(tIV, tOV)), tOVColl, Array(paramIV, paramOV)), 3, MapCollection.costKind)
      .withIRInfo({
        case (builder, obj, _, Seq(mapper), _) => builder.mkMapCollection(obj.asValue[SCollection[SType]], mapper.asFunc)
      })
      .withInfo(MapCollection,
        """ Builds a new collection by applying a function to all elements of this collection.
         | Returns a new collection of type \lst{Coll[B]} resulting from applying the given function
         | \lst{f} to each element of this collection and collecting the results.
        """.stripMargin,
        ArgInfo("f", "the function to apply to each element"))

  /** Implements evaluation of Coll.map method call ErgoTree node.
    * Called via reflection based on naming convention.
    * @see SMethod.evalMethod
    */
  def map_eval[A,B](mc: MethodCall, xs: Coll[A], f: A => B)(implicit E: ErgoTreeEvaluator): Coll[B] = {
    val tpeB = mc.tpe.asInstanceOf[SCollection[SType]].elemType
    val tB = Evaluation.stypeToRType(tpeB).asInstanceOf[RType[B]]
    E.addSeqCostNoOp(MapCollection.costKind, xs.length, mc.method.opDesc)
    xs.map(f)(tB)
  }

  val ExistsMethod = SMethod(this, "exists",
    SFunc(Array(ThisType, tPredicate), SBoolean, paramIVSeq), 4, Exists.costKind)
      .withIRInfo({
        case (builder, obj, _, Seq(c), _) => builder.mkExists(obj.asValue[SCollection[SType]], c.asFunc)
      })
      .withInfo(Exists,
        """Tests whether a predicate holds for at least one element of this collection.
         |Returns \lst{true} if the given predicate \lst{p} is satisfied by at least one element of this collection, otherwise \lst{false}
        """.stripMargin,
        ArgInfo("p", "the predicate used to test elements"))

  val FoldMethod = SMethod(
    this, "fold",
    SFunc(Array(ThisType, tOV, SFunc(Array(tOV, tIV), tOV)), tOV, Array(paramIV, paramOV)),
    5, Fold.costKind)
      .withIRInfo({
        case (builder, obj, _, Seq(z, op), _) => builder.mkFold(obj.asValue[SCollection[SType]], z, op.asFunc)
      })
      .withInfo(Fold, "Applies a binary operator to a start value and all elements of this collection, going left to right.",
        ArgInfo("zero", "a starting value"),
        ArgInfo("op", "the binary operator"))

  val ForallMethod = SMethod(this, "forall",
    SFunc(Array(ThisType, tPredicate), SBoolean, paramIVSeq), 6, ForAll.costKind)
      .withIRInfo({
        case (builder, obj, _, Seq(c), _) => builder.mkForAll(obj.asValue[SCollection[SType]], c.asFunc)
      })
      .withInfo(ForAll,
        """Tests whether a predicate holds for all elements of this collection.
         |Returns \lst{true} if this collection is empty or the given predicate \lst{p}
         |holds for all elements of this collection, otherwise \lst{false}.
        """.stripMargin,
        ArgInfo("p", "the predicate used to test elements"))

  val SliceMethod = SMethod(this, "slice",
    SFunc(Array(ThisType, SInt, SInt), ThisType, paramIVSeq), 7, Slice.costKind)
      .withIRInfo({
        case (builder, obj, _, Seq(from, until), _) =>
          builder.mkSlice(obj.asCollection[SType], from.asIntValue, until.asIntValue)
      })
      .withInfo(Slice,
        """Selects an interval of elements.  The returned collection is made up
         |  of all elements \lst{x} which satisfy the invariant:
         |  \lst{
         |     from <= indexOf(x) < until
         |  }
        """.stripMargin,
        ArgInfo("from", "the lowest index to include from this collection"),
        ArgInfo("until", "the lowest index to EXCLUDE from this collection"))

  val FilterMethod = SMethod(this, "filter",
    SFunc(Array(ThisType, tPredicate), ThisType, paramIVSeq), 8, Filter.costKind)
      .withIRInfo({
        case (builder, obj, _, Seq(l), _) => builder.mkFilter(obj.asValue[SCollection[SType]], l.asFunc)
      })
      .withInfo(Filter,
        """Selects all elements of this collection which satisfy a predicate.
         | Returns  a new collection consisting of all elements of this collection that satisfy the given
         | predicate \lst{p}. The order of the elements is preserved.
        """.stripMargin,
        ArgInfo("p", "the predicate used to test elements."))

  val AppendMethod = SMethod(this, "append",
    SFunc(Array(ThisType, ThisType), ThisType, paramIVSeq), 9, Append.costKind)
      .withIRInfo({
        case (builder, obj, _, Seq(xs), _) =>
          builder.mkAppend(obj.asCollection[SType], xs.asCollection[SType])
      })
      .withInfo(Append, "Puts the elements of other collection after the elements of this collection (concatenation of 2 collections)",
        ArgInfo("other", "the collection to append at the end of this"))

  val ApplyMethod = SMethod(this, "apply",
    SFunc(Array(ThisType, SInt), tIV, Array[STypeParam](tIV)), 10, ByIndex.costKind)
      .withInfo(ByIndex,
        """The element at given index.
         | Indices start at \lst{0}; \lst{xs.apply(0)} is the first element of collection \lst{xs}.
         | Note the indexing syntax \lst{xs(i)} is a shorthand for \lst{xs.apply(i)}.
         | Returns the element at the given index.
         | Throws an exception if \lst{i < 0} or \lst{length <= i}
        """.stripMargin, ArgInfo("i", "the index"))

  /** Cost of creating a collection of indices */
  val IndicesMethod_CostKind = PerItemCost(
    baseCost = JitCost(20), perChunkCost = JitCost(2), chunkSize = 16)

  val IndicesMethod = SMethod(
    this, "indices", SFunc(ThisType, SCollection(SInt)), 14, IndicesMethod_CostKind)
      .withIRInfo(MethodCallIrBuilder)
      .withInfo(PropertyCall,
        """Produces the range of all indices of this collection as a new collection
         | containing [0 .. length-1] values.
        """.stripMargin)

  /** Implements evaluation of Coll.indices method call ErgoTree node.
    * Called via reflection based on naming convention.
    * @see SMethod.evalMethod
    */
  def indices_eval[A, B](mc: MethodCall, xs: Coll[A])
                        (implicit E: ErgoTreeEvaluator): Coll[Int] = {
    val m = mc.method
    E.addSeqCost(m.costKind.asInstanceOf[PerItemCost], xs.length, m.opDesc) { () =>
      xs.indices
    }
  }
  /** BaseCost:
    * 1) base cost of Coll.flatMap
    * PerChunkCost:
    * 1) cost of Coll.flatMap (per item)
    * 2) new collection is allocated for each item
    * 3) each collection is then appended to the resulting collection */
  val FlatMapMethod_CostKind = PerItemCost(
    baseCost = JitCost(60), perChunkCost = JitCost(10), chunkSize = 8)

  val FlatMapMethod = SMethod(this, "flatMap",
    SFunc(Array(ThisType, SFunc(tIV, tOVColl)), tOVColl, Array(paramIV, paramOV)),
    15, FlatMapMethod_CostKind)
      .withIRInfo(
        MethodCallIrBuilder,
        javaMethodOf[Coll[_], Function1[_,_], RType[_]]("flatMap"),
        { mtype => Array(mtype.tRange.asCollection[SType].elemType) })
      .withInfo(MethodCall,
        """ Builds a new collection by applying a function to all elements of this collection
         | and using the elements of the resulting collections.
         | Function \lst{f} is constrained to be of the form \lst{x => x.someProperty}, otherwise
         | it is illegal.
         | Returns a new collection of type \lst{Coll[B]} resulting from applying the given collection-valued function
         | \lst{f} to each element of this collection and concatenating the results.
        """.stripMargin, ArgInfo("f", "the function to apply to each element."))

  /** We assume all flatMap body patterns have similar executon cost. */
  final val CheckFlatmapBody_Info = OperationCostInfo(
    PerItemCost(baseCost = JitCost(20), perChunkCost = JitCost(20), chunkSize = 1),
    NamedDesc("CheckFlatmapBody"))


  /** This patterns recognize all expressions, which are allowed as lambda body
    * of flatMap. Other bodies are rejected with throwing exception.
    */
  val flatMap_BodyPatterns = Array[PartialFunction[SValue, Int]](
    { case MethodCall(ValUse(id, _), _, args, _) if args.isEmpty => id },
    { case ExtractScriptBytes(ValUse(id, _)) => id },
    { case ExtractId(ValUse(id, _)) => id },
    { case SigmaPropBytes(ValUse(id, _)) => id },
    { case ExtractBytes(ValUse(id, _)) => id },
    { case ExtractBytesWithNoRef(ValUse(id, _)) => id }
  )

  /** Check the given expression is valid body of flatMap argument lambda.
    * @param varId id of lambda variable (see [[FuncValue]].args)
    * @param expr expression with is expected to use varId in ValUse node.
    * @return true if the body is allowed
    */
  def isValidPropertyAccess(varId: Int, expr: SValue)
                           (implicit E: ErgoTreeEvaluator): Boolean = {
    var found = false
    // NOTE: the cost depends on the position of the pattern since
    // we are checking until the first matching pattern found.
    E.addSeqCost(CheckFlatmapBody_Info) { () =>
      // the loop is bounded because flatMap_BodyPatterns is fixed
      var i = 0
      val nPatterns = flatMap_BodyPatterns.length
      while (i < nPatterns && !found) {
        val p = flatMap_BodyPatterns(i)
        found = p.lift(expr) match {
          case Some(id) => id == varId  // `id` in the pattern is equal to lambda `varId`
          case None => false
        }
        i += 1
      }
      i // how many patterns checked
    }
    found
  }

  /** Operation descriptor for matching `flatMap` method calls with valid lambdas. */
  final val MatchSingleArgMethodCall_Info = OperationCostInfo(
    FixedCost(JitCost(30)), NamedDesc("MatchSingleArgMethodCall"))

  /** Recognizer of `flatMap` method calls with valid lambdas. */
  object IsSingleArgMethodCall {
    def unapply(mc:MethodCall)
               (implicit E: ErgoTreeEvaluator): Nullable[(Int, SValue)] = {
      var res: Nullable[(Int, SValue)] = Nullable.None
      E.addFixedCost(MatchSingleArgMethodCall_Info) {
        res = mc match {
          case MethodCall(_, _, Seq(FuncValue(args, body)), _) if args.length == 1 =>
            val id = args(0)._1
            Nullable((id, body))
          case _ =>
            Nullable.None
        }
      }
      res
    }
  }

  /** Checks that the given [[MethodCall]] operation is valid flatMap. */
  def checkValidFlatmap(mc: MethodCall)(implicit E: ErgoTreeEvaluator) = {
    mc match {
      case IsSingleArgMethodCall(varId, lambdaBody)
            if isValidPropertyAccess(varId, lambdaBody) =>
        // ok, do nothing
      case _ =>
        throwInvalidFlatmap(mc)
    }
  }

  def throwInvalidFlatmap(mc: MethodCall) = {
    sys.error(
      s"Unsupported lambda in flatMap: allowed usage `xs.flatMap(x => x.property)`: $mc")
  }

  /** Implements evaluation of Coll.flatMap method call ErgoTree node.
    * Called via reflection based on naming convention.
    * @see SMethod.evalMethod
    */
  def flatMap_eval[A, B](mc: MethodCall, xs: Coll[A], f: A => Coll[B])
                        (implicit E: ErgoTreeEvaluator): Coll[B] = {
    val m = mc.method
    var res: Coll[B] = null
    E.addSeqCost(m.costKind.asInstanceOf[PerItemCost], m.opDesc) { () =>
      val tpeB = mc.tpe.asInstanceOf[SCollection[SType]].elemType
      val tB = Evaluation.stypeToRType(tpeB).asInstanceOf[RType[B]]
      res = xs.flatMap(f)(tB)
      res.length
    }
    res
  }

  val PatchMethod = SMethod(this, "patch",
    SFunc(Array(ThisType, SInt, ThisType, SInt), ThisType, paramIVSeq),
      19, PerItemCost(baseCost = JitCost(30), perChunkCost = JitCost(2), chunkSize = 10))
      .withIRInfo(MethodCallIrBuilder)
      .withInfo(MethodCall,
        "Produces a new Coll where a slice of elements in this Coll is replaced by another Coll.")

  /** Implements evaluation of Coll.patch method call ErgoTree node.
    * Called via reflection based on naming convention.
    * @see SMethod.evalMethod
    */
  def patch_eval[A](mc: MethodCall, xs: Coll[A], from: Int, patch: Coll[A], replaced: Int)
                   (implicit E: ErgoTreeEvaluator): Coll[A] = {
    val m = mc.method
    val nItems = xs.length + patch.length
    E.addSeqCost(m.costKind.asInstanceOf[PerItemCost], nItems, m.opDesc) { () =>
      xs.patch(from, patch, replaced)
    }
  }

  val UpdatedMethod = SMethod(this, "updated",
    SFunc(Array(ThisType, SInt, tIV), ThisType, paramIVSeq),
    20, PerItemCost(baseCost = JitCost(20), perChunkCost = JitCost(1), chunkSize = 10))
      .withIRInfo(MethodCallIrBuilder, javaMethodOf[Coll[_], Int, Any]("updated"))
      .withInfo(MethodCall,
        "A copy of this Coll with one single replaced element.")

  /** Implements evaluation of Coll.updated method call ErgoTree node.
    * Called via reflection based on naming convention.
    * @see SMethod.evalMethod
    */
  def updated_eval[A](mc: MethodCall, coll: Coll[A], index: Int, elem: A)
                     (implicit E: ErgoTreeEvaluator): Coll[A] = {
    val m = mc.method
    val costKind = m.costKind.asInstanceOf[PerItemCost]
    E.addSeqCost(costKind, coll.length, m.opDesc) { () =>
      coll.updated(index, elem)
    }
  }

  val UpdateManyMethod = SMethod(this, "updateMany",
    SFunc(Array(ThisType, SCollection(SInt), ThisType), ThisType, paramIVSeq),
    21, PerItemCost(baseCost = JitCost(20), perChunkCost = JitCost(2), chunkSize = 10))
      .withIRInfo(MethodCallIrBuilder).withInfo(MethodCall, "")

  /** Implements evaluation of Coll.updateMany method call ErgoTree node.
    * Called via reflection based on naming convention.
    * @see SMethod.evalMethod
    */
  def updateMany_eval[A](mc: MethodCall, coll: Coll[A], indexes: Coll[Int], values: Coll[A])
                        (implicit E: ErgoTreeEvaluator): Coll[A] = {
    val costKind = mc.method.costKind.asInstanceOf[PerItemCost]
    E.addSeqCost(costKind, coll.length, mc.method.opDesc) { () =>
      coll.updateMany(indexes, values)
    }
  }

  val IndexOfMethod = SMethod(this, "indexOf",
    SFunc(Array(ThisType, tIV, SInt), SInt, paramIVSeq),
      26, PerItemCost(baseCost = JitCost(20), perChunkCost = JitCost(10), chunkSize = 2))
      .withIRInfo(MethodCallIrBuilder, javaMethodOf[Coll[_], Any, Int]("indexOf"))
      .withInfo(MethodCall, "")

  /** Implements evaluation of Coll.indexOf method call ErgoTree node.
    * Called via reflection based on naming convention.
    * @see SMethod.evalMethod
    */
  def indexOf_eval[A](mc: MethodCall, xs: Coll[A], elem: A, from: Int)
                     (implicit E: ErgoTreeEvaluator): Int = {
    val costKind = mc.method.costKind.asInstanceOf[PerItemCost]
    var res: Int = -1
    E.addSeqCost(costKind, mc.method.opDesc) { () =>
      // this loop is bounded because MaxArrayLength limit is enforced
      val len = xs.length
      val start = math.max(from, 0)
      var i = start
      var different = true
      while (i < len && different) {
        different = !DataValueComparer.equalDataValues(xs(i), elem)
        i += 1
      }
      if (!different)
        res = i - 1
      i - start  // return number of performed iterations
    }
    res
  }

  /** Cost descriptor of Coll.zip operation. */
  val Zip_CostKind = PerItemCost(
    baseCost = JitCost(10), perChunkCost = JitCost(1), chunkSize = 10)

  val ZipMethod = SMethod(this, "zip",
    SFunc(Array(ThisType, tOVColl), SCollection(STuple(tIV, tOV)), Array[STypeParam](tIV, tOV)),
    29, Zip_CostKind)
      .withIRInfo(MethodCallIrBuilder)
      .withInfo(MethodCall, "")

  /** Implements evaluation of Coll.zip method call ErgoTree node.
    * Called via reflection based on naming convention.
    * @see SMethod.evalMethod
    */
  def zip_eval[A, B](mc: MethodCall, xs: Coll[A], ys: Coll[B])
                    (implicit E: ErgoTreeEvaluator): Coll[(A,B)] = {
    val m = mc.method
    E.addSeqCost(m.costKind.asInstanceOf[PerItemCost], xs.length, m.opDesc) { () =>
      xs.zip(ys)
    }
  }

  /** This method should be overriden in derived classes to add new methods in addition to inherited.
    * Typical override: `super.getMethods() ++ Seq(m1, m2, m3)`
    */
  override protected def getMethods(): Seq[SMethod] = super.getMethods() ++
      Seq(
        SizeMethod,
        GetOrElseMethod,
        MapMethod,
        ExistsMethod,
        FoldMethod,
        ForallMethod,
        SliceMethod,
        FilterMethod,
        AppendMethod,
        ApplyMethod,
        IndicesMethod,
        FlatMapMethod,
        PatchMethod,
        UpdatedMethod,
        UpdateManyMethod,
        IndexOfMethod,
        ZipMethod
      )
}

object STupleMethods extends MethodsContainer {
  /** Type for which this container defines methods. */
  override def ownerType: STypeCompanion = STuple

  private val MaxTupleLength: Int = SigmaConstants.MaxTupleLength.value

  private val componentNames = Array.tabulate(MaxTupleLength) { i => s"_${i + 1}" }

  /** A list of Coll methods inherited from Coll type and available as method of tuple. */
  lazy val colMethods: Seq[SMethod] = {
    val subst = Map(SType.tIV -> SAny)
    // TODO: implement other methods
    val activeMethods = Set(1.toByte /*Coll.size*/, 10.toByte /*Coll.apply*/)
    SCollectionMethods.methods.filter(m => activeMethods.contains(m.methodId)).map { m =>
      m.copy(stype = applySubst(m.stype, subst).asFunc)
    }
  }

  def getTupleMethod(tup: STuple, name: String): Option[SMethod] = {
    colMethods.find(_.name == name).orElse {
      val iComponent = componentNames.lastIndexOf(name, end = tup.items.length - 1)
      if (iComponent == -1) None
      else
        Some(SMethod(
          STupleMethods, name, SFunc(tup, tup.items(iComponent)),
          (iComponent + 1).toByte, SelectField.costKind))
    }
  }

  override protected def getMethods(): Seq[SMethod] = super.getMethods()
}

/** Type descriptor of `Box` type of ErgoTree. */
case object SBoxMethods extends MonoTypeMethods {
  import ErgoBox._
  import SType.{paramT, tT}

  override def ownerType: SMonoType = SBox

  /** Defined once here and then reused in SMethod descriptors. */
  lazy val GetRegFuncType = SFunc(Array(SBox), SOption(tT), Array(paramT))

  /** Creates a descriptor for the given register method. (i.e. R1, R2, etc) */
  def registers(idOfs: Int): Seq[SMethod] = {
    allRegisters.map { i =>
      i match {
        case r: MandatoryRegisterId =>
          SMethod(this, s"R${i.asIndex}",
            GetRegFuncType, (idOfs + i.asIndex + 1).toByte, ExtractRegisterAs.costKind)
              .withInfo(ExtractRegisterAs, r.purpose)
        case _ =>
          SMethod(this, s"R${i.asIndex}",
            GetRegFuncType, (idOfs + i.asIndex + 1).toByte, ExtractRegisterAs.costKind)
              .withInfo(ExtractRegisterAs, "Non-mandatory register")
      }
    }
  }

  val PropositionBytes = "propositionBytes"
  val Value = "value"
  val Id = "id"
  val Bytes = "bytes"
  val BytesWithoutRef = "bytesWithoutRef"
  val CreationInfo = "creationInfo"
  val GetReg = "getReg"

  // should be lazy, otherwise lead to initialization error
  lazy val ValueMethod = SMethod(
    this, Value, SFunc(SBox, SLong), 1, ExtractAmount.costKind)
      .withInfo(ExtractAmount,
        "Mandatory: Monetary value, in Ergo tokens (NanoErg unit of measure)")

  lazy val PropositionBytesMethod = SMethod(
    this, PropositionBytes, SFunc(SBox, SByteArray), 2, ExtractScriptBytes.costKind)
      .withInfo(ExtractScriptBytes,
        "Serialized bytes of guarding script, which should be evaluated to true in order to\n" +
        " open this box. (aka spend it in a transaction)")

  lazy val BytesMethod = SMethod(
    this, Bytes, SFunc(SBox, SByteArray), 3, ExtractBytes.costKind)
      .withInfo(ExtractBytes, "Serialized bytes of this box's content, including proposition bytes.")

  lazy val BytesWithoutRefMethod = SMethod(
    this, BytesWithoutRef, SFunc(SBox, SByteArray), 4, ExtractBytesWithNoRef.costKind)
      .withInfo(ExtractBytesWithNoRef,
        "Serialized bytes of this box's content, excluding transactionId and index of output.")

  lazy val IdMethod = SMethod(this, Id, SFunc(SBox, SByteArray), 5, ExtractId.costKind)
      .withInfo(ExtractId,
        "Blake2b256 hash of this box's content, basically equals to \\lst{blake2b256(bytes)}")

  lazy val creationInfoMethod = SMethod(
    this, CreationInfo, ExtractCreationInfo.OpType, 6, ExtractCreationInfo.costKind)
      .withInfo(ExtractCreationInfo,
        """ If \lst{tx} is a transaction which generated this box, then \lst{creationInfo._1}
         | is a height of the tx's block. The \lst{creationInfo._2} is a serialized transaction
         | identifier followed by box index in the transaction outputs.
        """.stripMargin ) // see ExtractCreationInfo

  lazy val getRegMethod = SMethod(this, "getReg",
    SFunc(Array(SBox, SInt), SOption(tT), Array(paramT)), 7, ExtractRegisterAs.costKind)
      .withInfo(ExtractRegisterAs,
        """ Extracts register by id and type.
         | Type param \lst{T} expected type of the register.
         | Returns \lst{Some(value)} if the register is defined and has given type and \lst{None} otherwise
        """.stripMargin,
        ArgInfo("regId", "zero-based identifier of the register."))

  lazy val tokensMethod = SMethod(
    this, "tokens", SFunc(SBox, ErgoBox.STokensRegType), 8, FixedCost(JitCost(15)))
      .withIRInfo(MethodCallIrBuilder)
      .withInfo(PropertyCall, "Secondary tokens")


  // should be lazy to solve recursive initialization
  protected override def getMethods() = super.getMethods() ++ Array(
    ValueMethod, // see ExtractAmount
    PropositionBytesMethod, // see ExtractScriptBytes
    BytesMethod, // see ExtractBytes
    BytesWithoutRefMethod, // see ExtractBytesWithNoRef
    IdMethod, // see ExtractId
    creationInfoMethod,
    getRegMethod,
    tokensMethod
  ) ++ registers(8)
}

/** Type descriptor of `AvlTree` type of ErgoTree. */
case object SAvlTreeMethods extends MonoTypeMethods {
  import SOption._

  override def ownerType: SMonoType = SAvlTree

  lazy val TCollOptionCollByte = SCollection(SByteArrayOption)
  lazy val CollKeyValue = SCollection(STuple(SByteArray, SByteArray))

  lazy val digestMethod = SMethod(this, "digest", SFunc(SAvlTree, SByteArray), 1, FixedCost(JitCost(15)))
      .withIRInfo(MethodCallIrBuilder)
      .withInfo(PropertyCall,
        """Returns digest of the state represented by this tree.
         | Authenticated tree \lst{digest} = \lst{root hash bytes} ++ \lst{tree height}
        """.stripMargin)

  /** Cost descriptor of `digest` method. */
  lazy val digest_Info = {
    val m = digestMethod
    OperationCostInfo(m.costKind.asInstanceOf[FixedCost], m.opDesc)
  }

  lazy val enabledOperationsMethod = SMethod(
    this, "enabledOperations", SFunc(SAvlTree, SByte), 2, FixedCost(JitCost(15)))
      .withIRInfo(MethodCallIrBuilder)
      .withInfo(PropertyCall,
        """ Flags of enabled operations packed in single byte.
         | \lst{isInsertAllowed == (enabledOperations & 0x01) != 0}\newline
         | \lst{isUpdateAllowed == (enabledOperations & 0x02) != 0}\newline
         | \lst{isRemoveAllowed == (enabledOperations & 0x04) != 0}
        """.stripMargin)

  lazy val keyLengthMethod = SMethod(
    this, "keyLength", SFunc(SAvlTree, SInt), 3, FixedCost(JitCost(15)))
      .withIRInfo(MethodCallIrBuilder)
      .withInfo(PropertyCall,
        """
         |
            """.stripMargin)

  lazy val valueLengthOptMethod = SMethod(
    this, "valueLengthOpt", SFunc(SAvlTree, SIntOption), 4, FixedCost(JitCost(15)))
      .withIRInfo(MethodCallIrBuilder)
      .withInfo(PropertyCall,
        """
         |
        """.stripMargin)

  lazy val isInsertAllowedMethod = SMethod(
    this, "isInsertAllowed", SFunc(SAvlTree, SBoolean), 5, FixedCost(JitCost(15)))
      .withIRInfo(MethodCallIrBuilder)
      .withInfo(PropertyCall,
        """
         |
        """.stripMargin)

  lazy val isInsertAllowed_Info = {
    val m = isInsertAllowedMethod
    OperationCostInfo(m.costKind.asInstanceOf[FixedCost], m.opDesc)
  }

  lazy val isUpdateAllowedMethod = SMethod(
    this, "isUpdateAllowed", SFunc(SAvlTree, SBoolean), 6, FixedCost(JitCost(15)))
      .withIRInfo(MethodCallIrBuilder)
      .withInfo(PropertyCall,
        """
         |
        """.stripMargin)

  lazy val isUpdateAllowed_Info = {
    val m = isUpdateAllowedMethod
    OperationCostInfo(m.costKind.asInstanceOf[FixedCost], m.opDesc)
  }

  lazy val isRemoveAllowedMethod = SMethod(
    this, "isRemoveAllowed", SFunc(SAvlTree, SBoolean), 7, FixedCost(JitCost(15)))
      .withIRInfo(MethodCallIrBuilder)
      .withInfo(PropertyCall,
        """
         |
        """.stripMargin)

  lazy val isRemoveAllowed_Info = {
    val m = isRemoveAllowedMethod
    OperationCostInfo(m.costKind.asInstanceOf[FixedCost], m.opDesc)
  }

  lazy val updateOperationsMethod  = SMethod(this, "updateOperations",
    SFunc(Array(SAvlTree, SByte), SAvlTree), 8, FixedCost(JitCost(45)))
      .withIRInfo(MethodCallIrBuilder)
      .withInfo(MethodCall,
        """
         |
        """.stripMargin)

  lazy val containsMethod = SMethod(this, "contains",
    SFunc(Array(SAvlTree, SByteArray, SByteArray), SBoolean), 9, DynamicCost)
      .withIRInfo(MethodCallIrBuilder)
      .withInfo(MethodCall,
        """
         |   /** Checks if an entry with key `key` exists in this tree using proof `proof`.
         |    * Throws exception if proof is incorrect
         |
         |    * @note CAUTION! Does not support multiple keys check, use [[getMany]] instead.
         |    * Return `true` if a leaf with the key `key` exists
         |    * Return `false` if leaf with provided key does not exist.
         |    * @param key    a key of an element of this authenticated dictionary.
         |    * @param proof
         |    */
         |
        """.stripMargin)

  /** The proof may contain keys, labels and values, we don't know for sure how many,
    * but we assume the cost is O(proof.length).
    * So the following is an approximation of the proof parsing cost.
    */
  final val CreateAvlVerifier_Info = OperationCostInfo(
    PerItemCost(baseCost = JitCost(110), perChunkCost = JitCost(20), chunkSize = 64),
    NamedDesc("CreateAvlVerifier"))

  final val LookupAvlTree_Info = OperationCostInfo(
    PerItemCost(baseCost = JitCost(40), perChunkCost = JitCost(10), chunkSize = 1),
    NamedDesc("LookupAvlTree"))

  final val InsertIntoAvlTree_Info = OperationCostInfo(
    PerItemCost(baseCost = JitCost(40), perChunkCost = JitCost(10), chunkSize = 1),
    NamedDesc("InsertIntoAvlTree"))

  final val UpdateAvlTree_Info = OperationCostInfo(
    PerItemCost(baseCost = JitCost(120), perChunkCost = JitCost(20), chunkSize = 1),
    NamedDesc("UpdateAvlTree"))

  final val RemoveAvlTree_Info = OperationCostInfo(
    PerItemCost(baseCost = JitCost(100), perChunkCost = JitCost(15), chunkSize = 1),
    NamedDesc("RemoveAvlTree"))

  /** Implements evaluation of AvlTree.contains method call ErgoTree node.
    * Called via reflection based on naming convention.
    * @see SMethod.evalMethod
    */
  def contains_eval(mc: MethodCall, tree: AvlTree, key: Coll[Byte], proof: Coll[Byte])
                   (implicit E: ErgoTreeEvaluator): Boolean = {
    E.contains_eval(mc, tree, key, proof)
  }

  lazy val getMethod = SMethod(this, "get",
    SFunc(Array(SAvlTree, SByteArray, SByteArray), SByteArrayOption), 10, DynamicCost)
      .withIRInfo(MethodCallIrBuilder)
      .withInfo(MethodCall,
        """
         |  /** Perform a lookup of key `key` in this tree using proof `proof`.
         |    * Throws exception if proof is incorrect
         |    *
         |    * @note CAUTION! Does not support multiple keys check, use [[getMany]] instead.
         |    * Return Some(bytes) of leaf with key `key` if it exists
         |    * Return None if leaf with provided key does not exist.
         |    * @param key    a key of an element of this authenticated dictionary.
         |    * @param proof
         |    */
         |
        """.stripMargin)

  /** Implements evaluation of AvlTree.get method call ErgoTree node.
    * Called via reflection based on naming convention.
    * @see SMethod.evalMethod
    */
  def get_eval(mc: MethodCall, tree: AvlTree, key: Coll[Byte], proof: Coll[Byte])
              (implicit E: ErgoTreeEvaluator): Option[Coll[Byte]] = {
    E.get_eval(mc, tree, key, proof)
  }

  lazy val getManyMethod = SMethod(this, "getMany",
    SFunc(Array(SAvlTree, SByteArray2, SByteArray), TCollOptionCollByte), 11, DynamicCost)
      .withIRInfo(MethodCallIrBuilder)
      .withInfo(MethodCall,
        """
         |  /** Perform a lookup of many keys `keys` in this tree using proof `proof`.
         |    *
         |    * @note CAUTION! Keys must be ordered the same way they were in lookup before proof was generated.
         |    * For each key return Some(bytes) of leaf if it exists and None if is doesn't.
         |    * @param keys    keys of elements of this authenticated dictionary.
         |    * @param proof
         |    */
         |
        """.stripMargin)

  /** Implements evaluation of AvlTree.getMany method call ErgoTree node.
    * Called via reflection based on naming convention.
    * @see SMethod.evalMethod
    */
  def getMany_eval(mc: MethodCall, tree: AvlTree, keys: Coll[Coll[Byte]], proof: Coll[Byte])
                  (implicit E: ErgoTreeEvaluator): Coll[Option[Coll[Byte]]] = {
    E.getMany_eval(mc, tree, keys, proof)
  }

  lazy val insertMethod = SMethod(this, "insert",
    SFunc(Array(SAvlTree, CollKeyValue, SByteArray), SAvlTreeOption), 12, DynamicCost)
      .withIRInfo(MethodCallIrBuilder)
      .withInfo(MethodCall,
        """
         |  /** Perform insertions of key-value entries into this tree using proof `proof`.
         |    * Throws exception if proof is incorrect
         |    *
         |    * @note CAUTION! Pairs must be ordered the same way they were in insert ops before proof was generated.
         |    * Return Some(newTree) if successful
         |    * Return None if operations were not performed.
         |    * @param operations   collection of key-value pairs to insert in this authenticated dictionary.
         |    * @param proof
         |    */
         |
        """.stripMargin)

  /** Implements evaluation of AvlTree.insert method call ErgoTree node.
    * Called via reflection based on naming convention.
    * @see SMethod.evalMethod
    */
  def insert_eval(mc: MethodCall, tree: AvlTree, entries: KeyValueColl, proof: Coll[Byte])
                 (implicit E: ErgoTreeEvaluator): Option[AvlTree] = {
    E.insert_eval(mc, tree, entries, proof)
  }

  lazy val updateMethod = SMethod(this, "update",
    SFunc(Array(SAvlTree, CollKeyValue, SByteArray), SAvlTreeOption), 13, DynamicCost)
      .withIRInfo(MethodCallIrBuilder)
      .withInfo(MethodCall,
        """
         |  /** Perform updates of key-value entries into this tree using proof `proof`.
         |    * Throws exception if proof is incorrect
         |    *
         |    * @note CAUTION! Pairs must be ordered the same way they were in update ops before proof was generated.
         |    * Return Some(newTree) if successful
         |    * Return None if operations were not performed.
         |    * @param operations   collection of key-value pairs to update in this authenticated dictionary.
         |    * @param proof
         |    */
         |
        """.stripMargin)

  /** Implements evaluation of AvlTree.update method call ErgoTree node.
    * Called via reflection based on naming convention.
    * @see SMethod.evalMethod
    */
  def update_eval(mc: MethodCall, tree: AvlTree,
                  operations: KeyValueColl, proof: Coll[Byte])
                 (implicit E: ErgoTreeEvaluator): Option[AvlTree] = {
    E.update_eval(mc, tree, operations, proof)
  }

  lazy val removeMethod = SMethod(this, "remove",
    SFunc(Array(SAvlTree, SByteArray2, SByteArray), SAvlTreeOption), 14, DynamicCost)
      .withIRInfo(MethodCallIrBuilder)
      .withInfo(MethodCall,
        """
         |  /** Perform removal of entries into this tree using proof `proof`.
         |    * Throws exception if proof is incorrect
         |    * Return Some(newTree) if successful
         |    * Return None if operations were not performed.
         |    *
         |    * @note CAUTION! Keys must be ordered the same way they were in remove ops before proof was generated.
         |    * @param operations   collection of keys to remove from this authenticated dictionary.
         |    * @param proof
         |    */
         |
        """.stripMargin)

  /** Implements evaluation of AvlTree.remove method call ErgoTree node.
    * Called via reflection based on naming convention.
    * @see SMethod.evalMethod
    */
  def remove_eval(mc: MethodCall, tree: AvlTree,
                  operations: Coll[Coll[Byte]], proof: Coll[Byte])
                 (implicit E: ErgoTreeEvaluator): Option[AvlTree] = {
    E.remove_eval(mc, tree, operations, proof)
  }

  lazy val updateDigestMethod = SMethod(this, "updateDigest",
    SFunc(Array(SAvlTree, SByteArray), SAvlTree), 15, FixedCost(JitCost(40)))
      .withIRInfo(MethodCallIrBuilder)
      .withInfo(MethodCall,
        """
         |
        """.stripMargin)

  lazy val updateDigest_Info = {
    val m = updateDigestMethod
    OperationCostInfo(m.costKind.asInstanceOf[FixedCost], m.opDesc)
  }

  protected override def getMethods(): Seq[SMethod] = super.getMethods() ++ Seq(
    digestMethod,
    enabledOperationsMethod,
    keyLengthMethod,
    valueLengthOptMethod,
    isInsertAllowedMethod,
    isUpdateAllowedMethod,
    isRemoveAllowedMethod,
    updateOperationsMethod,
    containsMethod,
    getMethod,
    getManyMethod,
    insertMethod,
    updateMethod,
    removeMethod,
    updateDigestMethod
  )
}

/** Type descriptor of `Context` type of ErgoTree. */
case object SContextMethods extends MonoTypeMethods {
  override def ownerType: SMonoType = SContext

  /** Arguments on context operation such as getVar, DeserializeContext etc.
    * This value can be reused where necessary to avoid allocations. */
  val ContextFuncDom: IndexedSeq[SType] = Array(SContext, SByte)

  import SType.{paramT, tT}

  lazy val dataInputsMethod = propertyCall("dataInputs", SBoxArray, 1, FixedCost(JitCost(15)))
  lazy val headersMethod    = propertyCall("headers", SHeaderArray, 2, FixedCost(JitCost(15)))
  lazy val preHeaderMethod  = propertyCall("preHeader", SPreHeader, 3, FixedCost(JitCost(15)))
  lazy val inputsMethod     = property("INPUTS", SBoxArray, 4, Inputs)
  lazy val outputsMethod    = property("OUTPUTS", SBoxArray, 5, Outputs)
  lazy val heightMethod     = property("HEIGHT", SInt, 6, Height)
  lazy val selfMethod       = property("SELF", SBox, 7, Self)
  lazy val selfBoxIndexMethod = propertyCall("selfBoxIndex", SInt, 8, FixedCost(JitCost(20)))
  lazy val lastBlockUtxoRootHashMethod = property("LastBlockUtxoRootHash", SAvlTree, 9, LastBlockUtxoRootHash)
  lazy val minerPubKeyMethod = property("minerPubKey", SByteArray, 10, MinerPubkey)
  lazy val getVarMethod = SMethod(
    this, "getVar", SFunc(ContextFuncDom, SOption(tT), Array(paramT)), 11, GetVar.costKind)
    .withInfo(GetVar, "Get context variable with given \\lst{varId} and type.",
      ArgInfo("varId", "\\lst{Byte} identifier of context variable"))

  protected override def getMethods() = super.getMethods() ++ Seq(
    dataInputsMethod, headersMethod, preHeaderMethod, inputsMethod, outputsMethod, heightMethod, selfMethod,
    selfBoxIndexMethod, lastBlockUtxoRootHashMethod, minerPubKeyMethod, getVarMethod
  )

  /** Names of methods which provide blockchain context.
   * This value can be reused where necessary to avoid allocations. */
  val BlockchainContextMethodNames: IndexedSeq[String] = Array(
    headersMethod.name, preHeaderMethod.name, heightMethod.name,
    lastBlockUtxoRootHashMethod.name, minerPubKeyMethod.name
  )
}

/** Type descriptor of `Header` type of ErgoTree. */
case object SHeaderMethods extends MonoTypeMethods {
  override def ownerType: SMonoType = SHeader

  lazy val idMethod               = propertyCall("id", SByteArray, 1, FixedCost(JitCost(10)))
  lazy val versionMethod          = propertyCall("version",  SByte,      2, FixedCost(JitCost(10)))
  lazy val parentIdMethod         = propertyCall("parentId", SByteArray, 3, FixedCost(JitCost(10)))
  lazy val ADProofsRootMethod     = propertyCall("ADProofsRoot", SByteArray, 4, FixedCost(JitCost(10)))
  lazy val stateRootMethod        = propertyCall("stateRoot", SAvlTree, 5, FixedCost(JitCost(10)))
  lazy val transactionsRootMethod = propertyCall("transactionsRoot", SByteArray, 6, FixedCost(JitCost(10)))
  lazy val timestampMethod        = propertyCall("timestamp", SLong, 7, FixedCost(JitCost(10)))
  lazy val nBitsMethod            = propertyCall("nBits", SLong, 8, FixedCost(JitCost(10)))
  lazy val heightMethod           = propertyCall("height", SInt, 9, FixedCost(JitCost(10)))
  lazy val extensionRootMethod    = propertyCall("extensionRoot", SByteArray, 10, FixedCost(JitCost(10)))
  lazy val minerPkMethod          = propertyCall("minerPk", SGroupElement, 11, FixedCost(JitCost(10)))
  lazy val powOnetimePkMethod     = propertyCall("powOnetimePk", SGroupElement, 12, FixedCost(JitCost(10)))
  lazy val powNonceMethod         = propertyCall("powNonce", SByteArray, 13, FixedCost(JitCost(10)))
  lazy val powDistanceMethod      = propertyCall("powDistance", SBigInt, 14, FixedCost(JitCost(10)))
  lazy val votesMethod            = propertyCall("votes", SByteArray, 15, FixedCost(JitCost(10)))

  // cost of checkPoW is 700 as about 2*32 hashes required, and 1 hash (id) over short data costs 10
  lazy val checkPowMethod = SMethod(
    this, "checkPow", SFunc(Array(SHeader), SBoolean), 16, FixedCost(JitCost(700)))
    .withIRInfo(MethodCallIrBuilder)
    .withInfo(MethodCall, "Validate header's proof-of-work")

  private lazy val v5Methods = super.getMethods() ++ Seq(
    idMethod, versionMethod, parentIdMethod, ADProofsRootMethod, stateRootMethod, transactionsRootMethod,
    timestampMethod, nBitsMethod, heightMethod, extensionRootMethod, minerPkMethod, powOnetimePkMethod,
    powNonceMethod, powDistanceMethod, votesMethod)

  // 6.0 : checkPow method added
  private lazy val v6Methods = v5Methods ++ Seq(checkPowMethod)

  protected override def getMethods() = {
    if (VersionContext.current.isV6SoftForkActivated) {
      v6Methods
    } else {
      v5Methods
    }
  }
}

/** Type descriptor of `PreHeader` type of ErgoTree. */
case object SPreHeaderMethods extends MonoTypeMethods {
  override def ownerType: SMonoType = SPreHeader

  lazy val versionMethod          = propertyCall("version",  SByte,      1, FixedCost(JitCost(10)))
  lazy val parentIdMethod         = propertyCall("parentId", SByteArray, 2, FixedCost(JitCost(10)))
  lazy val timestampMethod        = propertyCall("timestamp", SLong, 3, FixedCost(JitCost(10)))
  lazy val nBitsMethod            = propertyCall("nBits", SLong, 4, FixedCost(JitCost(10)))
  lazy val heightMethod           = propertyCall("height", SInt, 5, FixedCost(JitCost(10)))
  lazy val minerPkMethod          = propertyCall("minerPk", SGroupElement, 6, FixedCost(JitCost(10)))
  lazy val votesMethod            = propertyCall("votes", SByteArray, 7, FixedCost(JitCost(10)))

  protected override def getMethods() = super.getMethods() ++ Seq(
    versionMethod, parentIdMethod, timestampMethod, nBitsMethod, heightMethod, minerPkMethod, votesMethod
  )
}

/** This type is introduced to unify handling of global and non-global (i.e. methods) operations.
  * It unifies implementation of global operation with implementation of methods and avoids code
  * duplication (following DRY principle https://en.wikipedia.org/wiki/Don%27t_repeat_yourself).
  * The WrappedType is `sigma.SigmaDslBuilder`, which is an interface implemented by
  * the singleton sigmastate.eval.CostingSigmaDslBuilder
  *
  * The Constant(...) tree node of this type are not allowed, as well as using it in register and
  * context variables (aka ContextExtension)
  *
  * When new methods are added to this type via a soft-fork, they will be serialized as part
  * of ErgoTree using MethodCallSerializer, where SGlobal.typeCode will be used.
  *
  * @see sigmastate.lang.SigmaPredef
  * */
case object SGlobalMethods extends MonoTypeMethods {
  override def ownerType: SMonoType = SGlobal

  lazy val groupGeneratorMethod = SMethod(
    this, "groupGenerator", SFunc(SGlobal, SGroupElement), 1, GroupGenerator.costKind)
    .withIRInfo({ case (_, _, _, _, _) => GroupGenerator })
    .withInfo(GroupGenerator, "")

  lazy val xorMethod = SMethod(
    this, "xor", SFunc(Array(SGlobal, SByteArray, SByteArray), SByteArray), 2, Xor.costKind)
    .withIRInfo({
        case (_, _, _, Seq(l, r), _) => Xor(l.asByteArray, r.asByteArray)
    })
    .withInfo(Xor, "Byte-wise XOR of two collections of bytes",
      ArgInfo("left", "left operand"), ArgInfo("right", "right operand"))

  private val deserializeCostKind = PerItemCost(
    baseCost = JitCost(20), perChunkCost = JitCost(7), chunkSize = 128)

  lazy val desJava = ownerType.reprClass.getMethod("deserializeTo", classOf[SType], classOf[Coll[Byte]], classOf[RType[_]])

  lazy val deserializeToMethod = SMethod(
    this, "deserializeTo", SFunc(Array(SGlobal, SByteArray), tT, Array(paramT)), 3, deserializeCostKind, Seq(tT))
    .withIRInfo(MethodCallIrBuilder, desJava)
 //   .copy(irInfo = MethodIRInfo(None, Some(desJava), None))
    .withInfo(MethodCall, "Byte-wise XOR of two collections of bytes",  // todo: desc
      ArgInfo("left", "left operand"), ArgInfo("right", "right operand"))

  /** Implements evaluation of Global.xor method call ErgoTree node.
    * Called via reflection based on naming convention.
    * @see SMethod.evalMethod, Xor.eval, Xor.xorWithCosting
    */
  def xor_eval(mc: MethodCall, G: SigmaDslBuilder, ls: Coll[Byte], rs: Coll[Byte])
              (implicit E: ErgoTreeEvaluator): Coll[Byte] = {
    Xor.xorWithCosting(ls, rs)
  }

<<<<<<< HEAD
  lazy val serializeMethod = SMethod(this, "serialize",
    SFunc(Array(SGlobal, tT), SByteArray, Array(paramT)), 4, DynamicCost)
      .withIRInfo(MethodCallIrBuilder)
      .withInfo(MethodCall, "Serializes the given `value` into bytes using the default serialization format.",
        ArgInfo("value", "value to be serialized"))


  /** Implements evaluation of Global.serialize method call ErgoTree node.
    * Called via reflection based on naming convention.
    * @see SMethod.evalMethod
    */
  def serialize_eval(mc: MethodCall, G: SigmaDslBuilder, value: SType#WrappedType)
      (implicit E: ErgoTreeEvaluator): Coll[Byte] = {

    E.addCost(SigmaByteWriter.StartWriterCost)

    val addFixedCostCallback = { (costInfo: OperationCostInfo[FixedCost]) =>
      E.addCost(costInfo)
    }
    val addPerItemCostCallback = { (info: OperationCostInfo[PerItemCost], nItems: Int) =>
      E.addSeqCostNoOp(info.costKind, nItems, info.opDesc)
    }
    val w = SigmaSerializer.startWriter(None,
      Some(addFixedCostCallback), Some(addPerItemCostCallback))

    DataSerializer.serialize(value, mc.args(0).tpe, w)
    Colls.fromArray(w.toBytes)
  }

  def deserializeTo_eval(mc: MethodCall, G: SigmaDslBuilder, bytes: Coll[Byte])
                        (implicit E: ErgoTreeEvaluator): Any = {
    val tpe = mc.tpe
    val cT = stypeToRType(tpe)
    E.addSeqCost(deserializeCostKind, bytes.length, deserializeToMethod.opDesc) { () =>
      G.deserializeTo(tpe, bytes)(cT)
    }
  }

  protected override def getMethods() = super.getMethods() ++ {
    if (VersionContext.current.isV6SoftForkActivated) {
      Seq(
        groupGeneratorMethod,
        xorMethod,
        serializeMethod,
        deserializeToMethod
      )
    } else {
      Seq(
=======
  private lazy val EnDecodeNBitsCost = FixedCost(JitCost(5)) // the same cost for nbits encoding and decoding

  lazy val encodeNBitsMethod: SMethod = SMethod(
    this, "encodeNbits", SFunc(Array(SGlobal, SBigInt), SLong), 3, EnDecodeNBitsCost)
    .withIRInfo(MethodCallIrBuilder)
    .withInfo(MethodCall, "Encode big integer number as nbits", ArgInfo("bigInt", "Big integer"))

  lazy val decodeNBitsMethod: SMethod = SMethod(
    this, "decodeNbits", SFunc(Array(SGlobal, SLong), SBigInt), 4, EnDecodeNBitsCost)
    .withIRInfo(MethodCallIrBuilder)
    .withInfo(MethodCall, "Decode nbits-encoded big integer number", ArgInfo("nbits", "NBits-encoded argument"))

  /**
    * encodeNBits evaluation with costing
    */
  def encodeNbits_eval(mc: MethodCall, G: SigmaDslBuilder, bigInt: BigInt)(implicit E: ErgoTreeEvaluator): Long = {
    E.addFixedCost(EnDecodeNBitsCost, encodeNBitsMethod.opDesc) {
      NBitsUtils.encodeCompactBits(bigInt.asInstanceOf[CBigInt].wrappedValue)
    }
  }

  /**
    * decodeNBits evaluation with costing
    */
  def decodeNbits_eval(mc: MethodCall, G: SigmaDslBuilder, l: Long)(implicit E: ErgoTreeEvaluator): BigInt = {
    E.addFixedCost(EnDecodeNBitsCost, decodeNBitsMethod.opDesc) {
      CBigInt(NBitsUtils.decodeCompactBits(l).bigInteger)
    }
  }

  protected override def getMethods() = {
    if (VersionContext.current.isV6SoftForkActivated) {
      super.getMethods() ++ Seq(
        groupGeneratorMethod,
        xorMethod,
        encodeNBitsMethod,
        decodeNBitsMethod
      )
    } else {
      super.getMethods() ++ Seq(
>>>>>>> 6981c34c
        groupGeneratorMethod,
        xorMethod
      )
    }
  }
<<<<<<< HEAD

=======
>>>>>>> 6981c34c
}
<|MERGE_RESOLUTION|>--- conflicted
+++ resolved
@@ -2,12 +2,9 @@
 
 import org.ergoplatform._
 import org.ergoplatform.validation._
-<<<<<<< HEAD
 import sigma.Evaluation.stypeToRType
 import sigma._
-=======
 import sigma.{VersionContext, _}
->>>>>>> 6981c34c
 import sigma.ast.SCollection.{SBooleanArray, SBoxArray, SByteArray, SByteArray2, SHeaderArray}
 import sigma.ast.SMethod.{MethodCallIrBuilder, MethodCostFunc, javaMethodOf}
 import sigma.ast.SType.{TypeCode, paramT, tT}
@@ -17,11 +14,8 @@
 import sigma.eval.{CostDetails, ErgoTreeEvaluator, TracedCost}
 import sigma.reflection.RClass
 import sigma.serialization.CoreByteWriter.ArgInfo
-<<<<<<< HEAD
+import sigma.util.NBitsUtils
 import sigma.serialization.{DataSerializer, SigmaByteWriter, SigmaSerializer}
-=======
-import sigma.util.NBitsUtils
->>>>>>> 6981c34c
 import sigma.utils.SparseArrayContainer
 
 import scala.annotation.unused
@@ -1542,7 +1536,36 @@
     Xor.xorWithCosting(ls, rs)
   }
 
-<<<<<<< HEAD
+  private lazy val EnDecodeNBitsCost = FixedCost(JitCost(5)) // the same cost for nbits encoding and decoding
+
+  lazy val encodeNBitsMethod: SMethod = SMethod(
+    this, "encodeNbits", SFunc(Array(SGlobal, SBigInt), SLong), 5, EnDecodeNBitsCost)
+    .withIRInfo(MethodCallIrBuilder)
+    .withInfo(MethodCall, "Encode big integer number as nbits", ArgInfo("bigInt", "Big integer"))
+
+  lazy val decodeNBitsMethod: SMethod = SMethod(
+    this, "decodeNbits", SFunc(Array(SGlobal, SLong), SBigInt), 6, EnDecodeNBitsCost)
+    .withIRInfo(MethodCallIrBuilder)
+    .withInfo(MethodCall, "Decode nbits-encoded big integer number", ArgInfo("nbits", "NBits-encoded argument"))
+
+  /**
+    * encodeNBits evaluation with costing
+    */
+  def encodeNbits_eval(mc: MethodCall, G: SigmaDslBuilder, bigInt: BigInt)(implicit E: ErgoTreeEvaluator): Long = {
+    E.addFixedCost(EnDecodeNBitsCost, encodeNBitsMethod.opDesc) {
+      NBitsUtils.encodeCompactBits(bigInt.asInstanceOf[CBigInt].wrappedValue)
+    }
+  }
+
+  /**
+    * decodeNBits evaluation with costing
+    */
+  def decodeNbits_eval(mc: MethodCall, G: SigmaDslBuilder, l: Long)(implicit E: ErgoTreeEvaluator): BigInt = {
+    E.addFixedCost(EnDecodeNBitsCost, decodeNBitsMethod.opDesc) {
+      CBigInt(NBitsUtils.decodeCompactBits(l).bigInteger)
+    }
+  }
+
   lazy val serializeMethod = SMethod(this, "serialize",
     SFunc(Array(SGlobal, tT), SByteArray, Array(paramT)), 4, DynamicCost)
       .withIRInfo(MethodCallIrBuilder)
@@ -1587,59 +1610,16 @@
         groupGeneratorMethod,
         xorMethod,
         serializeMethod,
-        deserializeToMethod
-      )
-    } else {
-      Seq(
-=======
-  private lazy val EnDecodeNBitsCost = FixedCost(JitCost(5)) // the same cost for nbits encoding and decoding
-
-  lazy val encodeNBitsMethod: SMethod = SMethod(
-    this, "encodeNbits", SFunc(Array(SGlobal, SBigInt), SLong), 3, EnDecodeNBitsCost)
-    .withIRInfo(MethodCallIrBuilder)
-    .withInfo(MethodCall, "Encode big integer number as nbits", ArgInfo("bigInt", "Big integer"))
-
-  lazy val decodeNBitsMethod: SMethod = SMethod(
-    this, "decodeNbits", SFunc(Array(SGlobal, SLong), SBigInt), 4, EnDecodeNBitsCost)
-    .withIRInfo(MethodCallIrBuilder)
-    .withInfo(MethodCall, "Decode nbits-encoded big integer number", ArgInfo("nbits", "NBits-encoded argument"))
-
-  /**
-    * encodeNBits evaluation with costing
-    */
-  def encodeNbits_eval(mc: MethodCall, G: SigmaDslBuilder, bigInt: BigInt)(implicit E: ErgoTreeEvaluator): Long = {
-    E.addFixedCost(EnDecodeNBitsCost, encodeNBitsMethod.opDesc) {
-      NBitsUtils.encodeCompactBits(bigInt.asInstanceOf[CBigInt].wrappedValue)
-    }
-  }
-
-  /**
-    * decodeNBits evaluation with costing
-    */
-  def decodeNbits_eval(mc: MethodCall, G: SigmaDslBuilder, l: Long)(implicit E: ErgoTreeEvaluator): BigInt = {
-    E.addFixedCost(EnDecodeNBitsCost, decodeNBitsMethod.opDesc) {
-      CBigInt(NBitsUtils.decodeCompactBits(l).bigInteger)
-    }
-  }
-
-  protected override def getMethods() = {
-    if (VersionContext.current.isV6SoftForkActivated) {
-      super.getMethods() ++ Seq(
-        groupGeneratorMethod,
-        xorMethod,
+        deserializeToMethod,
         encodeNBitsMethod,
         decodeNBitsMethod
       )
     } else {
-      super.getMethods() ++ Seq(
->>>>>>> 6981c34c
+      Seq(
         groupGeneratorMethod,
         xorMethod
       )
     }
   }
-<<<<<<< HEAD
-
-=======
->>>>>>> 6981c34c
-}
+
+}
