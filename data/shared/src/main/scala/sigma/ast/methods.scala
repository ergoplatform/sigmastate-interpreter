--- conflicted
+++ resolved
@@ -4,6 +4,7 @@
 import org.ergoplatform.validation._
 import sigma.{VersionContext, _}
 import sigma.ast.SCollection.{SBooleanArray, SBoxArray, SByteArray, SByteArray2, SHeaderArray}
+import sigma.ast.SGlobalMethods.{decodeNBitsMethod, encodeNBitsMethod}
 import sigma.ast.SMethod.{MethodCallIrBuilder, MethodCostFunc, javaMethodOf}
 import sigma.ast.SType.{TypeCode, paramT, tT}
 import sigma.ast.syntax.{SValue, ValueOps}
@@ -14,11 +15,8 @@
 import sigma.eval.{CostDetails, ErgoTreeEvaluator, TracedCost}
 import sigma.reflection.RClass
 import sigma.serialization.CoreByteWriter.ArgInfo
-<<<<<<< HEAD
+import sigma.serialization.{DataSerializer, SigmaByteWriter, SigmaSerializer}
 import sigma.util.NBitsUtils
-=======
-import sigma.serialization.{DataSerializer, SigmaByteWriter, SigmaSerializer}
->>>>>>> 43db8df7
 import sigma.utils.SparseArrayContainer
 
 import scala.annotation.unused
@@ -471,24 +469,6 @@
   /** Type for which this container defines methods. */
   override def ownerType: SMonoType = SBigInt
 
-<<<<<<< HEAD
-  /** The following `modQ` methods are not fully implemented in v4.x and this descriptors.
-    * This descritors are remain here in the code and are waiting for full implementation
-    * is upcoming soft-forks at which point the cost parameters should be calculated and
-    * changed.
-    */
-  val ModQMethod = SMethod(this, "modQ", SFunc(this.ownerType, SBigInt), 1, FixedCost(JitCost(1)))
-      .withInfo(ModQ, "Returns this \\lst{mod} Q, i.e. remainder of division by Q, where Q is an order of the cryprographic group.")
-  val PlusModQMethod = SMethod(this, "plusModQ", SFunc(IndexedSeq(this.ownerType, SBigInt), SBigInt), 2, FixedCost(JitCost(1)))
-      .withInfo(ModQArithOp.PlusModQ, "Adds this number with \\lst{other} by module Q.", ArgInfo("other", "Number to add to this."))
-  val MinusModQMethod = SMethod(this, "minusModQ", SFunc(IndexedSeq(this.ownerType, SBigInt), SBigInt), 3, FixedCost(JitCost(1)))
-      .withInfo(ModQArithOp.MinusModQ, "Subtracts \\lst{other} number from this by module Q.", ArgInfo("other", "Number to subtract from this."))
-  val MultModQMethod = SMethod(this, "multModQ", SFunc(IndexedSeq(this.ownerType, SBigInt), SBigInt), 4, FixedCost(JitCost(1)))
-      .withIRInfo(MethodCallIrBuilder)
-      .withInfo(MethodCall, "Multiply this number with \\lst{other} by module Q.", ArgInfo("other", "Number to multiply with this."))
-
-=======
->>>>>>> 43db8df7
   protected override def getMethods(): Seq[SMethod]  = {
     if (VersionContext.current.isV6SoftForkActivated) {
       super.getMethods()
@@ -501,11 +481,8 @@
       super.getMethods()
     }
   }
-<<<<<<< HEAD
-=======
-
-
->>>>>>> 43db8df7
+
+
 }
 
 /** Methods of type `String`. */
@@ -1716,7 +1693,6 @@
     Xor.xorWithCosting(ls, rs)
   }
 
-<<<<<<< HEAD
   private lazy val EnDecodeNBitsCost = FixedCost(JitCost(5)) // the same cost for nbits encoding and decoding
 
   lazy val encodeNBitsMethod: SMethod = SMethod(
@@ -1747,17 +1723,6 @@
     }
   }
 
-  protected override def getMethods() = {
-    if (VersionContext.current.isV6SoftForkActivated) {
-      super.getMethods() ++ Seq(
-        groupGeneratorMethod,
-        xorMethod,
-        encodeNBitsMethod,
-        decodeNBitsMethod
-      )
-    } else {
-      super.getMethods() ++ Seq(
-=======
   lazy val serializeMethod = SMethod(this, "serialize",
     SFunc(Array(SGlobal, tT), SByteArray, Array(paramT)), 3, DynamicCost)
       .withIRInfo(MethodCallIrBuilder)
@@ -1792,11 +1757,12 @@
       Seq(
         groupGeneratorMethod,
         xorMethod,
-        serializeMethod
+        serializeMethod,
+        encodeNBitsMethod,
+        decodeNBitsMethod
       )
     } else {
       Seq(
->>>>>>> 43db8df7
         groupGeneratorMethod,
         xorMethod
       )
