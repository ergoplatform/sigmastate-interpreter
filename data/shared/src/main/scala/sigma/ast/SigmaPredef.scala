--- conflicted
+++ resolved
@@ -135,18 +135,6 @@
           Seq(ArgInfo("condition", "boolean value to embed in SigmaProp value")))
     )
 
-<<<<<<< HEAD
-    val GetVarFunc = PredefinedFunc("getVar",
-      Lambda(Array(paramT), Array("varId" -> SByte), SOption(tT), None),
-      PredefFuncInfo(
-        { case (Ident(_, SFunc(_, SOption(rtpe), _)), Seq(id: Constant[SNumericType]@unchecked)) =>
-          mkGetVar(SByte.downcast(id.value.asInstanceOf[AnyVal]), rtpe)
-        }),
-      OperationInfo(GetVar,
-        "Get context variable with given \\lst{varId} and type.",
-        Seq(ArgInfo("varId", "\\lst{Byte} identifier of context variable")))
-    )
-
     val GetVarFromInputFunc = PredefinedFunc("getVarFromInput",
       Lambda(Array(paramT), Array("inputId" -> SShort, "varId" -> SByte), SOption(tT), None),
       PredefFuncInfo(
@@ -159,8 +147,6 @@
             ArgInfo("varId", "\\lst{Byte} identifier of context variable")))
     )
 
-=======
->>>>>>> 84898111
     def PKFunc(networkPrefix: NetworkPrefix) = PredefinedFunc("PK",
       Lambda(Array("input" -> SString), SSigmaProp, None),
       PredefFuncInfo(
