package sigma.ast

import org.ergoplatform.ErgoAddressEncoder.NetworkPrefix
import org.ergoplatform.{ErgoAddressEncoder, P2PKAddress}
import scorex.util.encode.{Base16, Base58, Base64}
import sigma.ast.SCollection.{SByteArray, SIntArray}
import sigma.ast.SOption.SIntOption
import sigma.ast.syntax._
import sigma.data.Nullable
import sigma.exceptions.InvalidArguments
import sigma.serialization.CoreByteWriter.ArgInfo
import sigma.serialization.ValueSerializer

import java.math.BigInteger

object SigmaPredef {

  type IrBuilderFunc = PartialFunction[(SValue, Seq[SValue]), SValue]

  /** Metadata for predefined function.
    * @param irBuilder Builder of SigmaIR node which is equivalent to function application
    *                  Rule: Apply(f, args) -->  irBuilder(f, args)
    */
  case class PredefFuncInfo(irBuilder: IrBuilderFunc)

  case class PredefinedFunc(
    /** A name which is used in scripts */
    name: String,
    /** Function declaration without body */
    declaration: Lambda,
    /** Metadata for this function */
    irInfo: PredefFuncInfo,
    docInfo: OperationInfo) {

    val sym: Ident = Ident(name, declaration.tpe)
    val symNoType: Ident = Ident(name, NoType)

    def argInfo(argName: String): ArgInfo =
      docInfo.args.find(_.name == argName).get
  }

  class PredefinedFuncRegistry(builder: SigmaBuilder) {

    import builder._

    /** Type variable used in the signatures of global functions below. */
    import SType.{paramR, paramT, tK, tL, tO, tR, tT}

    private val undefined: IrBuilderFunc =
      PartialFunction.empty[(SValue, Seq[SValue]), SValue]

    val AllOfFunc = PredefinedFunc("allOf",
      Lambda(Array("conditions" -> SCollection(SBoolean)), SBoolean, None),
      PredefFuncInfo({ case (_, Seq(col: Value[SCollection[SBoolean.type]]@unchecked)) => mkAND(col) }),
      OperationInfo(AND, "Returns true if \\emph{all} the elements in collection are \\lst{true}.",
       Seq(ArgInfo("conditions", "a collection of conditions")))
    )

    val AnyOfFunc = PredefinedFunc("anyOf",
      Lambda(Array("conditions" -> SCollection(SBoolean)), SBoolean, None),
      PredefFuncInfo( { case (_, Seq(col: Value[SCollection[SBoolean.type]]@unchecked)) => mkOR(col) }),
      OperationInfo(OR, "Returns true if \\emph{any} the elements in collection are \\lst{true}.",
        Seq(ArgInfo("conditions", "a collection of conditions")))
    )

    val XorOfFunc = PredefinedFunc("xorOf",
      Lambda(Array("conditions" -> SCollection(SBoolean)), SBoolean, None),
      PredefFuncInfo({ case (_, Seq(col: Value[SCollection[SBoolean.type]]@unchecked)) => mkXorOf(col) }),
      OperationInfo(XorOf, "Similar to \\lst{allOf}, but performing logical XOR operation between all conditions instead of \\lst{&&}",
        Seq(ArgInfo("conditions", "a collection of conditions")))
    )

    val AllZKFunc = PredefinedFunc("allZK",
      Lambda(Array("propositions" -> SCollection(SSigmaProp)), SSigmaProp, None),
      PredefFuncInfo(undefined),
      OperationInfo(SigmaAnd, "Returns sigma proposition which is proven when \\emph{all} the elements in collection are proven.",
        Seq(ArgInfo("propositions", "a collection of propositions")))
    )

    val AnyZKFunc = PredefinedFunc("anyZK",
      Lambda(Array("propositions" -> SCollection(SSigmaProp)), SSigmaProp, None),
      PredefFuncInfo(undefined),
      OperationInfo(SigmaOr, "Returns sigma proposition which is proven when \\emph{any} of the elements in collection is proven.",
        Seq(ArgInfo("propositions", "a collection of propositions")))
    )

    val AtLeastFunc = PredefinedFunc("atLeast",
      Lambda(Array("k" -> SInt, "conditions" -> SCollection(SSigmaProp)), SSigmaProp, None),
      PredefFuncInfo(
        { case (_, Seq(bound: IntValue@unchecked, arr: Value[SCollection[SSigmaProp.type]]@unchecked)) =>
          mkAtLeast(bound, arr)
        }),
      OperationInfo(AtLeast,
        """ Logical threshold.
         | AtLeast has two inputs: integer \lst{bound} and \lst{children} same as in AND/OR.
         | The result is true if at least \lst{bound} children are proven.
        """.stripMargin, Seq(
          ArgInfo("bound", "required minimum of proven children"),
          ArgInfo("children", "proposition to be proven/validated")))
    )

    val OuterJoinFunc = PredefinedFunc(
      "outerJoin",
      Lambda(
        Array(STypeParam(tK), STypeParam(tL), STypeParam(tR), STypeParam(tO)),
        Array(
          "left" -> SCollection(STuple(tK, tL)),
          "right" -> SCollection(STuple(tK, tR)),
          "l" -> SFunc(Array(tK, tL), tO),
          "r" -> SFunc(Array(tK, tR), tO),
          "inner" -> SFunc(Array(tK, tL, tR), tO)
        ),
        SCollection(STuple(tK, tO)), None),
      PredefFuncInfo(undefined),
      OperationInfo(MethodCall, "",
          Seq(ArgInfo("", "")))
    )

    val ZKProofFunc = PredefinedFunc("ZKProof",
      Lambda(Array("block" -> SSigmaProp), SBoolean, None),
      PredefFuncInfo({ case (_, Seq(block: SigmaPropValue@unchecked)) => mkZKProofBlock(block) }),
      OperationInfo(ZKProofBlock, "",
          Seq(ArgInfo("", "")))
    )

    val SigmaPropFunc = PredefinedFunc("sigmaProp",
      Lambda(Array("condition" -> SBoolean), SSigmaProp, None),
      PredefFuncInfo({ case (_, Seq(b: BoolValue@unchecked)) => mkBoolToSigmaProp(b) }),
      OperationInfo(BoolToSigmaProp,
        """Embedding of \lst{Boolean} values to \lst{SigmaProp} values.
         | As an example, this operation allows boolean experessions
         | to be used as arguments of \lst{atLeast(..., sigmaProp(boolExpr), ...)} operation.
         | During execution results to either \lst{TrueProp} or \lst{FalseProp} values of \lst{SigmaProp} type.
        """.stripMargin,
          Seq(ArgInfo("condition", "boolean value to embed in SigmaProp value")))
    )

    val GetVarFunc = PredefinedFunc("getVar",
      Lambda(Array(paramT), Array("varId" -> SByte), SOption(tT), None),
      PredefFuncInfo(
        { case (Ident(_, SFunc(_, SOption(rtpe), _)), Seq(id: Constant[SNumericType]@unchecked)) =>
          mkGetVar(SByte.downcast(id.value.asInstanceOf[AnyVal]), rtpe)
        }),
      OperationInfo(GetVar,
        "Get context variable with given \\lst{varId} and type.",
        Seq(ArgInfo("varId", "\\lst{Byte} identifier of context variable")))
    )

    val GetVarFromInputFunc = PredefinedFunc("getVarFromInput",
      Lambda(Array(paramT), Array("inputId" -> SShort, "varId" -> SByte), SOption(tT), None),
      PredefFuncInfo(
        { case (Ident(_, SFunc(_, SOption(rtpe), _)), Seq(inputId: Constant[SNumericType]@unchecked, varId: Constant[SNumericType]@unchecked)) =>
          mkMethodCall(Context, SContextMethods.getVarFromInputMethod, IndexedSeq(SShort.downcast(inputId.value.asInstanceOf[AnyVal]), SByte.downcast(varId.value.asInstanceOf[AnyVal])), Map(tT -> rtpe))
        }),
      OperationInfo(MethodCall,
        "Get context variable with given \\lst{varId} and type.",
        Seq(ArgInfo("inputId", "\\lst{Byte} index of input to read context variable from"),
            ArgInfo("varId", "\\lst{Byte} identifier of context variable")))
    )

    def PKFunc(networkPrefix: NetworkPrefix) = PredefinedFunc("PK",
      Lambda(Array("input" -> SString), SSigmaProp, None),
      PredefFuncInfo(
        { case (_, Seq(arg: EvaluatedValue[SString.type]@unchecked)) =>
          ErgoAddressEncoder(networkPrefix).fromString(arg.value).get match {
            case a: P2PKAddress => SigmaPropConstant(a.pubkey)
            case a => sys.error(s"unsupported address $a")
          }
        }),
      OperationInfo(Constant, "",
          Seq(ArgInfo("", "")))
    )

    val DeserializeFunc = PredefinedFunc("deserialize",
      Lambda(Array(paramT), Array("str" -> SString), tT, None),
      PredefFuncInfo(
      { case (Ident(_, SFunc(_, tpe, _)), args) =>
        if (args.length != 1)
          throw new InvalidArguments(s"Wrong number of arguments in $args: expected one argument")
        val str = args.head match {
          case StringConstant(s) => s
          case _ =>
            throw new InvalidArguments(s"invalid argument in $args: expected a string constant")
        }
        val bytes = Base58.decode(str).get
        val res = ValueSerializer.deserialize(bytes)
        if (res.tpe != tpe)
          throw new InvalidArguments(s"Wrong type after deserialization, expected $tpe, got ${res.tpe}")
        res
      }),
      OperationInfo(Constant, "Deserializes values from Base58 encoded binary data at compile time into a value of type T.",
          Seq(ArgInfo("", "")))
    )

    val BigIntFromStringFunc = PredefinedFunc("bigInt",
      Lambda(Array("input" -> SString), SBigInt, None),
      PredefFuncInfo(
        { case (_, Seq(arg: EvaluatedValue[SString.type]@unchecked)) =>
          BigIntConstant(new BigInteger(arg.value))
        }),
      OperationInfo(Constant,
        """Parsing string literal argument as a 256-bit signed big integer.""".stripMargin,
        Seq(ArgInfo("", "")))
    )

    val UBigIntFromStringFunc = PredefinedFunc("unsignedBigInt",
      Lambda(Array("input" -> SString), SUnsignedBigInt, None),
      PredefFuncInfo(
        { case (_, Seq(arg: EvaluatedValue[SString.type]@unchecked)) =>
          val bi = new BigInteger(arg.value)
          if (bi.compareTo(BigInteger.ZERO) >= 0) {
            UnsignedBigIntConstant(bi)
          } else {
            throw new InvalidArguments(s"Negative argument for unsignedBigInt()")
          }
        }),
      OperationInfo(Constant,
        """Parsing string literal argument as a 256-bit unsigned big integer.""".stripMargin,
        Seq(ArgInfo("", "")))
    )

    val FromBase16Func = PredefinedFunc("fromBase16",
      Lambda(Array("input" -> SString), SByteArray, None),
      PredefFuncInfo(
        { case (_, Seq(arg: EvaluatedValue[SString.type]@unchecked)) =>
          ByteArrayConstant(Base16.decode(arg.value).get)
        }),
      OperationInfo(Constant,
        """Transforms Base16 encoded string literal into constant of type Coll[Byte].
         |It is a compile-time operation and only string literal (constant) can be its
         |argument.
        """.stripMargin,
        Seq(ArgInfo("", "")))
    )

    val FromBase58Func = PredefinedFunc("fromBase58",
      Lambda(Array("input" -> SString), SByteArray, None),
      PredefFuncInfo(
        { case (_, Seq(arg: EvaluatedValue[SString.type]@unchecked)) =>
          ByteArrayConstant(Base58.decode(arg.value).get)
        }),
      OperationInfo(Constant,
        """Transforms Base58 encoded string literal into constant of type Coll[Byte].
         |It is a compile-time operation and only string literal (constant) can be its
         |argument.
        """.stripMargin,
        Seq(ArgInfo("", "")))
    )

    val FromBase64Func = PredefinedFunc("fromBase64",
      Lambda(Array("input" -> SString), SByteArray, None),
      PredefFuncInfo(
        { case (_, Seq(arg: EvaluatedValue[SString.type]@unchecked)) =>
          ByteArrayConstant(Base64.decode(arg.value).get)
        }),
      OperationInfo(Constant,
        """Transforms Base64 encoded string literal into constant of type Coll[Byte].
         |It is a compile-time operation and only string literal (constant) can be its
         |argument.
        """.stripMargin,
          Seq(ArgInfo("", "")))
    )

    val Blake2b256Func = PredefinedFunc("blake2b256",
      Lambda(Array("input" -> SByteArray), SByteArray, None),
      PredefFuncInfo(
        { case (_, Seq(arg: Value[SByteArray]@unchecked)) =>
          mkCalcBlake2b256(arg)
        }),
      OperationInfo(CalcBlake2b256, "Calculate Blake2b hash from \\lst{input} bytes.",
          Seq(ArgInfo("input", "collection of bytes")))
    )

    val Sha256Func = PredefinedFunc("sha256",
      Lambda(Array("input" -> SByteArray), SByteArray, None),
      PredefFuncInfo(
        { case (_, Seq(arg: Value[SByteArray]@unchecked)) =>
          mkCalcSha256(arg)
        }),
      OperationInfo(CalcSha256, "Calculate Sha256 hash from \\lst{input} bytes.",
          Seq(ArgInfo("input", "collection of bytes")))
    )

    val ByteArrayToBigIntFunc = PredefinedFunc("byteArrayToBigInt",
      Lambda(Array("input" -> SByteArray), SBigInt, None),
      PredefFuncInfo(
        { case (_, Seq(arg: Value[SByteArray]@unchecked)) =>
          mkByteArrayToBigInt(arg)
        }),
      OperationInfo(ByteArrayToBigInt,
        "Convert big-endian bytes representation (Coll[Byte]) to BigInt value.",
        Seq(ArgInfo("input", "collection of bytes in big-endian format")))
    )

    val ByteArrayToLongFunc = PredefinedFunc("byteArrayToLong",
      Lambda(Array("input" -> SByteArray), SLong, None),
      PredefFuncInfo(
        { case (_, Seq(arg: Value[SByteArray]@unchecked)) =>
          mkByteArrayToLong(arg)
        }),
      OperationInfo(ByteArrayToLong, "Convert big-endian bytes representation (Coll[Byte]) to Long value.",
          Seq(ArgInfo("input", "collection of bytes in big-endian format")))
    )

    val DecodePointFunc = PredefinedFunc("decodePoint",
      Lambda(Array("input" -> SByteArray), SGroupElement, None),
      PredefFuncInfo(
        { case (_, Seq(arg: Value[SByteArray]@unchecked)) =>
          mkDecodePoint(arg)
        }),
      OperationInfo(DecodePoint,
        "Convert \\lst{Coll[Byte]} to \\lst{GroupElement} using \\lst{GroupElementSerializer}",
          Seq(ArgInfo("input", "serialized bytes of some \\lst{GroupElement} value")))
    )

    val LongToByteArrayFunc = PredefinedFunc("longToByteArray",
      Lambda(Array("input" -> SLong), SByteArray, None),
      PredefFuncInfo(
        { case (_, Seq(arg: Value[SLong.type]@unchecked)) =>
          mkLongToByteArray(arg)
        }),
      OperationInfo(LongToByteArray,
        "Converts \\lst{Long} value to big-endian bytes representation.",
        Seq(ArgInfo("input", "value to convert")))
    )

    val ProveDHTupleFunc = PredefinedFunc("proveDHTuple",
      Lambda(Array("g" -> SGroupElement, "h" -> SGroupElement, "u" -> SGroupElement, "v" -> SGroupElement), SSigmaProp, None),
      PredefFuncInfo(
        { case (_, Seq(g, h, u, v)) =>
            mkCreateProveDHTuple(g.asGroupElement, h.asGroupElement, u.asGroupElement, v.asGroupElement)
        }),
      OperationInfo(CreateProveDHTuple,
        """ ErgoTree operation to create a new SigmaProp value representing public key
         | of Diffie Hellman signature protocol.
         | Common input: (g,h,u,v)
        """.stripMargin,
          Seq(ArgInfo("g", ""),ArgInfo("h", ""),ArgInfo("u", ""),ArgInfo("v", "")))
    )

    val ProveDlogFunc = PredefinedFunc("proveDlog",
      Lambda(Array("value" -> SGroupElement), SSigmaProp, None),
      PredefFuncInfo(
        { case (_, Seq(arg: Value[SGroupElement.type]@unchecked)) =>
          mkCreateProveDlog(arg)
        }),
      OperationInfo(CreateProveDlog,
        """ErgoTree operation to create a new \lst{SigmaProp} value representing public key
         | of discrete logarithm signature protocol.
        """.stripMargin,
          Seq(ArgInfo("value", "element of elliptic curve group")))
    )

    val AvlTreeFunc = PredefinedFunc("avlTree",
      Lambda(Array("operationFlags" -> SByte, "digest" -> SByteArray, "keyLength" -> SInt, "valueLengthOpt" -> SIntOption), SAvlTree, None),
      PredefFuncInfo(
        { case (_, Seq(flags, digest, keyLength, valueLength)) =>
          mkCreateAvlTree(flags.asByteValue, digest.asByteArray, keyLength.asIntValue, valueLength.asOption[SInt.type])
        }),
      OperationInfo(CreateAvlTree,
        "Construct a new authenticated dictionary with given parameters and tree root digest.",
        Seq(
          ArgInfo("operationFlags", "flags of available operations"),
          ArgInfo("digest", "hash of merkle tree root"),
          ArgInfo("keyLength", "length of dictionary keys in bytes"),
          ArgInfo("valueLengthOpt", "optional width of dictionary values in bytes")))
    )

    val SubstConstantsFunc = PredefinedFunc("substConstants",
      Lambda(
        Seq(paramT),
        Array("scriptBytes" -> SByteArray, "positions" -> SIntArray, "newValues" -> SCollection(tT)),
        SByteArray, None
      ),
      PredefFuncInfo(
        { case (_, Seq(scriptBytes, positions, newValues)) =>
          mkSubstConst(scriptBytes.asByteArray, positions.asIntArray, newValues.asInstanceOf[Value[SCollection[SType]]])
        }),
      OperationInfo(SubstConstants,
        """Transforms serialized bytes of ErgoTree with segregated constants by replacing constants
         | at given positions with new values. This operation allow to use serialized scripts as
         | pre-defined templates.
         | The typical usage is "check that output box have proposition equal to given script bytes,
         | where minerPk (constants(0)) is replaced with currentMinerPk".
         | Each constant in original scriptBytes have SType serialized before actual data (see ConstantSerializer).
         | During substitution each value from newValues is checked to be an instance of the corresponding type.
         | This means, the constants during substitution cannot change their types.
         |
         | Returns original scriptBytes array where only specified constants are replaced and all other bytes remain exactly the same.
        """.stripMargin, Seq(
        ArgInfo("scriptBytes", "serialized ErgoTree with ConstantSegregationFlag set to 1."),
        ArgInfo("positions", "zero based indexes in ErgoTree.constants array which should be replaced with new values"),
        ArgInfo("newValues", "new values to be injected into the corresponding positions in ErgoTree.constants array")))
    )

    val ExecuteFromVarFunc = PredefinedFunc("executeFromVar",
      Lambda(
        Seq(paramT),
        Array("id" -> SByte),
        tT, None
      ),
      PredefFuncInfo(undefined),
      OperationInfo(DeserializeContext,
        """Extracts context variable as \lst{Coll[Byte]}, deserializes it to script
         | and then executes this script in the current context.
         | The original \lst{Coll[Byte]} of the script is available as \lst{getVar[Coll[Byte]](id)}.
         | Type parameter \lst{V} result type of the deserialized script.
         | Throws an exception if the actual script type doesn't conform to T.
         | Returns a result of the script execution in the current context
        """.stripMargin,
        Seq(ArgInfo("id", "identifier of the context variable")))
    )

    val ExecuteFromSelfRegFunc = PredefinedFunc("executeFromSelfReg",
      Lambda(
        Seq(paramT),
        Array("id" -> SByte, "default" -> SOption(tT)),
        tT, None
      ),
      PredefFuncInfo(undefined),
      OperationInfo(DeserializeRegister,
        """Extracts SELF register as \lst{Coll[Byte]}, deserializes it to script
         | and then executes this script in the current context.
         | The original \lst{Coll[Byte]} of the script is available as \lst{SELF.getReg[Coll[Byte]](id)}.
         | Type parameter \lst{T} result type of the deserialized script.
         | Throws an exception if the actual script type doesn't conform to \lst{T}.
         | Returns a result of the script execution in the current context
        """.stripMargin,
        Seq(ArgInfo("id", "identifier of the register"),
          ArgInfo("default", "optional default value, if register is not available")))
    )

    val SerializeFunc = PredefinedFunc("serialize",
      Lambda(Seq(paramT), Array("value" -> tT), SByteArray, None),
      irInfo = PredefFuncInfo(
        irBuilder = { case (_, args @ Seq(value)) =>
          MethodCall.typed[Value[SCollection[SByte.type]]](
            Global,
            SGlobalMethods.serializeMethod.withConcreteTypes(Map(tT -> value.tpe)),
            args.toIndexedSeq,
            Map()
          )
        }),
      docInfo = OperationInfo(MethodCall,
        """Serializes the given `value` into bytes using the default serialization format.
        """.stripMargin,
        Seq(ArgInfo("value", "value to serialize"))
      )
    )

    val DeserializeToFunc = PredefinedFunc("deserializeTo",
      Lambda(Seq(paramT), Array("bytes" -> SByteArray), tT, None),
      irInfo = PredefFuncInfo(
        irBuilder = { case (u, args) =>
          val resType = u.opType.tRange.asInstanceOf[SFunc].tRange
          MethodCall(
            Global,
            SGlobalMethods.deserializeToMethod.withConcreteTypes(Map(tT -> resType)),
            args.toIndexedSeq,
            Map(tT -> resType)
          )
        }),
      docInfo = OperationInfo(MethodCall,
        """Deserializes provided bytes into a value of given type using the default serialization format.
        """.stripMargin,
        Seq(ArgInfo("bytes", "bytes to deserialize"))
      )
    )

    val FromBigEndianBytesFunc = PredefinedFunc("fromBigEndianBytes",
      Lambda(Seq(paramT), Array("bytes" -> SByteArray), tT, None),
      irInfo = PredefFuncInfo(
        irBuilder = { case (u, args) =>
          val resType = u.opType.tRange.asInstanceOf[SFunc].tRange
          MethodCall(
            Global,
            SGlobalMethods.FromBigEndianBytesMethod.withConcreteTypes(Map(tT -> resType)),
            args.toIndexedSeq,
            Map(tT -> resType)
          )
        }),
      docInfo = OperationInfo(MethodCall,
        """Deserializes provided big endian bytes into a numeric value of given type.
        """.stripMargin,
        Seq(ArgInfo("bytes", "bytes to deserialize"))
      )
    )

    val globalFuncs: Map[String, PredefinedFunc] = Seq(
      AllOfFunc,
      AnyOfFunc,
      XorOfFunc,
      AllZKFunc,
      AnyZKFunc,
      AtLeastFunc,
      OuterJoinFunc,
      ZKProofFunc,
      SigmaPropFunc,
      GetVarFunc,
      DeserializeFunc,
      BigIntFromStringFunc,
      UBigIntFromStringFunc,
      FromBase16Func,
      FromBase64Func,
      FromBase58Func,
      Blake2b256Func,
      Sha256Func,
      ByteArrayToBigIntFunc,
      ByteArrayToLongFunc,
      DecodePointFunc,
      LongToByteArrayFunc,
      ProveDHTupleFunc,
      ProveDlogFunc,
      AvlTreeFunc,
      SubstConstantsFunc,
      ExecuteFromVarFunc,
      ExecuteFromSelfRegFunc,
      SerializeFunc,
      GetVarFromInputFunc,
<<<<<<< HEAD
      FromBigEndianBytesFunc,
      DeserializeToFunc
=======
      FromBigEndianBytesFunc
>>>>>>> a66ab556
    ).map(f => f.name -> f).toMap

    def comparisonOp(symbolName: String, opDesc: ValueCompanion, desc: String, args: Seq[ArgInfo]) = {
      PredefinedFunc(symbolName,
        Lambda(Seq(paramT), Array("left" -> tT, "right" -> tT), SBoolean, None),
        PredefFuncInfo(undefined),
        OperationInfo(opDesc, desc, args)
      )
    }
    def binaryOp(symbolName: String, opDesc: ValueCompanion, desc: String, args: Seq[ArgInfo]) = {
      PredefinedFunc(symbolName,
        Lambda(Seq(paramT), Array("left" -> tT, "right" -> tT), tT, None),
        PredefFuncInfo(undefined),
        OperationInfo(opDesc, desc, args)
      )
    }
    def logicalOp(symbolName: String, opDesc: ValueCompanion, desc: String, args: Seq[ArgInfo]) = {
      PredefinedFunc(symbolName,
        Lambda(Array("left" -> SBoolean, "right" -> SBoolean), SBoolean, None),
        PredefFuncInfo(undefined),
        OperationInfo(opDesc, desc, args)
      )
    }

    val infixFuncs: Map[String, PredefinedFunc] = Seq(
      comparisonOp("==", EQ, "Compare equality of \\lst{left} and \\lst{right} arguments",
          Seq(ArgInfo("left", "left operand"), ArgInfo("right", "right operand"))),
      comparisonOp("!=", NEQ, "Compare inequality of \\lst{left} and \\lst{right} arguments",
          Seq(ArgInfo("left", "left operand"), ArgInfo("right", "right operand"))),

      comparisonOp("<", LT,
        "Returns \\lst{true} is the left operand is less then the right operand, \\lst{false} otherwise.",
        Seq(ArgInfo("left", "left operand"), ArgInfo("right", "right operand"))),
      comparisonOp("<=", LE,
        "Returns \\lst{true} is the left operand is less then or equal to the right operand, \\lst{false} otherwise.",
        Seq(ArgInfo("left", "left operand"), ArgInfo("right", "right operand"))),
      comparisonOp(">", GT,
        "Returns \\lst{true} is the left operand is greater then the right operand, \\lst{false} otherwise.",
        Seq(ArgInfo("left", "left operand"), ArgInfo("right", "right operand"))),
      comparisonOp(">=", GE,
        "Returns \\lst{true} is the left operand is greater then or equal to the right operand, \\lst{false} otherwise.",
        Seq(ArgInfo("left", "left operand"), ArgInfo("right", "right operand"))),

      binaryOp("+", ArithOp.Plus, "Returns a sum of two numeric operands",
        Seq(ArgInfo("left", "left operand"), ArgInfo("right", "right operand"))),
      binaryOp("-", ArithOp.Minus, "Returns a result of subtracting second numeric operand from the first.",
        Seq(ArgInfo("left", "left operand"), ArgInfo("right", "right operand"))),
      binaryOp("*", ArithOp.Multiply, "Returns a multiplication of two numeric operands",
        Seq(ArgInfo("left", "left operand"), ArgInfo("right", "right operand"))),
      binaryOp("/", ArithOp.Division, "Integer division of the first operand by the second operand.",
        Seq(ArgInfo("left", "left operand"), ArgInfo("right", "right operand"))),
      binaryOp("%", ArithOp.Modulo, "Remainder from division of the first operand by the second operand.",
        Seq(ArgInfo("left", "left operand"), ArgInfo("right", "right operand"))),
      binaryOp("min", ArithOp.Min, "Minimum value of two operands.",
        Seq(ArgInfo("left", "left operand"), ArgInfo("right", "right operand"))),
      binaryOp("max", ArithOp.Max, "Maximum value of two operands.",
        Seq(ArgInfo("left", "left operand"), ArgInfo("right", "right operand"))),

      binaryOp("bit_|", BitOp.BitOr, "Bitwise OR of two numeric operands.",
        Seq(ArgInfo("left", "left operand"), ArgInfo("right", "right operand"))),
      binaryOp("bit_&", BitOp.BitAnd, "Bitwise AND of two numeric operands.",
        Seq(ArgInfo("left", "left operand"), ArgInfo("right", "right operand"))),
      binaryOp("bit_^", BitOp.BitXor, "Bitwise XOR of two numeric operands.",
        Seq(ArgInfo("left", "left operand"), ArgInfo("right", "right operand"))),

      binaryOp("bit_>>", BitOp.BitShiftRight, "Right shift of bits.",
        Seq(ArgInfo("left", "left operand"), ArgInfo("right", "right operand"))),
      binaryOp("bit_<<", BitOp.BitShiftLeft, "Left shift of bits.",
        Seq(ArgInfo("left", "left operand"), ArgInfo("right", "right operand"))),
      binaryOp("bit_>>>", BitOp.BitShiftRightZeroed, "Right shift of bits.",
        Seq(ArgInfo("left", "left operand"), ArgInfo("right", "right operand"))),

      PredefinedFunc("binary_|",
        Lambda(Array("left" -> SByteArray, "right" -> SByteArray), SByteArray, None),
        PredefFuncInfo(undefined),
        OperationInfo(Xor, "Byte-wise XOR of two collections of bytes",
          Array(ArgInfo("left", "left operand"), ArgInfo("right", "right operand")))
      ),

      logicalOp("||", BinOr, "Logical OR of two operands",
        Array(ArgInfo("left", "left operand"), ArgInfo("right", "right operand"))),
      logicalOp("&&", BinAnd, "Logical AND of two operands",
        Array(ArgInfo("left", "left operand"), ArgInfo("right", "right operand"))),
      logicalOp("^", BinXor, "Logical XOR of two operands",
        Array(ArgInfo("left", "left operand"), ArgInfo("right", "right operand")))
    ).map(f => f.name -> f).toMap

    val unaryFuncs: Map[String, PredefinedFunc] = Seq(
      PredefinedFunc("unary_!",
        Lambda(Array("input" -> SBoolean), SBoolean, None),
        PredefFuncInfo(undefined),
        OperationInfo(LogicalNot,
          "Logical NOT operation. Returns \\lst{true} if input is \\lst{false} and \\lst{false} if input is \\lst{true}.",
          Seq(ArgInfo("input", "input \\lst{Boolean} value")))
      ),
      PredefinedFunc("unary_-",
        Lambda(Array(paramT), Array("input" -> tT), tT, None),
        PredefFuncInfo(undefined),
        OperationInfo(Negation,
          "Negates numeric value \\lst{x} by returning \\lst{-x}.",
          Seq(ArgInfo("input", "value of numeric type")))
      ),
      PredefinedFunc("unary_~",
        Lambda(Seq(paramT), Array("input" -> tT), tT, None),
        PredefFuncInfo(undefined),
        OperationInfo(BitInversion,
          "Invert every bit of the numeric value.",
          Seq(ArgInfo("input", "value of numeric type")))
      )
    ).map(f => f.name -> f).toMap

    val funcs: Map[String, PredefinedFunc] = globalFuncs ++ infixFuncs ++ unaryFuncs

    /** WARNING: This operations are not used in frontend, and should not be used.
      * They are used in SpecGen only the source of metadata for the corresponding ErgoTree nodes.
      */
    val specialFuncs: Map[String, PredefinedFunc] = Seq(
      PredefinedFunc("selectField",
        Lambda(Array(paramT, paramR), Array("input" -> tT, "fieldIndex" -> SByte), tR, None),
        PredefFuncInfo(undefined),
        OperationInfo(SelectField,
          "Select tuple field by its 1-based index. E.g. \\lst{input._1} is transformed to \\lst{SelectField(input, 1)}",
          Seq(ArgInfo("input", "tuple of items"), ArgInfo("fieldIndex", "index of an item to select")))
      ),
      PredefinedFunc("treeLookup",
        Lambda(Array("tree" -> SAvlTree, "key" -> SByteArray, "proof" -> SByteArray), SOption(SByteArray), None),
        PredefFuncInfo(undefined),
        OperationInfo(TreeLookup,
          "",
          Seq(ArgInfo("tree", "tree to lookup the key"),
          ArgInfo("key", "a key of an item in the \\lst{tree} to lookup"),
          ArgInfo("proof", "proof to perform verification of the operation")))
      ),
      PredefinedFunc("if",
        Lambda(Array(paramT), Array("condition" -> SBoolean, "trueBranch" -> tT, "falseBranch" -> tT), tT, None),
        PredefFuncInfo(undefined),
        OperationInfo(If,
          "Compute condition, if true then compute trueBranch else compute falseBranch",
          Seq(ArgInfo("condition", "condition expression"),
          ArgInfo("trueBranch", "expression to execute when \\lst{condition == true}"),
          ArgInfo("falseBranch", "expression to execute when \\lst{condition == false}")))
      ),
      PredefinedFunc("upcast",
        Lambda(Array(paramT, paramR), Array("input" -> tT), tR, None),
        PredefFuncInfo(undefined),
        OperationInfo(Upcast,
          "Cast this numeric value to a bigger type (e.g. Int to Long)",
          Seq(ArgInfo("input", "value to cast")))
      ),
      PredefinedFunc("downcast",
        Lambda(Array(paramT, paramR), Array("input" -> tT), tR, None),
        PredefFuncInfo(undefined),
        OperationInfo(Downcast,
          "Cast this numeric value to a smaller type (e.g. Long to Int). Throws exception if overflow.",
          Seq(ArgInfo("input", "value to cast")))
      ),
      PredefinedFunc("apply",
        Lambda(Array(paramT, paramR), Array("func" -> SFunc(tT, tR), "args" -> tT), tR, None),
        PredefFuncInfo(undefined),
        OperationInfo(Apply,
          "Apply the function to the arguments. ",
          Seq(ArgInfo("func", "function which is applied"),
            ArgInfo("args", "list of arguments")))
      ),
      PredefinedFunc("placeholder",
        Lambda(Array(paramT), Array("id" -> SInt), tT, None),
        PredefFuncInfo(undefined),
        OperationInfo(ConstantPlaceholder,
          "Create special ErgoTree node which can be replaced by constant with given id.",
          Seq(ArgInfo("index", "index of the constant in ErgoTree header")))
      )
    ).map(f => f.name -> f).toMap

    private val funcNameToIrBuilderMap: Map[String, PredefinedFunc] =
      funcs.filter { case (_, f) => f.irInfo.irBuilder != undefined }

    def irBuilderForFunc(name: String): Option[IrBuilderFunc] = funcNameToIrBuilderMap.get(name).map(_.irInfo.irBuilder)
  }

  object PredefinedFuncApply {
    def unapply(apply: Apply)(implicit registry: PredefinedFuncRegistry): Nullable[SValue] = apply.func match {
      case Ident(name, _) =>
        registry.irBuilderForFunc(name)
          .filter(_.isDefinedAt(apply.func, apply.args))
          .map(b => Nullable(b(apply.func, apply.args))).getOrElse(Nullable.None)
      case _ => Nullable.None
    }
  }
}<|MERGE_RESOLUTION|>--- conflicted
+++ resolved
@@ -517,12 +517,8 @@
       ExecuteFromSelfRegFunc,
       SerializeFunc,
       GetVarFromInputFunc,
-<<<<<<< HEAD
       FromBigEndianBytesFunc,
       DeserializeToFunc
-=======
-      FromBigEndianBytesFunc
->>>>>>> a66ab556
     ).map(f => f.name -> f).toMap
 
     def comparisonOp(symbolName: String, opDesc: ValueCompanion, desc: String, args: Seq[ArgInfo]) = {
