package sigma.ast

import debox.cfor
import sigma.ast.SMethod.{InvokeDescBuilder, MethodCostFunc}
import sigma.ast.syntax._
import sigma.data.RType
import sigma.eval.{CostDetails, ErgoTreeEvaluator, GivenCost, TracedCost}
import sigma.reflection.{RClass, RMethod}
import sigma.serialization.CoreByteWriter.ArgInfo
import sigma.validation.ValidationRules.CheckTypeWithMethods
import sigma.{Coll, Evaluation}

import scala.collection.compat.immutable.ArraySeq
import scala.reflect.ClassTag

/** Meta information which can be attached to SMethod.
  * @param opDesc  optional operation descriptor
  * @param description  human readable description of the method
  * @param args         one item for each argument */
case class OperationInfo(opDesc: Option[ValueCompanion], description: String, args: Seq[ArgInfo]) {
  def isFrontendOnly: Boolean = opDesc.isEmpty
  def opTypeName: String = opDesc.map(_.typeName).getOrElse("(FRONTEND ONLY)")
}

object OperationInfo {
  /** Convenience factory method. */
  def apply(opDesc: ValueCompanion, description: String, args: Seq[ArgInfo]): OperationInfo =
    OperationInfo(Some(opDesc), description, args)
}

/** Meta information connecting SMethod with ErgoTree.
  * The optional builder is used by front-end ErgoScript compiler to replace method calls
  * with ErgoTree nodes. In many cases [[SMethod.MethodCallIrBuilder]] builder is used.
  * However there are specific cases where more complex builders are used, see for example
  * usage of `withIRInfo` in the declaration of [[SCollection.GetOrElseMethod]].
  * @param  irBuilder  optional method call recognizer and ErgoTree node builder.
  *                    When the partial function is defined on a tuple
  *                    (builder, obj, m, args, subst) it transforms it to a new ErgoTree
  *                    node, which is then used in the resuting ErgoTree coming out of
  *                    the ErgoScript compiler.
  * @param javaMethod  Java [[Method]] which should be used to evaluate
  *                    [[sigmastate.lang.Terms.MethodCall]] node of ErgoTree.
  * @param invokeDescsBuilder optional builder of additional type descriptors (see extraDescriptors)
  */
case class MethodIRInfo(
    irBuilder: Option[PartialFunction[(SigmaBuilder, SValue, SMethod, Seq[SValue], STypeSubst), SValue]],
    javaMethod: Option[RMethod],
    invokeDescsBuilder: Option[InvokeDescBuilder]
)

/** Represents method descriptor.
  *
  * @param objType         type or type constructor descriptor
  * @param name            method name
  * @param stype           method signature type,
  *                        where `stype.tDom`` - argument type and
  *                        `stype.tRange` - method result type.
  * @param methodId        method code, it should be unique among methods of the same objType.
  * @param costKind        cost descriptor for this method
  * @param explicitTypeArgs list of type parameters which require explicit
  *                        serialization in [[MethodCall]]s (i.e for deserialize[T], getVar[T], getReg[T])
  * @param irInfo          meta information connecting SMethod with ErgoTree (see [[MethodIRInfo]])
  * @param docInfo         optional human readable method description data
  * @param costFunc        optional specification of how the cost should be computed for the
  *                        given method call (See ErgoTreeEvaluator.calcCost method).
<<<<<<< HEAD
=======
  * @param userDefinedInvoke optional custom method evaluation function
>>>>>>> 2cfd2ffb
  */
case class SMethod(
    objType: MethodsContainer,
    name: String,
    stype: SFunc,
    methodId: Byte,
    costKind: CostKind,
    explicitTypeArgs: Seq[STypeVar],
    irInfo: MethodIRInfo,
    docInfo: Option[OperationInfo],
    costFunc: Option[MethodCostFunc],
    userDefinedInvoke: Option[SMethod.InvokeHandler]
) {

  /** Operation descriptor of this method. */
  lazy val opDesc = MethodDesc(this)

  /** Return true if this method has runtime type parameters */
  def hasExplicitTypeArgs: Boolean = explicitTypeArgs.nonEmpty

  /** Finds and keeps the [[RMethod]] instance which corresponds to this method descriptor.
    * The lazy value is forced only if irInfo.javaMethod == None
    */
  lazy val javaMethod: RMethod = {
    irInfo.javaMethod.getOrElse {
      val paramTypes = stype.tDom.drop(1).map(t => t match {
        case _: STypeVar => classOf[AnyRef]
        case _: SFunc => classOf[_ => _]
        case _ => Evaluation.stypeToRType(t).classTag.runtimeClass
      }).toArray
      val m = objType.ownerType.reprClass.getMethod(name, paramTypes:_*)
      m
    }
  }

  /** Additional type descriptors, which are necessary to perform invocation of Method
    * associated with this instance.
    * @see MethodCall.eval
    */
  lazy val extraDescriptors: Seq[RType[_]] = {
    irInfo.invokeDescsBuilder match {
      case Some(builder) =>
        builder(stype).map(Evaluation.stypeToRType)
      case None =>
        ArraySeq.empty[RType[_]]
    }
  }

  /** Invoke this method on the given object with the arguments.
    * This is used for methods with FixedCost costKind. */
  def invokeFixed(obj: Any, args: Array[Any]): Any = {
    userDefinedInvoke match {
      case Some(h) =>
        h(this, obj, args)
      case None =>
        javaMethod.invoke(obj, args.asInstanceOf[Array[AnyRef]]:_*)
    }
  }

  // TODO optimize: avoid lookup when this SMethod is created via `specializeFor`
  /** Return generic template of this method. */
  @inline final def genericMethod: SMethod = {
    objType.getMethodById(methodId).get
  }

  /** Returns refection [[RMethod]] which must be invoked to evaluate this method.
    * The method is resolved by its name using `name + "_eval"` naming convention.
    * @see `map_eval`, `flatMap_eval` and other `*_eval` methods.
    * @hotspot don't beautify the code */
  lazy val evalMethod: RMethod = {
    val argTypes = stype.tDom
    val nArgs = argTypes.length
    val paramTypes = new Array[Class[_]](nArgs + 2)
    paramTypes(0) = classOf[MethodCall]
    cfor(0)(_ < nArgs, _ + 1) { i =>
      paramTypes(i + 1) = argTypes(i) match {
        case _: STypeVar => classOf[AnyRef]
        case _: SFunc => classOf[_ => _]
        case _: SCollectionType[_] => classOf[Coll[_]]
        case _: SOption[_] => classOf[Option[_]]
        case t =>
          Evaluation.stypeToRType(t).classTag.runtimeClass
      }
    }
    paramTypes(paramTypes.length - 1) = classOf[ErgoTreeEvaluator]

    val methodName = name + "_eval"
    val m = try {
      objType.thisRClass.getMethod(methodName, paramTypes:_*)
    }
    catch { case e: NoSuchMethodException =>
      throw new RuntimeException(s"Cannot find eval method def $methodName(${Seq(paramTypes:_*)})", e)
    }
    m
  }

  /** Create a new instance with the given user-defined invoke handler. */
  def withUserDefinedInvoke(handler: SMethod.InvokeHandler): SMethod = {
    copy(userDefinedInvoke = Some(handler))
  }

  /** Create a new instance with the given stype. */
  def withSType(newSType: SFunc): SMethod = copy(stype = newSType)

  /** Create a new instance with the given cost function. */
  def withCost(costFunc: MethodCostFunc): SMethod = copy(costFunc = Some(costFunc))

  /** Create a new instance in which the `stype` field transformed using
    * the given substitution. */
  def withConcreteTypes(subst: Map[STypeVar, SType]): SMethod =
    withSType(stype.withSubstTypes(subst).asFunc)

  /** Name of a language operation represented by this method. */
  def opName = objType.getClass.getSimpleName + "." + name

  /** Specializes this instance by creating a new [[SMethod]] instance where signature
    * is specialized with respect to the given object and args types. It is used in
    * [[sigmastate.serialization.MethodCallSerializer]] `parse` method, so it is part of
    * consensus protocol.
    *
    * @param objTpe specific type of method receiver (aka object)
    * @param args   specific types of method arguments
    * @return new instance of method descriptor with specialized signature
    * @consensus
    */
  def specializeFor(objTpe: SType, args: Seq[SType]): SMethod = {
    unifyTypeLists(stype.tDom, objTpe +: args) match {
      case Some(subst) if subst.nonEmpty =>
        withConcreteTypes(subst)
      case _ => this
    }
  }

  /** Create a new instance with the given [[OperationInfo]] parameters. */
  def withInfo(opDesc: ValueCompanion, desc: String, args: ArgInfo*): SMethod = {
    this.copy(docInfo = Some(OperationInfo(opDesc, desc, ArgInfo("this", "this instance") +: args.toSeq)))
  }

  /** Create a new instance with the given [[OperationInfo]] parameters.
    * NOTE: opDesc parameter is not defined and falls back to None.
    */
  def withInfo(desc: String, args: ArgInfo*): SMethod = {
    this.copy(docInfo = Some(OperationInfo(None, desc, ArgInfo("this", "this instance") +: args.toSeq)))
  }

  /** Create a new instance with the given IR builder (aka MethodCall rewriter) parameter. */
  def withIRInfo(
      irBuilder: PartialFunction[(SigmaBuilder, SValue, SMethod, Seq[SValue], STypeSubst), SValue],
      javaMethod: RMethod = null,
      invokeHandler: InvokeDescBuilder = null): SMethod = {
    this.copy(irInfo = MethodIRInfo(Some(irBuilder), Option(javaMethod), Option(invokeHandler)))
  }

  /** Lookup [[ArgInfo]] for the given argName or throw an exception. */
  def argInfo(argName: String): ArgInfo =
    docInfo.get.args.find(_.name == argName).get
}


object SMethod {
  /** Type of functions used to assign cost to method call nodes.
    * For a function `f: (mc, obj, args) => cost` it is called before the evaluation of
    * the `mc` node with the given `obj` as method receiver and `args` as method
    * arguments.
    */
  abstract class MethodCostFunc extends Function4[ErgoTreeEvaluator, MethodCall, Any, Array[Any], CostDetails] {
    /**
      * The function returns an estimated cost of evaluation BEFORE actual evaluation of
      * the method. For this reason [[MethodCostFunc]] is not used for higher-order
      * operations like `Coll.map`, `Coll.filter` etc.
      */
    def apply(E: ErgoTreeEvaluator, mc: MethodCall, obj: Any, args: Array[Any]): CostDetails
  }

  /** Returns a cost function which always returs the given cost. */
  def givenCost(costKind: FixedCost): MethodCostFunc = new MethodCostFunc {
    override def apply(E: ErgoTreeEvaluator,
        mc: MethodCall,
        obj: Any, args: Array[Any]): CostDetails = {
      if (E.settings.costTracingEnabled)
        TracedCost(Array(FixedCostItem(MethodDesc(mc.method), costKind)))
      else
        GivenCost(costKind.cost)
    }
  }

  /** Returns a cost function which expects `obj` to be of `Coll[T]` type and
    * uses its length to compute SeqCostItem  */
  def perItemCost(costKind: PerItemCost): MethodCostFunc = new MethodCostFunc {
    override def apply(E: ErgoTreeEvaluator,
        mc: MethodCall,
        obj: Any, args: Array[Any]): CostDetails = obj match {
      case coll: Coll[a] =>
        if (E.settings.costTracingEnabled) {
          val desc = MethodDesc(mc.method)
          TracedCost(Array(SeqCostItem(desc, costKind, coll.length)))
        }
        else
          GivenCost(costKind.cost(coll.length))
      case _ =>
        sys.error(
          s"Invalid object $obj of method call $mc: Coll type is expected")
    }
  }

  /** Some runtime methods (like Coll.map, Coll.flatMap) require additional RType descriptors.
    * The builder can extract those descriptors from the given type of the method signature.
    */
  type InvokeDescBuilder = SFunc => Seq[SType]

  /** Type of user-defined function which is called to handle method invocation.
    * Instances of this type can be attached to [[SMethod]] instances.
    * @see SNumericTypeMethods.ToBytesMethod
    */
  type InvokeHandler = (SMethod, Any, Array[Any]) => Any

  /** Return [[Method]] descriptor for the given `methodName` on the given `cT` type.
    * @param methodName the name of the method to lookup
    * @param cT the class where to search the methodName
    * @param cA1 the class of the method argument
    */
  def javaMethodOf[T, A1](methodName: String)
      (implicit cT: ClassTag[T], cA1: ClassTag[A1]): RMethod =
    RClass(cT.runtimeClass).getMethod(methodName, cA1.runtimeClass)

  /** Return [[Method]] descriptor for the given `methodName` on the given `cT` type.
    * @param methodName the name of the method to lookup
    * @param cT the class where to search the methodName
    * @param cA1 the class of the method's first argument
    * @param cA2 the class of the method's second argument
    */
  def javaMethodOf[T, A1, A2]
      (methodName: String)
          (implicit cT: ClassTag[T], cA1: ClassTag[A1], cA2: ClassTag[A2]): RMethod =
    RClass(cT.runtimeClass).getMethod(methodName, cA1.runtimeClass, cA2.runtimeClass)

  /** Default fallback method call recognizer which builds MethodCall ErgoTree nodes. */
  val MethodCallIrBuilder: PartialFunction[(SigmaBuilder, SValue, SMethod, Seq[SValue], STypeSubst), SValue] = {
    case (builder, obj, method, args, tparamSubst) =>
      builder.mkMethodCall(obj, method, args.toIndexedSeq, tparamSubst)
  }

  /** Convenience factory method. */
  def apply(objType: MethodsContainer, name: String, stype: SFunc,
      methodId: Byte,
      costKind: CostKind,
      explicitTypeArgs: Seq[STypeVar] = Nil
  ): SMethod = {
    SMethod(
      objType, name, stype, methodId, costKind, explicitTypeArgs,
      MethodIRInfo(None, None, None), None, None, None)
  }


  /** Looks up [[SMethod]] instance for the given type and method ids.
    *
    * @param typeId   id of a type which can contain methods
    * @param methodId id of a method of the type given by `typeId`
    * @return an instance of [[SMethod]] which may contain generic type variables in the
    *         signature (see SMethod.stype). As a result `specializeFor` is called by
    *         deserializer to obtain monomorphic method descriptor.
    * @consensus this is method is used in [[sigmastate.serialization.MethodCallSerializer]]
    *            `parse` method and hence it is part of consensus protocol
    */
  def fromIds(typeId: Byte, methodId: Byte): SMethod = {
    CheckTypeWithMethods(typeId, MethodsContainer.contains(typeId))
    val container = MethodsContainer(typeId)
    val method = container.methodById(methodId)
    method
  }
}
<|MERGE_RESOLUTION|>--- conflicted
+++ resolved
@@ -63,10 +63,7 @@
   * @param docInfo         optional human readable method description data
   * @param costFunc        optional specification of how the cost should be computed for the
   *                        given method call (See ErgoTreeEvaluator.calcCost method).
-<<<<<<< HEAD
-=======
   * @param userDefinedInvoke optional custom method evaluation function
->>>>>>> 2cfd2ffb
   */
 case class SMethod(
     objType: MethodsContainer,
