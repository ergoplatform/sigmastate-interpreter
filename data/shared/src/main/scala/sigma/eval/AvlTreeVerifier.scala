--- conflicted
+++ resolved
@@ -58,12 +58,8 @@
     *
     * @param key   key to look up
     * @param value value to check it was inserted or updated
-<<<<<<< HEAD
-    * @return Success(Some(value)), Success(None), or Failure
-=======
     * @return Success(Some(oldValue)) if there was some oldValue associated with the key,
     *         Success(None) in case of insertion, or Failure if proof invalid
->>>>>>> 4ad39511
     */
   def performInsertOrUpdate(key: Array[Byte], value: Array[Byte]): Try[Option[Array[Byte]]]
 
