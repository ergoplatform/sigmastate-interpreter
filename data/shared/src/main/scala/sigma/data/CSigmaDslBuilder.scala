package sigma.data

import debox.cfor
import org.ergoplatform.{ErgoBox, ErgoHeader}
import org.ergoplatform.validation.ValidationRules
import scorex.crypto.hash.{Blake2b256, Sha256}
import scorex.util.serialization.VLQByteBufferReader
import scorex.utils.Longs
import sigma.ast.{AtLeast, SType, SubstConstants}
import sigma.crypto.{CryptoConstants, EcPointType, Ecp}
import sigma.eval.Extensions.EvalCollOps
<<<<<<< HEAD
import sigma.serialization.{DataSerializer, GroupElementSerializer, SigmaSerializer}
=======
import sigma.serialization.{ConstantStore, DataSerializer, GroupElementSerializer, SigmaByteReader, SigmaSerializer}
>>>>>>> d8cc09d3
import sigma.util.Extensions.BigIntegerOps
import sigma.validation.SigmaValidationSettings
import sigma.{AvlTree, BigInt, Box, Coll, CollBuilder, Evaluation, GroupElement, SigmaDslBuilder, SigmaProp, VersionContext}

import java.math.BigInteger
import java.nio.ByteBuffer

/** A default implementation of [[SigmaDslBuilder]] interface.
  *
  * @see [[SigmaDslBuilder]] for detailed descriptions
  */
class CSigmaDslBuilder extends SigmaDslBuilder { dsl =>
  implicit val validationSettings: SigmaValidationSettings = ValidationRules.currentSettings

  override val Colls: CollBuilder = sigma.Colls

  override def BigInt(n: BigInteger): BigInt = CBigInt(n)

  override def toBigInteger(n: BigInt): BigInteger = n.asInstanceOf[CBigInt].wrappedValue

  /** Wraps the given elliptic curve point into GroupElement type. */
  def GroupElement(p: Ecp): GroupElement = p match {
    case ept: EcPointType => CGroupElement(ept)
    case m => sys.error(s"Point of type ${m.getClass} is not supported")
  }

  /** Wraps the given sigma proposition into SigmaDsl value of type SigmaProp. */
  def SigmaProp(sigmaTree: SigmaBoolean): SigmaProp = new CSigmaProp(sigmaTree)

  /** Extract `sigma.data.SigmaBoolean` from DSL's `SigmaProp` type. */
  @inline def toSigmaBoolean(p: SigmaProp): SigmaBoolean = p.asInstanceOf[CSigmaProp].sigmaTree

  /** Extract `sigmastate.AvlTreeData` from DSL's `AvlTree` type. */
  def toAvlTreeData(p: AvlTree): AvlTreeData = p.asInstanceOf[CAvlTree].treeData

  /** Extract `sigmastate.crypto.Ecp` from DSL's `GroupElement` type. */
  def toECPoint(ge: GroupElement): Ecp = ge.asInstanceOf[CGroupElement].wrappedValue

  /** Creates a new AvlTree instance with the given parameters.
    *
    * @see AvlTreeData for details
    */
  override def avlTree(
      operationFlags: Byte,
      digest: Coll[Byte],
      keyLength: Int,
      valueLengthOpt: Option[Int]): CAvlTree = {
    val treeData = AvlTreeData(digest, AvlTreeFlags(operationFlags), keyLength, valueLengthOpt)
    CAvlTree(treeData)
  }

  /** Wraps the given tree data into SigmaDsl value of type [[AvlTree]]. */
  def avlTree(treeData: AvlTreeData): AvlTree = {
    CAvlTree(treeData)
  }

  /** Wraps the given [[ErgoBox]] into SigmaDsl value of type [[Box]].
    *
    * @param ebox the value to be wrapped
    * @see [[sigmastate.SBox]], [[sigma.Box]]
    */
  def Box(ebox: ErgoBox): Box = CBox(ebox)

  /** Extracts [[ErgoBox]] from the given [[Box]] instance. This is inverse to the Box method. */
  def toErgoBox(b: Box): ErgoBox = b.asInstanceOf[CBox].ebox

  /** HOTSPOT: don't beautify this code */
  private def toSigmaTrees(props: Array[SigmaProp]): Array[SigmaBoolean] = {
    val len = props.length
    val res = new Array[SigmaBoolean](len)
    cfor(0)(_ < len, _ + 1) { i =>
      res(i) = toSigmaBoolean(props(i))
    }
    res
  }

  @inline private def toEcPointType(ge: GroupElement): EcPointType =
    toECPoint(ge).asInstanceOf[EcPointType]

  override def atLeast(bound: Int, props: Coll[SigmaProp]): SigmaProp = {
    if (props.length > AtLeast.MaxChildrenCount)
      throw new IllegalArgumentException(s"Expected input elements count should not exceed ${AtLeast.MaxChildrenCount}, actual: ${props.length}")
    val sigmaTrees = toSigmaTrees(props.toArray)
    val tree       = AtLeast.reduce(bound, sigmaTrees)
    CSigmaProp(tree)
  }

  override def allOf(conditions: Coll[Boolean]): Boolean =
    conditions.forall(c => c)

  override def anyOf(conditions: Coll[Boolean]): Boolean =
    conditions.exists(c => c)

  override def xorOf(conditions: Coll[Boolean]): Boolean = {
    if (VersionContext.current.isJitActivated) {
      val len = conditions.length
      if (len == 0) false
      else if (len == 1) conditions(0)
      else {
        var res = conditions(0)
        cfor(1)(_ < len, _ + 1) { i =>
          res ^= conditions(i)
        }
        res
      }
    } else {
      // This is buggy version used in v4.x interpreter (for ErgoTrees v0, v1)
      conditions.toArray.distinct.length == 2
    }
  }

  override def allZK(props: Coll[SigmaProp]): SigmaProp = {
    val sigmaTrees = toSigmaTrees(props.toArray)
    val tree       = CAND.normalized(sigmaTrees)
    CSigmaProp(tree)
  }

  override def anyZK(props: Coll[SigmaProp]): SigmaProp = {
    val sigmaTrees = toSigmaTrees(props.toArray)
    val tree       = COR.normalized(sigmaTrees)
    CSigmaProp(tree)
  }

  override def xor(l: Coll[Byte], r: Coll[Byte]): Coll[Byte] =
    Colls.xor(l, r)

  override def sigmaProp(b: Boolean): SigmaProp = {
    CSigmaProp(TrivialProp(b))
  }

  override def blake2b256(bytes: Coll[Byte]): Coll[Byte] = {
    val h = Blake2b256.hash(bytes.toArray)
    Colls.fromArray(h)
  }

  override def sha256(bytes: Coll[Byte]): Coll[Byte] = {
    val h = Sha256.hash(bytes.toArray)
    Colls.fromArray(h)
  }

  override def byteArrayToBigInt(bytes: Coll[Byte]): BigInt = {
    val bi = new BigInteger(bytes.toArray).to256BitValueExact
    this.BigInt(bi)
  }

  override def longToByteArray(l: Long): Coll[Byte] =
    Colls.fromArray(Longs.toByteArray(l))

  override def byteArrayToLong(bytes: Coll[Byte]): Long =
    Longs.fromByteArray(bytes.toArray)

  override def proveDlog(ge: GroupElement): SigmaProp =
    CSigmaProp(ProveDlog(toECPoint(ge).asInstanceOf[EcPointType]))

  override def proveDHTuple(
      g: GroupElement,
      h: GroupElement,
      u: GroupElement,
      v: GroupElement): SigmaProp = {
    val dht = ProveDHTuple(toEcPointType(g), toEcPointType(h), toEcPointType(u), toEcPointType(v))
    CSigmaProp(dht)
  }

  private lazy val _generatorElement = this.GroupElement(CryptoConstants.dlogGroup.generator)

  override def groupGenerator: GroupElement = _generatorElement

  /**
    * @return the identity of the Dlog group used in ErgoTree
    */
  def groupIdentity: GroupElement = {
    this.GroupElement(CryptoConstants.dlogGroup.identity)
  }

  override def substConstants[T](
      scriptBytes: Coll[Byte],
      positions: Coll[Int],
      newValues: Coll[T]): Coll[Byte] = {
    val constants = try newValues.toArrayOfConstants
    catch {
      case e: Throwable =>
        throw new RuntimeException(s"Cannot evaluate substConstants($scriptBytes, $positions, $newValues)", e)
    }
    val (res, _)  = SubstConstants.eval(scriptBytes.toArray, positions.toArray, constants)(validationSettings)
    Colls.fromArray(res)
  }

  override def decodePoint(encoded: Coll[Byte]): GroupElement = {
    val r = SigmaSerializer.startReader(encoded.toArray)
    val p = GroupElementSerializer.parse(r)
    this.GroupElement(p)
  }

<<<<<<< HEAD
  /** Serializes the given `value` into bytes using the default serialization format. */
  override def serialize[T](value: T)(implicit cT: RType[T]): Coll[Byte] = {
    val tpe = Evaluation.rtypeToSType(cT)
    val w = SigmaSerializer.startWriter()
    DataSerializer.serialize(value.asInstanceOf[SType#WrappedType], tpe, w)
    Colls.fromArray(w.toBytes)
=======
  def deserializeTo[T](tpe: SType, bytes: Coll[Byte])(implicit cT: RType[T]): T = {
    val reader = new SigmaByteReader(new VLQByteBufferReader(ByteBuffer.wrap(bytes.toArray)), new ConstantStore(), false)
    val res = DataSerializer.deserialize(tpe, reader)
    res.asInstanceOf[T]
>>>>>>> d8cc09d3
  }
}

/** Default singleton instance of Global object, which implements global ErgoTree functions. */
object CSigmaDslBuilder extends CSigmaDslBuilder<|MERGE_RESOLUTION|>--- conflicted
+++ resolved
@@ -9,11 +9,8 @@
 import sigma.ast.{AtLeast, SType, SubstConstants}
 import sigma.crypto.{CryptoConstants, EcPointType, Ecp}
 import sigma.eval.Extensions.EvalCollOps
-<<<<<<< HEAD
+import sigma.serialization.{ConstantStore, DataSerializer, GroupElementSerializer, SigmaByteReader, SigmaSerializer}
 import sigma.serialization.{DataSerializer, GroupElementSerializer, SigmaSerializer}
-=======
-import sigma.serialization.{ConstantStore, DataSerializer, GroupElementSerializer, SigmaByteReader, SigmaSerializer}
->>>>>>> d8cc09d3
 import sigma.util.Extensions.BigIntegerOps
 import sigma.validation.SigmaValidationSettings
 import sigma.{AvlTree, BigInt, Box, Coll, CollBuilder, Evaluation, GroupElement, SigmaDslBuilder, SigmaProp, VersionContext}
@@ -207,19 +204,18 @@
     this.GroupElement(p)
   }
 
-<<<<<<< HEAD
+  def deserializeTo[T](tpe: SType, bytes: Coll[Byte])(implicit cT: RType[T]): T = {
+    val reader = new SigmaByteReader(new VLQByteBufferReader(ByteBuffer.wrap(bytes.toArray)), new ConstantStore(), false)
+    val res = DataSerializer.deserialize(tpe, reader)
+    res.asInstanceOf[T]
+  }
+
   /** Serializes the given `value` into bytes using the default serialization format. */
   override def serialize[T](value: T)(implicit cT: RType[T]): Coll[Byte] = {
     val tpe = Evaluation.rtypeToSType(cT)
     val w = SigmaSerializer.startWriter()
     DataSerializer.serialize(value.asInstanceOf[SType#WrappedType], tpe, w)
     Colls.fromArray(w.toBytes)
-=======
-  def deserializeTo[T](tpe: SType, bytes: Coll[Byte])(implicit cT: RType[T]): T = {
-    val reader = new SigmaByteReader(new VLQByteBufferReader(ByteBuffer.wrap(bytes.toArray)), new ConstantStore(), false)
-    val res = DataSerializer.deserialize(tpe, reader)
-    res.asInstanceOf[T]
->>>>>>> d8cc09d3
   }
 }
 
