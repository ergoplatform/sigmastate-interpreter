package sigma.data

import debox.cfor
import org.ergoplatform.{ErgoBox, ErgoHeader}
import org.ergoplatform.validation.ValidationRules
import scorex.crypto.hash.{Blake2b256, Sha256}
import scorex.util.serialization.VLQByteBufferReader
import scorex.utils.{Ints, Longs}
import sigma.ast.{AtLeast, SBigInt, SType, SUnsignedBigInt, SubstConstants}
import scorex.utils.Longs
import sigma.Evaluation.rtypeToSType
import sigma.ast.{AtLeast, SType, SubstConstants}
import sigma.crypto.{CryptoConstants, EcPointType, Ecp}
import sigma.crypto.{BigIntegers, CryptoConstants, EcPointType, Ecp}
import sigma.eval.Extensions.EvalCollOps
import sigma.serialization.{ConstantStore, DataSerializer, GroupElementSerializer, SigmaByteReader, SigmaSerializer}
import sigma.serialization.{DataSerializer, GroupElementSerializer, SigmaSerializer}
import sigma.serialization.SerializerException
import sigma.pow.Autolykos2PowValidation
import sigma.util.Extensions.BigIntegerOps
import sigma.util.NBitsUtils
import sigma.validation.SigmaValidationSettings
import sigma.{AvlTree, BigInt, Box, Coll, CollBuilder, Evaluation, GroupElement, SigmaDslBuilder, SigmaProp, VersionContext}
import sigma.{AvlTree, BigInt, Box, Coll, CollBuilder, GroupElement, SigmaDslBuilder, SigmaProp, UnsignedBigInt, VersionContext}

import java.math.BigInteger
import java.nio.ByteBuffer

/** A default implementation of [[SigmaDslBuilder]] interface.
  *
  * @see [[SigmaDslBuilder]] for detailed descriptions
  */
class CSigmaDslBuilder extends SigmaDslBuilder { dsl =>
<<<<<<< HEAD
  def validationSettings: SigmaValidationSettings = ValidationRules.currentSettings
=======
>>>>>>> d13dd4d4

  override val Colls: CollBuilder = sigma.Colls

  override def BigInt(n: BigInteger): BigInt = CBigInt(n)

  override def UnsignedBigInt(n: BigInteger): UnsignedBigInt = CUnsignedBigInt(n)

  override def toBigInteger(n: BigInt): BigInteger = n.asInstanceOf[CBigInt].wrappedValue

  /** Wraps the given elliptic curve point into GroupElement type. */
  def GroupElement(p: Ecp): GroupElement = p match {
    case ept: EcPointType => CGroupElement(ept)
    case m => sys.error(s"Point of type ${m.getClass} is not supported")
  }

  /** Wraps the given sigma proposition into SigmaDsl value of type SigmaProp. */
  def SigmaProp(sigmaTree: SigmaBoolean): SigmaProp = new CSigmaProp(sigmaTree)

  /** Extract `sigma.data.SigmaBoolean` from DSL's `SigmaProp` type. */
  @inline def toSigmaBoolean(p: SigmaProp): SigmaBoolean = p.asInstanceOf[CSigmaProp].sigmaTree

  /** Extract `sigmastate.AvlTreeData` from DSL's `AvlTree` type. */
  def toAvlTreeData(p: AvlTree): AvlTreeData = p.asInstanceOf[CAvlTree].treeData

  /** Extract `sigmastate.crypto.Ecp` from DSL's `GroupElement` type. */
  def toECPoint(ge: GroupElement): Ecp = ge.asInstanceOf[CGroupElement].wrappedValue

  /** Creates a new AvlTree instance with the given parameters.
    *
    * @see AvlTreeData for details
    */
  override def avlTree(
      operationFlags: Byte,
      digest: Coll[Byte],
      keyLength: Int,
      valueLengthOpt: Option[Int]): CAvlTree = {
    val treeData = AvlTreeData(digest, AvlTreeFlags(operationFlags), keyLength, valueLengthOpt)
    CAvlTree(treeData)
  }

  /** Wraps the given tree data into SigmaDsl value of type [[AvlTree]]. */
  def avlTree(treeData: AvlTreeData): AvlTree = {
    CAvlTree(treeData)
  }

  /** Wraps the given [[ErgoBox]] into SigmaDsl value of type [[Box]].
    *
    * @param ebox the value to be wrapped
    * @see [[sigmastate.SBox]], [[sigma.Box]]
    */
  def Box(ebox: ErgoBox): Box = CBox(ebox)

  /** Extracts [[ErgoBox]] from the given [[Box]] instance. This is inverse to the Box method. */
  def toErgoBox(b: Box): ErgoBox = b.asInstanceOf[CBox].ebox

  /** HOTSPOT: don't beautify this code */
  private def toSigmaTrees(props: Array[SigmaProp]): Array[SigmaBoolean] = {
    val len = props.length
    val res = new Array[SigmaBoolean](len)
    cfor(0)(_ < len, _ + 1) { i =>
      res(i) = toSigmaBoolean(props(i))
    }
    res
  }

  @inline private def toEcPointType(ge: GroupElement): EcPointType =
    toECPoint(ge).asInstanceOf[EcPointType]

  override def atLeast(bound: Int, props: Coll[SigmaProp]): SigmaProp = {
    if (props.length > AtLeast.MaxChildrenCount)
      throw new IllegalArgumentException(s"Expected input elements count should not exceed ${AtLeast.MaxChildrenCount}, actual: ${props.length}")
    val sigmaTrees = toSigmaTrees(props.toArray)
    val tree       = AtLeast.reduce(bound, sigmaTrees)
    CSigmaProp(tree)
  }

  override def allOf(conditions: Coll[Boolean]): Boolean =
    conditions.forall(c => c)

  override def anyOf(conditions: Coll[Boolean]): Boolean =
    conditions.exists(c => c)

  override def xorOf(conditions: Coll[Boolean]): Boolean = {
    if (VersionContext.current.isJitActivated) {
      val len = conditions.length
      if (len == 0) false
      else if (len == 1) conditions(0)
      else {
        var res = conditions(0)
        cfor(1)(_ < len, _ + 1) { i =>
          res ^= conditions(i)
        }
        res
      }
    } else {
      // This is buggy version used in v4.x interpreter (for ErgoTrees v0, v1)
      conditions.toArray.distinct.length == 2
    }
  }

  override def allZK(props: Coll[SigmaProp]): SigmaProp = {
    val sigmaTrees = toSigmaTrees(props.toArray)
    val tree       = CAND.normalized(sigmaTrees)
    CSigmaProp(tree)
  }

  override def anyZK(props: Coll[SigmaProp]): SigmaProp = {
    val sigmaTrees = toSigmaTrees(props.toArray)
    val tree       = COR.normalized(sigmaTrees)
    CSigmaProp(tree)
  }

  override def xor(l: Coll[Byte], r: Coll[Byte]): Coll[Byte] =
    Colls.xor(l, r)

  override def sigmaProp(b: Boolean): SigmaProp = {
    CSigmaProp(TrivialProp(b))
  }

  override def blake2b256(bytes: Coll[Byte]): Coll[Byte] = {
    val h = Blake2b256.hash(bytes.toArray)
    Colls.fromArray(h)
  }

  override def sha256(bytes: Coll[Byte]): Coll[Byte] = {
    val h = Sha256.hash(bytes.toArray)
    Colls.fromArray(h)
  }

  override def byteArrayToBigInt(bytes: Coll[Byte]): BigInt = {
    val bi = new BigInteger(bytes.toArray).toSignedBigIntValueExact
    this.BigInt(bi)
  }

  override def longToByteArray(l: Long): Coll[Byte] =
    Colls.fromArray(Longs.toByteArray(l))

  override def byteArrayToLong(bytes: Coll[Byte]): Long =
    Longs.fromByteArray(bytes.toArray)

  override def proveDlog(ge: GroupElement): SigmaProp =
    CSigmaProp(ProveDlog(toECPoint(ge).asInstanceOf[EcPointType]))

  override def proveDHTuple(
      g: GroupElement,
      h: GroupElement,
      u: GroupElement,
      v: GroupElement): SigmaProp = {
    val dht = ProveDHTuple(toEcPointType(g), toEcPointType(h), toEcPointType(u), toEcPointType(v))
    CSigmaProp(dht)
  }

  private lazy val _generatorElement = this.GroupElement(CryptoConstants.dlogGroup.generator)

  override def groupGenerator: GroupElement = _generatorElement

  override def encodeNbits(bi: BigInt): Long = {
    NBitsUtils.encodeCompactBits(bi.asInstanceOf[CBigInt].wrappedValue)
  }

  override def decodeNbits(l: Long): BigInt = {
    CBigInt(NBitsUtils.decodeCompactBits(l).bigInteger)
  }

  /**
    * @return the identity of the Dlog group used in ErgoTree
    */
  def groupIdentity: GroupElement = {
    this.GroupElement(CryptoConstants.dlogGroup.identity)
  }

  override def substConstants[T](
      scriptBytes: Coll[Byte],
      positions: Coll[Int],
      newValues: Coll[T]): Coll[Byte] = {
    val constants = try newValues.toArrayOfConstants
    catch {
      case e: Throwable =>
        throw new RuntimeException(s"Cannot evaluate substConstants($scriptBytes, $positions, $newValues)", e)
    }
    val (res, _)  = SubstConstants.eval(scriptBytes.toArray, positions.toArray, constants)
    Colls.fromArray(res)
  }

  override def decodePoint(encoded: Coll[Byte]): GroupElement = {
    val r = SigmaSerializer.startReader(encoded.toArray)
    val p = GroupElementSerializer.parse(r)
    this.GroupElement(p)
  }

  override def fromBigEndianBytes[T](bytes: Coll[Byte])(implicit cT: RType[T]): T = {
    cT match {
      case sigma.ByteType => if (bytes.length != 1) {
        throw new IllegalArgumentException("To deserialize SByte with fromBigEndianBytes, exactly one byte should be provided")
      } else {
        bytes.apply(0).asInstanceOf[T]
      }
      case sigma.ShortType => if (bytes.length != 2) {
        throw new IllegalArgumentException("To deserialize SShort with fromBigEndianBytes, exactly two bytes should be provided")
      } else {
        val b0 = bytes(0)
        val b1 = bytes(1)
        ((b0 & 0xFF) << 8 | (b1 & 0xFF)).toShort.asInstanceOf[T]
      }
      case sigma.IntType => if (bytes.length != 4) {
        throw new IllegalArgumentException("To deserialize SInt with fromBigEndianBytes, exactly four bytes should be provided")
      } else {
        Ints.fromByteArray(bytes.toArray).asInstanceOf[T]
      }
      case sigma.LongType => if (bytes.length != 8) {
        throw new IllegalArgumentException("To deserialize SLong with fromBigEndianBytes, exactly eight bytes should be provided")
      } else {
        Longs.fromByteArray(bytes.toArray).asInstanceOf[T]
      }
      case sigma.BigIntRType =>
        if (bytes.length > SBigInt.MaxSizeInBytes) {
          throw SerializerException(s"BigInt value doesn't not fit into ${SBigInt.MaxSizeInBytes} bytes in fromBigEndianBytes")
        }
        CBigInt(new BigInteger(bytes.toArray).toSignedBigIntValueExact).asInstanceOf[T]
      case sigma.UnsignedBigIntRType =>
        if (bytes.length > SUnsignedBigInt.MaxSizeInBytes) {
          throw SerializerException(s"BigInt value doesn't not fit into ${SBigInt.MaxSizeInBytes} bytes in fromBigEndianBytes")
        }
        CUnsignedBigInt(BigIntegers.fromUnsignedByteArray(bytes.toArray)).asInstanceOf[T]
      case _ => throw new IllegalArgumentException("Unsupported type provided in fromBigEndianBytes")
    }
  }

  /** Serializes the given `value` into bytes using the default serialization format. */
  override def serialize[T](value: T)(implicit cT: RType[T]): Coll[Byte] = {
    val tpe = Evaluation.rtypeToSType(cT)
    val w = SigmaSerializer.startWriter()
    DataSerializer.serialize(value.asInstanceOf[SType#WrappedType], tpe, w)
    Colls.fromArray(w.toBytes)
  }

  override def powHit(k: Int, msg: Coll[Byte], nonce: Coll[Byte], h: Coll[Byte], N: Int): BigInt = {
    val bi = Autolykos2PowValidation.hitForVersion2ForMessageWithChecks(k, msg.toArray, nonce.toArray, h.toArray, N)
    this.BigInt(bi.bigInteger)
  }


  def deserializeTo[T](bytes: Coll[Byte])(implicit cT: RType[T]): T = {
    val tpe = rtypeToSType(cT)
    val reader = new SigmaByteReader(new VLQByteBufferReader(ByteBuffer.wrap(bytes.toArray)), new ConstantStore(), false)
    val res = DataSerializer.deserialize(tpe, reader)
    res.asInstanceOf[T]
  }

  override def some[T](value: T)(implicit cT: RType[T]): Option[T] = {
    Some(value)
  }

  override def none[T]()(implicit cT: RType[T]): Option[T] = {
    None
  }
}

/** Default singleton instance of Global object, which implements global ErgoTree functions. */
object CSigmaDslBuilder extends CSigmaDslBuilder<|MERGE_RESOLUTION|>--- conflicted
+++ resolved
@@ -31,10 +31,6 @@
   * @see [[SigmaDslBuilder]] for detailed descriptions
   */
 class CSigmaDslBuilder extends SigmaDslBuilder { dsl =>
-<<<<<<< HEAD
-  def validationSettings: SigmaValidationSettings = ValidationRules.currentSettings
-=======
->>>>>>> d13dd4d4
 
   override val Colls: CollBuilder = sigma.Colls
 
