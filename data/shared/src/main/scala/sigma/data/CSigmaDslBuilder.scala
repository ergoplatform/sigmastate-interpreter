--- conflicted
+++ resolved
@@ -32,10 +32,7 @@
   * @see [[SigmaDslBuilder]] for detailed descriptions
   */
 class CSigmaDslBuilder extends SigmaDslBuilder { dsl =>
-<<<<<<< HEAD
-=======
   def validationSettings: SigmaValidationSettings = ValidationRules.currentSettings
->>>>>>> 491f8780
 
   override val Colls: CollBuilder = sigma.Colls
 
