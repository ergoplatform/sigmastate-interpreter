--- conflicted
+++ resolved
@@ -36,13 +36,6 @@
   }
 
   property("predefined functions") {
-<<<<<<< HEAD
-    bind(env, "anyOf(Array(c1, c2))") shouldBe OR(ConcreteCollection(Vector(TrueLeaf, FalseLeaf)))
-//    bind(env, "blake2b256(getVar[Array[Byte]](10))") shouldBe CalcBlake2b256(TaggedVariable(10, SByteArray))
-//    bind(env, "intToByte(10)") shouldBe IntToByte(IntConstant(10))
-    bind(env, "allOf(Array(c1, c2))") shouldBe AND(ConcreteCollection(Vector(TrueLeaf, FalseLeaf)))
-=======
->>>>>>> 747ed4b6
     bind(env, "getVar[Byte](10)") shouldBe TaggedVariable(10, SByte)
     bind(env, "getVar[Array[Byte]](10)") shouldBe TaggedVariable(10, SByteArray)
   }
