package sigmastate.eval

import sigmastate.lang.{LangTests, TransformingSigmaBuilder, SigmaCompiler}

import scalan.BaseCtxTests

class DataCostingTest extends BaseCtxTests with LangTests with ErgoScriptTestkit {
  import IR._
<<<<<<< HEAD
  import Col._
=======
  import Coll._
  lazy val compiler = new SigmaCompiler(builder)
>>>>>>> 08980a82

  test("split cols") {
    emit("split_cols",
      split3(fun { in: Rep[(Coll[Int], Byte)] =>
        dataCost(in, None)
      })
    )
  }

//  test("split pair cols") {
//    ctx.emit("split_pair_col",
//      split(fun { in: Rep[(Coll[(Int, Short)], Byte)] =>
//        dataCost(in)
//      })
//    )
//    ctx.emit("split_pair_cols2",
//      split(fun { in: Rep[(Coll[(Int, (Short, Boolean))], Byte)] =>
//        dataCost(in)
//      })
//    )
//  }
//
//  test("split nested cols") {
//    ctx.emit("split_nested_cols",
//      split(fun { in: Rep[(Coll[Coll[Int]], Byte)] =>
//        dataCost(in)
//      })
//    )
//  }
//
//  test("split nested pair cols") {
//    ctx.emit("split_nested_pair_cols",
//      split(fun { in: Rep[(Coll[Coll[(Int, Short)]], Byte)] =>
//        dataCost(in)
//      })
//    )
//  }
//
//  test("split nested nested cols") {
//    ctx.emit("split_nested_nested_cols",
//      split(fun { in: Rep[(Coll[Coll[Coll[Int]]], Byte)] =>
//        dataCost(in)
//      })
//    )
//  }
//
//  test("split nested nested pair cols") {
//    ctx.emit("split_nested_nested_pair_cols",
//      split(fun { in: Rep[(Coll[Coll[Coll[(Int, Short)]]], Byte)] =>
//        dataCost(in)
//      })
//    )
//  }
//
//  test("split complex1 cols") {
//    ctx.emit("split_complex1_cols",
//      split(fun { in: Rep[(Coll[Coll[(Coll[(Int, Short)], Boolean)]], Byte)] =>
//        dataCost(in)
//      })
//    )
//  }
//
//  test("split complex2 cols") {
//    ctx.emit("split_complex2_cols",
//      split(fun { in: Rep[(Coll[(Coll[(Coll[(Int, Boolean)], Short)], Char)], Byte)] =>
//        dataCost(in)
//      })
//    )
//  }
//
}<|MERGE_RESOLUTION|>--- conflicted
+++ resolved
@@ -6,12 +6,8 @@
 
 class DataCostingTest extends BaseCtxTests with LangTests with ErgoScriptTestkit {
   import IR._
-<<<<<<< HEAD
-  import Col._
-=======
   import Coll._
   lazy val compiler = new SigmaCompiler(builder)
->>>>>>> 08980a82
 
   test("split cols") {
     emit("split_cols",
