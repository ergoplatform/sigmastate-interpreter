package sigmastate.utxo

import org.ergoplatform
import org.ergoplatform._
import org.scalacheck.Gen
import scorex.crypto.hash.Blake2b256
import scorex.utils.Random
import sigmastate.Values._
import sigmastate._
<<<<<<< HEAD
import sigmastate.interpreter.Interpreter._
import sigmastate.helpers.{ErgoLikeProvingInterpreter, SigmaTestingCommons}
=======
import sigmastate.helpers.{ErgoLikeTestProvingInterpreter, SigmaTestingCommons}
>>>>>>> 9013b1cb


/**
  * Suite of tests where a malicious prover tries to feed a verifier with a script which is costly to verify
  */
class SpamSpecification extends SigmaTestingCommons {
  implicit lazy val IR = new TestingIRContext
  //we assume that verifier must finish verification of any script in less time than 3M hash calculations
  // (for the Blake2b256 hash function over a single block input)
  lazy val Timeout: Long = {
    val block = Array.fill(16)(0: Byte)
    val hf = Blake2b256

    //just in case to heat up JVM
    (1 to 2000000).foreach(_ => hf(block))

    val t0 = System.currentTimeMillis()
    (1 to 4000000).foreach(_ => hf(block))
    val t = System.currentTimeMillis()
    t - t0
  }

  def termination[T](fn: () => T): (T, Boolean) = {
    val t0 = System.currentTimeMillis()
    val res = fn()
    val t = System.currentTimeMillis()
    (res, (t - t0) < Timeout)
  }

  property("huge byte array") {
    //todo: make value dependent on CostTable constants, not magic constant
    val ba = Random.randomBytes(10000000)

    val id = 11: Byte
    val id2 = 12: Byte

<<<<<<< HEAD
    val prover = new ErgoLikeProvingInterpreter(CostTable.ScriptLimit * 10)
      .withContextExtender(id, ByteArrayConstant(ba))
      .withContextExtender(id2, ByteArrayConstant(ba))
=======
    val prover = new ErgoLikeTestProvingInterpreter(CostTable.ScriptLimit * 10).withContextExtender(id, ByteArrayConstant(ba))
>>>>>>> 9013b1cb

    val spamScript = EQ(CalcBlake2b256(GetVarByteArray(id).get), CalcBlake2b256(GetVarByteArray(id2).get))

    val ctx = ErgoLikeContext.dummy(fakeSelf)

    val prt = prover.prove(emptyEnv + (ScriptNameProp -> "prove"), spamScript, ctx, fakeMessage)
//    prt.isSuccess shouldBe true

    val pr = prt.get

<<<<<<< HEAD
    val verifier = new ErgoLikeInterpreter
    val (res, terminated) = termination(() =>
      verifier.verify(emptyEnv + (ScriptNameProp -> "verify"), spamScript, ctx, pr, fakeMessage)
    )
=======
    val ctxv = ctx.withExtension(pr.extension)

    val verifier = new ErgoLikeTestInterpreter
    val (res, terminated) = termination(() => verifier.verify(spamScript, ctxv, pr.proof, fakeMessage))
>>>>>>> 9013b1cb

    res.isFailure shouldBe true
    terminated shouldBe true
  }

  /** This case verifies behavior of script interpreter when given enormously deep tree.
    * Below it is at least 150 levels.
    * When transaction is validated the script is deserialized for execution.
    * It should be checked by deserializer for it's depth.
    * The scripts with more than 150 levels are considered malicious.
  */
  property("big byte array with a lot of operations") {
//    fail("fix the stack overflow in this test")

    val ba = Random.randomBytes(5000000)

    val id = 21: Byte

    val prover = new ErgoLikeTestProvingInterpreter(CostTable.ScriptLimit * 10).withContextExtender(id, ByteArrayConstant(ba))

    val bigSubScript = (1 to 150).foldLeft(CalcBlake2b256(GetVarByteArray(id).get)) { case (script, _) =>
      CalcBlake2b256(script)
    }

    val spamScript = NEQ(bigSubScript, CalcBlake2b256(ByteArrayConstant(Array.fill(32)(0: Byte))))

    val ctx = ErgoLikeContext.dummy(fakeSelf)

    val prt = prover.prove(emptyEnv + (ScriptNameProp -> "prove"), spamScript, ctx, fakeMessage)
    prt.isSuccess shouldBe true

    val pr = prt.get

    val ctxv = ctx.withExtension(pr.extension)

<<<<<<< HEAD
    val verifier = new ErgoLikeInterpreter
    val (_, terminated) = termination(() =>
      verifier.verify(emptyEnv + (ScriptNameProp -> "verify"), spamScript, ctxv, pr.proof, fakeMessage)
    )
=======
    val verifier = new ErgoLikeTestInterpreter
    val (_, terminated) = termination(() => verifier.verify(spamScript, ctxv, pr.proof, fakeMessage))
>>>>>>> 9013b1cb
    terminated shouldBe true
  }

  property("ring signature - maximum ok ring size") {
    val prover = new ErgoLikeTestProvingInterpreter(maxCost = CostTable.ScriptLimit * 2)
    val verifier = new ErgoLikeTestInterpreter
    val secret = prover.dlogSecrets.head

    val simulated = (1 to 98).map { _ =>
      new ErgoLikeTestProvingInterpreter().dlogSecrets.head.publicImage
    }

    val ctx = ErgoLikeContext.dummy(fakeSelf)

    val publicImages = secret.publicImage +: simulated
    val prop = OR(publicImages.map(image => SigmaPropConstant(image).isValid))

    val pt0 = System.currentTimeMillis()
    val proof = prover.prove(emptyEnv + (ScriptNameProp -> "prove"), prop, ctx, fakeMessage).get
    val pt = System.currentTimeMillis()

    val (_, terminated) = termination(() =>
      verifier.verify(emptyEnv + (ScriptNameProp -> "verify"), prop, ctx, proof, fakeMessage)
    )
    terminated shouldBe true
  }

  property("transaction with many outputs") {
    forAll(Gen.choose(10, 200), Gen.choose(200, 5000)) { case (orCnt, outCnt) =>
      whenever(orCnt > 10 && outCnt > 200) {
<<<<<<< HEAD
    val orCnt = 10
    val outCnt = 5
    val prover = new ErgoLikeProvingInterpreter(maxCost = CostTable.ScriptLimit * 1000000L)
=======
        val prover = new ErgoLikeTestProvingInterpreter(maxCost = CostTable.ScriptLimit * 1000000L)
>>>>>>> 9013b1cb

    val propToCompare = OR((1 to orCnt).map(_ => EQ(LongConstant(6), LongConstant(5))))

    val spamProp = OR((1 until orCnt).map(_ => EQ(LongConstant(6), LongConstant(5))) :+
      EQ(LongConstant(6), LongConstant(6)))

    val spamScript =
      Exists(Outputs, 21,
        AND(
          GE(ExtractAmount(TaggedBox(21)), LongConstant(10)),
          EQ(ExtractScriptBytes(TaggedBox(21)), ByteArrayConstant(propToCompare.bytes))
        )
      )

    val txOutputs = ((1 to outCnt) map (_ => ErgoBox(11, spamProp))) :+ ErgoBox(11, propToCompare)
    val tx = ErgoLikeTransaction(IndexedSeq(), txOutputs)

    val ctx = ErgoLikeContext.dummy(createBox(0, propToCompare)).withTransaction(tx)

    val pt0 = System.currentTimeMillis()
    val proof = prover.prove(emptyEnv + (ScriptNameProp -> "prove"), spamScript, ctx, fakeMessage).get
    val pt = System.currentTimeMillis()
    println(s"Prover time: ${(pt - pt0) / 1000.0} seconds")

<<<<<<< HEAD
    val verifier = new ErgoLikeInterpreter
    val (_, terminated) = termination(() =>
      verifier.verify(emptyEnv + (ScriptNameProp -> "verify"), spamScript, ctx, proof, fakeMessage))
    terminated shouldBe true
      }
    }
  }

  ignore("transaction with many inputs and outputs") { // TODO avoid too complex cost function by approximating INPUT and OUTPUT sizes
    implicit lazy val IR = new TestingIRContext {
      override val okPrintEvaluatedEntries = false
      override def onEvaluatedGraphNode(env: DataEnv, sym: Sym, value: AnyRef): Unit = {
        if (okPrintEvaluatedEntries)
          println(printEnvEntry(sym, value))
      }
    }
    val prover = new ErgoLikeProvingInterpreter(maxCost = Long.MaxValue)
=======
        val verifier = new ErgoLikeTestInterpreter
        val (_, terminated) = termination(() => verifier.verify(spamScript, ctx, proof, fakeMessage))
        terminated shouldBe true
      }
    }
  }

  property("transaction with many inputs and outputs") {
    val prover = new ErgoLikeTestProvingInterpreter(maxCost = Long.MaxValue)
>>>>>>> 9013b1cb

    val prop = Exists(Inputs, 21, Exists(Outputs, 22,
      EQ(ExtractScriptBytes(TaggedBox(21)), ExtractScriptBytes(TaggedBox(22)))))

    val inputScript = OR((1 to 200).map(_ => EQ(LongConstant(6), LongConstant(5))))
    val outputScript = OR((1 to 200).map(_ => EQ(LongConstant(6), LongConstant(6))))

    val inputs = ((1 to 999) map (_ => ErgoBox(11, inputScript))) :+ ErgoBox(11, outputScript)
    val outputs = (1 to 1000) map (_ => ErgoBox(11, outputScript))

    val tx = ergoplatform.ErgoLikeTransaction(IndexedSeq(), outputs)

    val ctx = new ErgoLikeContext(currentHeight = 0,
      lastBlockUtxoRoot = AvlTreeData.dummy,
      minerPubkey = ErgoLikeContext.dummyPubkey,
      boxesToSpend = inputs,
      spendingTransaction = tx,
      self = ErgoBox(11, prop))

    val pt0 = System.currentTimeMillis()
    val proof = prover.prove(emptyEnv + (ScriptNameProp -> "prove"), prop, ctx, fakeMessage).get
    val pt = System.currentTimeMillis()
    println(s"Prover time: ${(pt - pt0) / 1000.0} seconds")

<<<<<<< HEAD
    val verifier = new ErgoLikeInterpreter
    val (res, terminated) = termination(() => verifier.verify(emptyEnv + (ScriptNameProp -> "verify"), prop, ctx, proof, fakeMessage))
=======
    val verifier = new ErgoLikeTestInterpreter
    val (res, terminated) = termination(() => verifier.verify(prop, ctx, proof, fakeMessage))
>>>>>>> 9013b1cb
    terminated shouldBe true
    res.isFailure shouldBe true
  }
}<|MERGE_RESOLUTION|>--- conflicted
+++ resolved
@@ -7,12 +7,8 @@
 import scorex.utils.Random
 import sigmastate.Values._
 import sigmastate._
-<<<<<<< HEAD
 import sigmastate.interpreter.Interpreter._
-import sigmastate.helpers.{ErgoLikeProvingInterpreter, SigmaTestingCommons}
-=======
 import sigmastate.helpers.{ErgoLikeTestProvingInterpreter, SigmaTestingCommons}
->>>>>>> 9013b1cb
 
 
 /**
@@ -49,13 +45,9 @@
     val id = 11: Byte
     val id2 = 12: Byte
 
-<<<<<<< HEAD
-    val prover = new ErgoLikeProvingInterpreter(CostTable.ScriptLimit * 10)
+    val prover = new ErgoLikeTestProvingInterpreter(CostTable.ScriptLimit * 10)
       .withContextExtender(id, ByteArrayConstant(ba))
       .withContextExtender(id2, ByteArrayConstant(ba))
-=======
-    val prover = new ErgoLikeTestProvingInterpreter(CostTable.ScriptLimit * 10).withContextExtender(id, ByteArrayConstant(ba))
->>>>>>> 9013b1cb
 
     val spamScript = EQ(CalcBlake2b256(GetVarByteArray(id).get), CalcBlake2b256(GetVarByteArray(id2).get))
 
@@ -66,17 +58,10 @@
 
     val pr = prt.get
 
-<<<<<<< HEAD
-    val verifier = new ErgoLikeInterpreter
+    val verifier = new ErgoLikeTestInterpreter
     val (res, terminated) = termination(() =>
       verifier.verify(emptyEnv + (ScriptNameProp -> "verify"), spamScript, ctx, pr, fakeMessage)
     )
-=======
-    val ctxv = ctx.withExtension(pr.extension)
-
-    val verifier = new ErgoLikeTestInterpreter
-    val (res, terminated) = termination(() => verifier.verify(spamScript, ctxv, pr.proof, fakeMessage))
->>>>>>> 9013b1cb
 
     res.isFailure shouldBe true
     terminated shouldBe true
@@ -112,15 +97,10 @@
 
     val ctxv = ctx.withExtension(pr.extension)
 
-<<<<<<< HEAD
-    val verifier = new ErgoLikeInterpreter
+    val verifier = new ErgoLikeTestInterpreter
     val (_, terminated) = termination(() =>
       verifier.verify(emptyEnv + (ScriptNameProp -> "verify"), spamScript, ctxv, pr.proof, fakeMessage)
     )
-=======
-    val verifier = new ErgoLikeTestInterpreter
-    val (_, terminated) = termination(() => verifier.verify(spamScript, ctxv, pr.proof, fakeMessage))
->>>>>>> 9013b1cb
     terminated shouldBe true
   }
 
@@ -151,13 +131,9 @@
   property("transaction with many outputs") {
     forAll(Gen.choose(10, 200), Gen.choose(200, 5000)) { case (orCnt, outCnt) =>
       whenever(orCnt > 10 && outCnt > 200) {
-<<<<<<< HEAD
     val orCnt = 10
     val outCnt = 5
-    val prover = new ErgoLikeProvingInterpreter(maxCost = CostTable.ScriptLimit * 1000000L)
-=======
-        val prover = new ErgoLikeTestProvingInterpreter(maxCost = CostTable.ScriptLimit * 1000000L)
->>>>>>> 9013b1cb
+    val prover = new ErgoLikeTestProvingInterpreter(maxCost = CostTable.ScriptLimit * 1000000L)
 
     val propToCompare = OR((1 to orCnt).map(_ => EQ(LongConstant(6), LongConstant(5))))
 
@@ -182,8 +158,7 @@
     val pt = System.currentTimeMillis()
     println(s"Prover time: ${(pt - pt0) / 1000.0} seconds")
 
-<<<<<<< HEAD
-    val verifier = new ErgoLikeInterpreter
+    val verifier = new ErgoLikeTestInterpreter
     val (_, terminated) = termination(() =>
       verifier.verify(emptyEnv + (ScriptNameProp -> "verify"), spamScript, ctx, proof, fakeMessage))
     terminated shouldBe true
@@ -199,18 +174,7 @@
           println(printEnvEntry(sym, value))
       }
     }
-    val prover = new ErgoLikeProvingInterpreter(maxCost = Long.MaxValue)
-=======
-        val verifier = new ErgoLikeTestInterpreter
-        val (_, terminated) = termination(() => verifier.verify(spamScript, ctx, proof, fakeMessage))
-        terminated shouldBe true
-      }
-    }
-  }
-
-  property("transaction with many inputs and outputs") {
     val prover = new ErgoLikeTestProvingInterpreter(maxCost = Long.MaxValue)
->>>>>>> 9013b1cb
 
     val prop = Exists(Inputs, 21, Exists(Outputs, 22,
       EQ(ExtractScriptBytes(TaggedBox(21)), ExtractScriptBytes(TaggedBox(22)))))
@@ -235,13 +199,8 @@
     val pt = System.currentTimeMillis()
     println(s"Prover time: ${(pt - pt0) / 1000.0} seconds")
 
-<<<<<<< HEAD
-    val verifier = new ErgoLikeInterpreter
+    val verifier = new ErgoLikeTestInterpreter
     val (res, terminated) = termination(() => verifier.verify(emptyEnv + (ScriptNameProp -> "verify"), prop, ctx, proof, fakeMessage))
-=======
-    val verifier = new ErgoLikeTestInterpreter
-    val (res, terminated) = termination(() => verifier.verify(prop, ctx, proof, fakeMessage))
->>>>>>> 9013b1cb
     terminated shouldBe true
     res.isFailure shouldBe true
   }
