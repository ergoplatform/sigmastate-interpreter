--- conflicted
+++ resolved
@@ -51,11 +51,7 @@
     (1 to 1000000).foreach(_ => hf(block))
 
     val t0 = System.currentTimeMillis()
-<<<<<<< HEAD
-    (1 to 4000000).foreach(_ => hf(block))
-=======
     (1 to 1500000).foreach(_ => hf(block))
->>>>>>> 8b092601
     val t = System.currentTimeMillis()
     t - t0
   }
