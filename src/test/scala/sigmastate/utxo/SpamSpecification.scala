--- conflicted
+++ resolved
@@ -137,7 +137,7 @@
     }
     checkResult(res, calcTime)
   }
-  
+
   def checkResult(res: Try[(Boolean, Long)], calcTime: Long) = {
     println(s"Verify time: $calcTime millis")
     println(s"Timeout: $Timeout millis")
@@ -147,12 +147,6 @@
     }, r => {
       println(s"Result: $res")
     })
-<<<<<<< HEAD
-    val scriptCost = res.map(_._2).getOrElse(CostLimit)
-    // time that will be consumed, if the whole block will be filled with such scripts
-    //    val estimatedTime = calcTime * CostLimit / (scriptCost + InputCostDefault)
-=======
->>>>>>> 1b7e45f6
     calcTime should be < Timeout
   }
 
@@ -189,12 +183,8 @@
     checkScript(prop)
   }
 
-<<<<<<< HEAD
-  property("large loop: int comparison, cost a bit low then limit ") {
+  property("int comparison, cost a bit lower than limit ") {
     assert(warmUpPrecondition)
-=======
-  property("int comparison, cost a bit lower than limit ") {
->>>>>>> 1b7e45f6
     val check = "i >= 0"
     val prop = compile(maxSizeCollEnv + (ScriptNameProp -> check),
       s"""{
@@ -343,11 +333,7 @@
   }
 
   property("large loop: collection element by index") {
-<<<<<<< HEAD
     val check = "OUTPUTS(0).R8[Coll[Byte]].get(i.toInt) == OUTPUTS(0).R8[Coll[Byte]].get(4000 - j)"
-=======
-    val check = "OUTPUTS(0).R8[Coll[Byte]].get(i.toInt) == OUTPUTS(0).R8[Coll[Byte]].get(32700 - j)"
->>>>>>> 1b7e45f6
     checkScript(compile(maxSizeCollEnv + (ScriptNameProp -> check),
       s"""{
          |  OUTPUTS(0).R8[Coll[Byte]].get.forall({(i:Byte) =>
