package sigmastate.utxo.examples

import java.security.SecureRandom

import com.google.common.primitives.Longs
<<<<<<< HEAD
import org.ergoplatform.ErgoBox.{RegisterId, R1, MandatoryRegisterId}
import scorex.crypto.authds.avltree.batch.{Lookup, BatchAVLProver, Insert}
=======
import org.ergoplatform.ErgoBox.RegisterId
import org.ergoplatform._
import scorex.crypto.authds.avltree.batch.{BatchAVLProver, Insert, Lookup}
>>>>>>> 9013b1cb
import scorex.crypto.authds.{ADKey, ADValue}
import scorex.crypto.hash.{Digest32, Blake2b256}
import sigmastate.SCollection.SByteArray
import sigmastate.Values._
import sigmastate._
import sigmastate.helpers.{ErgoLikeTestProvingInterpreter, SigmaTestingCommons}
import sigmastate.interpreter.CryptoConstants
<<<<<<< HEAD
import org.ergoplatform._
import sigmastate.interpreter.Interpreter.{emptyEnv, ScriptNameProp}
=======
>>>>>>> 9013b1cb
import sigmastate.utxo._


class OracleExamplesSpecification extends SigmaTestingCommons {
  implicit lazy val IR = new TestingIRContext

  private val reg1 = ErgoBox.nonMandatoryRegisters.head
  private val reg2 = ErgoBox.nonMandatoryRegisters(1)
  private val reg3 = ErgoBox.nonMandatoryRegisters(2)
  private val reg4 = ErgoBox.nonMandatoryRegisters(3)


  /**
    *
    * An oracle example.
    *
    * A trusted weather station is publishing temperature data on blockchain.
    * Alice and Bob are making a contract based on the data:
    * they have locked coins in such way that if output from the station shows that
    * temperature announced by the oracle is > 15 degrees, money are going to Alice, otherwise to Bob.
    *
    * We consider that for validating transaction only limited number of last headers and the spending transaction
    * should be enough, in addition to outputs being spent by the transaction. Thus there is no need for knowledge
    * of an arbitrary output. To show the coin of the weather service in the spending transaction, outputs from Alice
    * and Bob are referencing to the coin by using Merkle proofs against UTXO set root hash of the latest known block.
    *
    * A tricky moment is how Alice and Bob can be sure that a coin is indeed created by the service, having just the
    * coin (and also service's public key `x = g^w`, where service's secret w is not known.
    *
    *
    * For that, we consider that the service creates a coin with registers of following semantics (R0 & R1 are standard):
    *
    * R1 - coin amount
    * R2 - protecting script, which is the pubkey of the service, `x =  g^w`
    * R3 - temperature data, number
    * R4 - `a = g^r`, where r is secret random nonce
    * R5 - z = r + ew mod q
    * R6 - timestamp
    *
    * Then Alice and Bob are requiring from the coin that the following equation holds:
    * (`g^z = a * x^e`, where e = hash(R3 ++ R6)
    *
    * Thus Alice, for example, is created a coin with the following statement (we skip timeouts for simplicity):
    * "the coin is spendable by presenting a proof of Alice's private key knowledge if against UTXO set root hash for
    * the last known block there is a coin along with a Merkle proof, for which following requirements hold:
    * R2 = dlog(x) /\ g^(R5) = R4 * x^(hash(R3 ++ R6)) /\ (R3) > 15 . Similarly, the coin is spendable by a proof of
    * knowledge of the Bob's private key if all the same conditions are met but (R3) <= 15.".
    *
    * The Bob can create a box with the same guarding conditions. However, if Alice's box is already in the state, then
    * Bob can stick to it by using the trick from the "along with a brother" test.
    *
    *
    */
<<<<<<< HEAD
  property("oracle example") { // TODO LHF InterpreterException: Script reduced to false
    val oracle = new ErgoLikeProvingInterpreter
    val aliceTemplate = new ErgoLikeProvingInterpreter
    val bob = new ErgoLikeProvingInterpreter
=======
  property("oracle example") {
    val oracle = new ErgoLikeTestProvingInterpreter
    val aliceTemplate = new ErgoLikeTestProvingInterpreter
    val bob = new ErgoLikeTestProvingInterpreter
>>>>>>> 9013b1cb

    val verifier = new ErgoLikeTestInterpreter

    val oraclePrivKey = oracle.dlogSecrets.head
    val oraclePubImage = oraclePrivKey.publicImage
    val oraclePubKey = oraclePubImage.isValid

    val alicePubKey = aliceTemplate.dlogSecrets.head.publicImage.isValid
    val bobPubKey = bob.dlogSecrets.head.publicImage.isValid

    val group = CryptoConstants.dlogGroup

    val temperature: Long = 18

    val r = BigInt.apply(128, new SecureRandom()) //128 bits random number
    val a = group.exponentiate(group.generator, r.bigInteger)

    val ts = System.currentTimeMillis()

    val e = BigInt(1, Blake2b256.hash(Longs.toByteArray(temperature) ++ Longs.toByteArray(ts)))

    val z = (r + e.bigInteger.multiply(oraclePrivKey.w)).mod(group.order).bigInteger // todo : check

    val oracleBox = ErgoBox(
      value = 1L,
      proposition = oraclePubKey,
      additionalRegisters = Map(
        reg1 -> LongConstant(temperature),
        reg2 -> GroupElementConstant(a),
        reg3 -> BigIntConstant(z),
        reg4 -> LongConstant(ts)),
      boxId = 1
    )

    val avlProver = new BatchAVLProver[Digest32, Blake2b256.type](keyLength = 32, None)

    avlProver.performOneOperation(Insert(ADKey @@ oracleBox.id, ADValue @@ oracleBox.bytes))
    avlProver.generateProof()

    val lastBlockUtxoDigest = avlProver.digest

    val treeData = new AvlTreeData(lastBlockUtxoDigest, 32, None)

    def extract[T <: SType](Rn: RegisterId)(implicit tT: T) =
      ExtractRegisterAs[T](GetVarBox(22: Byte).get, Rn)(tT).get

    def withinTimeframe(sinceHeight: Int,
                        timeoutHeight: Int,
                        fallback: Value[SBoolean.type])(script: Value[SBoolean.type]) =
      OR(AND(GE(Height, LongConstant(sinceHeight)), LT(Height, LongConstant(timeoutHeight)), script),
        AND(GE(Height, LongConstant(timeoutHeight)), fallback))

    val contractLogic = OR(AND(GT(extract[SLong.type](reg1), LongConstant(15)), alicePubKey),
      AND(LE(extract[SLong.type](reg1), LongConstant(15)), bobPubKey))

    val oracleProp = AND(OptionIsDefined(TreeLookup(LastBlockUtxoRootHash, ExtractId(GetVarBox(22: Byte).get), GetVarByteArray(23: Byte).get)),
      EQ(extract[SByteArray](ErgoBox.ScriptRegId), ByteArrayConstant(oraclePubKey.bytes)),
      EQ(Exponentiate(GroupGenerator, extract[SBigInt.type](reg3)),
        MultiplyGroup(extract[SGroupElement.type](reg2),
          Exponentiate(oraclePubImage.value,
            ByteArrayToBigInt(CalcBlake2b256(
              Append(LongToByteArray(extract[SLong.type](reg1)), LongToByteArray(extract[SLong.type](reg4)))))))
      ),
      contractLogic)

    avlProver.performOneOperation(Lookup(ADKey @@ oracleBox.id))
    val proof = avlProver.generateProof()

    val newBox1 = ErgoBox(20, alicePubKey, boxId = 2)
    val newBoxes = IndexedSeq(newBox1)
    val spendingTransaction = ErgoLikeTransaction(IndexedSeq(), newBoxes)

    val sinceHeight = 40
    val timeout = 60

    val propAlice = withinTimeframe(sinceHeight, timeout, alicePubKey)(oracleProp)

    val sAlice = ErgoBox(10, propAlice, Seq(), Map(), boxId = 3)

    //"along with a brother" script
    val propAlong = AND(
      EQ(SizeOf(Inputs), IntConstant(2)),
      EQ(ExtractId(ByIndex(Inputs, 0)), ByteArrayConstant(sAlice.id)))
    val propBob = withinTimeframe(sinceHeight, timeout, bobPubKey)(propAlong)
    val sBob = ErgoBox(10, propBob, Seq(), Map(), boxId = 4)

    val ctx = ErgoLikeContext(
      currentHeight = 50,
      lastBlockUtxoRoot = treeData,
      ErgoLikeContext.dummyPubkey,
      boxesToSpend = IndexedSeq(sAlice, sBob),
      spendingTransaction,
      self = null)

    val alice = aliceTemplate
      .withContextExtender(22: Byte, BoxConstant(oracleBox))
      .withContextExtender(23: Byte, ByteArrayConstant(proof))
    val prA = alice.prove(emptyEnv + (ScriptNameProp -> "alice_prove"), propAlice, ctx, fakeMessage).fold(t => throw t, x => x)

    val prB = bob.prove(emptyEnv + (ScriptNameProp -> "bob_prove"), propBob, ctx, fakeMessage).fold(t => throw t, x => x)

    val ctxv = ctx.withExtension(prA.extension)
    verifier.verify(emptyEnv + (ScriptNameProp -> "alice_verify"), propAlice, ctxv, prA, fakeMessage).get._1 shouldBe true

    verifier.verify(emptyEnv + (ScriptNameProp -> "bob_verify"), propBob, ctx, prB, fakeMessage).get._1 shouldBe true

    //todo: check timing conditions - write tests for height  < 40 and >= 60
  }


  /**
    * In previous example, Alice and Bob can use the same box with temperature written into multiple times (possibly,
    * in on one block). Costs for a prover are high though.
    *
    * In the example below we consider an alternative approach with one-time oracle box. An oracle creates a box with
    * temperature written by request, and its only spendable by a transaction which is using Allce's and Bob's boxes.
    * Protection is similar to "along with a brother" example.
    *
    * As oracle is creating the box with the data on request, it can also participate in a spending transaction.
    * Heavyweight authentication from the previous example is not needed then.
    *
    */
  property("lightweight oracle example") {
    val oracle = new ErgoLikeTestProvingInterpreter
    val alice = new ErgoLikeTestProvingInterpreter
    val bob = new ErgoLikeTestProvingInterpreter

    val verifier = new ErgoLikeTestInterpreter

    val oraclePrivKey = oracle.dlogSecrets.head
    val oraclePubKey = oraclePrivKey.publicImage.isValid

    val alicePubKey = alice.dlogSecrets.head.publicImage.isValid
    val bobPubKey = bob.dlogSecrets.head.publicImage.isValid

    val temperature: Long = 18

    val oracleBox = ErgoBox(
      value = 1L,
      proposition = oraclePubKey,
      additionalRegisters = Map(reg1 -> LongConstant(temperature))
    )

    val contractLogic = OR(AND(GT(ExtractRegisterAs[SLong.type](ByIndex(Inputs, 0), reg1).get, LongConstant(15)), alicePubKey),
      AND(LE(ExtractRegisterAs[SLong.type](ByIndex(Inputs, 0), reg1).get, LongConstant(15)), bobPubKey))

    val prop = AND(EQ(SizeOf(Inputs), IntConstant(3)),
      EQ(ExtractScriptBytes(ByIndex(Inputs, 0)), ByteArrayConstant(oraclePubKey.bytes)),
      contractLogic
    )

    val sOracle = oracleBox
    val sAlice = ErgoBox(10, prop, Seq(), Map())
    val sBob = ErgoBox(10, prop, Seq(), Map())

    val newBox1 = ErgoBox(20, alicePubKey)
    val newBoxes = IndexedSeq(newBox1)
    val spendingTransaction = ErgoLikeTransaction(IndexedSeq(), newBoxes)

    val ctx = ErgoLikeContext(
      currentHeight = 50,
      lastBlockUtxoRoot = AvlTreeData.dummy,
      minerPubkey = ErgoLikeContext.dummyPubkey,
      boxesToSpend = IndexedSeq(sOracle, sAlice, sBob),
      spendingTransaction,
      self = null)

    val prA = alice.prove(emptyEnv + (ScriptNameProp -> "alice_prove"), prop, ctx, fakeMessage).get
    verifier.verify(emptyEnv + (ScriptNameProp -> "verify"), prop, ctx, prA, fakeMessage).get._1 shouldBe true
  }
}<|MERGE_RESOLUTION|>--- conflicted
+++ resolved
@@ -3,14 +3,11 @@
 import java.security.SecureRandom
 
 import com.google.common.primitives.Longs
-<<<<<<< HEAD
-import org.ergoplatform.ErgoBox.{RegisterId, R1, MandatoryRegisterId}
-import scorex.crypto.authds.avltree.batch.{Lookup, BatchAVLProver, Insert}
-=======
 import org.ergoplatform.ErgoBox.RegisterId
 import org.ergoplatform._
 import scorex.crypto.authds.avltree.batch.{BatchAVLProver, Insert, Lookup}
->>>>>>> 9013b1cb
+import org.ergoplatform.ErgoBox.{RegisterId, R1, MandatoryRegisterId}
+import scorex.crypto.authds.avltree.batch.{Lookup, BatchAVLProver, Insert}
 import scorex.crypto.authds.{ADKey, ADValue}
 import scorex.crypto.hash.{Digest32, Blake2b256}
 import sigmastate.SCollection.SByteArray
@@ -18,11 +15,8 @@
 import sigmastate._
 import sigmastate.helpers.{ErgoLikeTestProvingInterpreter, SigmaTestingCommons}
 import sigmastate.interpreter.CryptoConstants
-<<<<<<< HEAD
 import org.ergoplatform._
 import sigmastate.interpreter.Interpreter.{emptyEnv, ScriptNameProp}
-=======
->>>>>>> 9013b1cb
 import sigmastate.utxo._
 
 
@@ -76,17 +70,10 @@
     *
     *
     */
-<<<<<<< HEAD
   property("oracle example") { // TODO LHF InterpreterException: Script reduced to false
-    val oracle = new ErgoLikeProvingInterpreter
-    val aliceTemplate = new ErgoLikeProvingInterpreter
-    val bob = new ErgoLikeProvingInterpreter
-=======
-  property("oracle example") {
     val oracle = new ErgoLikeTestProvingInterpreter
     val aliceTemplate = new ErgoLikeTestProvingInterpreter
     val bob = new ErgoLikeTestProvingInterpreter
->>>>>>> 9013b1cb
 
     val verifier = new ErgoLikeTestInterpreter
 
