--- conflicted
+++ resolved
@@ -3,7 +3,7 @@
 import org.ergoplatform.ErgoBox.R3
 import org.ergoplatform.{ErgoLikeContext, Height, _}
 import scorex.utils.ScryptoLogging
-import sigmastate.Values.LongConstant
+import sigmastate.Values.{IntConstant, LongConstant}
 import sigmastate.helpers.{ErgoLikeProvingInterpreter, SigmaTestingCommons}
 import sigmastate.interpreter.ContextExtension
 import sigmastate.lang.Terms._
@@ -20,7 +20,6 @@
 
   private val coinsInOneErgo: Long = 100000000
   private val blocksPerHour: Int = 30
-<<<<<<< HEAD
 
   case class MonetarySettings(fixedRatePeriod: Long,
                               epochLength: Int,
@@ -41,15 +40,6 @@
 
     loop(0, 0)
   }
-=======
-  private val blocksPerYear: Int = 365 * 24 * blocksPerHour
-  private val blocksTotal: Int = blocksPerYear * 8
-  private val rewardReductionPeriod: Long = 90 * 24 * blocksPerHour
-  private val fixedRatePeriod: Long = 2 * blocksPerYear - rewardReductionPeriod
-  private val fixedRate: Long = 2250 * coinsInOneErgo / blocksPerHour
-  private val decreasingEpochs: Long = (blocksTotal - fixedRatePeriod) / rewardReductionPeriod
->>>>>>> 64b4d11b
-
 
   def emissionAtHeight(h: Long): Long = {
     if (h < s.fixedRatePeriod) {
@@ -65,7 +55,7 @@
     val register = R3
     val prover = new ErgoLikeProvingInterpreter()
 
-    val out = ByIndex(Outputs, LongConstant(0))
+    val out = ByIndex(Outputs, IntConstant(0))
     val epoch = Plus(LongConstant(1), Divide(Minus(Height, LongConstant(s.fixedRatePeriod)), LongConstant(s.epochLength)))
     val coinsToIssue = If(LT(Height, LongConstant(s.fixedRatePeriod)),
       s.fixedRate,
@@ -91,7 +81,7 @@
         |  let correctCoinsConsumed = coinsToIssue == (SELF.value - out.value)
         |  let sameScriptRule = SELF.propositionBytes == out.propositionBytes
         |  let lastCoins = SELF.value < oneEpochReduction
-        |  let heightIncreased = HEIGHT > self.R3[Int].value
+        |  let heightIncreased = HEIGHT > SELF.R3[Int].value
         |  let heightCorrect = HEIGHT == out.R3[Int].value
         |  heightIncreased && (lastCoins || (sameScriptRule, correctCoinsConsumed, heightCorrect))
         |
