package sigmastate.utxo

import org.ergoplatform.ErgoLikeContext
import sigmastate.Values.Constant
import sigmastate.eval.CFunc
import sigmastate.SType.AnyOps
import sigmastate.{SInt, SFunc}
import sigmastate.helpers.{SigmaTestingCommons, ContextEnrichingTestProvingInterpreter}
import sigmastate.interpreter.Interpreter.{ScriptNameProp, emptyEnv}
import sigmastate.lang.Terms.ValueOps

class FuncVarSpecification extends SigmaTestingCommons {
  implicit lazy val IR = new TestingIRContext {
    override val okPrintEvaluatedEntries: Boolean = false
  }

<<<<<<< HEAD
  // TODO : related to https://github.com/ScorexFoundation/sigmastate-interpreter/issues/417
  ignore("Func context variable") {
    val scriptId = 21.toByte
    val code = compileWithCosting(emptyEnv, s"{ (x: Int) => x + 1 }")
    val ctx = ErgoLikeContext.dummy(fakeSelf)

    val prover = new ContextEnrichingTestProvingInterpreter()
        .withContextExtender(scriptId, Constant(CFunc[Int, Int](ctx, code).asWrappedType, SFunc(SInt, SInt)))
    val prop = compileWithCosting(emptyEnv, s"{ val f = getVar[Int => Int](1).get; f(10) > 0 }").asBoolValue.asSigmaProp
    val pr = prover.prove(emptyEnv + (ScriptNameProp -> "prove"), prop, ctx, fakeMessage).fold(t => throw t, identity)
  }
=======
  // TODO costing: implement special CostedFunc for getVar, and getReg methods
//  ignore("Func context variable") {
//    val scriptId = 21.toByte
//    val code = compileWithCosting(emptyEnv, s"{ (x: Int) => x + 1 }")
//    val ctx = ErgoLikeContext.dummy(fakeSelf)
//
//    val prover = new ContextEnrichingTestProvingInterpreter()
//        .withContextExtender(scriptId, Constant(CFunc[Int, Int](ctx, code).asWrappedType, SFunc(SInt, SInt)))
//    val prop = compileWithCosting(emptyEnv, s"{ val f = getVar[Int => Int](1).get; f(10) > 0 }").asBoolValue.asSigmaProp
//    val pr = prover.prove(emptyEnv + (ScriptNameProp -> "prove"), prop, ctx, fakeMessage).fold(t => throw t, identity)
//  }
>>>>>>> 459f2d26
}<|MERGE_RESOLUTION|>--- conflicted
+++ resolved
@@ -14,21 +14,8 @@
     override val okPrintEvaluatedEntries: Boolean = false
   }
 
-<<<<<<< HEAD
   // TODO : related to https://github.com/ScorexFoundation/sigmastate-interpreter/issues/417
   ignore("Func context variable") {
-    val scriptId = 21.toByte
-    val code = compileWithCosting(emptyEnv, s"{ (x: Int) => x + 1 }")
-    val ctx = ErgoLikeContext.dummy(fakeSelf)
-
-    val prover = new ContextEnrichingTestProvingInterpreter()
-        .withContextExtender(scriptId, Constant(CFunc[Int, Int](ctx, code).asWrappedType, SFunc(SInt, SInt)))
-    val prop = compileWithCosting(emptyEnv, s"{ val f = getVar[Int => Int](1).get; f(10) > 0 }").asBoolValue.asSigmaProp
-    val pr = prover.prove(emptyEnv + (ScriptNameProp -> "prove"), prop, ctx, fakeMessage).fold(t => throw t, identity)
-  }
-=======
-  // TODO costing: implement special CostedFunc for getVar, and getReg methods
-//  ignore("Func context variable") {
 //    val scriptId = 21.toByte
 //    val code = compileWithCosting(emptyEnv, s"{ (x: Int) => x + 1 }")
 //    val ctx = ErgoLikeContext.dummy(fakeSelf)
@@ -37,6 +24,6 @@
 //        .withContextExtender(scriptId, Constant(CFunc[Int, Int](ctx, code).asWrappedType, SFunc(SInt, SInt)))
 //    val prop = compileWithCosting(emptyEnv, s"{ val f = getVar[Int => Int](1).get; f(10) > 0 }").asBoolValue.asSigmaProp
 //    val pr = prover.prove(emptyEnv + (ScriptNameProp -> "prove"), prop, ctx, fakeMessage).fold(t => throw t, identity)
-//  }
->>>>>>> 459f2d26
+//
+  }
 }