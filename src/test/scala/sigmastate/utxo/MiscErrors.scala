package sigmastate.utxo

import org.ergoplatform.ErgoBox._
import org.ergoplatform.ErgoConstants.ScriptCostLimit
import org.ergoplatform._
import scalan.util.BenchmarkUtil
import scalan.util.BenchmarkUtil.measureTime
import scorex.crypto.hash.Blake2b256
import sigmastate.Values._
import sigmastate._
import sigmastate.basics.DLogProtocol.ProveDlog
import sigmastate.eval._
import sigmastate.helpers.{ContextEnrichingTestProvingInterpreter, ErgoLikeTestInterpreter, SigmaTestingCommons}
import sigmastate.interpreter.CryptoConstants.dlogGroup
import sigmastate.interpreter.Interpreter._
import sigmastate.interpreter.{ContextExtension, CostedProverResult}
import sigmastate.lang.Terms._
import sigmastate.serialization.ErgoTreeSerializer
import sigmastate.serialization.generators.ObjectGenerators

import scala.util.Try

/**
  * Suite of tests where a malicious prover tries to feed a verifier with a script which is costly to verify
  */
class MiscErrors extends SigmaTestingCommons with ObjectGenerators {
  implicit lazy val IR: TestingIRContext = new TestingIRContext {
    saveGraphsInFile = false
  }

  //we assume that verifier must finish verification of any script in less time than 1M hash calculations
  // (for the Blake2b256 hash function over a single block input)
  val Timeout: Long = {
    val block = Array.fill(16)(0: Byte)
    val hf = Blake2b256

    //just in case to heat up JVM
    (1 to 1000000).foreach(_ => hf(block))

    val t0 = System.currentTimeMillis()
    (1 to 1000000).foreach(_ => hf(block))
    val t = System.currentTimeMillis()
    t - t0
  }
  val NumInputs: Int = 10
  val NumOutputs: Int = 10
  val InputCostDefault: Int = 2000
  val CostLimit: Long = ScriptCostLimit.value
  val Longs: Array[Long] = Array[Long](1, 2, 3, Long.MaxValue, Long.MinValue)
  lazy val alice = new ContextEnrichingTestProvingInterpreter
  lazy val alicePubKey: ProveDlog = alice.dlogSecrets.head.publicImage
  // script of maximum size
  val maxSizeColl: Array[Byte] = Array.fill(MaxBoxSize)(2.toByte)
  val coll10: Array[Byte] = Array.fill(10)(10.toByte)
  lazy val maxSizeCollEnv: ScriptEnv = Map(
    "alice" -> alice.dlogSecrets.head.publicImage,
    "alice2" -> alice.dlogSecrets(1).publicImage,
    "alice3" -> alice.dlogSecrets(2).publicImage,
    "alice4" -> alice.dlogSecrets(3).publicImage,
    "coll5" -> Colls.fromArray(Array.fill(5)(5.toByte)),
    "coll10" -> Colls.fromArray(coll10),
    "coll100" -> Colls.fromArray(Array.fill(100)(100.toByte)),
    "maxSizeColl" -> Colls.fromArray(maxSizeColl)
  )

  def termination[T](fn: () => T): (T, Boolean) = {
    val t0 = System.currentTimeMillis()
    val res = fn()
    val t = System.currentTimeMillis()
    (res, (t - t0) < Timeout)
  }

  def serializedScriptSize(spamScript: SigmaPropValue): Int = {
    ErgoTreeSerializer.DefaultSerializer.serializeErgoTree(spamScript).size
  }

  def initializationCost(scriptSize: Int): Long = {
    val cost = scriptSize * CostTable.perGraphNodeCost + CostTable.interpreterInitCost
    cost
  }

  /**
    * Checks that regardless of the script structure, it's verification always consumes at most `Timeout` ms
    */
  private def checkScript(spamScript: SigmaPropValue, emptyProofs: Boolean = true): Unit = {
    val scriptSize = serializedScriptSize(spamScript)
    // TODO use MaxPropositionBytes constant here once its value can be decreased without failing tests
    assert(scriptSize <= 1500, s"Script size $scriptSize is too big, fix the test")

    val ctx = {

      val output = ErgoBox(1, alicePubKey, 10, Nil,
        Map(
          R4 -> ByteConstant(1),
          R5 -> SigmaPropConstant(alicePubKey),
          R6 -> IntConstant(10),
          R7 -> ByteArrayConstant(coll10),
          R8 -> ByteArrayConstant(maxSizeColl)
        )
      )

      val input = ErgoBox(1, spamScript, 10, Nil,
        Map(
          R4 -> ByteConstant(1),
          R5 -> SigmaPropConstant(alicePubKey),
          R6 -> IntConstant(10),
          R7 -> ByteArrayConstant(coll10),
          R8 -> ByteArrayConstant(maxSizeColl)
        )
      )
      val outBoxes: IndexedSeq[ErgoBoxCandidate] = IndexedSeq.fill(NumOutputs)(output)
      val inBoxes: IndexedSeq[ErgoBox] = IndexedSeq.fill(NumOutputs)(input)
      //normally this transaction would invalid (why?), but we're not checking it in this test
      val tx = createTransaction(outBoxes)

      ErgoLikeContext(
        currentHeight = 10,
        lastBlockUtxoRoot = AvlTreeData.dummy,
        minerPubkey = ErgoLikeContext.dummyPubkey,
        boxesToSpend = inBoxes,
        spendingTransaction = tx,
        self = inBoxes(0) // what is the use of self?
      )
    }

    val pr = if (emptyProofs) {
      // do not spend time to create a proof
      CostedProverResult(Array[Byte](), ContextExtension.empty, 0L)
    } else {
      // generate a correct proof using a prover without a cost limit
      val pr = new ContextEnrichingTestProvingInterpreter()
        .withSecrets(alice.dlogSecrets)
        .prove(emptyEnv + (ScriptNameProp -> "prove"), spamScript, ctx.withCostLimit(Long.MaxValue), fakeMessage).get
      println(s"Prover cost: ${pr.cost}")
      pr
    }

    val initCost = initializationCost(scriptSize)
    println(s"Initalization Cost: $initCost")
    val verifier = new ErgoLikeTestInterpreter
    val (res, calcTime) = BenchmarkUtil.measureTime {
      verifier.verify(emptyEnv + (ScriptNameProp -> "verify"), spamScript, ctx.withInitCost(initCost), pr, fakeMessage)
    }
    checkResult(res, calcTime, scriptSize)
  }

  def checkResult(res: Try[(Boolean, Long)], calcTime: Long, scriptSize: Int) = {
    println(s"Verify time: $calcTime millis; SerializedSize: $scriptSize")
    println(s"Timeout: $Timeout millis")
    res.fold(t => {
      val cause = rootCause(t)
      println(s"Rejection cause: $cause")
    }, r => {
      println(s"Result: $res")
    })
    calcTime should be < Timeout
    println("----------------------------")
  }

  property("not having certain types (BigInt) in env") {
    /* value y1 below is not present in environment

       Error is
         Cannot assign type for variable 'y1' because it is not found in env

       Perhaps this is expected behavior as the type of y1 is BigInt as opposed to SigmaDsl.BigInt.

     */
    checkScript(compile(
      Map(
        "x1" -> SigmaDsl.BigInt((BigInt(Blake2b256("hello"))).bigInteger),
<<<<<<< HEAD
        "y1" -> BigInt(Blake2b256("world")), // this is not present in environment
=======
        "y1" -> SigmaDsl.BigInt(BigInt(Blake2b256("world")).bigInteger), // this is not used in env (perhaps this is expected behavior, but please double check)
>>>>>>> b1f44daf
        "g1" -> dlogGroup.generator,
        "g2" -> dlogGroup.generator.add(dlogGroup.generator),
        ScriptNameProp -> "exp"
      ),
      s"""{
         |  OUTPUTS(0).R8[Coll[Byte]].get.forall({(b:Byte) =>
         |    val ex = if (b == 10) x1 else y1
         |    g1.exp(ex) != g2
         |  })
         |}
      """.stripMargin).asBoolValue.toSigmaProp)
  }

  property("wrong type inferred") {
    /*
    Below line val ex:BigInt = .... infers ex as Int rather than BigInt
    Need to add .toBigInt in the code for this to work.
     */
    checkScript(compile(
      Map(
        ScriptNameProp -> "exp",
        "g1" -> dlogGroup.generator,
        "g2" -> dlogGroup.generator.add(dlogGroup.generator)
      ),
      s"""{
         |  OUTPUTS(0).R8[Coll[Byte]].get.forall({(b:Byte) =>
<<<<<<< HEAD
         |    val ex:BigInt = if (b == 10) 10000 else 20000
         |    // val ex:BigInt = if (b == 10) 10000.toBigInt else 20000.toBigInt // this line works
=======
         |    val ex:BigInt = if (b == 10) 10000.toBigInt else 20000.toBigInt
>>>>>>> b1f44daf
         |    g1.exp(ex) != g2
         |  })
         |}
      """.stripMargin).asBoolValue.toSigmaProp)
  }

  property("large loop: exp (NoSuchMethodException)") {
    /*
      Rejection cause: java.lang.NoSuchMethodException: sigmastate.eval.CostingRules$GroupElementCoster.exp(scalan.Base$Exp)
     */
    checkScript{
      compile(
        maxSizeCollEnv ++ Map(
          ScriptNameProp -> "large loop: exp",
          "x1" -> SigmaDsl.BigInt((BigInt(Blake2b256("hello"))).bigInteger),
          "y1" -> SigmaDsl.BigInt((BigInt(Blake2b256("world"))).bigInteger),
          "g1" -> dlogGroup.generator,
          "g2" -> dlogGroup.generator.add(dlogGroup.generator)
        ),
        s"""{
           |  OUTPUTS(0).R8[Coll[Byte]].get.forall({(b:Byte) =>
           |    val ex = if (b == 10) x1 else y1
           |    g1.exp(ex) != g2
           |  })
           |}
      """.stripMargin
      ).asBoolValue.toSigmaProp
    }
  }


}<|MERGE_RESOLUTION|>--- conflicted
+++ resolved
@@ -168,12 +168,9 @@
      */
     checkScript(compile(
       Map(
-        "x1" -> SigmaDsl.BigInt((BigInt(Blake2b256("hello"))).bigInteger),
-<<<<<<< HEAD
-        "y1" -> BigInt(Blake2b256("world")), // this is not present in environment
-=======
-        "y1" -> SigmaDsl.BigInt(BigInt(Blake2b256("world")).bigInteger), // this is not used in env (perhaps this is expected behavior, but please double check)
->>>>>>> b1f44daf
+        "x1" -> SigmaDsl.BigInt(BigInt(Blake2b256("hello")).bigInteger),
+        // "y1" -> BigInt(Blake2b256("world")), // this is not present in environment
+        "y1" -> SigmaDsl.BigInt(BigInt(Blake2b256("world")).bigInteger),
         "g1" -> dlogGroup.generator,
         "g2" -> dlogGroup.generator.add(dlogGroup.generator),
         ScriptNameProp -> "exp"
@@ -200,12 +197,8 @@
       ),
       s"""{
          |  OUTPUTS(0).R8[Coll[Byte]].get.forall({(b:Byte) =>
-<<<<<<< HEAD
-         |    val ex:BigInt = if (b == 10) 10000 else 20000
-         |    // val ex:BigInt = if (b == 10) 10000.toBigInt else 20000.toBigInt // this line works
-=======
-         |    val ex:BigInt = if (b == 10) 10000.toBigInt else 20000.toBigInt
->>>>>>> b1f44daf
+         |    // val ex:BigInt = if (b == 10) 10000 else 20000 // wrong type is inferred here
+         |    val ex:BigInt = if (b == 10) 10000.toBigInt else 20000.toBigInt // this line works
          |    g1.exp(ex) != g2
          |  })
          |}
