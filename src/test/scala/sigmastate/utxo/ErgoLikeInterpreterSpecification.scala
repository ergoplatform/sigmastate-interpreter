--- conflicted
+++ resolved
@@ -16,13 +16,8 @@
 import sigmastate.lang.Terms._
 import sigmastate.serialization.ValueSerializer
 
-<<<<<<< HEAD
-class ErgoLikeTestInterpreterSpecification extends SigmaTestingCommons {
+class ErgoLikeInterpreterSpecification extends SigmaTestingCommons {
   implicit lazy val IR = new TestingIRContext
-=======
-class ErgoLikeInterpreterSpecification extends SigmaTestingCommons {
-
->>>>>>> c645b1a1
   private val reg1 = ErgoBox.nonMandatoryRegisters.head
 
   property("scripts EQ/NEQ") {
@@ -139,12 +134,8 @@
     proverB.prove(prop, ctx, fakeMessage).isSuccess shouldBe false
   }
 
-<<<<<<< HEAD
   ignore("mixing scenario w. timeout") {  // TODO Cost of the folded function depends on data
-=======
-  property("mixing scenario w. timeout") {
     val height = 50
->>>>>>> c645b1a1
     val proverA = new ErgoLikeTestProvingInterpreter
     val proverB = new ErgoLikeTestProvingInterpreter
 
@@ -450,12 +441,7 @@
     val altProp = compile(altEnv, """INPUTS.size == 2 && INPUTS(0).id == friend.id""")
     altProp shouldBe prop
 
-<<<<<<< HEAD
-    val s = ErgoBox(10, prop, Seq(), Map())
-=======
-
     val s = ErgoBox(10, prop, 0, Seq(), Map())
->>>>>>> c645b1a1
 
     val ctx = ErgoLikeContext(
       currentHeight = 50,
@@ -616,43 +602,4 @@
 
     //todo: check failing branches
   }
-<<<<<<< HEAD
-=======
-
-  property("PK - P2PK address type") {
-    implicit val ergoAddressEncoder: ErgoAddressEncoder =
-      new ErgoAddressEncoder(TestnetNetworkPrefix)
-
-    val prover = new ErgoLikeTestProvingInterpreter
-    val verifier = new ErgoLikeTestInterpreter
-
-    val dk1 = ProveDlog(prover.dlogSecrets.head.publicImage.h)
-    val p2pk = P2PKAddress(dk1)
-    val encodedP2PK = p2pk.toString
-
-    val prop1 = ErgoAddressToSigmaProp(StringConstant(encodedP2PK)).isValid
-
-    val ctx = ErgoLikeContext(
-      currentHeight = 50,
-      lastBlockUtxoRoot = AvlTreeData.dummy,
-      minerPubkey = ErgoLikeContext.dummyPubkey,
-      boxesToSpend = IndexedSeq(),
-      ErgoLikeTransaction(IndexedSeq(), IndexedSeq()),
-      self = ErgoBox(20, TrueLeaf, 0, Seq(), Map()))
-
-    val proof1 = prover.prove(prop1, ctx, fakeMessage).get.proof
-    verifier.verify(prop1, ctx, proof1, fakeMessage).map(_._1).getOrElse(false) shouldBe true
-
-    val ctxMainnet = ErgoLikeContext(
-      currentHeight = 50,
-      lastBlockUtxoRoot = AvlTreeData.dummy,
-      minerPubkey = ErgoLikeContext.dummyPubkey,
-      boxesToSpend = IndexedSeq(),
-      ErgoLikeTransaction(IndexedSeq(), IndexedSeq()),
-      self = ErgoBox(20, TrueLeaf, 0, Seq(), Map()),
-      metadata = Metadata(MainnetNetworkPrefix))
-
-    verifier.verify(prop1, ctxMainnet, proof1, fakeMessage).map(_._1).getOrElse(false) shouldBe false
-  }
->>>>>>> c645b1a1
 }