--- conflicted
+++ resolved
@@ -6,11 +6,8 @@
 import sigmastate._
 import sigmastate.helpers.{ErgoLikeTestProvingInterpreter, SigmaTestingCommons}
 import sigmastate.lang.Terms._
-<<<<<<< HEAD
 import org.ergoplatform._
 import sigmastate.interpreter.Interpreter.{emptyEnv, ScriptNameProp}
-=======
->>>>>>> 9013b1cb
 import sigmastate.serialization.OpCodes._
 
 class CollectionOperationsSpecification extends SigmaTestingCommons {
@@ -145,15 +142,9 @@
     prover.prove(prop, ctx, fakeMessage).isSuccess shouldBe false
   }
 
-<<<<<<< HEAD
   ignore("counter") { // TODO getResultElem for (s98:CostedPrim[Box]).getReg(s41, anon$8<Long>) failed
-    val prover = new ErgoLikeProvingInterpreter
-    val verifier = new ErgoLikeInterpreter
-=======
-  property("counter") {
-    val prover = new ErgoLikeTestProvingInterpreter
-    val verifier = new ErgoLikeTestInterpreter
->>>>>>> 9013b1cb
+    val prover = new ErgoLikeTestProvingInterpreter
+    val verifier = new ErgoLikeTestInterpreter
 
     val pubkey = prover.dlogSecrets.head.publicImage
 
@@ -186,15 +177,9 @@
     verifier.verify(prop, ctx, pr, fakeMessage).get._1 shouldBe true
   }
 
-<<<<<<< HEAD
   ignore("counter - no register in outputs") { // TODO getResultElem for (s91:CostedPrim[Box]).getReg(s41, anon$8<Long>) failed
-    val prover = new ErgoLikeProvingInterpreter
-    val verifier = new ErgoLikeInterpreter
-=======
-  property("counter - no register in outputs") {
-    val prover = new ErgoLikeTestProvingInterpreter
-    val verifier = new ErgoLikeTestInterpreter
->>>>>>> 9013b1cb
+    val prover = new ErgoLikeTestProvingInterpreter
+    val verifier = new ErgoLikeTestInterpreter
 
     val pubkey = prover.dlogSecrets.head.publicImage
 
