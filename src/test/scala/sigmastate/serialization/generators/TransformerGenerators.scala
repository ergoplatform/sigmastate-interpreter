--- conflicted
+++ resolved
@@ -190,7 +190,42 @@
     numVal <- Gen.oneOf(numExprTreeNodeGen, shortConstGen, intConstGen, longConstGen)
   } yield mkDowncast(numVal, SByte).asInstanceOf[Downcast[SNumericType, SNumericType]]
 
-<<<<<<< HEAD
+  val base58StringGen: Gen[String] = for {
+    s <- Gen.someOf(Base58.Alphabet).suchThat(_.nonEmpty)
+  } yield s.toString
+
+  val base58ToByteArrayGen: Gen[Base58ToByteArray] = for {
+    s <- base58StringGen
+  } yield mkBase58ToByteArray(StringConstant(s)).asInstanceOf[Base58ToByteArray]
+
+  val base64StringGen: Gen[String] = for {
+    s <- Gen.someOf(Base64.Alphabet).suchThat(_.length > 1)
+  } yield s.toString
+
+  val base64ToByteArrayGen: Gen[Base64ToByteArray] = for {
+    s <- base64StringGen
+  } yield mkBase64ToByteArray(StringConstant(s)).asInstanceOf[Base64ToByteArray]
+
+  def p2pkAddressGen(networkPrefix: Byte): Gen[P2PKAddress] = for {
+    pd <- proveDlogGen
+  } yield P2PKAddress(pd)(new ErgoAddressEncoder(networkPrefix))
+
+  val getVarIntGen: Gen[GetVar[SInt.type]] = for {
+    varId <- arbByte.arbitrary
+  } yield GetVarInt(varId)
+
+  val optionGetGen: Gen[OptionGet[SInt.type]] = for {
+    getVar <- getVarIntGen
+  } yield OptionGet(getVar)
+
+  val optionGetOrElseGen: Gen[OptionGetOrElse[SInt.type]] = for {
+    getVar <- getVarIntGen
+  } yield OptionGetOrElse(getVar, IntConstant(1))
+
+  val optionIsDefinedGen: Gen[OptionIsDefined[SInt.type]] = for {
+    getVar <- getVarIntGen
+  } yield OptionIsDefined(getVar)
+
   val valDefGen: Gen[ValDef] = for {
     id <- unsignedIntGen
     rhs <- booleanExprGen
@@ -205,41 +240,4 @@
   val valOrFunDefGen: Gen[ValDef] = for {
     v <- Gen.oneOf(valDefGen, funDefGen)
   } yield v
-=======
-  val base58StringGen: Gen[String] = for {
-    s <- Gen.someOf(Base58.Alphabet).suchThat(_.nonEmpty)
-  } yield s.toString
-
-  val base58ToByteArrayGen: Gen[Base58ToByteArray] = for {
-    s <- base58StringGen
-  } yield mkBase58ToByteArray(StringConstant(s)).asInstanceOf[Base58ToByteArray]
-
-  val base64StringGen: Gen[String] = for {
-    s <- Gen.someOf(Base64.Alphabet).suchThat(_.length > 1)
-  } yield s.toString
-
-  val base64ToByteArrayGen: Gen[Base64ToByteArray] = for {
-    s <- base64StringGen
-  } yield mkBase64ToByteArray(StringConstant(s)).asInstanceOf[Base64ToByteArray]
-
-  def p2pkAddressGen(networkPrefix: Byte): Gen[P2PKAddress] = for {
-    pd <- proveDlogGen
-  } yield P2PKAddress(pd)(new ErgoAddressEncoder(networkPrefix))
-
-  val getVarIntGen: Gen[GetVar[SInt.type]] = for {
-    varId <- arbByte.arbitrary
-  } yield GetVarInt(varId)
-
-  val optionGetGen: Gen[OptionGet[SInt.type]] = for {
-    getVar <- getVarIntGen
-  } yield OptionGet(getVar)
-
-  val optionGetOrElseGen: Gen[OptionGetOrElse[SInt.type]] = for {
-    getVar <- getVarIntGen
-  } yield OptionGetOrElse(getVar, IntConstant(1))
-
-  val optionIsDefinedGen: Gen[OptionIsDefined[SInt.type]] = for {
-    getVar <- getVarIntGen
-  } yield OptionIsDefined(getVar)
->>>>>>> 21bb3080
 }