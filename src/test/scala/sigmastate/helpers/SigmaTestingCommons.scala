--- conflicted
+++ resolved
@@ -1,45 +1,28 @@
 package sigmastate.helpers
 
 import org.ergoplatform.ErgoAddressEncoder.TestnetNetworkPrefix
-<<<<<<< HEAD
-import org.ergoplatform.{ErgoAddressEncoder, ErgoBox, ErgoLikeContext}
 import org.ergoplatform.ErgoBox.{NonMandatoryRegisterId, TokenId}
+import org.ergoplatform.ErgoScriptPredef.TrueProp
+import org.ergoplatform.{ErgoBox, ErgoLikeContext}
 import org.scalacheck.Arbitrary.arbByte
 import org.scalacheck.Gen
 import org.scalatest.prop.{GeneratorDrivenPropertyChecks, PropertyChecks}
 import org.scalatest.{Assertion, Matchers, PropSpec}
+import scalan.{Nullable, RType, TestContexts, TestUtils}
 import scorex.crypto.hash.Blake2b256
-import scorex.util._
-import sigmastate.Values.{Constant, EvaluatedValue, GroupElementConstant, SValue, TrueLeaf, Value}
+import scorex.util.serialization.{VLQByteStringReader, VLQByteStringWriter}
+import sigma.types.{IsPrimView, PrimViewType, View}
+import sigmastate.Values.{Constant, ErgoTree, EvaluatedValue, GroupElementConstant, SValue, Value}
 import sigmastate.eval.{CompiletimeCosting, Evaluation, IRContext}
-=======
-import org.ergoplatform.{ErgoLikeContext, ErgoAddressEncoder, ErgoBox, ErgoScriptPredef}
-import org.ergoplatform.ErgoBox.{NonMandatoryRegisterId, TokenId}
-import org.ergoplatform.ErgoScriptPredef.TrueProp
-import org.scalatest.prop.{PropertyChecks, GeneratorDrivenPropertyChecks}
-import org.scalatest.{PropSpec, Matchers}
-import scorex.crypto.hash.Blake2b256
-import scorex.util._
-import sigmastate.Values.{Constant, EvaluatedValue, SValue, TrueLeaf, Value, ErgoTree, GroupElementConstant}
-import sigmastate.eval.{CompiletimeCosting, IRContext, Evaluation}
->>>>>>> 3415fc65
+import sigmastate.interpreter.Interpreter.{ScriptEnv, ScriptNameProp}
 import sigmastate.interpreter.{CryptoConstants, Interpreter}
-import sigmastate.interpreter.Interpreter.{ScriptEnv, ScriptNameProp}
 import sigmastate.lang.{SigmaCompiler, TransformingSigmaBuilder}
-import sigmastate.{SBoolean, SGroupElement, SType}
+import sigmastate.serialization.SigmaSerializer
+import sigmastate.{SGroupElement, SType}
+import spire.util.Opt
 
 import scala.annotation.tailrec
 import scala.language.implicitConversions
-<<<<<<< HEAD
-import scalan.{Nullable, RType, TestContexts, TestUtils}
-import scorex.util.serialization.{VLQByteStringReader, VLQByteStringWriter}
-import sigma.types.{IsPrimView, PrimViewType, View}
-import sigmastate.serialization.SigmaSerializer
-=======
-import scalan.{TestUtils, TestContexts, Nullable, RType}
-import sigma.types.{PrimViewType, IsPrimView, View}
->>>>>>> 3415fc65
-import spire.util.Opt
 
 trait SigmaTestingCommons extends PropSpec
   with PropertyChecks
@@ -74,12 +57,12 @@
                 proposition: ErgoTree,
                 additionalTokens: Seq[(TokenId, Long)] = Seq(),
                 additionalRegisters: Map[NonMandatoryRegisterId, _ <: EvaluatedValue[_ <: SType]] = Map())
-    = ErgoBox(value, proposition, 0, additionalTokens, additionalRegisters)
+  = ErgoBox(value, proposition, 0, additionalTokens, additionalRegisters)
 
   def createBox(value: Int,
                 proposition: ErgoTree,
                 creationHeight: Int)
-    = ErgoBox(value, proposition, creationHeight, Seq(), Map(), ErgoBox.allZerosModifierId)
+  = ErgoBox(value, proposition, creationHeight, Seq(), Map(), ErgoBox.allZerosModifierId)
 
   class TestingIRContext extends TestContext with IRContext with CompiletimeCosting {
     override def onCostingResult[T](env: ScriptEnv, tree: SValue, res: CostingResult[T]): Unit = {
@@ -91,17 +74,17 @@
     }
   }
 
-  def func[A:RType,B:RType](func: String)(implicit IR: IRContext): A => B = {
+  def func[A: RType, B: RType](func: String)(implicit IR: IRContext): A => B = {
     val tA = RType[A]
     val tB = RType[B]
     val tpeA = Evaluation.rtypeToSType(tA)
     val tpeB = Evaluation.rtypeToSType(tB)
     val code =
       s"""{
-        |  val func = $func
-        |  val res = func(getVar[${tA.name}](1).get)
-        |  res
-        |}
+         |  val func = $func
+         |  val res = func(getVar[${tA.name}](1).get)
+         |  res
+         |}
       """.stripMargin
     val env = Interpreter.emptyEnv
     val interProp = compiler.typecheck(env, code)
@@ -115,18 +98,18 @@
         case _ => in
       }
       val context = ErgoLikeContext.dummy(createBox(0, TrueProp))
-          .withBindings(1.toByte -> Constant[SType](x.asInstanceOf[SType#WrappedType], tpeA))
+        .withBindings(1.toByte -> Constant[SType](x.asInstanceOf[SType#WrappedType], tpeA))
       val calcCtx = context.toSigmaContext(IR, isCost = false)
       val res = valueFun(calcCtx)
       (TransformingSigmaBuilder.unliftAny(res) match {
         case Nullable(x) => // x is a value extracted from Constant
           tB match {
-            case _: PrimViewType[_,_] => // need to wrap value into PrimValue
+            case _: PrimViewType[_, _] => // need to wrap value into PrimValue
               View.mkPrimView(x) match {
                 case Opt(pv) => pv
-                case _ => x  // cannot wrap, so just return as is
+                case _ => x // cannot wrap, so just return as is
               }
-            case _ => x  // don't need to wrap
+            case _ => x // don't need to wrap
           }
         case _ => res
       }).asInstanceOf[B]
