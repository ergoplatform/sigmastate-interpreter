package sigmastate.helpers

import java.math.BigInteger

import org.ergoplatform.ErgoAddressEncoder.TestnetNetworkPrefix
import org.ergoplatform.ErgoBox.{NonMandatoryRegisterId, TokenId}
import org.ergoplatform.ErgoScriptPredef.TrueProp
import org.ergoplatform.{ErgoBox, ErgoBoxCandidate, ErgoLikeContext, ErgoLikeTransaction}
import org.scalacheck.Arbitrary.arbByte
import org.scalacheck.Gen
import org.scalatest.prop.{GeneratorDrivenPropertyChecks, PropertyChecks}
import org.scalatest.{Assertion, Matchers, PropSpec}
import scalan.{Nullable, RType, TestContexts, TestUtils}
import scorex.crypto.hash.Blake2b256
import scorex.util.serialization.{VLQByteStringReader, VLQByteStringWriter}
import sigma.types.{IsPrimView, PrimViewType, View}
import sigmastate.Values.{Constant, ErgoTree, EvaluatedValue, GroupElementConstant, SValue, Value}
import sigmastate.eval.{CompiletimeCosting, Evaluation, IRContext}
import sigmastate.interpreter.Interpreter.{ScriptEnv, ScriptNameProp}
import sigmastate.interpreter.{CryptoConstants, Interpreter}
import sigmastate.lang.{SigmaCompiler, TransformingSigmaBuilder}
import sigmastate.serialization.{ErgoTreeSerializer, SigmaSerializer}
import sigmastate.{SGroupElement, SType}
import special.sigma._
import spire.util.Opt

import scala.annotation.tailrec
import scala.language.implicitConversions

trait SigmaTestingCommons extends PropSpec
  with PropertyChecks
  with GeneratorDrivenPropertyChecks
  with Matchers with TestUtils with TestContexts {


  val fakeSelf: ErgoBox = createBox(0, TrueProp)

  //fake message, in a real-life a message is to be derived from a spending transaction
  val fakeMessage = Blake2b256("Hello World")

  implicit def grElemConvert(leafConstant: GroupElementConstant): CryptoConstants.EcPointType = leafConstant.value

  implicit def grLeafConvert(elem: CryptoConstants.EcPointType): Value[SGroupElement.type] = GroupElementConstant(elem)

  val compiler = SigmaCompiler(TestnetNetworkPrefix, TransformingSigmaBuilder)

  def checkSerializationRoundTrip(v: SValue): Unit = {
    val compiledTreeBytes = ErgoTreeSerializer.DefaultSerializer.serializeWithSegregation(v)
    withClue(s"(De)Serialization roundtrip failed for the tree:") {
      ErgoTreeSerializer.DefaultSerializer.deserialize(compiledTreeBytes) shouldEqual v
    }
  }

  def compile(env: ScriptEnv, code: String): Value[SType] = {
    val tree = compiler.compile(env, code)
    tree
  }

  def compileWithCosting(env: ScriptEnv, code: String)(implicit IR: IRContext): Value[SType] = {
    val interProp = compiler.typecheck(env, code)
    val IR.Pair(calcF, _) = IR.doCosting(env, interProp)
    val tree = IR.buildTree(calcF)
    checkSerializationRoundTrip(tree)
    tree
  }


  def createBox(value: Int,
                proposition: ErgoTree,
                additionalTokens: Seq[(TokenId, Long)] = Seq(),
                additionalRegisters: Map[NonMandatoryRegisterId, _ <: EvaluatedValue[_ <: SType]] = Map())
  = ErgoBox(value, proposition, 0, additionalTokens, additionalRegisters)

  def createBox(value: Int,
                proposition: ErgoTree,
                creationHeight: Int)
  = ErgoBox(value, proposition, creationHeight, Seq(), Map(), ErgoBox.allZerosModifierId)

  /**
    * Create fake transaction with provided outputCandidates, but without inputs and data inputs.
    * Normally, this transaction will be invalid as far as it will break rule that sum of
    * coins in inputs should not be less then sum of coins in outputs, but we're not checking it
    * in our test cases
    */
  def createTransaction(outputCandidates: IndexedSeq[ErgoBoxCandidate]): ErgoLikeTransaction = {
    new ErgoLikeTransaction(IndexedSeq(), IndexedSeq(), outputCandidates)
  }

  def createTransaction(box: ErgoBoxCandidate): ErgoLikeTransaction = createTransaction(IndexedSeq(box))

  class TestingIRContext extends TestContext with IRContext with CompiletimeCosting {
    override def onCostingResult[T](env: ScriptEnv, tree: SValue, res: RCostingResult[T]): Unit = {
      env.get(ScriptNameProp) match {
        case Some(name: String) =>
          emit(name, res)
        case _ =>
      }
    }
  }

  private def fromPrimView[A](in: A) = {
    in match {
      case IsPrimView(v) => v
      case _ => in
    }
  }

  def func[A: RType, B: RType](func: String)(implicit IR: IRContext): A => B = {
    val tA = RType[A]
    val tB = RType[B]
    val tpeA = Evaluation.rtypeToSType(tA)
    val tpeB = Evaluation.rtypeToSType(tB)
    val code =
      s"""{
         |  val func = $func
         |  val res = func(getVar[${tA.name}](1).get)
         |  res
         |}
      """.stripMargin
    val env = Interpreter.emptyEnv
    val interProp = compiler.typecheck(env, code)
    val IR.Pair(calcF, _) = IR.doCosting(env, interProp)
    val tree = IR.buildTree(calcF)
    checkSerializationRoundTrip(tree)
    val valueFun = IR.compile[tpeB.type](IR.getDataEnv, IR.asRep[IR.Context => tpeB.WrappedType](calcF))

    (in: A) => {
      implicit val cA = tA.classTag
      val x = fromPrimView(in)
      val context = ErgoLikeContext.dummy(createBox(0, TrueProp))
        .withBindings(1.toByte -> Constant[SType](x.asInstanceOf[SType#WrappedType], tpeA))
      val calcCtx = context.toSigmaContext(IR, isCost = false)
      val res = valueFun(calcCtx)
      (TransformingSigmaBuilder.unliftAny(res) match {
        case Nullable(x) => // x is a value extracted from Constant
          tB match {
            case _: PrimViewType[_, _] => // need to wrap value into PrimValue
              View.mkPrimView(x) match {
                case Opt(pv) => pv
                case _ => x // cannot wrap, so just return as is
              }
<<<<<<< HEAD
            case _ => Evaluation.toDslData(x, tpeB, isCost = false) // don't need to wrap
          }
        case _ => Evaluation.toDslData(res, tpeB, isCost = false)
      }).asInstanceOf[B]
    }
  }

  def func2[A: RType, B: RType, R: RType](func: String)(implicit IR: IRContext): (A, B) => R = {
    val tA = RType[A]
    val tB = RType[B]
    val tR = RType[R]
    val tpeA = Evaluation.rtypeToSType(tA)
    val tpeB = Evaluation.rtypeToSType(tB)
    val tpeR = Evaluation.rtypeToSType(tR)
    val code =
      s"""{
         |  val func = $func
         |  val res = func(getVar[${tA.name}](1).get, getVar[${tB.name}](2).get)
         |  res
         |}
      """.stripMargin
    val env = Interpreter.emptyEnv
    val interProp = compiler.typecheck(env, code)
    val IR.Pair(calcF, _) = IR.doCosting(env, interProp)
    val valueFun = IR.compile[tpeR.type](IR.getDataEnv, IR.asRep[IR.Context => tpeR.WrappedType](calcF))

    (in1: A, in2: B) => {
      implicit val cA = tA.classTag
      implicit val cB = tB.classTag
      val x = fromPrimView(in1)
      val y = fromPrimView(in2)
      val context = ErgoLikeContext.dummy(createBox(0, TrueProp))
        .withBindings(
          1.toByte -> Constant[SType](x.asInstanceOf[SType#WrappedType], tpeA),
          2.toByte -> Constant[SType](y.asInstanceOf[SType#WrappedType], tpeB))
      val calcCtx = context.toSigmaContext(IR, isCost = false)
      val res = valueFun(calcCtx)
      (TransformingSigmaBuilder.unliftAny(res) match {
        case Nullable(x) => // x is a value extracted from Constant
          tB match {
            case _: PrimViewType[_, _] => // need to wrap value into PrimValue
              View.mkPrimView(x) match {
                case Opt(pv) => pv
                case _ => x // cannot wrap, so just return as is
              }
=======
            case wt: WrapperType[_] if wt.classTag == reflect.classTag[BigInt] =>
              IR.sigmaDslBuilderValue.BigInt(x.asInstanceOf[BigInteger])
>>>>>>> 6efa97c3
            case _ => x // don't need to wrap
          }
        case _ => res
      }).asInstanceOf[R]
    }
  }

  def assertExceptionThrown(fun: => Any, assertion: Throwable => Boolean): Unit = {
    try {
      fun
      fail("exception is expected")
    }
    catch {
      case e: Throwable =>
        if (!assertion(e))
          fail(s"exception check failed on $e (root cause: ${rootCause(e)})")
    }
  }

  @tailrec
  final def rootCause(t: Throwable): Throwable =
    if (t.getCause == null) t
    else rootCause(t.getCause)

  protected def roundTripTest[T](v: T)(implicit serializer: SigmaSerializer[T, T]): Assertion = {
    // using default sigma reader/writer
    val bytes = serializer.toBytes(v)
    bytes.nonEmpty shouldBe true
    serializer.parse(SigmaSerializer.startReader(bytes)) shouldBe v

    // using ergo's(scorex) reader/writer
    val w = new VLQByteStringWriter()
    serializer.serializeWithGenericWriter(v, w)
    val byteStr = w.result()
    byteStr.nonEmpty shouldBe true
    serializer.parseWithGenericReader(new VLQByteStringReader(byteStr)) shouldEqual v
  }

  protected def roundTripTestWithPos[T](v: T)(implicit serializer: SigmaSerializer[T, T]): Assertion = {
    val randomBytesCount = Gen.chooseNum(1, 20).sample.get
    val randomBytes = Gen.listOfN(randomBytesCount, arbByte.arbitrary).sample.get.toArray
    val bytes = serializer.toBytes(v)
    serializer.parse(SigmaSerializer.startReader(bytes)) shouldBe v
    serializer.parse(SigmaSerializer.startReader(randomBytes ++ bytes, randomBytesCount)) shouldBe v
  }

}<|MERGE_RESOLUTION|>--- conflicted
+++ resolved
@@ -139,7 +139,6 @@
                 case Opt(pv) => pv
                 case _ => x // cannot wrap, so just return as is
               }
-<<<<<<< HEAD
             case _ => Evaluation.toDslData(x, tpeB, isCost = false) // don't need to wrap
           }
         case _ => Evaluation.toDslData(res, tpeB, isCost = false)
@@ -185,10 +184,6 @@
                 case Opt(pv) => pv
                 case _ => x // cannot wrap, so just return as is
               }
-=======
-            case wt: WrapperType[_] if wt.classTag == reflect.classTag[BigInt] =>
-              IR.sigmaDslBuilderValue.BigInt(x.asInstanceOf[BigInteger])
->>>>>>> 6efa97c3
             case _ => x // don't need to wrap
           }
         case _ => res
