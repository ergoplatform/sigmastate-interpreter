--- conflicted
+++ resolved
@@ -83,19 +83,13 @@
                            from: Value[SInt.type],
                            until: Value[SInt.type]): Value[SCollection[IV]]
 
-<<<<<<< HEAD
   def mkMapCollection[IV <: SType, OV <: SType](input: Value[SCollection[IV]],
       id: Byte,
       mapper: SValue): Value[SCollection[OV]]
 
-  def mkWhere[IV <: SType](input: Value[SCollection[IV]],
-                           id: Byte,
-                           condition: Value[SBoolean.type]): Value[SCollection[IV]]
-=======
   def mkFilter[IV <: SType](input: Value[SCollection[IV]],
                             id: Byte,
                             condition: Value[SBoolean.type]): Value[SCollection[IV]]
->>>>>>> c645b1a1
 
   def mkExists[IV <: SType](input: Value[SCollection[IV]],
                             id: Byte,
