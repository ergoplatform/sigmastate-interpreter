--- conflicted
+++ resolved
@@ -189,27 +189,10 @@
         mkCreateProveDlog(arg)
       }
     )
-<<<<<<< HEAD
     val AvlTreeFunc = PredefinedFunc("avlTree",
       Lambda(Vector("operationFlags" -> SByte, "digest" -> SByteArray, "keyLength" -> SInt, "valueLengthOpt" -> SIntOption), SAvlTree, None),
       { case (_, Seq(arg: Value[SGroupElement.type]@unchecked)) =>
         mkCreateProveDlog(arg)
-=======
-
-    val IsMemberFunc = PredefinedFunc("isMember",
-      Lambda(Vector("tree" -> SAvlTree, "key" -> SByteArray, "proof" -> SByteArray), SBoolean, None),
-      { case (_, Seq(tree: Value[SAvlTree.type]@unchecked, key: Value[SByteArray]@unchecked,
-      proof: Value[SByteArray]@unchecked)) =>
-        mkIsMember(tree, key, proof)
-      }
-    )
-
-    val TreeLookupFunc = PredefinedFunc("treeLookup",
-      Lambda(Vector("tree" -> SAvlTree, "key" -> SByteArray, "proof" -> SByteArray), SOption[SByteArray], None),
-      { case (_, Seq(tree: Value[SAvlTree.type]@unchecked, key: Value[SByteArray]@unchecked,
-      proof: Value[SByteArray]@unchecked)) =>
-        mkTreeLookup(tree, key, proof)
->>>>>>> 6efa97c3
       }
     )
 
