package sigmastate.lang.exceptions

case class SourceContext(index: Int)

class SigmaException(val message: String, val source: Option[SourceContext] = None)
    extends Exception(message)

class BinderException(message: String, source: Option[SourceContext] = None)
    extends SigmaException(message, source)

class TyperException(message: String, source: Option[SourceContext] = None)
    extends SigmaException(message, source)

class SpecializerException(message: String, source: Option[SourceContext] = None)
    extends SigmaException(message, source)

class SerializerException(message: String, source: Option[SourceContext] = None)
  extends SigmaException(message, source)

class BuilderException(message: String, source: Option[SourceContext] = None)
  extends SigmaException(message, source)

<<<<<<< HEAD
class CosterException(message: String, source: Option[SourceContext])
    extends SigmaException(message, source)
=======
class InterpreterException(message: String, source: Option[SourceContext] = None)
  extends SigmaException(message, source)
>>>>>>> 21bb3080
<|MERGE_RESOLUTION|>--- conflicted
+++ resolved
@@ -20,10 +20,8 @@
 class BuilderException(message: String, source: Option[SourceContext] = None)
   extends SigmaException(message, source)
 
-<<<<<<< HEAD
 class CosterException(message: String, source: Option[SourceContext])
     extends SigmaException(message, source)
-=======
+
 class InterpreterException(message: String, source: Option[SourceContext] = None)
-  extends SigmaException(message, source)
->>>>>>> 21bb3080
+  extends SigmaException(message, source)