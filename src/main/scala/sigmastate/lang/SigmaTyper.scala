--- conflicted
+++ resolved
@@ -69,7 +69,6 @@
     case sel @ Select(obj, n, None) =>
       val newObj = assignType(env, obj)
       newObj.tpe match {
-<<<<<<< HEAD
         case tNewObj: SProduct =>
           val iField = tNewObj.methodIndex(n)
           val method = if (iField != -1) {
@@ -95,27 +94,6 @@
                 .getOrElse(mkMethodCall(newObj, methodConcrType, IndexedSeq()))
           } else {
             mkSelect(newObj, n, Some(tRes))
-=======
-        case s: SProduct =>
-          s.method(n) match {
-            case Some(method @ SMethod(SOption, _, stype, _, irBuilder)) if !stype.isFunc =>
-              val optTypeSubst = Map(SOption.tT -> newObj.tpe.asOption.elemType)
-              val typeSubst = if (applySubst(stype, optTypeSubst) == stype) emptySubst else optTypeSubst
-              if (irBuilder.isDefined)
-                irBuilder.flatMap(_.lift(builder, newObj, method, IndexedSeq(), typeSubst))
-                  .getOrElse(mkMethodCall(newObj, method, IndexedSeq(), typeSubst))
-              else
-                mkSelect(newObj, n, Some(applySubst(stype, typeSubst)))
-
-            case Some(method @ SMethod(_, _, stype, _, irBuilder)) if irBuilder.isDefined && !stype.isFunc =>
-              irBuilder.flatMap(_.lift(builder, newObj, method, IndexedSeq(), emptySubst))
-                .getOrElse(mkMethodCall(newObj, method, IndexedSeq(), emptySubst))
-
-            case Some(method) =>
-              mkSelect(newObj, n, Some(method.stype))
-            case None =>
-              throw new MethodNotFound(s"Cannot find method '$n' in in the object $obj of Product type with methods ${s.methods}", obj.sourceContext.toOption)
->>>>>>> 6efa97c3
           }
         case t =>
           error(s"Cannot get field '$n' in in the object $obj of non-product type $t", sel.sourceContext)
@@ -181,14 +159,9 @@
                   if (expectedArgs.length != newArgTypes.length
                     || !expectedArgs.zip(newArgTypes).forall { case (ea, na) => ea == SAny || ea == na })
                     error(s"For method $n expected args: $expectedArgs; actual: $newArgTypes", sel.sourceContext)
-<<<<<<< HEAD
                   val methodConcrType = method.withSType(concrFunTpe.asFunc.withReceiverType(newObj.tpe))
                   methodConcrType.irBuilder.flatMap(_.lift(builder, newObj, methodConcrType, newArgs))
                     .getOrElse(mkMethodCall(newObj, methodConcrType, newArgs))
-=======
-                  method.irBuilder.flatMap(_.lift(builder, newObj, method, newArgs, subst))
-                    .getOrElse(mkMethodCall(newObj, method, newArgs, subst))
->>>>>>> 6efa97c3
                 case _ =>
                   val newSelect = mkSelect(newObj, n, Some(concrFunTpe)).withSrcCtx(sel.sourceContext)
                   mkApply(newSelect, newArgs)
@@ -280,15 +253,9 @@
                 val actualTypes = newObj.tpe +: newArgsTypes
                 unifyTypeLists(sfunc.tDom, actualTypes) match {
                   case Some(subst) =>
-<<<<<<< HEAD
                     val concrFunTpe = applySubst(sfunc, subst).asFunc
                     val newMethod = method.withSType(concrFunTpe)
                     val concrFunArgsTypes = concrFunTpe.tDom.tail
-=======
-                    val concrFunTpe = applySubst(sfunc, subst)
-                    val newMethod = method.copy(stype = concrFunTpe)
-                    val concrFunArgsTypes = concrFunTpe.asFunc.tDom.tail
->>>>>>> 6efa97c3
                     if (newArgsTypes != concrFunArgsTypes)
                       error(s"Invalid method $newMethod argument type: expected $concrFunArgsTypes; actual: $newArgsTypes", mc.sourceContext)
                     subst
