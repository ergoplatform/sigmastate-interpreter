--- conflicted
+++ resolved
@@ -16,11 +16,7 @@
 import sigmastate.utxo.CostTable.Cost
 import sigmastate.utils.Extensions._
 import sigmastate.lang.Terms._
-<<<<<<< HEAD
-import sigmastate.utxo.{SigmaPropBytes, SigmaPropIsValid}
-=======
 import sigmastate.utxo._
->>>>>>> 21bb3080
 
 import scala.language.implicitConversions
 import scala.reflect.ClassTag
@@ -587,7 +583,6 @@
     def propBytes: Value[SByteArray] = SigmaPropBytes(p)
   }
 
-<<<<<<< HEAD
   sealed trait BlockItem extends NotReadyValue[SType] {
     def id: Int
     def rhs: SValue
@@ -653,7 +648,7 @@
     def apply(argId: Int, tArg: SType, body: SValue): FuncValue =
       FuncValue(IndexedSeq((argId,tArg)), body)
   }
-=======
+
   implicit class OptionValueOps[T <: SType](p: Value[SOption[T]]) {
     def get: Value[T] = OptionGet(p)
     def getOrElse(default: Value[T]): Value[T] = OptionGetOrElse(p, default)
@@ -669,5 +664,4 @@
   def GetVarSigmaProp(varId: Byte): GetVar[SSigmaProp.type] = GetVar(varId, SSigmaProp)
   def GetVarByteArray(varId: Byte): GetVar[SCollection[SByte.type]] = GetVar(varId, SByteArray)
 
->>>>>>> 21bb3080
 }