package sigmastate

import java.math.BigInteger
import java.util.{Objects, Arrays}

import org.bitbucket.inkytonik.kiama.relation.Tree
import org.bouncycastle.math.ec.ECPoint
import org.ergoplatform.{ErgoLikeContext, ErgoBox}
import scorex.crypto.authds.SerializedAdProof
import scorex.crypto.authds.avltree.batch.BatchAVLVerifier
import scorex.crypto.hash.{Digest32, Blake2b256}
import sigmastate.SCollection.SByteArray
import sigmastate.interpreter.CryptoConstants.EcPointType
import sigmastate.interpreter.{Context, CryptoConstants, CryptoFunctions}
import sigmastate.serialization.{ValueSerializer, OpCodes}
import sigmastate.serialization.OpCodes._
import sigmastate.utxo.CostTable.Cost
import sigmastate.utils.Extensions._
import sigmastate.lang.Terms._
import sigmastate.utxo._

import scala.language.implicitConversions
import scala.reflect.ClassTag
import sigmastate.lang.DefaultSigmaBuilder._


object Values {

  type SigmaTree = Tree[SigmaNode, SValue]

  type SValue = Value[SType]
  type Idn = String

  trait Value[+S <: SType] extends SigmaNode {
    def companion: ValueCompanion =
      sys.error(s"Companion object is not defined for AST node ${this.getClass}")

    val opCode: OpCode

    def tpe: S

    def typeCode: SType.TypeCode = tpe.typeCode

    def cost[C <: Context](context: C): Long

    /** Returns true if this value represent some constant or sigma statement, false otherwise */
    def evaluated: Boolean

    lazy val bytes = ValueSerializer.serialize(this)

    /** Every value represents an operation and that operation can be associated with a function type,
      * describing functional meaning of the operation, kind of operation signature.
      * Thus we can obtain global operation identifiers by combining Value.opName with Value.opType,
      * so that if (v1.opName == v2.opName) && (v1.opType == v2.opType) then v1 and v2 are functionally
      * point-wise equivalent.
      * This in particular means that if two _different_ ops have the same opType they _should_ have
      * different opNames.
      * Thus defined op ids are used in a Cost Model - a table of all existing primitives coupled with
      * performance parameters.
      * */
    def opType: SFunc
  }

  trait ValueCompanion extends SigmaNodeCompanion {
  }

  object Value {
    type PropositionCode = Byte

    implicit def liftByte (n: Byte) : Value[SByte.type]  = ByteConstant(n)
    implicit def liftShort(n: Short): Value[SShort.type] = ShortConstant(n)
    implicit def liftInt  (n: Int)  : Value[SInt.type]   = IntConstant(n)
    implicit def liftLong (n: Long) : Value[SLong.type]  = LongConstant(n)

    implicit def liftByteArray(arr: Array[Byte]): Value[SByteArray] = ByteArrayConstant(arr)

    implicit def liftBigInt(arr: BigInteger): Value[SBigInt.type] = BigIntConstant(arr)

    implicit def liftGroupElement(g: CryptoConstants.EcPointType): Value[SGroupElement.type] = GroupElementConstant(g)

    implicit def liftSigmaProp(g: SigmaBoolean): Value[SSigmaProp.type] = SigmaPropConstant(g)

    def apply[S <: SType](tS: S)(const: tS.WrappedType): Value[S] = tS.mkConstant(const)

    object Typed {
      def unapply(v: SValue): Option[(SValue, SType)] = Some((v, v.tpe))
    }
    def notSupportedError(v: SValue, opName: String) =
      throw new IllegalArgumentException(s"Method $opName is not supported for node $v")
  }

  trait EvaluatedValue[S <: SType] extends Value[S] {
    val value: S#WrappedType
    override lazy val evaluated = true
    def opType: SFunc = {
      val resType = tpe match {
        case ct @ SCollection(tItem) =>
          SCollection(ct.typeParams.head.ident)
        case ft @ SFunc(tD, tR, _) =>
          ft.getGenericType
        case _ => tpe
      }
      SFunc(Vector(), resType)
    }
  }

  trait Constant[S <: SType] extends EvaluatedValue[S] {}

  case class ConstantNode[S <: SType](value: S#WrappedType, tpe: S) extends Constant[S] {
<<<<<<< HEAD
    override def companion: ValueCompanion = Constant

    override val opCode: OpCode = ConstantCode
    override def cost[C <: Context[C]](context: C) = tpe.dataSize(value)
=======
    override val opCode: OpCode = (ConstantCode + tpe.typeCode).toByte
    override def cost[C <: Context](context: C) = tpe.dataCost(value)
>>>>>>> 9013b1cb

    override def equals(obj: scala.Any): Boolean = obj match {
      case c: Constant[_] => Objects.deepEquals(value, c.value) && tpe == c.tpe
      case _ => false
    }

    override def hashCode(): Int = Arrays.deepHashCode(Array(value.asInstanceOf[AnyRef], tpe))

    override def toString: String = tpe.asInstanceOf[SType] match {
      case SGroupElement =>
        s"ConstantNode(${CryptoFunctions.showECPoint(value.asInstanceOf[ECPoint])},$tpe)"
      case _ =>
        s"ConstantNode($value,$tpe)"
    }
  }

  object Constant extends ValueCompanion {
    def apply[S <: SType](value: S#WrappedType, tpe: S): Constant[S] = ConstantNode(value, tpe)
    def unapply[S <: SType](v: EvaluatedValue[S]): Option[(S#WrappedType, S)] = v match {
      case ConstantNode(value, tpe) => Some((value, tpe))
      case _ => None
    }
  }

  trait NotReadyValue[S <: SType] extends Value[S] {
    override lazy val evaluated = false
  }

  /** Base class for references to context variables. */
  trait ContextVariable[S <: SType] extends NotReadyValue[S] {
  }

  /** Reference a context variable by id. */
  trait TaggedVariable[T <: SType] extends ContextVariable[T] {
    val varId: Byte
  }

  case class TaggedVariableNode[T <: SType](varId: Byte, override val tpe: T)
    extends TaggedVariable[T] {
    override val opCode: OpCode = TaggedVariableCode
<<<<<<< HEAD
    override def cost[C <: Context[C]](context: C): Long = context.extension.cost(varId) + 1
    def opType: SFunc = ???
=======
    override def cost[C <: Context](context: C): Long = context.extension.cost(varId) + 1
>>>>>>> 9013b1cb
  }

  object TaggedVariable {
    def apply[T <: SType](varId: Byte, tpe: T): TaggedVariable[T] =
      TaggedVariableNode(varId, tpe)
  }

  case object UnitConstant extends EvaluatedValue[SUnit.type] {
    override val opCode = UnitConstantCode
    override def cost[C <: Context](context: C) = 1

    override def tpe = SUnit

    val value = ()
  }

  type BoolValue = Value[SBoolean.type]
  type ByteValue = Value[SByte.type]
  type ShortValue = Value[SShort.type]
  type IntValue = Value[SInt.type]
  type LongValue = Value[SLong.type]
  type StringValue = Value[SString.type]
  type BigIntValue = Value[SBigInt.type]
  type BoxValue = Value[SBox.type]
  type GroupElementValue = Value[SGroupElement.type]
  type SigmaPropValue = Value[SSigmaProp.type]
  type AvlTreeValue = Value[SAvlTree.type]

  type ByteConstant = Constant[SByte.type]
  type ShortConstant = Constant[SShort.type]
  type IntConstant = Constant[SInt.type]
  type LongConstant = Constant[SLong.type]
  type StringConstant = Constant[SString.type]
  type BigIntConstant = Constant[SBigInt.type]
  type BoxConstant = Constant[SBox.type]
  type GroupElementConstant = Constant[SGroupElement.type]
  type SigmaPropConstant = Constant[SSigmaProp.type]
  type AvlTreeConstant = Constant[SAvlTree.type]

  object ByteConstant {
    def apply(value: Byte): Constant[SByte.type] = Constant[SByte.type](value, SByte)
    def unapply(v: SValue): Option[Byte] = v match {
      case Constant(value: Byte, SByte) => Some(value)
      case _ => None
    }
  }
  object ShortConstant {
    def apply(value: Short): Constant[SShort.type]  = Constant[SShort.type](value, SShort)
    def unapply(v: SValue): Option[Short] = v match {
      case Constant(value: Short, SShort) => Some(value)
      case _ => None
    }
  }
  object IntConstant {
    def apply(value: Int): Constant[SInt.type]  = Constant[SInt.type](value, SInt)
    def unapply(v: SValue): Option[Int] = v match {
      case Constant(value: Int, SInt) => Some(value)
      case _ => None
    }

    def Zero = IntConstant(0)
    def One = IntConstant(1)
  }
  object LongConstant {
    def apply(value: Long): Constant[SLong.type]  = Constant[SLong.type](value, SLong)
    def unapply(v: SValue): Option[Long] = v match {
      case Constant(value: Long, SLong) => Some(value)
      case _ => None
    }
  }
  object BigIntConstant {
    def apply(value: BigInteger): Constant[SBigInt.type]  = Constant[SBigInt.type](value, SBigInt)
    def apply(value: Long): Constant[SBigInt.type]  = Constant[SBigInt.type](BigInt(value).underlying(), SBigInt)
    def unapply(v: SValue): Option[BigInteger] = v match {
      case Constant(value: BigInteger, SBigInt) => Some(value)
      case _ => None
    }
  }

  object StringConstant {
    def apply(value: String): Constant[SString.type]  = Constant[SString.type](value, SString)
    def unapply(v: SValue): Option[String] = v match {
      case Constant(value: String, SString) => Some(value)
      case _ => None
    }
    def Empty = StringConstant("")
  }

  object BoxConstant {
    def apply(value: ErgoBox): Constant[SBox.type]  = Constant[SBox.type](value, SBox)
    def unapply(v: SValue): Option[ErgoBox] = v match {
      case Constant(value: ErgoBox, SBox) => Some(value)
      case _ => None
    }
  }

  object GroupElementConstant {
    def apply(value: EcPointType): Constant[SGroupElement.type]  = Constant[SGroupElement.type](value, SGroupElement)
    def unapply(v: SValue): Option[EcPointType] = v match {
      case Constant(value: EcPointType, SGroupElement) => Some(value)
      case _ => None
    }
  }

  object SigmaPropConstant {
    def apply(value: SigmaBoolean): Constant[SSigmaProp.type]  = Constant[SSigmaProp.type](value, SSigmaProp)
    def unapply(v: SValue): Option[SigmaBoolean] = v match {
      case Constant(value: SigmaBoolean, SSigmaProp) => Some(value)
      case _ => None
    }
  }

  object AvlTreeConstant {
    def apply(value: AvlTreeData): Constant[SAvlTree.type]  = Constant[SAvlTree.type](value, SAvlTree)
    def unapply(v: SValue): Option[AvlTreeData] = v match {
      case Constant(value: AvlTreeData, SAvlTree) => Some(value)
      case _ => None
    }
  }

  implicit class AvlTreeConstantOps(c: AvlTreeConstant) {
    def createVerifier(proof: SerializedAdProof) =
      new BatchAVLVerifier[Digest32, Blake2b256.type](
        c.value.startingDigest,
        proof,
        c.value.keyLength,
        c.value.valueLengthOpt,
        c.value.maxNumOperations,
        c.value.maxDeletes)
  }

  object ContextConstant {
    def apply(value: ErgoLikeContext): Constant[SContext.type]  = Constant[SContext.type](value, SContext)
    def unapply(v: SValue): Option[ErgoLikeContext] = v match {
      case Constant(value: ErgoLikeContext, SContext) => Some(value)
      case _ => None
    }
  }

  trait NotReadyValueByte extends NotReadyValue[SByte.type] {
    override def tpe = SByte
  }

  trait NotReadyValueShort extends NotReadyValue[SShort.type] {
    override def tpe = SShort
  }

  trait NotReadyValueInt extends NotReadyValue[SInt.type] {
    override def tpe = SInt
  }

  trait NotReadyValueLong extends NotReadyValue[SLong.type] {
    override def tpe = SLong
  }

  trait NotReadyValueBigInt extends NotReadyValue[SBigInt.type] {
    override def tpe = SBigInt
  }

  type TaggedBoolean = TaggedVariable[SBoolean.type]
  type TaggedByte = TaggedVariable[SByte.type]
  type TaggedShort = TaggedVariable[SShort.type]
  type TaggedInt = TaggedVariable[SInt.type]
  type TaggedLong = TaggedVariable[SLong.type]
  type TaggedBigInt = TaggedVariable[SBigInt.type]
  type TaggedBox = TaggedVariable[SBox.type]
  type TaggedGroupElement = TaggedVariable[SGroupElement.type]
  type TaggedSigmaProp = TaggedVariable[SSigmaProp.type]
  type TaggedAvlTree = TaggedVariable[SAvlTree.type]
  type TaggedByteArray = TaggedVariable[SCollection[SByte.type]]

  def TaggedBoolean(id: Byte): Value[SBoolean.type] = mkTaggedVariable(id, SBoolean)
  def TaggedByte(id: Byte): Value[SByte.type] = mkTaggedVariable(id, SByte)
  def TaggedShort(id: Byte): Value[SShort.type] = mkTaggedVariable(id, SShort)
  def TaggedInt(id: Byte): Value[SInt.type] = mkTaggedVariable(id, SInt)
  def TaggedLong(id: Byte): Value[SLong.type] = mkTaggedVariable(id, SLong)
  def TaggedBigInt(id: Byte): Value[SBigInt.type] = mkTaggedVariable(id, SBigInt)
  def TaggedBox(id: Byte): Value[SBox.type] = mkTaggedVariable(id, SBox)
  def TaggedGroupElement(id: Byte): Value[SGroupElement.type] =
    mkTaggedVariable(id, SGroupElement)
  def TaggedSigmaProp(id: Byte): TaggedSigmaProp = TaggedVariable(id, SSigmaProp)
  def TaggedAvlTree(id: Byte): Value[SAvlTree.type] = mkTaggedVariable(id, SAvlTree)
  def TaggedByteArray (id: Byte): Value[SCollection[SByte.type]] =
    mkTaggedVariable(id, SByteArray)

  trait EvaluatedCollection[T <: SType, C <: SCollection[T]] extends EvaluatedValue[C] {
    def elementType: T
  }

  type CollectionConstant[T <: SType] = Constant[SCollection[T]]

  object CollectionConstant {
    def apply[T <: SType](value: Array[T#WrappedType], elementType: T): Constant[SCollection[T]] =
      Constant[SCollection[T]](value, SCollection(elementType))
    def unapply[T <: SType](node: Value[SCollection[T]]): Option[(Array[T#WrappedType], T)] = node match {
      case arr: Constant[SCollection[a]] @unchecked if arr.tpe.isCollection =>
        val v = arr.value.asInstanceOf[Array[T#WrappedType]]
        val t = arr.tpe.elemType.asInstanceOf[T]
        Some((v, t))
      case _ => None
    }
  }

  implicit class CollectionConstantOps[T <: SType](c: CollectionConstant[T]) {
    def toConcreteCollection: ConcreteCollection[T] = {
      val tElem = c.tpe.elemType
      val items = c.value.map(v => tElem.mkConstant(v.asInstanceOf[tElem.WrappedType]))
      ConcreteCollection(items, tElem)
    }
  }

  val ByteArrayTypeCode = (SCollectionType.CollectionTypeCode + SByte.typeCode).toByte

  object ByteArrayConstant {
    def apply(value: Array[Byte]): CollectionConstant[SByte.type] = CollectionConstant[SByte.type](value, SByte)
    def unapply(node: SValue): Option[Array[Byte]] = node match {
      case coll: CollectionConstant[SByte.type] @unchecked => coll match {
        case CollectionConstant(arr, SByte) => Some(arr)
        case _ => None
      }
      case _ => None
    }
  }

  object ShortArrayConstant {
    def apply(value: Array[Short]): CollectionConstant[SShort.type] = CollectionConstant[SShort.type](value, SShort)
    def unapply(node: SValue): Option[Array[Short]] = node match {
      case coll: CollectionConstant[SShort.type] @unchecked => coll match {
        case CollectionConstant(arr, SShort) => Some(arr)
        case _ => None
      }
      case _ => None
    }
  }

  object IntArrayConstant {
    def apply(value: Array[Int]): CollectionConstant[SInt.type] = CollectionConstant[SInt.type](value, SInt)
    def unapply(node: SValue): Option[Array[Int]] = node match {
      case coll: CollectionConstant[SInt.type] @unchecked => coll match {
        case CollectionConstant(arr, SInt) => Some(arr)
        case _ => None
      }
      case _ => None
    }
  }

  object LongArrayConstant {
    def apply(value: Array[Long]): CollectionConstant[SLong.type] = CollectionConstant[SLong.type](value, SLong)
    def unapply(node: SValue): Option[Array[Long]] = node match {
      case coll: CollectionConstant[SLong.type] @unchecked => coll match {
        case CollectionConstant(arr, SLong) => Some(arr)
        case _ => None
      }
      case _ => None
    }
  }

  object BigIntArrayConstant {
    def apply(value: Array[BigInteger]): CollectionConstant[SBigInt.type] = CollectionConstant[SBigInt.type](value, SBigInt)
    def unapply(node: SValue): Option[Array[BigInteger]] = node match {
      case coll: CollectionConstant[SBigInt.type] @unchecked => coll match {
        case CollectionConstant(arr, SBigInt) => Some(arr)
        case _ => None
      }
      case _ => None
    }
  }

  val BoolArrayTypeCode = (SCollectionType.CollectionTypeCode + SBoolean.typeCode).toByte

  object BoolArrayConstant {
    def apply(value: Array[Boolean]): CollectionConstant[SBoolean.type] = CollectionConstant[SBoolean.type](value, SBoolean)
    def unapply(node: SValue): Option[Array[Boolean]] = node match {
      case coll: CollectionConstant[SBoolean.type] @unchecked => coll match {
        case CollectionConstant(arr, SBoolean) => Some(arr)
        case _ => None
      }
      case _ => None
    }
  }

  trait NotReadyValueByteArray extends NotReadyValue[SByteArray] {
    override def tpe = SByteArray
  }

  trait NotReadyValueAvlTree extends NotReadyValue[SAvlTree.type] {
    override def tpe = SAvlTree
  }

  case object GroupGenerator extends EvaluatedValue[SGroupElement.type] {

    override val opCode: OpCode = OpCodes.GroupGeneratorCode

    import CryptoConstants.dlogGroup

    override def cost[C <: Context](context: C) = 10

    override def tpe = SGroupElement

    override val value: CryptoConstants.EcPointType = dlogGroup.generator
  }

  trait NotReadyValueGroupElement extends NotReadyValue[SGroupElement.type] {
    override def tpe = SGroupElement
  }

  type BooleanConstant = Constant[SBoolean.type]

  object BooleanConstant {
    def fromBoolean(v: Boolean): BooleanConstant = if (v) TrueLeaf else FalseLeaf
    def apply(value: Boolean): BooleanConstant = Constant[SBoolean.type](value, SBoolean)
    def unapply(v: SValue): Option[Boolean] = v match {
      case Constant(value: Boolean, SBoolean) => Some(value)
      case _ => None
    }
  }

  val TrueLeaf: Constant[SBoolean.type] = Constant[SBoolean.type](true, SBoolean)
  val FalseLeaf: Constant[SBoolean.type] = Constant[SBoolean.type](false, SBoolean)

  trait NotReadyValueBoolean extends NotReadyValue[SBoolean.type] {
    override def tpe = SBoolean
  }

  /**
    * For sigma statements
    */
  trait SigmaBoolean extends NotReadyValue[SBoolean.type] {
    override lazy val evaluated = true

    override def tpe = SBoolean

    def fields: Seq[(String, SType)] = SigmaBoolean.fields
    /** This is not used as operation, but rather as value of SigmaProp type. */
    def opType: SFunc = ???
  }

  object SigmaBoolean {
    val PropBytes = "propBytes"
    val IsValid = "isValid"
    val fields = Seq(
      PropBytes -> SByteArray,
      IsValid -> SBoolean
    )
  }

  trait NotReadyValueBox extends NotReadyValue[SBox.type] {
    def tpe = SBox
  }

  case class Tuple(items: IndexedSeq[Value[SType]]) extends EvaluatedValue[STuple] with EvaluatedCollection[SAny.type, STuple] {
    override val opCode: OpCode = TupleCode
    override def elementType = SAny
    lazy val tpe = STuple(items.map(_.tpe))
    lazy val value = {
      val xs = items.cast[EvaluatedValue[SAny.type]].map(_.value)
      xs.toArray(SAny.classTag.asInstanceOf[ClassTag[SAny.WrappedType]])
    }
<<<<<<< HEAD
    override def cost[C <: Context[C]](context: C) = Cost.TupleDeclaration + items.map(_.cost(context)).sum
=======
    override def cost[C <: Context](context: C) = Cost.Tuple + items.map(_.cost(context)).sum
>>>>>>> 9013b1cb
  }

  object Tuple {
    def apply(items: Value[SType]*): Tuple = Tuple(items.toIndexedSeq)
  }

  trait OptionValue[T <: SType] extends Value[SOption[T]] {
    def evaluated: Boolean = false
  }

  case class SomeValue[T <: SType](x: Value[T]) extends OptionValue[T] {
    override val opCode = SomeValueCode
<<<<<<< HEAD
    def cost[C <: Context[C]](context: C): Long = x.cost(context) + 1
=======

    def cost[C <: Context](context: C): Long = x.cost(context) + 1

>>>>>>> 9013b1cb
    val tpe = SOption(x.tpe)
    def opType = SFunc(x.tpe, tpe)
  }

  case class NoneValue[T <: SType](elemType: T) extends OptionValue[T] {
    override val opCode = NoneValueCode
<<<<<<< HEAD
    def cost[C <: Context[C]](context: C): Long = 1
=======

    def cost[C <: Context](context: C): Long = 1

>>>>>>> 9013b1cb
    val tpe = SOption(elemType)
    def opType = SFunc(elemType, tpe)
  }

  case class ConcreteCollection[V <: SType](items: IndexedSeq[Value[V]], elementType: V)
    extends EvaluatedCollection[V, SCollection[V]] {
    override val opCode: OpCode =
      if (elementType == SBoolean && items.forall(_.isInstanceOf[Constant[_]]))
        ConcreteCollectionBooleanConstantCode
      else
        ConcreteCollectionCode

<<<<<<< HEAD
    def cost[C <: Context[C]](context: C): Long = Cost.ConcreteCollectionDeclaration + items.map(_.cost(context)).sum
=======
    def cost[C <: Context](context: C): Long = Cost.ConcreteCollection + items.map(_.cost(context)).sum
>>>>>>> 9013b1cb

    val tpe = SCollection[V](elementType)

    lazy val value = {
      val xs = items.cast[EvaluatedValue[V]].map(_.value)
      xs.toArray(elementType.classTag.asInstanceOf[ClassTag[V#WrappedType]])
    }
  }
  object ConcreteCollection {
    def apply[V <: SType](items: Value[V]*)(implicit tV: V): ConcreteCollection[V] =
      ConcreteCollection(items.toIndexedSeq, tV)

    def apply[V <: SType](items: => Seq[Value[V]])(implicit tV: V): ConcreteCollection[V] =
      ConcreteCollection(items.toIndexedSeq, tV)
  }

  trait LazyCollection[V <: SType] extends NotReadyValue[SCollection[V]]

  implicit class CollectionOps[T <: SType](coll: Value[SCollection[T]]) {
    def length: Int = matchCase(_.items.length, _.value.length, _.items.length)
    def items = matchCase(_.items, _ => sys.error(s"Cannot get 'items' property of node $coll"), _.items)
    def isEvaluatedCollection =
      coll.evaluated && matchCase(_.items.forall(_.evaluated), _ => true, _.items.forall(_.evaluated))
    def matchCase[R](
        whenConcrete: ConcreteCollection[T] => R,
        whenConstant: CollectionConstant[T] => R,
        whenTuple: Tuple => R
    ): R = coll match {
      case cc: ConcreteCollection[T]@unchecked => whenConcrete(cc)
      case const: CollectionConstant[T]@unchecked => whenConstant(const)
      case tuple: Tuple => whenTuple(tuple)
      case _ => sys.error(s"Unexpected node $coll")
    }
    def toConcreteCollection: ConcreteCollection[T] =
      matchCase(
        cc => cc,
        _.toConcreteCollection,
        t => ConcreteCollection(t.items.map(_.asValue[T]), SAny.asInstanceOf[T])
      )
  }

  implicit class SigmaPropValueOps(p: Value[SSigmaProp.type]) {
    def isValid: Value[SBoolean.type] = SigmaPropIsValid(p)
    def propBytes: Value[SByteArray] = SigmaPropBytes(p)
  }

  implicit class SigmaBooleanOps(sb: SigmaBoolean) {
    def isValid: Value[SBoolean.type] = SigmaPropIsValid(SigmaPropConstant(sb))
    def propBytes: Value[SByteArray] = SigmaPropBytes(SigmaPropConstant(sb))
  }

  sealed trait BlockItem extends NotReadyValue[SType] {
    def id: Int
    def rhs: SValue
    def isValDef: Boolean
  }

  /** IR node for let-bound expressions `let x = rhs` which is ValDef, or `let f[T] = rhs` which is FunDef.
    * These nodes are used to represent ErgoTrees after common sub-expression elimination.
    * This representation is more compact in serialized form.
    * @param id unique identifier of the variable in the current scope. */
  case class ValDef(override val id: Int,
                    tpeArgs: Seq[STypeIdent],
                    override val rhs: SValue) extends BlockItem {
    require(id >= 0, "id must be >= 0")
    val opCode: OpCode = if (tpeArgs.isEmpty) ValDefCode else FunDefCode
    def tpe: SType = rhs.tpe
    def cost[C <: Context[C]](ctx: C): Long = rhs.cost(ctx)
    def isValDef: Boolean = tpeArgs.isEmpty
    /** This is not used as operation, but rather to form a program structure */
    def opType: SFunc = Value.notSupportedError(this, "opType")
  }
  object ValDef {
    def apply(id: Int, rhs: SValue): ValDef = ValDef(id, Nil, rhs)
  }
  object FunDef {
    def unapply(d: BlockItem): Option[(Int, Seq[STypeIdent], SValue)] = d match {
      case ValDef(id, targs, rhs) if !d.isValDef => Some((id, targs, rhs))
      case _ => None
    }
  }

  /** Special node which represents a reference to ValDef in was introduced as result of CSE. */
  case class ValUse[T <: SType](valId: Int, tpe: T) extends NotReadyValue[T] {
    override val opCode: OpCode = ValUseCode
    override def cost[C <: Context[C]](context: C): Long = 1
    /** This is not used as operation, but rather to form a program structure */
    def opType: SFunc = Value.notSupportedError(this, "opType")
  }

  /** The order of ValDefs in the block is used to assign ids to ValUse(id) nodes
    * For all i: items(i).id == {number of ValDefs preceded in a graph} with respect to topological order.
    * Specific topological order doesn't really matter, what is important is to preserve semantic linkage
    * between ValUse(id) and ValDef with the corresponding id.
    * This convention allow to valid serializing ids because we always serializing and deserializing
    * in a fixed well defined order.
    */
  case class BlockValue(items: IndexedSeq[BlockItem], result: SValue) extends NotReadyValue[SType] {
    val opCode: OpCode = BlockValueCode
    def tpe: SType = result.tpe
    def cost[C <: Context[C]](ctx: C): Long = items.map(_.cost(ctx)).sum + result.cost(ctx)
    /** This is not used as operation, but rather to form a program structure */
    def opType: SFunc = Value.notSupportedError(this, "opType")
  }

  case class FuncValue(args: IndexedSeq[(Int,SType)], body: Value[SType]) extends NotReadyValue[SFunc] {
    lazy val tpe: SFunc = SFunc(args.map(_._2), body.tpe)
    val opCode: OpCode = FuncValueCode
    def cost[C <: Context[C]](context: C): Long = 1
    /** This is not used as operation, but rather to form a program structure */
    def opType: SFunc = Value.notSupportedError(this, "opType")
  }
  object FuncValue {
    def apply(argId: Int, tArg: SType, body: SValue): FuncValue =
      FuncValue(IndexedSeq((argId,tArg)), body)
  }

  implicit class OptionValueOps[T <: SType](p: Value[SOption[T]]) {
    def get: Value[T] = OptionGet(p)
    def getOrElse(default: Value[T]): Value[T] = OptionGetOrElse(p, default)
    def isDefined: Value[SBoolean.type] = OptionIsDefined(p)
  }

  def GetVarBoolean(varId: Byte): GetVar[SBoolean.type] = GetVar(varId, SBoolean)
  def GetVarByte(varId: Byte): GetVar[SByte.type] = GetVar(varId, SByte)
  def GetVarShort(varId: Byte): GetVar[SShort.type] = GetVar(varId, SShort)
  def GetVarInt(varId: Byte): GetVar[SInt.type] = GetVar(varId, SInt)
  def GetVarLong(varId: Byte): GetVar[SLong.type] = GetVar(varId, SLong)
  def GetVarBigInt(varId: Byte): GetVar[SBigInt.type] = GetVar(varId, SBigInt)
  def GetVarBox(varId: Byte): GetVar[SBox.type] = GetVar(varId, SBox)
  def GetVarSigmaProp(varId: Byte): GetVar[SSigmaProp.type] = GetVar(varId, SSigmaProp)
  def GetVarByteArray(varId: Byte): GetVar[SCollection[SByte.type]] = GetVar(varId, SByteArray)

}<|MERGE_RESOLUTION|>--- conflicted
+++ resolved
@@ -107,15 +107,10 @@
   trait Constant[S <: SType] extends EvaluatedValue[S] {}
 
   case class ConstantNode[S <: SType](value: S#WrappedType, tpe: S) extends Constant[S] {
-<<<<<<< HEAD
     override def companion: ValueCompanion = Constant
 
     override val opCode: OpCode = ConstantCode
-    override def cost[C <: Context[C]](context: C) = tpe.dataSize(value)
-=======
-    override val opCode: OpCode = (ConstantCode + tpe.typeCode).toByte
-    override def cost[C <: Context](context: C) = tpe.dataCost(value)
->>>>>>> 9013b1cb
+    override def cost[C <: Context](context: C) = tpe.dataSize(value)
 
     override def equals(obj: scala.Any): Boolean = obj match {
       case c: Constant[_] => Objects.deepEquals(value, c.value) && tpe == c.tpe
@@ -156,12 +151,8 @@
   case class TaggedVariableNode[T <: SType](varId: Byte, override val tpe: T)
     extends TaggedVariable[T] {
     override val opCode: OpCode = TaggedVariableCode
-<<<<<<< HEAD
-    override def cost[C <: Context[C]](context: C): Long = context.extension.cost(varId) + 1
+    override def cost[C <: Context](context: C): Long = context.extension.cost(varId) + 1
     def opType: SFunc = ???
-=======
-    override def cost[C <: Context](context: C): Long = context.extension.cost(varId) + 1
->>>>>>> 9013b1cb
   }
 
   object TaggedVariable {
@@ -520,11 +511,7 @@
       val xs = items.cast[EvaluatedValue[SAny.type]].map(_.value)
       xs.toArray(SAny.classTag.asInstanceOf[ClassTag[SAny.WrappedType]])
     }
-<<<<<<< HEAD
-    override def cost[C <: Context[C]](context: C) = Cost.TupleDeclaration + items.map(_.cost(context)).sum
-=======
-    override def cost[C <: Context](context: C) = Cost.Tuple + items.map(_.cost(context)).sum
->>>>>>> 9013b1cb
+    override def cost[C <: Context](context: C) = Cost.TupleDeclaration + items.map(_.cost(context)).sum
   }
 
   object Tuple {
@@ -537,26 +524,14 @@
 
   case class SomeValue[T <: SType](x: Value[T]) extends OptionValue[T] {
     override val opCode = SomeValueCode
-<<<<<<< HEAD
-    def cost[C <: Context[C]](context: C): Long = x.cost(context) + 1
-=======
-
     def cost[C <: Context](context: C): Long = x.cost(context) + 1
-
->>>>>>> 9013b1cb
     val tpe = SOption(x.tpe)
     def opType = SFunc(x.tpe, tpe)
   }
 
   case class NoneValue[T <: SType](elemType: T) extends OptionValue[T] {
     override val opCode = NoneValueCode
-<<<<<<< HEAD
-    def cost[C <: Context[C]](context: C): Long = 1
-=======
-
     def cost[C <: Context](context: C): Long = 1
-
->>>>>>> 9013b1cb
     val tpe = SOption(elemType)
     def opType = SFunc(elemType, tpe)
   }
@@ -569,11 +544,7 @@
       else
         ConcreteCollectionCode
 
-<<<<<<< HEAD
-    def cost[C <: Context[C]](context: C): Long = Cost.ConcreteCollectionDeclaration + items.map(_.cost(context)).sum
-=======
-    def cost[C <: Context](context: C): Long = Cost.ConcreteCollection + items.map(_.cost(context)).sum
->>>>>>> 9013b1cb
+    def cost[C <: Context](context: C): Long = Cost.ConcreteCollectionDeclaration + items.map(_.cost(context)).sum
 
     val tpe = SCollection[V](elementType)
 
