package sigmastate.serialization.transformers

import scapi.sigma.ProveDHTuple
import sigmastate.SGroupElement
import sigmastate.Values.{Constant, GroupElementConstant, SigmaBoolean, Value}
import sigmastate.lang.Terms._
import sigmastate.serialization.OpCodes.OpCode
import sigmastate.serialization.{DataSerializer, OpCodes, ValueSerializer}
import scorex.util.Extensions._
import sigmastate.utils.{SigmaByteReader, SigmaByteWriter}

case class ProveDiffieHellmanTupleSerializer(cons:
                                             (Value[SGroupElement.type],
                                               Value[SGroupElement.type],
                                               Value[SGroupElement.type],
                                               Value[SGroupElement.type]) => SigmaBoolean)
  extends ValueSerializer[ProveDHTuple] {

  override val opCode: OpCode = OpCodes.ProveDiffieHellmanTupleCode

  private val constCodePrefix: Byte = 0

<<<<<<< HEAD
  override def serialize(obj: ProveDiffieHellmanTuple, w: SigmaByteWriter): Unit = obj match {
    case ProveDiffieHellmanTuple(
=======
  override def serializeBody(obj: ProveDHTuple, w: SigmaByteWriter): Unit = obj match {
    case ProveDHTuple(
>>>>>>> ebb7aa55
    gv @ Constant(_, SGroupElement),
    hv @ Constant(_, SGroupElement),
    uv @ Constant(_, SGroupElement),
    vv @ Constant(_, SGroupElement)) =>
      w.put(constCodePrefix)
      w.putType(SGroupElement)
      DataSerializer.serialize(gv.value, gv.tpe, w)
      DataSerializer.serialize(hv.value, hv.tpe, w)
      DataSerializer.serialize(uv.value, uv.tpe, w)
      DataSerializer.serialize(vv.value, vv.tpe, w)
    case _ =>
      w.putValue(obj.gv)
      w.putValue(obj.hv)
      w.putValue(obj.uv)
      w.putValue(obj.vv)
  }

  override def parse(r: SigmaByteReader): SigmaBoolean = {
    if (r.peekByte() == constCodePrefix) {
      val _ = r.getByte() // skip prefix code
      r.getType() match {
        case SGroupElement =>
          val gv = GroupElementConstant(DataSerializer.deserialize(SGroupElement, r))
          val hv = GroupElementConstant(DataSerializer.deserialize(SGroupElement, r))
          val uv = GroupElementConstant(DataSerializer.deserialize(SGroupElement, r))
          val vv = GroupElementConstant(DataSerializer.deserialize(SGroupElement, r))
          cons(gv, hv, uv, vv)
        case _ =>
          error("only SGroupElement tpe are supported")
      }
    } else {
      val gv = r.getValue().asValue[SGroupElement.type]
      val hv = r.getValue().asValue[SGroupElement.type]
      val uv = r.getValue().asValue[SGroupElement.type]
      val vv = r.getValue().asValue[SGroupElement.type]
      cons(gv, hv, uv, vv)
    }
  }
}<|MERGE_RESOLUTION|>--- conflicted
+++ resolved
@@ -20,13 +20,8 @@
 
   private val constCodePrefix: Byte = 0
 
-<<<<<<< HEAD
-  override def serialize(obj: ProveDiffieHellmanTuple, w: SigmaByteWriter): Unit = obj match {
-    case ProveDiffieHellmanTuple(
-=======
-  override def serializeBody(obj: ProveDHTuple, w: SigmaByteWriter): Unit = obj match {
+  override def serialize(obj: ProveDHTuple, w: SigmaByteWriter): Unit = obj match {
     case ProveDHTuple(
->>>>>>> ebb7aa55
     gv @ Constant(_, SGroupElement),
     hv @ Constant(_, SGroupElement),
     uv @ Constant(_, SGroupElement),
