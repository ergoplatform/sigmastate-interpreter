--- conflicted
+++ resolved
@@ -6,11 +6,8 @@
 import sigmastate.interpreter.CryptoConstants.EcPointType
 import sigmastate.lang.Terms._
 import sigmastate.serialization.OpCodes.OpCode
-<<<<<<< HEAD
-=======
 import sigmastate.serialization.{DataSerializer, OpCodes, ValueSerializer}
 import scorex.util.Extensions._
->>>>>>> 1c81f6a2
 import sigmastate.utils.{SigmaByteReader, SigmaByteWriter}
 import sigmastate.serialization.{ValueSerializer, DataSerializer, OpCodes, Serializer}
 
@@ -42,7 +39,6 @@
 
   override val opCode: OpCode = OpCodes.ProveDiffieHellmanTupleCode
 
-<<<<<<< HEAD
   override def serializeBody(obj: CreateProveDHTuple, w: SigmaByteWriter): Unit = {
     w.putValue(obj.gv)
     w.putValue(obj.hv)
@@ -56,48 +52,5 @@
     val uv = r.getValue().asValue[SGroupElement.type]
     val vv = r.getValue().asValue[SGroupElement.type]
     cons(gv, hv, uv, vv)
-=======
-  private val constCodePrefix: Byte = 0
-
-  override def serialize(obj: ProveDHTuple, w: SigmaByteWriter): Unit = obj match {
-    case ProveDHTuple(
-    gv @ Constant(_, SGroupElement),
-    hv @ Constant(_, SGroupElement),
-    uv @ Constant(_, SGroupElement),
-    vv @ Constant(_, SGroupElement)) =>
-      w.put(constCodePrefix)
-      w.putType(SGroupElement)
-      DataSerializer.serialize(gv.value, gv.tpe, w)
-      DataSerializer.serialize(hv.value, hv.tpe, w)
-      DataSerializer.serialize(uv.value, uv.tpe, w)
-      DataSerializer.serialize(vv.value, vv.tpe, w)
-    case _ =>
-      w.putValue(obj.gv)
-      w.putValue(obj.hv)
-      w.putValue(obj.uv)
-      w.putValue(obj.vv)
-  }
-
-  override def parse(r: SigmaByteReader): SigmaBoolean = {
-    if (r.peekByte() == constCodePrefix) {
-      val _ = r.getByte() // skip prefix code
-      r.getType() match {
-        case SGroupElement =>
-          val gv = GroupElementConstant(DataSerializer.deserialize(SGroupElement, r))
-          val hv = GroupElementConstant(DataSerializer.deserialize(SGroupElement, r))
-          val uv = GroupElementConstant(DataSerializer.deserialize(SGroupElement, r))
-          val vv = GroupElementConstant(DataSerializer.deserialize(SGroupElement, r))
-          cons(gv, hv, uv, vv)
-        case _ =>
-          error("only SGroupElement tpe are supported")
-      }
-    } else {
-      val gv = r.getValue().asValue[SGroupElement.type]
-      val hv = r.getValue().asValue[SGroupElement.type]
-      val uv = r.getValue().asValue[SGroupElement.type]
-      val vv = r.getValue().asValue[SGroupElement.type]
-      cons(gv, hv, uv, vv)
-    }
->>>>>>> 1c81f6a2
   }
 }