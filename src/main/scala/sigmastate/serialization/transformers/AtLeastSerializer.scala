package sigmastate.serialization.transformers

import sigmastate.Values.{SigmaPropValue, Value}
import sigmastate._
import sigmastate.lang.Terms._
import sigmastate.serialization.OpCodes.OpCode
<<<<<<< HEAD
import sigmastate.serialization.{ValueSerializer, OpCodes}
import scorex.util.Extensions._
import sigmastate.utils.{SigmaByteWriter, SigmaByteReader}
import sigmastate._
=======
import sigmastate.serialization.{OpCodes, ValueSerializer}
import sigmastate.utils.{SigmaByteReader, SigmaByteWriter}
>>>>>>> f1711e19

case class AtLeastSerializer(cons: (Value[SInt.type], Value[SCollection[SSigmaProp.type]]) => SigmaPropValue)
  extends ValueSerializer[AtLeast] {

  override val opCode: OpCode = OpCodes.AtLeastCode

  override def serialize(obj: AtLeast, w: SigmaByteWriter): Unit =
    w.putValue(obj.bound)
      .putValue(obj.input)

<<<<<<< HEAD
  override def parse(r: SigmaByteReader): Value[SBoolean.type] = {
=======
  override def parseBody(r: SigmaByteReader): SigmaPropValue = {
>>>>>>> f1711e19
    val bound = r.getValue().asIntValue
    val input = r.getValue().asCollection[SSigmaProp.type]
    cons(bound, input)
  }
}<|MERGE_RESOLUTION|>--- conflicted
+++ resolved
@@ -4,15 +4,13 @@
 import sigmastate._
 import sigmastate.lang.Terms._
 import sigmastate.serialization.OpCodes.OpCode
-<<<<<<< HEAD
 import sigmastate.serialization.{ValueSerializer, OpCodes}
 import scorex.util.Extensions._
 import sigmastate.utils.{SigmaByteWriter, SigmaByteReader}
 import sigmastate._
-=======
 import sigmastate.serialization.{OpCodes, ValueSerializer}
 import sigmastate.utils.{SigmaByteReader, SigmaByteWriter}
->>>>>>> f1711e19
+import scorex.util.Extensions._
 
 case class AtLeastSerializer(cons: (Value[SInt.type], Value[SCollection[SSigmaProp.type]]) => SigmaPropValue)
   extends ValueSerializer[AtLeast] {
@@ -23,11 +21,7 @@
     w.putValue(obj.bound)
       .putValue(obj.input)
 
-<<<<<<< HEAD
-  override def parse(r: SigmaByteReader): Value[SBoolean.type] = {
-=======
-  override def parseBody(r: SigmaByteReader): SigmaPropValue = {
->>>>>>> f1711e19
+  override def parse(r: SigmaByteReader): SigmaPropValue = {
     val bound = r.getValue().asIntValue
     val input = r.getValue().asCollection[SSigmaProp.type]
     cons(bound, input)
