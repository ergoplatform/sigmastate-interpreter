--- conflicted
+++ resolved
@@ -5,10 +5,7 @@
 import sigmastate.serialization.ValueSerializer
 import sigmastate.utils.{SigmaByteReader, SigmaByteWriter}
 import sigmastate.{Quadruple, _}
-<<<<<<< HEAD
-=======
 import sigma.util.Extensions._
->>>>>>> bed6bf37
 
 case class QuadrupleSerializer[S1 <: SType, S2 <: SType, S3 <: SType, S4 <: SType]
 (override val opCode: Byte,
