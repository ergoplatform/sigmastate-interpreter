--- conflicted
+++ resolved
@@ -105,40 +105,16 @@
     * @return
     */
   def reduceToCrypto(context: CTX, env: ScriptEnv, exp: Value[SType]): Try[ReductionResult] = Try {
-<<<<<<< HEAD
-    val propTree = applyDeserializeContext(context, exp)
-
-    val costingRes @ IR.Pair(calcF, costF) = doCosting(env, propTree)
-    IR.onCostingResult(env, propTree, costingRes)
-=======
     import IR._
     implicit val vs = context.validationSettings
     trySoftForkable[ReductionResult](whenSoftFork = TrivialProp.TrueProp -> 0) {
       val costingRes @ Pair(calcF, costF) = doCostingEx(env, exp, true)
       IR.onCostingResult(env, exp, costingRes)
->>>>>>> 47514218
 
       CheckCostFunc(IR)(asRep[Any => Int](costF)) { }
 
       CheckCalcFunc(IR)(calcF) { }
 
-<<<<<<< HEAD
-    // check cost
-    val costingCtx = context.toSigmaContext(IR, isCost = true)
-    val costFun = IR.compile[SInt.type](IR.getDataEnv, costF)
-    val IntConstant(estimatedCost) = costFun(costingCtx)
-    if (estimatedCost > maxCost) {
-      throw new Error(s"Estimated expression complexity $estimatedCost exceeds the limit $maxCost in $propTree")
-    }
-    // check calc
-    val calcCtx = context.toSigmaContext(IR, isCost = false)
-    val valueFun = IR.compile[SSigmaProp.type](IR.getDataEnv, calcF.asRep[IR.Context => SSigmaProp.WrappedType])
-    val res = valueFun(calcCtx) match {
-      case SigmaPropConstant(sb) => sb
-      case FalseLeaf => TrivialProp.FalseProp
-      case TrueLeaf => TrivialProp.TrueProp
-      case res => error(s"Expected SigmaBoolean value but was $res")
-=======
       val costingCtx = context.toSigmaContext(IR, isCost = true)
       val estimatedCost = CheckCostWithContext(IR)(costingCtx, exp, costF, maxCost)
 
@@ -146,7 +122,6 @@
       val calcCtx = context.toSigmaContext(IR, isCost = false)
       val res = calcResult(calcCtx, calcF)
       SigmaDsl.toSigmaBoolean(res) -> estimatedCost
->>>>>>> 47514218
     }
   }
 
@@ -172,9 +147,6 @@
              context: CTX,
              proof: Array[Byte],
              message: Array[Byte]): Try[VerificationResult] = Try {
-<<<<<<< HEAD
-    val (cProp, cost) = reduceToCrypto(context, env, exp.proposition).get
-=======
     val prop = propositionFromErgoTree(tree, context)
     implicit val vs = context.validationSettings
     val propTree = trySoftForkable[BoolValue](whenSoftFork = TrueLeaf) {
@@ -184,7 +156,6 @@
     // here we assume that when `propTree` is TrueProp then `reduceToCrypto` always succeeds
     // and the rest of the verification is also trivial
     val (cProp, cost) = reduceToCrypto(context, env, propTree).get
->>>>>>> 47514218
 
     val checkingResult = cProp match {
       case TrivialProp.TrueProp => true
