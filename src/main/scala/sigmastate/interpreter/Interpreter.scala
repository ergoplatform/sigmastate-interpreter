package sigmastate.interpreter

import java.util
import java.util.Objects

import org.bitbucket.inkytonik.kiama.rewriting.Rewriter.{everywherebu, rule, strategy}
import org.bitbucket.inkytonik.kiama.rewriting.Strategy
import org.bouncycastle.math.ec.ECPoint
import org.bouncycastle.math.ec.custom.djb.Curve25519Point
import scapi.sigma.DLogProtocol.{DLogInteractiveProver, FirstDLogProverMessage}
import scapi.sigma._
import scorex.crypto.authds.avltree.batch.{Lookup, Operation}
import scorex.crypto.authds.{ADKey, SerializedAdProof}
import scorex.crypto.hash.Blake2b256
import scorex.util.ScorexLogging
import sigmastate.SCollection.SByteArray
import sigmastate.Values.{ByteArrayConstant, _}
import sigmastate.eval.IRContext
import sigmastate.interpreter.Interpreter.{ScriptEnv, VerificationResult}
import sigmastate.lang.exceptions.InterpreterException
import sigmastate.lang.Terms.ValueOps
import sigmastate.serialization.{OpCodes, OperationSerializer, SigmaSerializer, ValueSerializer}
import scorex.util.Extensions._
import sigmastate.utils.Helpers
import sigmastate.utxo.{DeserializeContext, GetVar, Transformer}
import sigmastate.{SType, _}
import special.sigma.InvalidType

import scala.util.{Failure, Success, Try}


object CryptoConstants {
  type EcPointType = Curve25519Point

  val dlogGroup: BcDlogFp[EcPointType] = Curve25519
  lazy val secureRandom = dlogGroup.secureRandom

  def secureRandomBytes(howMany: Int) = {
    val bytes = new Array[Byte](howMany)
    secureRandom.nextBytes(bytes)
    bytes
  }

  val groupSizeBits: Int = 256
  val groupSize: Int = 256 / 8 //32 bytes

  //size of challenge in Sigma protocols, in bits
  //if this anything but 192, threshold won't work, because we have polynomials over GF(2^192) and no others
  //so DO NOT change the value without implementing polynomials over GF(2^soundnessBits) first
  //and changing code that calls on GF2_192 and GF2_192_Poly classes!!!
  implicit val soundnessBits: Int = 192.ensuring(_ < groupSizeBits, "2^t < q condition is broken!")
}

object CryptoFunctions {
  lazy val soundnessBytes = CryptoConstants.soundnessBits / 8

  def hashFn(input: Array[Byte]): Array[Byte] = {
    Blake2b256.hash(input).take(soundnessBytes)
  }

  def showECPoint(p: ECPoint) = {
    val rawX = p.getRawXCoord.toString.substring(0, 6)
    val rawY = p.getRawYCoord.toString.substring(0, 6)
    s"ECPoint($rawX,$rawY,...)"
  }
}

trait Interpreter extends ScorexLogging {

  import CryptoConstants._
  import Interpreter.ReductionResult

  type CTX <: Context

  type ProofT = UncheckedTree //todo:  ProofT <: UncheckedTree ?

  final val MaxByteArrayLength = 10000

  /**
    * Max cost of a script interpreter can accept
    */
  def maxCost: Long

  def substDeserialize(context: CTX, node: SValue): Option[SValue] = node match {
    case d: DeserializeContext[_] =>
      if (context.extension.values.contains(d.id))
        context.extension.values(d.id) match {
          case eba: EvaluatedValue[SByteArray]@unchecked if eba.tpe == SByteArray =>
            Some(ValueSerializer.deserialize(eba.value))
          case _ => None
        }
      else
        None
    case _ => None
  }

<<<<<<< HEAD
  /** Implements single reduction step by matching given tree against rewriting rules.
    * Context-specific transformations should be defined in descendants.
    *
    * This is the only function to define all the tree rewrites, except of deserializations.
    *
    * @param context a context instance
    * @param tree    to be rewritten
    * @return a new rewritten tree or `null` if `tree` cannot be rewritten.
    */
  def evaluateNode(context: CTX, tree: SValue): SValue = tree match {
    case t: TaggedVariable[_] =>
      if (context.extension.values.contains(t.varId))
        context.extension.values(t.varId)
      else
        null

    case t: GetVar[_] =>
      val elemType = t.tpe.elemType
      if (context.extension.values.contains(t.varId)) {
        val v = context.extension.values(t.varId)
        if (v.tpe != elemType)
          throw new InvalidType(s"Invalid value type ${v.tpe} in context variable with id ${t.varId}, expected ${t.tpe.elemType}")
        else
          SomeValue(v)
      }
      else
        NoneValue(elemType)

    case GroupGenerator =>
      GroupElementConstant(GroupGenerator.value)

    //Byte Arith operations
    case ArithOp(ByteConstant(l), ByteConstant(r), OpCodes.PlusCode) =>
      ByteConstant(l.addExact(r))

    case ArithOp(ByteConstant(l), ByteConstant(r), OpCodes.MinusCode) =>
      ByteConstant(l.subtractExact(r))

    case ArithOp(ByteConstant(l), ByteConstant(r), OpCodes.MultiplyCode) =>
      ByteConstant(l.multiplyExact(r))

    case ArithOp(ByteConstant(l), ByteConstant(r), OpCodes.ModuloCode) =>
      ByteConstant((l % r).toByte)

    case ArithOp(ByteConstant(l), ByteConstant(r), OpCodes.DivisionCode) =>
      ByteConstant((l / r).toByte)

    case ArithOp(ByteConstant(l), ByteConstant(r), OpCodes.MinCode) =>
      ByteConstant(math.min(l, r).toByte)

    case ArithOp(ByteConstant(l), ByteConstant(r), OpCodes.MaxCode) =>
      ByteConstant(math.max(l, r).toByte)

    //Short Arith operations
    case ArithOp(ShortConstant(l), ShortConstant(r), OpCodes.PlusCode) =>
      ShortConstant(l.addExact(r))

    case ArithOp(ShortConstant(l), ShortConstant(r), OpCodes.MinusCode) =>
      ShortConstant(l.subtractExact(r))

    case ArithOp(ShortConstant(l), ShortConstant(r), OpCodes.MultiplyCode) =>
      ShortConstant(l.multiplyExact(r))

    case ArithOp(ShortConstant(l), ShortConstant(r), OpCodes.ModuloCode) =>
      ShortConstant((l % r).toShort)

    case ArithOp(ShortConstant(l), ShortConstant(r), OpCodes.DivisionCode) =>
      ShortConstant((l / r).toShort)

    case ArithOp(ShortConstant(l), ShortConstant(r), OpCodes.MinCode) =>
      ShortConstant(math.min(l, r).toShort)

    case ArithOp(ShortConstant(l), ShortConstant(r), OpCodes.MaxCode) =>
      ShortConstant(math.max(l, r).toShort)

    //Int Arith operations
    case ArithOp(IntConstant(l), IntConstant(r), OpCodes.PlusCode) =>
      IntConstant(Math.addExact(l, r))

    case ArithOp(IntConstant(l), IntConstant(r), OpCodes.MinusCode) =>
      IntConstant(Math.subtractExact(l, r))

    case ArithOp(IntConstant(l), IntConstant(r), OpCodes.MultiplyCode) =>
      IntConstant(Math.multiplyExact(l, r))

    case ArithOp(IntConstant(l), IntConstant(r), OpCodes.ModuloCode) =>
      IntConstant(l % r)

    case ArithOp(IntConstant(l), IntConstant(r), OpCodes.DivisionCode) =>
      IntConstant(l / r)

    case ArithOp(IntConstant(l), IntConstant(r), OpCodes.MinCode) =>
      IntConstant(math.min(l, r))

    case ArithOp(IntConstant(l), IntConstant(r), OpCodes.MaxCode) =>
      IntConstant(math.max(l, r))

    //Long Arith operations
    case ArithOp(LongConstant(l), LongConstant(r), OpCodes.PlusCode) =>
      LongConstant(Math.addExact(l, r))

    case ArithOp(LongConstant(l), LongConstant(r), OpCodes.MinusCode) =>
      LongConstant(Math.subtractExact(l, r))

    case ArithOp(LongConstant(l), LongConstant(r), OpCodes.MultiplyCode) =>
      LongConstant(Math.multiplyExact(l, r))

    case ArithOp(LongConstant(l), LongConstant(r), OpCodes.ModuloCode) =>
      LongConstant(l % r)

    case ArithOp(LongConstant(l), LongConstant(r), OpCodes.DivisionCode) =>
      LongConstant(l / r)

    case ArithOp(LongConstant(l), LongConstant(r), OpCodes.MinCode) =>
      LongConstant(math.min(l, r).toLong)

    case ArithOp(LongConstant(l), LongConstant(r), OpCodes.MaxCode) =>
      LongConstant(math.max(l, r).toLong)

    //BigInt Arith operations
    case ArithOp(BigIntConstant(l), BigIntConstant(r), OpCodes.PlusCode) =>
      BigIntConstant(l.add(r))

    case ArithOp(BigIntConstant(l), BigIntConstant(r), OpCodes.MinusCode) =>
      BigIntConstant(l.subtract(r))

    case ArithOp(BigIntConstant(l), BigIntConstant(r), OpCodes.MultiplyCode) =>
      BigIntConstant(l.multiply(r))

    case ArithOp(BigIntConstant(l), BigIntConstant(r), OpCodes.ModuloCode) =>
      BigIntConstant(l.mod(r))

    case ArithOp(BigIntConstant(l), BigIntConstant(r), OpCodes.DivisionCode) =>
      BigIntConstant(l.divide(r))

    case ArithOp(BigIntConstant(l), BigIntConstant(r), OpCodes.MinCode) =>
      BigIntConstant(l.min(r))

    case ArithOp(BigIntConstant(l), BigIntConstant(r), OpCodes.MaxCode) =>
      BigIntConstant(l.max(r))

    case Xor(ByteArrayConstant(l), ByteArrayConstant(r)) =>
      assert(l.length == r.length)
      ByteArrayConstant(Helpers.xor(l, r))

    case Exponentiate(GroupElementConstant(l), BigIntConstant(r)) =>
      GroupElementConstant(dlogGroup.exponentiate(l, r))

    case MultiplyGroup(l: GroupElementConstant, r: GroupElementConstant) =>
      GroupElementConstant(dlogGroup.multiplyGroupElements(l.value, r.value))

    //relations
    case EQ(l: EvaluatedValue[_], r: EvaluatedValue[_]) =>
      BooleanConstant.fromBoolean(Objects.deepEquals(l.value, r.value))
    case NEQ(l: EvaluatedValue[_], r: EvaluatedValue[_]) =>
      BooleanConstant.fromBoolean(!Objects.deepEquals(l.value, r.value))

    case GT(ByteConstant(l), ByteConstant(r)) =>
      BooleanConstant.fromBoolean(l > r)
    case GE(ByteConstant(l), ByteConstant(r)) =>
      BooleanConstant.fromBoolean(l >= r)
    case LT(ByteConstant(l), ByteConstant(r)) =>
      BooleanConstant.fromBoolean(l < r)
    case LE(ByteConstant(l), ByteConstant(r)) =>
      BooleanConstant.fromBoolean(l <= r)

    case GT(ShortConstant(l), ShortConstant(r)) =>
      BooleanConstant.fromBoolean(l > r)
    case GE(ShortConstant(l), ShortConstant(r)) =>
      BooleanConstant.fromBoolean(l >= r)
    case LT(ShortConstant(l), ShortConstant(r)) =>
      BooleanConstant.fromBoolean(l < r)
    case LE(ShortConstant(l), ShortConstant(r)) =>
      BooleanConstant.fromBoolean(l <= r)

    case GT(IntConstant(l), IntConstant(r)) =>
      BooleanConstant.fromBoolean(l > r)
    case GE(IntConstant(l), IntConstant(r)) =>
      BooleanConstant.fromBoolean(l >= r)
    case LT(IntConstant(l), IntConstant(r)) =>
      BooleanConstant.fromBoolean(l < r)
    case LE(IntConstant(l), IntConstant(r)) =>
      BooleanConstant.fromBoolean(l <= r)

    case GT(LongConstant(l), LongConstant(r)) =>
      BooleanConstant.fromBoolean(l > r)
    case GE(LongConstant(l), LongConstant(r)) =>
      BooleanConstant.fromBoolean(l >= r)
    case LT(LongConstant(l), LongConstant(r)) =>
      BooleanConstant.fromBoolean(l < r)
    case LE(LongConstant(l), LongConstant(r)) =>
      BooleanConstant.fromBoolean(l <= r)

    case GT(BigIntConstant(l), BigIntConstant(r)) =>
      BooleanConstant.fromBoolean(l.compareTo(r) > 0)
    case GE(BigIntConstant(l), BigIntConstant(r)) =>
      BooleanConstant.fromBoolean(l.compareTo(r) >= 0)
    case LT(BigIntConstant(l), BigIntConstant(r)) =>
      BooleanConstant.fromBoolean(l.compareTo(r) < 0)
    case LE(BigIntConstant(l), BigIntConstant(r)) =>
      BooleanConstant.fromBoolean(l.compareTo(r) <= 0)

    case TreeModifications(tree: EvaluatedValue[AvlTreeData]@unchecked, ops: EvaluatedValue[SByteArray], proof: EvaluatedValue[SByteArray]) =>
      def invalidArg(value: EvaluatedValue[SByteArray]) = Interpreter.error(s"Collection expected but found $value")

      val operationsBytes = ops.matchCase(cc => cc.value, c => c.value, _ => invalidArg(ops))
      val proofBytes = proof.matchCase(cc => cc.value, c => c.value, _ => invalidArg(proof))
      val bv = tree.asInstanceOf[AvlTreeConstant].createVerifier(SerializedAdProof @@ proofBytes)
      val opSerializer = new OperationSerializer(bv.keyLength, bv.valueLengthOpt)
      val operations: Seq[Operation] = opSerializer.parseSeq(SigmaSerializer.startReader(operationsBytes, 0))
      operations.foreach(o => bv.performOneOperation(o))
      bv.digest match {
        case Some(v) => SomeValue(v)
        case _ => NoneValue[SByteArray](SByteArray)
      }

    case TreeLookup(tree: EvaluatedValue[AvlTreeData]@unchecked, key: EvaluatedValue[SByteArray], proof: EvaluatedValue[SByteArray]) =>
      def invalidArg(value: EvaluatedValue[SByteArray]) = Interpreter.error(s"Collection expected but found $value")

      val keyBytes = key.matchCase(cc => cc.value, c => c.value, _ => invalidArg(key))
      val proofBytes = proof.matchCase(cc => cc.value, c => c.value, _ => invalidArg(proof))
      val bv = tree.asInstanceOf[AvlTreeConstant].createVerifier(SerializedAdProof @@ proofBytes)
      bv.performOneOperation(Lookup(ADKey @@ keyBytes)) match {
        case Failure(_) => Interpreter.error(s"Tree proof is incorrect")
        case Success(r) => r match {
          case Some(v) => SomeValue(v)
          case _ => NoneValue[SByteArray](SByteArray)
        }
      }

    case If(cond: EvaluatedValue[SBoolean.type], trueBranch, falseBranch) =>
      if (cond.value) trueBranch else falseBranch

    case t: Transformer[_, _] if t.transformationReady => t.function(this, context)
=======
  val IR: IRContext
  import IR._
>>>>>>> 5e92ada3

  def toValidScriptType(exp: SValue): BoolValue = exp match {
    case v: Value[SBoolean.type]@unchecked if v.tpe == SBoolean => v
    case p: SValue if p.tpe == SSigmaProp => p.asSigmaProp.isValid
    case x => throw new Error(s"Context-dependent pre-processing should produce tree of type Boolean or SigmaProp but was $x")
  }

  /** Substitute Deserialize* nodes with deserialized subtrees
    * We can estimate cost of the tree evaluation only after this step.*/
  def applyDeserializeContext(context: CTX, exp: Value[SType]): BoolValue = {
    val substRule = strategy[Value[_ <: SType]] { case x => substDeserialize(context, x) }
    val Some(substTree: SValue) = everywherebu(substRule)(exp)
    val res = toValidScriptType(substTree)
    res
  }

  /**
    * As the first step both prover and verifier are applying context-specific transformations and then estimating
    * cost of the intermediate expression. If cost is above limit, abort. Otherwise, both prover and verifier are
    * reducing the expression in the same way.
    *
    * @param exp
    * @param context
    * @return
    */
  def reduceToCrypto(context: CTX, env: ScriptEnv, exp: Value[SType]): Try[ReductionResult] = Try {
    val costingRes @ IR.Pair(calcF, costF) = doCosting(env, exp)
    IR.onCostingResult(env, exp, costingRes)

    IR.verifyCostFunc(costF).fold(t => throw t, x => x)

    IR.verifyIsValid(calcF).fold(t => throw t, x => x)

    // check cost
    val costingCtx = context.toSigmaContext(IR, isCost = true)
    val costFun = IR.compile[SInt.type](IR.getDataEnv, costF)
    val IntConstant(estimatedCost) = costFun(costingCtx)
    if (estimatedCost > maxCost) {
      throw new Error(s"Estimated expression complexity $estimatedCost exceeds the limit $maxCost in $exp")
    }
    // check calc
    val calcCtx = context.toSigmaContext(IR, isCost = false)
    val valueFun = IR.compile[SBoolean.type](IR.getDataEnv, calcF.asRep[IR.Context => SBoolean.WrappedType])
    val res = valueFun(calcCtx)
    val resValue = res match {
      case SigmaPropConstant(sb) => sb
      case _ => res
    }
    resValue -> estimatedCost
  }

  def reduceToCrypto(context: CTX, exp: Value[SType]): Try[ReductionResult] =
    reduceToCrypto(context, Interpreter.emptyEnv, exp)

  def verify(env: ScriptEnv, exp: Value[SBoolean.type],
             context: CTX,
             proof: Array[Byte],
             message: Array[Byte]): Try[VerificationResult] = Try {
    val propTree = applyDeserializeContext(context, exp)
    val (cProp, cost) = reduceToCrypto(context, env, propTree).get

    val checkingResult = cProp match {
      case TrueLeaf => true
      case FalseLeaf => false
      case cProp: SigmaBoolean =>
        cProp match {
          case TrivialProof.TrueProof => true
          case _ =>
            // Perform Verifier Steps 1-3
            SigSerializer.parseAndComputeChallenges(cProp, proof) match {
              case NoProof => false
              case sp: UncheckedSigmaTree =>
                // Perform Verifier Step 4
                val newRoot = computeCommitments(sp).get.asInstanceOf[UncheckedSigmaTree] // todo: is this "asInstanceOf" necessary?

                /**
                  * Verifier Steps 5-6: Convert the tree to a string s for input to the Fiat-Shamir hash function,
                  * using the same conversion as the prover in 7
                  * Accept the proof if the challenge at the root of the tree is equal to the Fiat-Shamir hash of s
                  * (and, if applicable,  the associated data). Reject otherwise.
                  */
                val expectedChallenge = CryptoFunctions.hashFn(FiatShamirTree.toBytes(newRoot) ++ message)
                util.Arrays.equals(newRoot.challenge, expectedChallenge)
            }
        }
      case _: Value[_] => false
    }
    checkingResult -> cost
  }

  /**
    * Verifier Step 4: For every leaf node, compute the commitment a from the challenge e and response $z$,
    * per the verifier algorithm of the leaf's Sigma-protocol.
    * If the verifier algorithm of the Sigma-protocol for any of the leaves rejects, then reject the entire proof.
    */
  val computeCommitments: Strategy = everywherebu(rule[UncheckedSigmaTree] {
    case c: UncheckedConjecture => c // Do nothing for internal nodes

    case sn: UncheckedSchnorr =>
      val a = DLogInteractiveProver.computeCommitment(sn.proposition, sn.challenge, sn.secondMessage)
      sn.copy(commitmentOpt = Some(FirstDLogProverMessage(a)))

    case dh: UncheckedDiffieHellmanTuple =>
      val (a, b) = DiffieHellmanTupleInteractiveProver.computeCommitment(dh.proposition, dh.challenge, dh.secondMessage)
      dh.copy(commitmentOpt = Some(FirstDiffieHellmanTupleProverMessage(a, b)))

    case _ => ???
  })

  def verify(exp: Value[SBoolean.type],
             context: CTX,
             proverResult: ProverResult,
             message: Array[Byte]): Try[VerificationResult] = {
    val ctxv = context.withExtension(proverResult.extension).asInstanceOf[CTX]
    verify(Interpreter.emptyEnv, exp, ctxv, proverResult.proof, message)
  }

  def verify(env: ScriptEnv, exp: Value[SBoolean.type],
             context: CTX,
             proverResult: ProverResult,
             message: Array[Byte]): Try[VerificationResult] = {
    val ctxv = context.withExtension(proverResult.extension).asInstanceOf[CTX]
    verify(env, exp, ctxv, proverResult.proof, message)
  }


  //todo: do we need the method below?
  def verify(exp: Value[SBoolean.type],
             context: CTX,
             proof: ProofT,
             message: Array[Byte]): Try[VerificationResult] = {
    verify(Interpreter.emptyEnv, exp, context, SigSerializer.toBytes(proof), message)
  }
}

object Interpreter {
  type VerificationResult = (Boolean, Long)
  type ReductionResult = (Value[SBoolean.type], Long)

  type ScriptEnv = Map[String, Any]
  val emptyEnv: ScriptEnv = Map()
  val ScriptNameProp = "ScriptName"

  def error(msg: String) = throw new InterpreterException(msg)
}<|MERGE_RESOLUTION|>--- conflicted
+++ resolved
@@ -94,245 +94,8 @@
     case _ => None
   }
 
-<<<<<<< HEAD
-  /** Implements single reduction step by matching given tree against rewriting rules.
-    * Context-specific transformations should be defined in descendants.
-    *
-    * This is the only function to define all the tree rewrites, except of deserializations.
-    *
-    * @param context a context instance
-    * @param tree    to be rewritten
-    * @return a new rewritten tree or `null` if `tree` cannot be rewritten.
-    */
-  def evaluateNode(context: CTX, tree: SValue): SValue = tree match {
-    case t: TaggedVariable[_] =>
-      if (context.extension.values.contains(t.varId))
-        context.extension.values(t.varId)
-      else
-        null
-
-    case t: GetVar[_] =>
-      val elemType = t.tpe.elemType
-      if (context.extension.values.contains(t.varId)) {
-        val v = context.extension.values(t.varId)
-        if (v.tpe != elemType)
-          throw new InvalidType(s"Invalid value type ${v.tpe} in context variable with id ${t.varId}, expected ${t.tpe.elemType}")
-        else
-          SomeValue(v)
-      }
-      else
-        NoneValue(elemType)
-
-    case GroupGenerator =>
-      GroupElementConstant(GroupGenerator.value)
-
-    //Byte Arith operations
-    case ArithOp(ByteConstant(l), ByteConstant(r), OpCodes.PlusCode) =>
-      ByteConstant(l.addExact(r))
-
-    case ArithOp(ByteConstant(l), ByteConstant(r), OpCodes.MinusCode) =>
-      ByteConstant(l.subtractExact(r))
-
-    case ArithOp(ByteConstant(l), ByteConstant(r), OpCodes.MultiplyCode) =>
-      ByteConstant(l.multiplyExact(r))
-
-    case ArithOp(ByteConstant(l), ByteConstant(r), OpCodes.ModuloCode) =>
-      ByteConstant((l % r).toByte)
-
-    case ArithOp(ByteConstant(l), ByteConstant(r), OpCodes.DivisionCode) =>
-      ByteConstant((l / r).toByte)
-
-    case ArithOp(ByteConstant(l), ByteConstant(r), OpCodes.MinCode) =>
-      ByteConstant(math.min(l, r).toByte)
-
-    case ArithOp(ByteConstant(l), ByteConstant(r), OpCodes.MaxCode) =>
-      ByteConstant(math.max(l, r).toByte)
-
-    //Short Arith operations
-    case ArithOp(ShortConstant(l), ShortConstant(r), OpCodes.PlusCode) =>
-      ShortConstant(l.addExact(r))
-
-    case ArithOp(ShortConstant(l), ShortConstant(r), OpCodes.MinusCode) =>
-      ShortConstant(l.subtractExact(r))
-
-    case ArithOp(ShortConstant(l), ShortConstant(r), OpCodes.MultiplyCode) =>
-      ShortConstant(l.multiplyExact(r))
-
-    case ArithOp(ShortConstant(l), ShortConstant(r), OpCodes.ModuloCode) =>
-      ShortConstant((l % r).toShort)
-
-    case ArithOp(ShortConstant(l), ShortConstant(r), OpCodes.DivisionCode) =>
-      ShortConstant((l / r).toShort)
-
-    case ArithOp(ShortConstant(l), ShortConstant(r), OpCodes.MinCode) =>
-      ShortConstant(math.min(l, r).toShort)
-
-    case ArithOp(ShortConstant(l), ShortConstant(r), OpCodes.MaxCode) =>
-      ShortConstant(math.max(l, r).toShort)
-
-    //Int Arith operations
-    case ArithOp(IntConstant(l), IntConstant(r), OpCodes.PlusCode) =>
-      IntConstant(Math.addExact(l, r))
-
-    case ArithOp(IntConstant(l), IntConstant(r), OpCodes.MinusCode) =>
-      IntConstant(Math.subtractExact(l, r))
-
-    case ArithOp(IntConstant(l), IntConstant(r), OpCodes.MultiplyCode) =>
-      IntConstant(Math.multiplyExact(l, r))
-
-    case ArithOp(IntConstant(l), IntConstant(r), OpCodes.ModuloCode) =>
-      IntConstant(l % r)
-
-    case ArithOp(IntConstant(l), IntConstant(r), OpCodes.DivisionCode) =>
-      IntConstant(l / r)
-
-    case ArithOp(IntConstant(l), IntConstant(r), OpCodes.MinCode) =>
-      IntConstant(math.min(l, r))
-
-    case ArithOp(IntConstant(l), IntConstant(r), OpCodes.MaxCode) =>
-      IntConstant(math.max(l, r))
-
-    //Long Arith operations
-    case ArithOp(LongConstant(l), LongConstant(r), OpCodes.PlusCode) =>
-      LongConstant(Math.addExact(l, r))
-
-    case ArithOp(LongConstant(l), LongConstant(r), OpCodes.MinusCode) =>
-      LongConstant(Math.subtractExact(l, r))
-
-    case ArithOp(LongConstant(l), LongConstant(r), OpCodes.MultiplyCode) =>
-      LongConstant(Math.multiplyExact(l, r))
-
-    case ArithOp(LongConstant(l), LongConstant(r), OpCodes.ModuloCode) =>
-      LongConstant(l % r)
-
-    case ArithOp(LongConstant(l), LongConstant(r), OpCodes.DivisionCode) =>
-      LongConstant(l / r)
-
-    case ArithOp(LongConstant(l), LongConstant(r), OpCodes.MinCode) =>
-      LongConstant(math.min(l, r).toLong)
-
-    case ArithOp(LongConstant(l), LongConstant(r), OpCodes.MaxCode) =>
-      LongConstant(math.max(l, r).toLong)
-
-    //BigInt Arith operations
-    case ArithOp(BigIntConstant(l), BigIntConstant(r), OpCodes.PlusCode) =>
-      BigIntConstant(l.add(r))
-
-    case ArithOp(BigIntConstant(l), BigIntConstant(r), OpCodes.MinusCode) =>
-      BigIntConstant(l.subtract(r))
-
-    case ArithOp(BigIntConstant(l), BigIntConstant(r), OpCodes.MultiplyCode) =>
-      BigIntConstant(l.multiply(r))
-
-    case ArithOp(BigIntConstant(l), BigIntConstant(r), OpCodes.ModuloCode) =>
-      BigIntConstant(l.mod(r))
-
-    case ArithOp(BigIntConstant(l), BigIntConstant(r), OpCodes.DivisionCode) =>
-      BigIntConstant(l.divide(r))
-
-    case ArithOp(BigIntConstant(l), BigIntConstant(r), OpCodes.MinCode) =>
-      BigIntConstant(l.min(r))
-
-    case ArithOp(BigIntConstant(l), BigIntConstant(r), OpCodes.MaxCode) =>
-      BigIntConstant(l.max(r))
-
-    case Xor(ByteArrayConstant(l), ByteArrayConstant(r)) =>
-      assert(l.length == r.length)
-      ByteArrayConstant(Helpers.xor(l, r))
-
-    case Exponentiate(GroupElementConstant(l), BigIntConstant(r)) =>
-      GroupElementConstant(dlogGroup.exponentiate(l, r))
-
-    case MultiplyGroup(l: GroupElementConstant, r: GroupElementConstant) =>
-      GroupElementConstant(dlogGroup.multiplyGroupElements(l.value, r.value))
-
-    //relations
-    case EQ(l: EvaluatedValue[_], r: EvaluatedValue[_]) =>
-      BooleanConstant.fromBoolean(Objects.deepEquals(l.value, r.value))
-    case NEQ(l: EvaluatedValue[_], r: EvaluatedValue[_]) =>
-      BooleanConstant.fromBoolean(!Objects.deepEquals(l.value, r.value))
-
-    case GT(ByteConstant(l), ByteConstant(r)) =>
-      BooleanConstant.fromBoolean(l > r)
-    case GE(ByteConstant(l), ByteConstant(r)) =>
-      BooleanConstant.fromBoolean(l >= r)
-    case LT(ByteConstant(l), ByteConstant(r)) =>
-      BooleanConstant.fromBoolean(l < r)
-    case LE(ByteConstant(l), ByteConstant(r)) =>
-      BooleanConstant.fromBoolean(l <= r)
-
-    case GT(ShortConstant(l), ShortConstant(r)) =>
-      BooleanConstant.fromBoolean(l > r)
-    case GE(ShortConstant(l), ShortConstant(r)) =>
-      BooleanConstant.fromBoolean(l >= r)
-    case LT(ShortConstant(l), ShortConstant(r)) =>
-      BooleanConstant.fromBoolean(l < r)
-    case LE(ShortConstant(l), ShortConstant(r)) =>
-      BooleanConstant.fromBoolean(l <= r)
-
-    case GT(IntConstant(l), IntConstant(r)) =>
-      BooleanConstant.fromBoolean(l > r)
-    case GE(IntConstant(l), IntConstant(r)) =>
-      BooleanConstant.fromBoolean(l >= r)
-    case LT(IntConstant(l), IntConstant(r)) =>
-      BooleanConstant.fromBoolean(l < r)
-    case LE(IntConstant(l), IntConstant(r)) =>
-      BooleanConstant.fromBoolean(l <= r)
-
-    case GT(LongConstant(l), LongConstant(r)) =>
-      BooleanConstant.fromBoolean(l > r)
-    case GE(LongConstant(l), LongConstant(r)) =>
-      BooleanConstant.fromBoolean(l >= r)
-    case LT(LongConstant(l), LongConstant(r)) =>
-      BooleanConstant.fromBoolean(l < r)
-    case LE(LongConstant(l), LongConstant(r)) =>
-      BooleanConstant.fromBoolean(l <= r)
-
-    case GT(BigIntConstant(l), BigIntConstant(r)) =>
-      BooleanConstant.fromBoolean(l.compareTo(r) > 0)
-    case GE(BigIntConstant(l), BigIntConstant(r)) =>
-      BooleanConstant.fromBoolean(l.compareTo(r) >= 0)
-    case LT(BigIntConstant(l), BigIntConstant(r)) =>
-      BooleanConstant.fromBoolean(l.compareTo(r) < 0)
-    case LE(BigIntConstant(l), BigIntConstant(r)) =>
-      BooleanConstant.fromBoolean(l.compareTo(r) <= 0)
-
-    case TreeModifications(tree: EvaluatedValue[AvlTreeData]@unchecked, ops: EvaluatedValue[SByteArray], proof: EvaluatedValue[SByteArray]) =>
-      def invalidArg(value: EvaluatedValue[SByteArray]) = Interpreter.error(s"Collection expected but found $value")
-
-      val operationsBytes = ops.matchCase(cc => cc.value, c => c.value, _ => invalidArg(ops))
-      val proofBytes = proof.matchCase(cc => cc.value, c => c.value, _ => invalidArg(proof))
-      val bv = tree.asInstanceOf[AvlTreeConstant].createVerifier(SerializedAdProof @@ proofBytes)
-      val opSerializer = new OperationSerializer(bv.keyLength, bv.valueLengthOpt)
-      val operations: Seq[Operation] = opSerializer.parseSeq(SigmaSerializer.startReader(operationsBytes, 0))
-      operations.foreach(o => bv.performOneOperation(o))
-      bv.digest match {
-        case Some(v) => SomeValue(v)
-        case _ => NoneValue[SByteArray](SByteArray)
-      }
-
-    case TreeLookup(tree: EvaluatedValue[AvlTreeData]@unchecked, key: EvaluatedValue[SByteArray], proof: EvaluatedValue[SByteArray]) =>
-      def invalidArg(value: EvaluatedValue[SByteArray]) = Interpreter.error(s"Collection expected but found $value")
-
-      val keyBytes = key.matchCase(cc => cc.value, c => c.value, _ => invalidArg(key))
-      val proofBytes = proof.matchCase(cc => cc.value, c => c.value, _ => invalidArg(proof))
-      val bv = tree.asInstanceOf[AvlTreeConstant].createVerifier(SerializedAdProof @@ proofBytes)
-      bv.performOneOperation(Lookup(ADKey @@ keyBytes)) match {
-        case Failure(_) => Interpreter.error(s"Tree proof is incorrect")
-        case Success(r) => r match {
-          case Some(v) => SomeValue(v)
-          case _ => NoneValue[SByteArray](SByteArray)
-        }
-      }
-
-    case If(cond: EvaluatedValue[SBoolean.type], trueBranch, falseBranch) =>
-      if (cond.value) trueBranch else falseBranch
-
-    case t: Transformer[_, _] if t.transformationReady => t.function(this, context)
-=======
   val IR: IRContext
   import IR._
->>>>>>> 5e92ada3
 
   def toValidScriptType(exp: SValue): BoolValue = exp match {
     case v: Value[SBoolean.type]@unchecked if v.tpe == SBoolean => v
