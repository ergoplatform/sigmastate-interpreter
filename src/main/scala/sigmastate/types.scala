package sigmastate

import java.math.BigInteger
import java.util

import org.ergoplatform._
import scalan.RType
import sigmastate.SType.{TypeCode, AnyOps}
import sigmastate.interpreter.CryptoConstants
import sigmastate.utils.Overloading.Overload1
import sigma.util.Extensions._
import sigmastate.Values._
import sigmastate.lang.Terms._
import sigmastate.lang.{SigmaBuilder, SigmaTyper}
import sigmastate.SCollection._
import sigmastate.interpreter.CryptoConstants.{EcPointType, hashLength}
import sigmastate.serialization.OpCodes
import special.collection.Coll
import special.sigma._
import sigmastate.eval.RuntimeCosting

import scala.language.implicitConversions
import scala.reflect.{ClassTag, classTag}
import sigmastate.SMethod.MethodCallIrBuilder
import sigmastate.basics.DLogProtocol.ProveDlog
import sigmastate.basics.ProveDHTuple
<<<<<<< HEAD
import sigmastate.utxo._
import special.sigma.{Header, Box, wrapperType, SigmaProp, AvlTree, SigmaDslBuilder, PreHeader}
import sigmastate.lang.SigmaTyper.STypeSubst
import sigmastate.SSigmaProp.{IsProven, PropBytes}
import sigmastate.eval.Evaluation.stypeToRType
=======
import sigmastate.utxo.{ExtractCreationInfo, ByIndex}
import special.sigma.{Header, Box, SigmaProp, AvlTree, SigmaDslBuilder, PreHeader}
import sigmastate.utxo.ExtractCreationInfo
import special.sigma.{Header, Box, SigmaProp, AvlTree, SigmaDslBuilder, PreHeader}
import sigmastate.lang.SigmaTyper.STypeSubst
>>>>>>> 970761ce
import sigmastate.eval._
import sigmastate.lang.exceptions.SerializerException
import sigmastate.serialization.DataSerializer.CheckSerializableTypeCode.validate

/** Base type for all AST nodes of sigma lang. */
trait SigmaNode extends Product

/** Base type for all companions of AST nodes of sigma lang. */
trait SigmaNodeCompanion

/** Every type descriptor is a tree represented by nodes in SType hierarchy.
  * In order to extend type family:
  * - Implement concrete class derived from SType
  * - Implement serializer (see SCollectionSerializer) and register it in STypeSerializer.table
  * Each SType is serialized to array of bytes by:
  * - emitting typeCode of each node (see special case for collections below)
  * - then recursively serializing subtrees from left to right on each level
  * - for each collection of primitive type there is special type code to emit single byte instead of two bytes
  * Types code intervals
  * - (1 .. MaxPrimTypeCode)  // primitive types
  * - (CollectionTypeCode .. CollectionTypeCode + MaxPrimTypeCode) // collections of primitive types
  * - (MaxCollectionTypeCode ..)  // Other types
  * Collection of non-primitive type is serialized as (CollectionTypeCode, serialize(elementType))
  * */
sealed trait SType extends SigmaNode {
  type WrappedType
  /** Type code used in serialization of SType values.
    * @see TypeSerializer
    */
  val typeCode: SType.TypeCode

  /** Approximate size of the given value in bytes. It is actual size only for primitive types.*/
  def dataSize(v: SType#WrappedType): Long = sys.error(s"Don't know how to compute dataCost($v) with T = $this")

  def isEmbeddable: Boolean = false

  /** Returns true is dataSize doesn't depend on data value.
    * This is useful for optimizations of calculating sizes of collections. */
  def isConstantSize: Boolean

  /** Elvis operator for types. See https://en.wikipedia.org/wiki/Elvis_operator*/
  def ?:(whenNoType: => SType): SType = if (this == NoType) whenNoType else this

  /** Construct tree node Constant for a given data object. */
  def mkConstant(v: WrappedType): Value[this.type] =
    sys.error(s"Don't know how mkConstant for data value $v with T = $this")

  def withSubstTypes(subst: Map[STypeVar, SType]): SType =
    if (subst.isEmpty) this
    else
      SigmaTyper.applySubst(this, subst)

  /** Returns parsable type term string of the type described by this type descriptor.
    * For every type it should be inverse to SigmaTyper.parseType.
    * This is default fallback implementation, should be overriden if it
    * is not correct for a particular type. */
  def toTermString: String = {
    val t = Evaluation.stypeToRType(this)
    t.name
  }
}

object SType {
  /** Representation of type codes used in serialization. */
  type TypeCode = Byte
  object Codes {

  }

  val DummyValue = 0.asWrappedType

  implicit val typeByte = SByte
  implicit val typeShort = SShort
  implicit val typeInt = SInt
  implicit val typeLong = SLong
  implicit val typeBigInt = SBigInt
  implicit val typeBoolean = SBoolean
  implicit val typeAvlTree = SAvlTree
  implicit val typeGroupElement = SGroupElement
  implicit val typeSigmaProp = SSigmaProp
  implicit val typeBox = SBox

  implicit def typeCollection[V <: SType](implicit tV: V): SCollection[V] = SCollection[V]

  implicit val SigmaBooleanRType: RType[SigmaBoolean] = RType.fromClassTag(classTag[SigmaBoolean])
  implicit val ErgoBoxRType: RType[ErgoBox] = RType.fromClassTag(classTag[ErgoBox])
  implicit val ErgoBoxCandidateRType: RType[ErgoBoxCandidate] = RType.fromClassTag(classTag[ErgoBoxCandidate])
  implicit val AvlTreeDataRType: RType[AvlTreeData] = RType.fromClassTag(classTag[AvlTreeData])
  implicit val ErgoLikeContextRType: RType[ErgoLikeContext] = RType.fromClassTag(classTag[ErgoLikeContext])

  /** All pre-defined types should be listed here. Note, NoType is not listed.
    * Should be in sync with sigmastate.lang.Types.predefTypes. */
  val allPredefTypes = Seq(SBoolean, SByte, SShort, SInt, SLong, SBigInt, SContext, SGlobal, SHeader, SPreHeader, SAvlTree, SGroupElement, SSigmaProp, SString, SBox, SUnit, SAny)
  val typeCodeToType = allPredefTypes.map(t => t.typeCode -> t).toMap

  /** A mapping of object types supporting MethodCall operations. For each serialized typeId this map contains
    * a companion object which can be used to access the list of corresponding methods.
    * NOTE: in the current implementation only monomorphic methods are supported (without type parameters)*/
  val types: Map[Byte, STypeCompanion] = Seq(
    SBoolean, SNumericType, SString, STuple, SGroupElement, SSigmaProp, SContext, SGlobal, SHeader, SPreHeader,
    SAvlTree, SBox, SOption, SCollection, SBigInt
  ).map { t => (t.typeId, t) }.toMap

  implicit class STypeOps(val tpe: SType) extends AnyVal {
    def isCollectionLike: Boolean = tpe.isInstanceOf[SCollection[_]]
    def isCollection: Boolean = tpe.isInstanceOf[SCollectionType[_]]
    def isOption: Boolean = tpe.isInstanceOf[SOption[_]]
    def isBox: Boolean = tpe.isInstanceOf[SBox.type]
    def isGroupElement: Boolean = tpe.isInstanceOf[SGroupElement.type]
    def isSigmaProp: Boolean = tpe.isInstanceOf[SSigmaProp.type]
    def isAvlTree: Boolean = tpe.isInstanceOf[SAvlTree.type]
    def isFunc : Boolean = tpe.isInstanceOf[SFunc]
    def isTuple: Boolean = tpe.isInstanceOf[STuple]
    def canBeTypedAs(expected: SType): Boolean = (tpe, expected) match {
      case (NoType, _) => true
      case (t1, t2) if t1 == t2 => true
      case (f1: SFunc, f2: SFunc) =>
        val okDom = f1.tDom.size == f2.tDom.size &&
                     f1.tDom.zip(f2.tDom).forall { case (d1, d2) => d1.canBeTypedAs(d2) }
        val okRange = f1.tRange.canBeTypedAs(f2.tRange)
        okDom && okRange
    }
    def isNumType: Boolean = tpe.isInstanceOf[SNumericType]
    def asNumType: SNumericType = tpe.asInstanceOf[SNumericType]
    def asFunc: SFunc = tpe.asInstanceOf[SFunc]
    def asProduct: SProduct = tpe.asInstanceOf[SProduct]
    def asTuple: STuple = tpe.asInstanceOf[STuple]
    def asOption[T <: SType]: SOption[T] = tpe.asInstanceOf[SOption[T]]
    def whenFunc[T](action: SFunc => Unit) = if(tpe.isInstanceOf[SFunc]) action(tpe.asFunc)
    def asCollection[T <: SType] = tpe.asInstanceOf[SCollection[T]]
    def classTag[T <: SType#WrappedType]: ClassTag[T] = (tpe match {
      case SBoolean => reflect.classTag[Boolean]
      case SByte => reflect.classTag[Byte]
      case SShort => reflect.classTag[Short]
      case SInt => reflect.classTag[Int]
      case SLong => reflect.classTag[Long]
      case SBigInt => reflect.classTag[BigInteger]
      case SAvlTree => reflect.classTag[AvlTree]
      case SGroupElement => reflect.classTag[EcPointType]
      case SSigmaProp => reflect.classTag[SigmaBoolean]
      case SUnit => reflect.classTag[Unit]
      case SBox => reflect.classTag[ErgoBox]
      case SAny => reflect.classTag[Any]
      case _: STuple => reflect.classTag[Array[Any]]
      case tColl: SCollection[a] =>
        val elemType = tColl.elemType
        implicit val ca = elemType.classTag[elemType.WrappedType]
        reflect.classTag[Array[elemType.WrappedType]]
      case _ => sys.error(s"Cannot get ClassTag for type $tpe")
    }).asInstanceOf[ClassTag[T]]
  }

  implicit class AnyOps(val x: Any) extends AnyVal {
    def asWrappedType: SType#WrappedType = x.asInstanceOf[SType#WrappedType]
  }

  def typeOfData(x: Any): Option[SType] = Option(x match {
    case _: Boolean => SBoolean
    case _: Byte => SByte
    case _: Short => SShort
    case _: Int => SInt
    case _: Long => SLong
    case _: BigInteger => SBigInt
    case _: CryptoConstants.EcPointType => SGroupElement
    case _: ErgoBox => SBox
    case _: AvlTreeData => SAvlTree
    case _: Unit => SUnit
    case _: Array[Boolean] => SBooleanArray
    case _: Array[Byte] => SByteArray
    case _: Array[Short] => SShortArray
    case _: Array[Int] => SIntArray
    case _: Array[Long] => SLongArray
    case _: Array[BigInteger] => SBigIntArray
    case _: Array[EcPointType] => SGroupElementArray
    case _: Array[ErgoBox] => SBoxArray
    case _: Array[AvlTreeData] => SAvlTreeArray
    case v: SValue => v.tpe
    case _ => null
  })
}

/** Basic interface for all type companions.
  * This is necessary to make distinction between concrete type descriptor of a type like Coll[Int]
  * and generic descriptor of Coll[T] type constructor.
  * Some simple types like Int, GroupElement inherit from both SType and STypeCompanion.
  * @see SInt, SGroupElement, SType
  */
trait STypeCompanion {

  /** Type identifier to use in method serialization */
  def typeId: Byte

  def typeName: String = {
    this match {
      case t: SType =>
        val rtype = stypeToRType(t)
        rtype.name
      case _ => this.getClass.getSimpleName.replace("$", "")
    }
  }

  /** List of methods defined for instances of this type. */
  def methods: Seq[SMethod]

  lazy val _methodsMap = methods
    .groupBy(_.objType.typeId)
    .map { case (typeId, ms) => (typeId -> ms.map(m => m.methodId -> m).toMap) }

  def hasMethodWithId(methodId: Byte): Boolean =
    getMethodById(methodId).isDefined

  @inline def getMethodById(methodId: Byte): Option[SMethod] =
    _methodsMap.get(typeId)
        .flatMap(ms => ms.get(methodId))

  def methodById(methodId: Byte): SMethod = {
    val method = CheckMethod(this, methodId) { m => m }
    method
  }

  def getMethodByName(name: String): SMethod = methods.find(_.name == name).get

  def coster: Option[CosterFactory] = None
}

trait MethodByNameUnapply extends STypeCompanion {
  def unapply(methodName: String): Option[SMethod] = methods.find(_.name == methodName)
}

/** Base trait for all types which have methods (and properties) */
trait SProduct extends SType {
  def ancestors: Seq[SType]
  /** Returns -1 if `method` is not found. */
  def methodIndex(name: String): Int = methods.indexWhere(_.name == name)
  def hasMethod(name: String): Boolean = methodIndex(name) != -1

  /** This method should be overriden in derived classes to add new methods in addition to inherited.
    * Typical override: `super.getMethods() ++ Seq(m1, m2, m3)` */
  protected def getMethods(): Seq[SMethod] = Seq()

  /** Returns all the methods of this type. */
  lazy val methods: Seq[SMethod] = {
    val ms = getMethods()
    assert(ms.map(_.name).distinct.length == ms.length, s"Duplicate method names in $this")
    ms.groupBy(_.objType).foreach { case (comp, ms) =>
      assert(ms.map(_.methodId).distinct.length == ms.length, s"Duplicate method ids in $comp: $ms")
    }
    ms
  }

  /** Checks if `this` product has exactly the same methods as `that`. */
  def sameMethods(that: SProduct): Boolean = {
    if (methods.lengthCompare(that.methods.length) != 0) return false
    // imperative to avoid allocation as it is supposed to be used frequently
    for (i <- methods.indices) {
      if (methods(i).name != that.methods(i).name) return false
    }
    true
  }

  def method(methodName: String): Option[SMethod] = methods.find(_.name == methodName)
}

/** Base trait implemented by all generic types (those which has type parameters,
  * e.g. Coll[T], Option[T], etc.)*/
trait SGenericType {
  def typeParams: Seq[STypeParam]
  def tparamSubst: Map[STypeVar, SType]

  lazy val substitutedTypeParams: Seq[STypeParam] =
    typeParams.map { tp =>
      tparamSubst.getOrElse(tp.ident, tp.ident) match {
        case v: STypeVar => STypeParam(v)
        case _ => tp
      }
    }

}

/** Special interface to access CostingHandler.
  * Each `STypeCompanion.coster` property optionally defines an instance of this interface to provide
  * access to Coster for its methods. If not specified (which is default) then generic costing mechanism
  * is not used for methods of the corresponding type. (e.g. SInt, SLong)*/
trait CosterFactory {
  def apply[Ctx <: RuntimeCosting](IR: Ctx): IR.CostingHandler[_]
}

/** An instance of this class is created in each `STypeCompaion.coster` property implementation.
  * @see SBox, SContext
  */
case class Coster(selector: RuntimeCosting => RuntimeCosting#CostingHandler[_]) extends CosterFactory {
   def apply[Ctx <: RuntimeCosting](IR: Ctx): IR.CostingHandler[_] = selector(IR).asInstanceOf[IR.CostingHandler[_]]
}

/** Meta information which can be attached to each argument of SMethod.
  * @param name  name of the argument
  * @param description argument description. */
case class ArgInfo(name: String, description: String)

/** Meta information which can be attached to SMethod.
  * @param description  human readable description of the method
  * @param args         one item for each argument */
case class OperationInfo(opDesc: ValueCompanion, description: String, args: Seq[ArgInfo]) {
  def isFrontendOnly: Boolean = opDesc == null
}

/** Meta information connecting SMethod with ErgoTree.
  * @param  irBuilder  optional recognizer and ErgoTree node builder.
  * @param  opDesc     */
case class MethodIRInfo(
    irBuilder: Option[PartialFunction[(SigmaBuilder, SValue, SMethod, Seq[SValue], STypeSubst), SValue]]
)


/** Method info including name, arg type and result type.
  * Here stype.tDom - arg type and stype.tRange - result type.
  * `methodId` should be unique among methods of the same objType. */
case class SMethod(
    objType: STypeCompanion,
    name: String,
    stype: SFunc,
    methodId: Byte,
    irInfo: MethodIRInfo,
    docInfo: Option[OperationInfo]) {

  def withSType(newSType: SFunc): SMethod = copy(stype = newSType)

  def withConcreteTypes(subst: Map[STypeVar, SType]): SMethod =
    withSType(stype.withSubstTypes(subst).asFunc)

  def opId: OperationId = {
    val opName = objType.getClass.getSimpleName + "." + name
    OperationId(opName, stype)
  }

  def specializeFor(objTpe: SType, args: Seq[SType]): SMethod = {
    SigmaTyper.unifyTypeLists(stype.tDom, objTpe +: args) match {
      case Some(subst) if subst.nonEmpty =>
        withConcreteTypes(subst)
      case _ => this
    }
  }
  def withInfo(opDesc: ValueCompanion, desc: String, args: ArgInfo*) = {
    this.copy(docInfo = Some(OperationInfo(opDesc, desc, ArgInfo("this", "this instance") +: args.toSeq)))
  }
  def withIRInfo(
      irBuilder: PartialFunction[(SigmaBuilder, SValue, SMethod, Seq[SValue], STypeSubst), SValue]) = {
    this.copy(irInfo = MethodIRInfo(Some(irBuilder)))
  }
  def argInfo(argName: String): ArgInfo =
    docInfo.get.args.find(_.name == argName).get
}

object CheckTypeWithMethods extends ValidationRule(1011,
  "Check the type (given by type code) supports methods")
    with SoftForkWhenCodeAdded {
  def apply[T](typeCode: Byte, cond: => Boolean)(block: => T): T = {
    val ucode = typeCode.toUByte
    def msg = s"Type with code $ucode doesn't support methods."
    validate(cond, new SerializerException(msg), Seq(typeCode), block)
  }
}

object CheckMethod extends ValidationRule(1012,
  "Check the type has the declared method.") {
  def apply[T](objType: STypeCompanion, methodId: Byte)(block: SMethod => T): T = {
    def msg = s"The method with code $methodId doesn't declared in the type $objType."
    lazy val methodOpt = objType.getMethodById(methodId)
    validate(methodOpt.isDefined, new SerializerException(msg), Seq(objType, methodId), block(methodOpt.get))
  }
  override def isSoftFork(vs: ValidationSettings,
      ruleId: Short,
      status: RuleStatus,
      args: Seq[Any]): Boolean = (status, args) match {
    case (ChangedRule(newValue), Seq(objType: STypeCompanion, methodId: Byte)) =>
      val key = Array(objType.typeId, methodId)
      newValue.grouped(2).exists(util.Arrays.equals(_, key))
    case _ => false
  }
}

object SMethod {
  type RCosted[A] = RuntimeCosting#RCosted[A]
  val MethodCallIrBuilder: PartialFunction[(SigmaBuilder, SValue, SMethod, Seq[SValue], STypeSubst), SValue] = {
    case (builder, obj, method, args, tparamSubst) =>
      builder.mkMethodCall(obj, method, args.toIndexedSeq, tparamSubst)
  }

  def apply(objType: STypeCompanion, name: String, stype: SFunc, methodId: Byte): SMethod = {
    SMethod(objType, name, stype, methodId, MethodIRInfo(None), None)
  }

  def fromIds(typeId: Byte, methodId: Byte): SMethod = {
    val typeCompanion = CheckTypeWithMethods(typeId, SType.types.contains(typeId)) {
      SType.types(typeId)
    }
    val method = typeCompanion.methodById(methodId)
    method
  }
}

/** Special type to represent untyped values.
  * Interpreter raises an error when encounter a Value with this type.
  * All Value nodes with this type should be elimitanted during typing.
  * If no specific type can be assigned statically during typing,
  * then either error should be raised or type SAny should be assigned
  * which is interpreted as dynamic typing. */
case object NoType extends SType {
  type WrappedType = Nothing
  override val typeCode = 0: Byte
  override def isConstantSize = true
}

/** Base trait for all pre-defined types which are not necessary primitive (e.g. Box, AvlTree).
  */
trait SPredefType extends SType {
}

/** Base trait for all embeddable types.
  */
trait SEmbeddable extends SType {
  override def isEmbeddable: Boolean = true
  /** Type code of embeddable type can be combined with code of type constructor.
    * Resulting code can be serialized. This simple convention allows to save space for most frequently used types.
    * See TypeSerializer */
  @inline final def embedIn(typeConstrId: Byte): Byte = (typeConstrId + this.typeCode).toByte
}

/** Base trait for all primitive types (aka atoms) which don't have internal type items.
  * All primitive types can occupy a reserved interval of codes from 1 to MaxPrimTypeCode. */
trait SPrimType extends SType with SPredefType {
}

/** Primitive type recognizer to pattern match on TypeCode */
object SPrimType {
  def unapply(tc: TypeCode): Option[SType] = SType.typeCodeToType.get(tc)
  def unapply(t: SType): Option[SType] = SType.allPredefTypes.find(_ == t)

  /** Type code of the last valid prim type so that (1 to LastPrimTypeCode) is a range of valid codes. */
  final val LastPrimTypeCode: Byte = 8: Byte

  /** Upper limit of the interval of valid type codes for primitive types */
  final val MaxPrimTypeCode: Byte = 11: Byte
  final val PrimRange: Byte = (MaxPrimTypeCode + 1).toByte
}

/** Marker trait for all numeric types. */
trait SNumericType extends SProduct {
  import SNumericType._
  override def ancestors: Seq[SType] = Nil
  protected override def getMethods(): Seq[SMethod] = {
    super.getMethods() ++ SNumericType.methods.map {
      m => m.copy(stype = SigmaTyper.applySubst(m.stype, Map(tNum -> this)).asFunc)
    }
  }
  def isCastMethod (name: String): Boolean = castMethods.contains(name)

  def upcast(i: AnyVal): WrappedType
  def downcast(i: AnyVal): WrappedType

  /** Returns a type which is larger. */
  @inline def max(that: SNumericType): SNumericType =
    if (this.typeIndex > that.typeIndex) this else that

  /** Number of bytes to store values of this type. */
  @inline private def typeIndex: Int = allNumericTypes.indexOf(this)

<<<<<<< HEAD
  def castOpDesc(toType: SNumericType): ValueCompanion = {
    if ((this max toType) == this) Downcast else Upcast
  }
=======
  override def toString: Idn = this.getClass.getSimpleName
>>>>>>> 970761ce
}
object SNumericType extends STypeCompanion {
  final val allNumericTypes = Array(SByte, SShort, SInt, SLong, SBigInt)
  def typeId: TypeCode = 106: Byte
  val ToByte = "toByte"
  val ToShort = "toShort"
  val ToInt = "toInt"
  val ToLong = "toLong"
  val ToBigInt = "toBigInt"

  val tNum = STypeVar("TNum")
  val methods = Vector(
    SMethod(this, ToByte,   SFunc(tNum, SByte),   1)
        .withInfo(PropertyCall, "Converts this numeric value to \\lst{Byte}, throwing exception if overflow."),  // see Downcast
    SMethod(this, ToShort,  SFunc(tNum, SShort),  2)
        .withInfo(PropertyCall, "Converts this numeric value to \\lst{Short}, throwing exception if overflow."),  // see Downcast
    SMethod(this, ToInt,    SFunc(tNum, SInt),    3)
        .withInfo(PropertyCall, "Converts this numeric value to \\lst{Int}, throwing exception if overflow."),  // see Downcast
    SMethod(this, ToLong,   SFunc(tNum, SLong),   4)
        .withInfo(PropertyCall, "Converts this numeric value to \\lst{Long}, throwing exception if overflow."),  // see Downcast
    SMethod(this, ToBigInt, SFunc(tNum, SBigInt), 5)
        .withInfo(PropertyCall, "Converts this numeric value to \\lst{BigInt}"),  // see Downcast
    SMethod(this, "toBytes", SFunc(tNum, SByteArray),  6)
        .withIRInfo(MethodCallIrBuilder)
        .withInfo(PropertyCall,
          """ Returns a big-endian representation of this numeric value in a collection of bytes.
           | For example, the \lst{Int} value \lst{0x12131415} would yield the
           | collection of bytes \lst{[0x12, 0x13, 0x14, 0x15]}.
          """.stripMargin),
    SMethod(this, "toBits",  SFunc(tNum, SBooleanArray), 7)
        .withIRInfo(MethodCallIrBuilder)
        .withInfo(PropertyCall,
          """ Returns a big-endian representation of this numeric in a collection of Booleans.
           |  Each boolean corresponds to one bit.
          """.stripMargin)
  )
  val castMethods: Array[String] = Array(ToByte, ToShort, ToInt, ToLong, ToBigInt)
}

trait SLogical extends SType {
}

/** Monomorphic type descriptor i.e. a type without generic parameters.
  * @see `SGenericType`
  */
trait SMonoType extends SType with STypeCompanion {
  protected def property(name: String, tpeRes: SType, id: Byte) =
    SMethod(this, name, SFunc(this, tpeRes), id)
        .withIRInfo(MethodCallIrBuilder)
}

case object SBoolean extends SPrimType with SEmbeddable with SLogical with SProduct with SMonoType {
  override type WrappedType = Boolean
  override val typeCode: TypeCode = 1: Byte
  override def typeId = typeCode
  override def ancestors: Seq[SType] = Nil
  val ToByte = "toByte"
  protected override def getMethods() = super.getMethods() ++ Seq(
    SMethod(this, ToByte, SFunc(this, SByte), 1)
      .withInfo(PropertyCall, "Convert true to 1 and false to 0"),
  )
  override def mkConstant(v: Boolean): Value[SBoolean.type] = BooleanConstant(v)
  override def dataSize(v: SType#WrappedType): Long = 1
  override def isConstantSize = true
}

case object SByte extends SPrimType with SEmbeddable with SNumericType with SMonoType {
  override type WrappedType = Byte
  override val typeCode: TypeCode = 2: Byte
  override def typeId = typeCode
  override def mkConstant(v: Byte): Value[SByte.type] = ByteConstant(v)
  override def dataSize(v: SType#WrappedType): Long = 1
  override def isConstantSize = true
  override def upcast(v: AnyVal): Byte = v match {
    case b: Byte => b
    case _ => sys.error(s"Cannot upcast value $v to the type $this")
  }
  def downcast(v: AnyVal): Byte = v match {
    case b: Byte => b
    case s: Short => s.toByteExact
    case i: Int => i.toByteExact
    case l: Long => l.toByteExact
    case _ => sys.error(s"Cannot downcast value $v to the type $this")
  }
}

case object SShort extends SPrimType with SEmbeddable with SNumericType with SMonoType {
  override type WrappedType = Short
  override val typeCode: TypeCode = 3: Byte
  override def typeId = typeCode
  override def mkConstant(v: Short): Value[SShort.type] = ShortConstant(v)
  override def dataSize(v: SType#WrappedType): Long = 2
  override def isConstantSize = true
  override def upcast(v: AnyVal): Short = v match {
    case x: Byte => x.toShort
    case x: Short => x
    case _ => sys.error(s"Cannot upcast value $v to the type $this")
  }
  override def downcast(v: AnyVal): Short = v match {
    case s: Short => s
    case i: Int => i.toShortExact
    case l: Long => l.toShortExact
    case _ => sys.error(s"Cannot downcast value $v to the type $this")
  }
}

case object SInt extends SPrimType with SEmbeddable with SNumericType with SMonoType {
  override type WrappedType = Int
  override val typeCode: TypeCode = 4: Byte
  override def typeId = typeCode
  override def mkConstant(v: Int): Value[SInt.type] = IntConstant(v)
  override def dataSize(v: SType#WrappedType): Long = 4
  override def isConstantSize = true
  override def upcast(v: AnyVal): Int = v match {
    case x: Byte => x.toInt
    case x: Short => x.toInt
    case x: Int => x
    case _ => sys.error(s"Cannot upcast value $v to the type $this")
  }
  override def downcast(v: AnyVal): Int = v match {
    case b: Byte => b.toInt
    case s: Short => s.toInt
    case i: Int => i
    case l: Long => l.toIntExact
    case _ => sys.error(s"Cannot downcast value $v to the type $this")
  }
}

case object SLong extends SPrimType with SEmbeddable with SNumericType with SMonoType {
  override type WrappedType = Long
  override val typeCode: TypeCode = 5: Byte
  override def typeId = typeCode
  override def mkConstant(v: Long): Value[SLong.type] = LongConstant(v)
  override def dataSize(v: SType#WrappedType): Long = 8
  override def isConstantSize = true
  override def upcast(v: AnyVal): Long = v match {
    case x: Byte => x.toLong
    case x: Short => x.toLong
    case x: Int => x.toLong
    case x: Long => x
    case _ => sys.error(s"Cannot upcast value $v to the type $this")
  }
  override def downcast(v: AnyVal): Long = v match {
    case b: Byte => b.toLong
    case s: Short => s.toLong
    case i: Int => i.toLong
    case l: Long => l
    case _ => sys.error(s"Cannot downcast value $v to the type $this")
  }
}

/** Type of 256 bit integet values. Implemented using [[java.math.BigInteger]]. */
case object SBigInt extends SPrimType with SEmbeddable with SNumericType with SMonoType {
  override type WrappedType = BigInt
  override val typeCode: TypeCode = 6: Byte
  override def typeId = typeCode
  override def mkConstant(v: BigInt): Value[SBigInt.type] = BigIntConstant(v)

  /** Type of Relation binary op like GE, LE, etc. */
  val RelationOpType = SFunc(Vector(SBigInt, SBigInt), SBoolean)

  /** The maximum size of BigInteger value in byte array representation. */
  val MaxSizeInBytes: Long = 32L

  override def dataSize(v: SType#WrappedType): Long = MaxSizeInBytes

  /** While the size of BigInteger values is limited by the available memory this is not the case with sigma BigInt.
    * In sigma we limit the size by the fixed constant and thus BigInt is a constant size type. */
  override def isConstantSize = true

  val Max: BigInt = SigmaDsl.BigInt(CryptoConstants.dlogGroup.order)

  override def upcast(v: AnyVal): BigInt = {
    val bi = v match {
      case x: Byte => BigInteger.valueOf(x.toLong)
      case x: Short => BigInteger.valueOf(x.toLong)
      case x: Int => BigInteger.valueOf(x.toLong)
      case x: Long => BigInteger.valueOf(x)
      case _ => sys.error(s"Cannot upcast value $v to the type $this")
    }
    SigmaDsl.BigInt(bi)
  }
  override def downcast(v: AnyVal): BigInt = {
    val bi = v match {
      case x: Byte => BigInteger.valueOf(x.toLong)
      case x: Short => BigInteger.valueOf(x.toLong)
      case x: Int => BigInteger.valueOf(x.toLong)
      case x: Long => BigInteger.valueOf(x)
      case _ => sys.error(s"Cannot downcast value $v to the type $this")
    }
    SigmaDsl.BigInt(bi)
  }

  val ModQMethod = SMethod(this, "modQ", SFunc(this, SBigInt), 1)
      .withInfo(ModQ, "Returns this \\lst{mod} Q, i.e. remainder of division by Q, where Q is an order of the cryprographic group.")
  val PlusModQMethod = SMethod(this, "plusModQ", SFunc(IndexedSeq(this, SBigInt), SBigInt), 2)
      .withInfo(ModQArithOp.PlusModQ, "Adds this number with \\lst{other} by module Q.", ArgInfo("other", "Number to add to this."))
  val MinusModQMethod = SMethod(this, "minusModQ", SFunc(IndexedSeq(this, SBigInt), SBigInt), 3)
      .withInfo(ModQArithOp.MinusModQ, "Subtracts \\lst{other} number from this by module Q.", ArgInfo("other", "Number to subtract from this."))
  val MultModQMethod = SMethod(this, "multModQ", SFunc(IndexedSeq(this, SBigInt), SBigInt), 4)
      .withIRInfo(MethodCallIrBuilder)
      .withInfo(MethodCall, "Multiply this number with \\lst{other} by module Q.", ArgInfo("other", "Number to multiply with this."))
  protected override def getMethods() = super.getMethods() ++ Seq(
    ModQMethod,
    PlusModQMethod,
    MinusModQMethod,
    MultModQMethod,
  )
}

/** NOTE: this descriptor both type and type companion */
case object SString extends SProduct with SMonoType {
  override type WrappedType = String
  override def ancestors: Seq[SType] = Nil
  override val typeCode: TypeCode = 102: Byte
  override def typeId = typeCode
  override def mkConstant(v: String): Value[SString.type] = StringConstant(v)
  override def dataSize(v: SType#WrappedType): Long = v.asInstanceOf[String].length
  override def isConstantSize = false
}

/** NOTE: this descriptor both type and type companion */
case object SGroupElement extends SProduct with SPrimType with SEmbeddable with SMonoType {
  override type WrappedType = GroupElement
  override val typeCode: TypeCode = 7: Byte
  override def typeId = typeCode
  override def coster: Option[CosterFactory] = Some(Coster(_.GroupElementCoster))
  protected override def getMethods(): Seq[SMethod] = super.getMethods() ++ Seq(
    SMethod(this, "isIdentity", SFunc(this, SBoolean),   1)
        .withInfo(PropertyCall, "Checks if this value is identity element of the eliptic curve group."),
    SMethod(this, "getEncoded", SFunc(IndexedSeq(this), SByteArray), 2)
        .withIRInfo(MethodCallIrBuilder)
        .withInfo(PropertyCall, "Get an encoding of the point value."),
    SMethod(this, "exp", SFunc(IndexedSeq(this, SBigInt), this), 3)
        .withIRInfo({ case (builder, obj, _, Seq(arg), _) =>
          builder.mkExponentiate(obj.asGroupElement, arg.asBigInt) })
        .withInfo(Exponentiate,
          "Exponentiate this \\lst{GroupElement} to the given number. Returns this to the power of k",
          ArgInfo("k", "The power")),
    SMethod(this, "multiply", SFunc(IndexedSeq(this, SGroupElement), this), 4)
        .withIRInfo({ case (builder, obj, _, Seq(arg), _) =>
          builder.mkMultiplyGroup(obj.asGroupElement, arg.asGroupElement) })
        .withInfo(MultiplyGroup, "Group operation.", ArgInfo("other", "other element of the group")),
    SMethod(this, "negate", SFunc(this, this), 5)
        .withIRInfo(MethodCallIrBuilder)
        .withInfo(PropertyCall, "Inverse element of the group.")
  )
  override def mkConstant(v: GroupElement): Value[SGroupElement.type] = GroupElementConstant(v)
  override def dataSize(v: SType#WrappedType): Long = CryptoConstants.EncodedGroupElementLength.toLong
  override def isConstantSize = true
  def ancestors = Nil
}

case object SSigmaProp extends SProduct with SPrimType with SEmbeddable with SLogical with SMonoType {
  import SType._
  override type WrappedType = SigmaProp
  override val typeCode: TypeCode = 8: Byte
  override def typeId = typeCode
  override def mkConstant(v: SigmaProp): Value[SSigmaProp.type] = SigmaPropConstant(v)
  override def dataSize(v: SType#WrappedType): Long = {
    Sized.sizeOf(v.asInstanceOf[SigmaProp]).dataSize
  }
  override def isConstantSize = false
  def ancestors = Nil
  val PropBytes = "propBytes"
  val IsProven = "isProven"
  protected override def getMethods() = super.getMethods() ++ Seq(
    SMethod(this, PropBytes, SFunc(this, SByteArray), 1)
        .withInfo(SigmaPropBytes, "Serialized bytes of this sigma proposition taken as ErgoTree."),
    SMethod(this, IsProven, SFunc(this, SBoolean), 2)
        .withInfo(null, // available only at frontend of ErgoScript
          "Verify that sigma proposition is proven.")
  )
}

/** Any other type is implicitly subtype of this type. */
case object SAny extends SPrimType {
  override type WrappedType = Any
  override val typeCode: TypeCode = 97: Byte
  override def isConstantSize = false
}

/** The type with single inhabitant value `()` */
case object SUnit extends SPrimType {
  override type WrappedType = Unit
  override val typeCode: TypeCode = 98: Byte
  override def dataSize(v: SType#WrappedType) = 1
  override def isConstantSize = true
}

/** Type description of optional values. Instances of `Option`
  *  are either constructed by `Some` or by `None` constructors. */
case class SOption[ElemType <: SType](elemType: ElemType) extends SProduct with SGenericType {
  import SOption._
  override type WrappedType = Option[ElemType#WrappedType]
  override val typeCode: TypeCode = SOption.OptionTypeCode
  override def dataSize(v: SType#WrappedType) = {
    val opt = v.asInstanceOf[Option[ElemType#WrappedType]]
    1L + opt.fold(0L)(x => elemType.dataSize(x))
  }
  override def isConstantSize = elemType.isConstantSize
  def ancestors = Nil
  protected override def getMethods() = super.getMethods() ++ SOption.methods
//  override lazy val methods: Seq[SMethod] = {
//    val subst = Map(SOption.tT -> elemType)
//    SOption.methods.map { method =>
//      method.copy(stype = SigmaTyper.applySubst(method.stype, subst))
//    }
//  }
  override def toString = s"Option[$elemType]"
  override def toTermString: String = s"Option[${elemType.toTermString}]"

  val typeParams: Seq[STypeParam] = Seq(STypeParam(tT))
  def tparamSubst: Map[STypeVar, SType] = Map(tT -> elemType)
}

object SOption extends STypeCompanion {
  val OptionTypeConstrId = 3
  val OptionTypeCode: TypeCode = ((SPrimType.MaxPrimTypeCode + 1) * OptionTypeConstrId).toByte
  val OptionCollectionTypeConstrId = 4
  val OptionCollectionTypeCode: TypeCode = ((SPrimType.MaxPrimTypeCode + 1) * OptionCollectionTypeConstrId).toByte
  override def typeId = OptionTypeCode

  override def coster: Option[CosterFactory] = Some(Coster(_.OptionCoster))

  type SBooleanOption      = SOption[SBoolean.type]
  type SByteOption         = SOption[SByte.type]
  type SShortOption        = SOption[SShort.type]
  type SIntOption          = SOption[SInt.type]
  type SLongOption         = SOption[SLong.type]
  type SBigIntOption       = SOption[SBigInt.type]
  type SGroupElementOption = SOption[SGroupElement.type]
  type SBoxOption          = SOption[SBox.type]
  type SAvlTreeOption      = SOption[SAvlTree.type]

  implicit val SByteOption = SOption(SByte)
  implicit val SByteArrayOption = SOption(SByteArray)
  implicit val SShortOption = SOption(SShort)
  implicit val SIntOption = SOption(SInt)
  implicit val SLongOption = SOption(SLong)
  implicit val SBigIntOption = SOption(SBigInt)
  implicit val SBooleanOption = SOption(SBoolean)
  implicit val SAvlTreeOption = SOption(SAvlTree)
  implicit val SGroupElementOption = SOption(SGroupElement)
  implicit val SSigmaPropOption = SOption(SSigmaProp)
  implicit val SBoxOption = SOption(SBox)

  implicit def optionTypeCollection[V <: SType](implicit tV: V): SOption[SCollection[V]] = SOption(SCollection[V])

  val IsDefined = "isDefined"
  val Get = "get"
  val GetOrElse = "getOrElse"
  val Fold = "fold"

  val tT = STypeVar("T")
  val tR = STypeVar("R")
  val ThisType = SOption(tT)

  val IsDefinedMethod = SMethod(this, IsDefined, SFunc(ThisType, SBoolean), 2)
      .withInfo(OptionIsDefined,
        "Returns \\lst{true} if the option is an instance of \\lst{Some}, \\lst{false} otherwise.")

  val GetMethod       = SMethod(this, Get, SFunc(ThisType, tT), 3)
      .withInfo(OptionGet,
      """Returns the option's value. The option must be nonempty. Throws exception if the option is empty.""")

  val GetOrElseMethod = SMethod(this, GetOrElse, SFunc(IndexedSeq(ThisType, tT), tT, Seq(tT)), 4)
      .withInfo(OptionGetOrElse,
        """Returns the option's value if the option is nonempty, otherwise
         |return the result of evaluating \lst{default}.
        """.stripMargin, ArgInfo("default", "the default value"))

  val FoldMethod      = SMethod(this, Fold, SFunc(IndexedSeq(ThisType, tR, SFunc(tT, tR)), tR, Seq(tT, tR)), 5)
<<<<<<< HEAD
      .withInfo(MethodCall,
        """Returns the result of applying \lst{f} to this option's
         |  value if the option is nonempty.  Otherwise, evaluates
         |  expression \lst{ifEmpty}.
         |  This is equivalent to \lst{option map f getOrElse ifEmpty}.
        """.stripMargin,
        ArgInfo("ifEmpty", "the expression to evaluate if empty"),
        ArgInfo("f", "the function to apply if nonempty"))

  val ToCollMethod    = SMethod(this, "toColl", SFunc(IndexedSeq(ThisType), SCollection(tT), Seq(tT)), 6)
      .withIRInfo(MethodCallIrBuilder)
      .withInfo(PropertyCall, "Convert this Option to a collection with zero or one element.")

  val MapMethod       = SMethod(this, "map",
    SFunc(IndexedSeq(ThisType, SFunc(tT, tR)), SOption(tR), Seq(STypeParam(tT), STypeParam(tR))), 7)
      .withIRInfo(MethodCallIrBuilder)
      .withInfo(MethodCall,
        """Returns a \lst{Some} containing the result of applying \lst{f} to this option's
         |   value if this option is nonempty.
         |   Otherwise return \lst{None}.
        """.stripMargin, ArgInfo("f", "the function to apply"))

  val FilterMethod    = SMethod(this, "filter",
    SFunc(IndexedSeq(ThisType, SFunc(tT, SBoolean)), ThisType, Seq(STypeParam(tT))), 8)
      .withIRInfo(MethodCallIrBuilder)
      .withInfo(MethodCall,
        """Returns this option if it is nonempty and applying the predicate \lst{p} to
         |  this option's value returns true. Otherwise, return \lst{None}.
        """.stripMargin, ArgInfo("p", "the predicate used for testing"))

  val FlatMapMethod   = SMethod(this, "flatMap",
    SFunc(IndexedSeq(ThisType, SFunc(tT, SOption(tR))), SOption(tR), Seq(STypeParam(tT), STypeParam(tR))), 9)
      .withIRInfo(MethodCallIrBuilder)
      .withInfo(MethodCall,
        """Returns the result of applying \lst{f} to this option's value if
         |   this option is nonempty.
         |   Returns \lst{None} if this option is empty.
         |   Slightly different from \lst{map} in that \lst{f} is expected to
         |   return an option (which could be \lst{one}).
        """.stripMargin, ArgInfo("f", "the function to apply"))
=======

  val MapMethod       = SMethod(this, "map",
    SFunc(IndexedSeq(ThisType, SFunc(tT, tR)), SOption(tR), Seq(STypeParam(tT), STypeParam(tR))),
    7, MethodCallIrBuilder, None)

  val FilterMethod    = SMethod(this, "filter",
    SFunc(IndexedSeq(ThisType, SFunc(tT, SBoolean)), ThisType, Seq(STypeParam(tT))),
    8, MethodCallIrBuilder, None)
>>>>>>> 970761ce

  val methods: Seq[SMethod] = Seq(
    IsDefinedMethod,
    GetMethod,
    GetOrElseMethod,
    FoldMethod,
    MapMethod,
    FilterMethod,
  )
  def apply[T <: SType](implicit elemType: T, ov: Overload1): SOption[T] = SOption(elemType)
  def unapply[T <: SType](tOpt: SOption[T]): Option[T] = Some(tOpt.elemType)
}

trait SCollection[T <: SType] extends SProduct with SGenericType {
  def elemType: T
  override type WrappedType = Coll[T#WrappedType]
  def ancestors = Nil
  override def isConstantSize = false
}

case class SCollectionType[T <: SType](elemType: T) extends SCollection[T] {
  override val typeCode: TypeCode = SCollectionType.CollectionTypeCode

  override def mkConstant(v: Coll[T#WrappedType]): Value[this.type] =
    CollectionConstant(v, elemType).asValue[this.type]

  override def dataSize(v: SType#WrappedType): Long = {
    val coll = v.asInstanceOf[Coll[T#WrappedType]]
    implicit val sT = Sized.typeToSized(Evaluation.stypeToRType(elemType))
    Sized.sizeOf(coll).dataSize
  }
  def typeParams: Seq[STypeParam] = SCollectionType.typeParams
  def tparamSubst: Map[STypeVar, SType] = Map(tIV -> elemType)
  protected override def getMethods() = super.getMethods() ++ SCollection.methods
  override def toString = s"Coll[$elemType]"
  override def toTermString = s"Coll[${elemType.toTermString}]"
}

object SCollectionType {
  val CollectionTypeConstrId = 1
  val CollectionTypeCode: TypeCode = ((SPrimType.MaxPrimTypeCode + 1) * CollectionTypeConstrId).toByte
  val NestedCollectionTypeConstrId = 2
  val NestedCollectionTypeCode: TypeCode = ((SPrimType.MaxPrimTypeCode + 1) * NestedCollectionTypeConstrId).toByte
  val typeParams = Seq(STypeParam(tIV.name))
}

object SCollection extends STypeCompanion with MethodByNameUnapply {
  override def typeId = SCollectionType.CollectionTypeCode
  override def coster: Option[CosterFactory] = Some(Coster(_.CollCoster))

  val tIV = STypeVar("IV")
  val paramIV = STypeParam(tIV)
  val tOV = STypeVar("OV")
  val paramOV = STypeParam(tOV)
  val tK = STypeVar("K")
  val tV = STypeVar("V")
  val ThisType = SCollection(tIV)
  val tOVColl = SCollection(tOV)
  val tPredicate = SFunc(tIV, SBoolean)

  val SizeMethod = SMethod(this, "size", SFunc(ThisType, SInt), 1)
      .withInfo(SizeOf, "The size of the collection in elements.")

  val GetOrElseMethod = SMethod(this, "getOrElse", SFunc(IndexedSeq(ThisType, SInt, tIV), tIV, Seq(paramIV)), 2)
      .withIRInfo({ case (builder, obj, _, Seq(index, defaultValue), _) =>
        val index1 = index.asValue[SInt.type]
        val defaultValue1 = defaultValue.asValue[SType]
        builder.mkByIndex(obj.asValue[SCollection[SType]], index1, Some(defaultValue1))
      })
      .withInfo(ByIndex, "Return the element of collection if \\lst{index} is in range \\lst{0 .. size-1}",
        ArgInfo("index", "index of the element of this collection"),
        ArgInfo("default", "value to return when \\lst{index} is out of range"))

  val MapMethod = SMethod(this, "map", SFunc(IndexedSeq(ThisType, SFunc(tIV, tOV)), tOVColl, Seq(paramIV, paramOV)), 3)
      .withInfo(MapCollection,
        """ Builds a new collection by applying a function to all elements of this collection.
         | Returns a new collection of type \lst{Coll[B]} resulting from applying the given function
         | \lst{f} to each element of this collection and collecting the results.
        """.stripMargin,
        ArgInfo("f", "the function to apply to each element"))

  val ExistsMethod = SMethod(this, "exists", SFunc(IndexedSeq(ThisType, tPredicate), SBoolean, Seq(paramIV)), 4)
      .withInfo(Exists,
        """Tests whether a predicate holds for at least one element of this collection.
         |Returns \lst{true} if the given predicate \lst{p} is satisfied by at least one element of this collection, otherwise \lst{false}
        """.stripMargin,
        ArgInfo("p", "the predicate used to test elements"))

  val FoldMethod = SMethod(this, "fold", SFunc(IndexedSeq(ThisType, tOV, SFunc(IndexedSeq(tOV, tIV), tOV)), tOV, Seq(paramIV, paramOV)), 5)
      .withInfo(Fold, "Applies a binary operator to a start value and all elements of this collection, going left to right.",
        ArgInfo("zero", "a starting value"),
        ArgInfo("op", "the binary operator"))

  val ForallMethod = SMethod(this, "forall", SFunc(IndexedSeq(ThisType, tPredicate), SBoolean, Seq(paramIV)), 6)
      .withInfo(ForAll,
        """Tests whether a predicate holds for all elements of this collection.
         |Returns \lst{true} if this collection is empty or the given predicate \lst{p}
         |holds for all elements of this collection, otherwise \lst{false}.
        """.stripMargin,
        ArgInfo("p", "the predicate used to test elements"))

  val SliceMethod = SMethod(this, "slice", SFunc(IndexedSeq(ThisType, SInt, SInt), ThisType, Seq(paramIV)), 7)
      .withInfo(Slice,
        """Selects an interval of elements.  The returned collection is made up
         |  of all elements \lst{x} which satisfy the invariant:
         |  \lst{
         |     from <= indexOf(x) < until
         |  }
        """.stripMargin,
        ArgInfo("from", "the lowest index to include from this collection"),
        ArgInfo("until", "the lowest index to EXCLUDE from this collection"))

  val FilterMethod = SMethod(this, "filter", SFunc(IndexedSeq(ThisType, tPredicate), ThisType, Seq(paramIV)), 8)
      .withIRInfo({
        case (builder, obj, _, Seq(l), _) => builder.mkFilter(obj.asValue[SCollection[SType]], l.asFunc)
      })
      .withInfo(Filter,
        """Selects all elements of this collection which satisfy a predicate.
         | Returns  a new collection consisting of all elements of this collection that satisfy the given
         | predicate \lst{p}. The order of the elements is preserved.
        """.stripMargin,
        ArgInfo("p", "the predicate used to test elements."))

  val AppendMethod = SMethod(this, "append", SFunc(IndexedSeq(ThisType, ThisType), ThisType, Seq(paramIV)), 9)
      .withInfo(Append, "Puts the elements of other collection after the elements of this collection (concatenation of 2 collections)",
        ArgInfo("other", "the collection to append at the end of this"))

  val ApplyMethod = SMethod(this, "apply", SFunc(IndexedSeq(ThisType, SInt), tIV, Seq(tIV)), 10)
      .withInfo(ByIndex,
        """The element at given index.
         | Indices start at \lst{0}; \lst{xs.apply(0)} is the first element of collection \lst{xs}.
         | Note the indexing syntax \lst{xs(i)} is a shorthand for \lst{xs.apply(i)}.
         | Returns the element at the given index.
         | Throws an exception if \lst{i < 0} or \lst{length <= i}
        """.stripMargin, ArgInfo("i", "the index"))

  val BitShiftLeftMethod = SMethod(this, "<<",
    SFunc(IndexedSeq(ThisType, SInt), ThisType, Seq(paramIV)), 11)
  val BitShiftRightMethod = SMethod(this, ">>",
    SFunc(IndexedSeq(ThisType, SInt), ThisType, Seq(paramIV)), 12)
  val BitShiftRightZeroedMethod = SMethod(this, ">>>",
    SFunc(IndexedSeq(SCollection(SBoolean), SInt), SCollection(SBoolean)), 13)

  val IndicesMethod = SMethod(this, "indices", SFunc(ThisType, SCollection(SInt)), 14)
      .withIRInfo(MethodCallIrBuilder)
      .withInfo(PropertyCall,
        """Produces the range of all indices of this collection as a new collection
         | containing [0 .. length-1] values.
        """.stripMargin)

  val FlatMapMethod = SMethod(this, "flatMap",
<<<<<<< HEAD
    SFunc(IndexedSeq(ThisType, SFunc(tIV, tOVColl)), tOVColl, Seq(paramIV, paramOV)), 15)
      .withIRInfo(MethodCallIrBuilder)
      .withInfo(MethodCall,
        """ Builds a new collection by applying a function to all elements of this collection
         | and using the elements of the resulting collections.
         | Function \lst{f} is constrained to be of the form \lst{x => x.someProperty}, otherwise
         | it is illegal.
         | Returns a new collection of type \lst{Coll[B]} resulting from applying the given collection-valued function
         | \lst{f} to each element of this collection and concatenating the results.
        """.stripMargin, ArgInfo("f", "the function to apply to each element."))

  val SegmentLengthMethod = SMethod(this, "segmentLength",
    SFunc(IndexedSeq(ThisType, tPredicate, SInt), SInt, Seq(paramIV)), 16)
      .withIRInfo(MethodCallIrBuilder)
      .withInfo(MethodCall,
        """Computes length of longest segment whose elements all satisfy some predicate.
         | Returns the length of the longest segment of this collection starting from index \lst{from}
         | such that every element of the segment satisfies the predicate \lst{p}.
        """.stripMargin,
        ArgInfo("p", "the predicate used to test elements."),
        ArgInfo("from", "the index where the search starts."))

  val IndexWhereMethod = SMethod(this, "indexWhere",
    SFunc(IndexedSeq(ThisType, tPredicate, SInt), SInt, Seq(paramIV)), 17)
      .withIRInfo(MethodCallIrBuilder)
      .withInfo(MethodCall,
        """Finds index of the first element satisfying some predicate after or at some start index.
         | Returns the index \lst{>= from} of the first element of this collection that satisfies the predicate \lst{p},
         | or \lst{-1}, if none exists.
        """.stripMargin,
        ArgInfo("p", "the predicate used to test elements."),
        ArgInfo("from", "the start index"))

  val LastIndexWhereMethod = SMethod(this, "lastIndexWhere",
    SFunc(IndexedSeq(ThisType, tPredicate, SInt), SInt, Seq(paramIV)), 18)
      .withIRInfo(MethodCallIrBuilder)
      .withInfo(MethodCall,
        """Finds index of last element satisfying some predicate before or at given end index.
         | Return the index \lst{<= end} of the last element of this collection that satisfies the predicate \lst{p},
         | or \lst{-1}, if none exists.
        """.stripMargin,
        ArgInfo("p", "the predicate used to test elements."))

=======
    SFunc(
      IndexedSeq(ThisType, SFunc(tIV, tOVColl)),
      tOVColl,
      Seq(paramIV, paramOV)),
    15, MethodCallIrBuilder, None)
>>>>>>> 970761ce
  val PatchMethod = SMethod(this, "patch",
    SFunc(IndexedSeq(ThisType, SInt, ThisType, SInt), ThisType, Seq(paramIV)), 19)
      .withIRInfo(MethodCallIrBuilder)
      .withInfo(MethodCall, "")

  val UpdatedMethod = SMethod(this, "updated",
    SFunc(IndexedSeq(ThisType, SInt, tIV), ThisType, Seq(paramIV)), 20)
      .withIRInfo(MethodCallIrBuilder).withInfo(MethodCall, "")

  val UpdateManyMethod = SMethod(this, "updateMany",
    SFunc(IndexedSeq(ThisType, SCollection(SInt), ThisType), ThisType, Seq(paramIV)), 21)
      .withIRInfo(MethodCallIrBuilder).withInfo(MethodCall, "")

  val UnionSetsMethod = SMethod(this, "unionSets",
    SFunc(IndexedSeq(ThisType, ThisType), ThisType, Seq(paramIV)), 22)
      .withIRInfo(MethodCallIrBuilder).withInfo(MethodCall, "")

  val DiffMethod = SMethod(this, "diff",
    SFunc(IndexedSeq(ThisType, ThisType), ThisType, Seq(paramIV)), 23)
      .withIRInfo(MethodCallIrBuilder).withInfo(MethodCall, "")
  val IntersectMethod = SMethod(this, "intersect",
    SFunc(IndexedSeq(ThisType, ThisType), ThisType, Seq(paramIV)), 24)
      .withIRInfo(MethodCallIrBuilder).withInfo(MethodCall, "")

  val PrefixLengthMethod = SMethod(this, "prefixLength",
    SFunc(IndexedSeq(ThisType, tPredicate), SInt, Seq(paramIV)), 25)
      .withIRInfo(MethodCallIrBuilder).withInfo(MethodCall, "")

  val IndexOfMethod = SMethod(this, "indexOf",
    SFunc(IndexedSeq(ThisType, tIV, SInt), SInt, Seq(paramIV)), 26)
      .withIRInfo(MethodCallIrBuilder).withInfo(MethodCall, "")

  val LastIndexOfMethod = SMethod(this, "lastIndexOf",
    SFunc(IndexedSeq(ThisType, tIV, SInt), SInt, Seq(paramIV)), 27)
      .withIRInfo(MethodCallIrBuilder).withInfo(MethodCall, "")

  lazy val FindMethod = SMethod(this, "find",
    SFunc(IndexedSeq(ThisType, tPredicate), SOption(tIV), Seq(paramIV)), 28)
      .withIRInfo(MethodCallIrBuilder).withInfo(MethodCall, "")

  val ZipMethod = SMethod(this, "zip",
    SFunc(IndexedSeq(ThisType, tOVColl), SCollection(STuple(tIV, tOV)), Seq(tIV, tOV)), 29)
      .withIRInfo(MethodCallIrBuilder).withInfo(MethodCall, "")

  val DistinctMethod = SMethod(this, "distinct",
    SFunc(IndexedSeq(ThisType), ThisType, Seq(tIV)), 30)
      .withIRInfo(MethodCallIrBuilder).withInfo(PropertyCall, "")

  val StartsWithMethod = SMethod(this, "startsWith",
    SFunc(IndexedSeq(ThisType, ThisType, SInt), SBoolean, Seq(paramIV)), 31)
      .withIRInfo(MethodCallIrBuilder).withInfo(MethodCall, "")

  val EndsWithMethod = SMethod(this, "endsWith",
<<<<<<< HEAD
    SFunc(IndexedSeq(ThisType, ThisType), SBoolean, Seq(paramIV)), 32)
      .withIRInfo(MethodCallIrBuilder).withInfo(MethodCall, "")

  val PartitionMethod = SMethod(this, "partition",
    SFunc(IndexedSeq(ThisType, tPredicate), STuple(ThisType, ThisType), Seq(paramIV)), 33)
      .withIRInfo(MethodCallIrBuilder).withInfo(MethodCall, "")

=======
    SFunc(IndexedSeq(ThisType, ThisType), SBoolean, Seq(paramIV)),
    32, MethodCallIrBuilder, None)
>>>>>>> 970761ce
  val MapReduceMethod = SMethod(this, "mapReduce",
    SFunc(
      IndexedSeq(ThisType, SFunc(tIV, STuple(tK, tV)), SFunc(STuple(tV, tV), tV)),
      SCollection(STuple(tK, tV)),
      Seq(paramIV, STypeParam(tK), STypeParam(tV))), 34)
      .withIRInfo(MethodCallIrBuilder).withInfo(MethodCall, "")

  lazy val methods: Seq[SMethod] = Seq(
    SizeMethod,
    GetOrElseMethod,
    MapMethod,
    ExistsMethod,
    FoldMethod,
    ForallMethod,
    SliceMethod,
    FilterMethod,
    AppendMethod,
    ApplyMethod,
    BitShiftLeftMethod,
    BitShiftRightMethod,
    BitShiftRightZeroedMethod,
    IndicesMethod,
    FlatMapMethod,
    PatchMethod,
    UpdatedMethod,
    UpdateManyMethod,
    UnionSetsMethod,
    DiffMethod,
    IntersectMethod,
    PrefixLengthMethod,
    IndexOfMethod,
    LastIndexOfMethod,
    FindMethod,
    ZipMethod,
    DistinctMethod,
    StartsWithMethod,
    EndsWithMethod,
    MapReduceMethod,
  )
  def apply[T <: SType](elemType: T): SCollection[T] = SCollectionType(elemType)
  def apply[T <: SType](implicit elemType: T, ov: Overload1): SCollection[T] = SCollectionType(elemType)
  def unapply[T <: SType](tColl: SCollection[T]): Option[T] = Some(tColl.elemType)

  type SBooleanArray      = SCollection[SBoolean.type]
  type SByteArray         = SCollection[SByte.type]
  type SShortArray        = SCollection[SShort.type]
  type SIntArray          = SCollection[SInt.type]
  type SLongArray         = SCollection[SLong.type]
  type SBigIntArray       = SCollection[SBigInt.type]
  type SGroupElementArray = SCollection[SGroupElement.type]
  type SBoxArray          = SCollection[SBox.type]
  type SAvlTreeArray      = SCollection[SAvlTree.type]

  val SBooleanArray      = SCollection(SBoolean)
  val SByteArray         = SCollection(SByte)
  val SByteArray2        = SCollection(SCollection(SByte))
  val SShortArray        = SCollection(SShort)
  val SIntArray          = SCollection(SInt)
  val SLongArray         = SCollection(SLong)
  val SBigIntArray       = SCollection(SBigInt)
  val SGroupElementArray = SCollection(SGroupElement)
  val SSigmaPropArray    = SCollection(SSigmaProp)
  val SBoxArray          = SCollection(SBox)
  val SAvlTreeArray      = SCollection(SAvlTree)
  val SHeaderArray       = SCollection(SHeader)
}

case class STuple(items: IndexedSeq[SType]) extends SCollection[SAny.type] {
  import STuple._
  override val typeCode = STuple.TupleTypeCode

  override def isConstantSize: Boolean = {
    items.forall(t => t.isConstantSize)
  }

  override def dataSize(v: SType#WrappedType) = {
    if (isConstantSize) {
      var sum: Long = 2 // header
      for (item <- items) {
        sum += item.dataSize(v)
      }
      sum
    } else {
      val arr = (v match {
        case col: Coll[_] => col.toArray
        case p: Tuple2[_,_] => p.toArray
        case _ => v
      }).asInstanceOf[Array[Any]]
      assert(arr.length == items.length)
      var sum: Long = 2 // header
      for (i <- arr.indices) {
        sum += items(i).dataSize(arr(i).asInstanceOf[SType#WrappedType])
      }
      sum
    }
  }

  override def elemType: SAny.type = SAny

  protected override def getMethods() = {
    val tupleMethods = Array.tabulate(items.size) { i =>
      SMethod(STuple, componentNameByIndex(i), SFunc(this, items(i)), (i + 1).toByte)
    }
    colMethods ++ tupleMethods
  }

  /** Construct tree node Constant for a given data object. */
  override def mkConstant(v: Coll[Any]): Value[this.type] =
    Constant[STuple](v, this).asValue[this.type]

  val typeParams = Seq()
  val tparamSubst = Map()

  override def toTermString = s"(${items.map(_.toTermString).mkString(",")})"
  override def toString = s"(${items.mkString(",")})"
}

object STuple extends STypeCompanion {
  val Pair1TypeConstrId = 5
  val Pair1TypeCode: TypeCode = ((SPrimType.MaxPrimTypeCode + 1) * Pair1TypeConstrId).toByte

  val Pair2TypeConstrId = 6
  val Pair2TypeCode: TypeCode = ((SPrimType.MaxPrimTypeCode + 1) * Pair2TypeConstrId).toByte
  val TripleTypeCode: TypeCode = Pair2TypeCode

  val PairSymmetricTypeConstrId = 7
  val PairSymmetricTypeCode: TypeCode = ((SPrimType.MaxPrimTypeCode + 1) * PairSymmetricTypeConstrId).toByte
  val QuadrupleTypeCode: TypeCode = PairSymmetricTypeCode

  val TupleTypeCode = ((SPrimType.MaxPrimTypeCode + 1) * 8).toByte

  def typeId = TupleTypeCode

  lazy val colMethods = {
    val subst = Map(SCollection.tIV -> SAny)
    SCollection.methods.map { m =>
      m.copy(stype = SigmaTyper.applySubst(m.stype, subst).asFunc)
    }
  }

  def methods: Seq[SMethod] = sys.error(s"Shouldn't be called.")

  def apply(items: SType*): STuple = STuple(items.toIndexedSeq)
  val MaxTupleLength = 255
  private val componentNames = Array.tabulate(MaxTupleLength){ i => s"_${i + 1}" }
  def componentNameByIndex(i: Int): String =
    try componentNames(i)
    catch {
      case e: IndexOutOfBoundsException =>
        throw new IllegalArgumentException(
          s"Tuple component '_${i+1}' is not defined: valid range (1 .. $MaxTupleLength)", e)
    }
}

case class SFunc(tDom: IndexedSeq[SType],  tRange: SType, tpeParams: Seq[STypeParam] = Nil)
      extends SType with SGenericType
{
  override type WrappedType = Any => tRange.WrappedType
  override val typeCode = SFunc.FuncTypeCode
  override def isConstantSize = false
  override def toString = {
    val args = if (tpeParams.isEmpty) "" else tpeParams.mkString("[", ",", "]")
    s"$args(${tDom.mkString(",")}) => $tRange"
  }
  override def toTermString = {
    val args = if (tpeParams.isEmpty) "" else tpeParams.mkString("[", ",", "]")
    s"$args(${tDom.map(_.toTermString).mkString(",")}) => ${tRange.toTermString}"
  }
  override def dataSize(v: SType#WrappedType) = 8L
  import SFunc._
  val typeParams: Seq[STypeParam] = tpeParams
  val tparamSubst: Map[STypeVar, SType] = Map() // defined in MethodCall.typeSubst

  def getGenericType: SFunc = {
    val typeParams: Seq[STypeParam] = tDom.zipWithIndex
      .map { case (_, i) => STypeParam(tD.name + (i + 1)) } :+ STypeParam(tR.name)
    val ts = typeParams.map(_.ident)
    SFunc(ts.init.toIndexedSeq, ts.last, Nil)
  }
  def withReceiverType(objType: SType) = this.copy(tDom = objType +: tDom)
}

object SFunc {
  val tD = STypeVar("D")
  val tR = STypeVar("R")
  final val FuncTypeCode: TypeCode = OpCodes.FirstFuncType
  def apply(tDom: SType, tRange: SType): SFunc = SFunc(IndexedSeq(tDom), tRange)
  val identity = { x: Any => x }
}


case class STypeApply(name: String, args: IndexedSeq[SType] = IndexedSeq()) extends SType {
  override type WrappedType = Any
  override val typeCode = STypeApply.TypeCode
  override def isConstantSize = false
}
object STypeApply {
  val TypeCode = 94: Byte
}

/** Type variable which is used in generic method/func signatures. */
case class STypeVar(name: String) extends SType {
  require(name.length <= 255, "name is too long")
  override type WrappedType = Any
  override val typeCode = STypeVar.TypeCode
  override def isConstantSize = false
  override def toString = name
  override def toTermString: String = name
}
object STypeVar {
  val TypeCode: TypeCode = 103: Byte
  implicit def liftString(n: String): STypeVar = STypeVar(n)
}

case object SBox extends SProduct with SPredefType with SMonoType {
  import ErgoBox._
  override type WrappedType = Box
  override val typeCode: TypeCode = 99: Byte
  override def typeId = typeCode
  override def mkConstant(v: Box): Value[SBox.type] = BoxConstant(v)
  override def dataSize(v: SType#WrappedType): Long = {
    val box = v.asInstanceOf[this.WrappedType]
    Sized.sizeOf(box).dataSize
  }
  override def isConstantSize = false
  def ancestors = Nil

  val tT = STypeVar("T")
  def registers(idOfs: Int): Seq[SMethod] = {
    allRegisters.map { i =>
      i match {
        case r: MandatoryRegisterId =>
          SMethod(this, s"R${i.asIndex}", SFunc(IndexedSeq(SBox), SOption(tT), Seq(STypeParam(tT))), (idOfs + i.asIndex + 1).toByte)
              .withInfo(ExtractRegisterAs, r.purpose)
        case _ =>
          SMethod(this, s"R${i.asIndex}", SFunc(IndexedSeq(SBox), SOption(tT), Seq(STypeParam(tT))), (idOfs + i.asIndex + 1).toByte)
              .withInfo(ExtractRegisterAs, "Non-mandatory register")
      }
    }
  }
  val PropositionBytes = "propositionBytes"
  val Value = "value"
  val Id = "id"
  val Bytes = "bytes"
  val BytesWithoutRef = "bytesWithoutRef"
  val CreationInfo = "creationInfo"
  val GetReg = "getReg"

  // should be lazy, otherwise lead to initialization error
  lazy val creationInfoMethod = SMethod(this, CreationInfo, ExtractCreationInfo.OpType, 6)
      .withInfo(ExtractCreationInfo,
        """ If \lst{tx} is a transaction which generated this box, then \lst{creationInfo._1}
         | is a height of the tx's block. The \lst{creationInfo._2} is a serialized transaction
         | identifier followed by box index in the transaction outputs.
        """.stripMargin ) // see ExtractCreationInfo

  lazy val getRegMethod = SMethod(this, "getReg", SFunc(IndexedSeq(SBox, SInt), SOption(tT), Seq(STypeParam(tT))), 7)
      .withInfo(ExtractRegisterAs,
        """ Extracts register by id and type.
         | Type param \lst{T} expected type of the register.
         | Returns \lst{Some(value)} if the register is defined and has given type and \lst{None} otherwise
        """.stripMargin,
        ArgInfo("regId", "zero-based identifier of the register."))

  lazy val tokensMethod = SMethod(this, "tokens", SFunc(SBox, ErgoBox.STokensRegType), 8)
      .withIRInfo(MethodCallIrBuilder)
      .withInfo(PropertyCall, "Secondary tokens")

  // should be lazy to solve recursive initialization
  protected override def getMethods() = super.getMethods() ++ Vector(
    SMethod(this, Value, SFunc(SBox, SLong), 1)
        .withInfo(ExtractAmount, "Mandatory: Monetary value, in Ergo tokens (NanoErg unit of measure)"), // see ExtractAmount
    SMethod(this, PropositionBytes, SFunc(SBox, SByteArray), 2)
        .withInfo(ExtractScriptBytes, "Serialized bytes of guarding script, which should be evaluated to true in order to\n" +
            " open this box. (aka spend it in a transaction)"), // see ExtractScriptBytes
    SMethod(this, Bytes, SFunc(SBox, SByteArray), 3)
        .withInfo(ExtractBytes, "Serialized bytes of this box's content, including proposition bytes."), // see ExtractBytes
    SMethod(this, BytesWithoutRef, SFunc(SBox, SByteArray), 4)
        .withInfo(ExtractBytesWithNoRef, "Serialized bytes of this box's content, excluding transactionId and index of output."), // see ExtractBytesWithNoRef
    SMethod(this, Id, SFunc(SBox, SByteArray), 5)
        .withInfo(ExtractId, "Blake2b256 hash of this box's content, basically equals to \\lst{blake2b256(bytes)}"), // see ExtractId
    creationInfoMethod,
    getRegMethod,
    tokensMethod
  ) ++ registers(8)
  override val coster = Some(Coster(_.BoxCoster))
}

case object SAvlTree extends SProduct with SPredefType with SMonoType {
  override type WrappedType = AvlTree
  override val typeCode: TypeCode = 100: Byte
  override def typeId = typeCode
  override def mkConstant(v: AvlTree): Value[SAvlTree.type] = AvlTreeConstant(v)
  override def dataSize(v: SType#WrappedType): Long = AvlTreeData.TreeDataSize
  override def isConstantSize = false
  def ancestors = Nil

  import SOption._
  val TCollOptionCollByte = SCollection(SByteArrayOption)
  val CollKeyValue = SCollection(STuple(SByteArray, SByteArray))

  val digestMethod            = SMethod(this, "digest", SFunc(this, SByteArray),            1)
      .withIRInfo(MethodCallIrBuilder)
      .withInfo(PropertyCall,
        """Returns digest of the state represented by this tree.
         | Authenticated tree \lst{digest} = \lst{root hash bytes} ++ \lst{tree height}
        """.stripMargin)

  val enabledOperationsMethod = SMethod(this, "enabledOperations", SFunc(this, SByte),      2)
      .withIRInfo(MethodCallIrBuilder)
      .withInfo(PropertyCall,
        """ Flags of enabled operations packed in single byte.
         | \lst{isInsertAllowed == (enabledOperations & 0x01) != 0}\newline
         | \lst{isUpdateAllowed == (enabledOperations & 0x02) != 0}\newline
         | \lst{isRemoveAllowed == (enabledOperations & 0x04) != 0}
        """.stripMargin)
  val keyLengthMethod         = SMethod(this, "keyLength", SFunc(this, SInt),               3)
      .withIRInfo(MethodCallIrBuilder)
      .withInfo(PropertyCall,
    """
     |
        """.stripMargin)
  val valueLengthOptMethod    = SMethod(this, "valueLengthOpt", SFunc(this, SIntOption),    4)
      .withIRInfo(MethodCallIrBuilder)
      .withInfo(PropertyCall,
        """
         |
        """.stripMargin)
  val isInsertAllowedMethod   = SMethod(this, "isInsertAllowed", SFunc(this, SBoolean),     5)
      .withIRInfo(MethodCallIrBuilder)
      .withInfo(PropertyCall,
        """
         |
        """.stripMargin)
  val isUpdateAllowedMethod   = SMethod(this, "isUpdateAllowed", SFunc(this, SBoolean),     6)
      .withIRInfo(MethodCallIrBuilder)
      .withInfo(PropertyCall,
        """
         |
        """.stripMargin)
  val isRemoveAllowedMethod   = SMethod(this, "isRemoveAllowed", SFunc(this, SBoolean),     7)
      .withIRInfo(MethodCallIrBuilder)
      .withInfo(PropertyCall,
        """
         |
        """.stripMargin)

  val updateOperationsMethod  = SMethod(this, "updateOperations",
    SFunc(IndexedSeq(SAvlTree, SByte), SAvlTree),                 8)
      .withIRInfo(MethodCallIrBuilder)
      .withInfo(MethodCall,
        """
         |
        """.stripMargin)

  val containsMethod          = SMethod(this, "contains",
    SFunc(IndexedSeq(SAvlTree, SByteArray, SByteArray), SBoolean),             9)
      .withIRInfo(MethodCallIrBuilder)
      .withInfo(MethodCall,
        """
         |
        """.stripMargin)

  val getMethod               = SMethod(this, "get",
    SFunc(IndexedSeq(SAvlTree, SByteArray, SByteArray), SByteArrayOption),     10)
      .withIRInfo(MethodCallIrBuilder)
      .withInfo(MethodCall,
        """
         |
        """.stripMargin)

  val getManyMethod           = SMethod(this, "getMany",
    SFunc(IndexedSeq(SAvlTree, SByteArray2, SByteArray), TCollOptionCollByte), 11)
      .withIRInfo(MethodCallIrBuilder)
      .withInfo(MethodCall,
        """
         |
        """.stripMargin)

  val insertMethod            = SMethod(this, "insert",
    SFunc(IndexedSeq(SAvlTree, CollKeyValue, SByteArray), SAvlTreeOption),     12)
      .withIRInfo(MethodCallIrBuilder)
      .withInfo(MethodCall,
        """
         |
        """.stripMargin)

  val updateMethod            = SMethod(this, "update",
    SFunc(IndexedSeq(SAvlTree, CollKeyValue, SByteArray), SAvlTreeOption),     13)
      .withIRInfo(MethodCallIrBuilder)
      .withInfo(MethodCall,
        """
         |
        """.stripMargin)

  val removeMethod            = SMethod(this, "remove",
    SFunc(IndexedSeq(SAvlTree, SByteArray2, SByteArray), SAvlTreeOption),      14)
      .withIRInfo(MethodCallIrBuilder)
      .withInfo(MethodCall,
        """
         |
        """.stripMargin)

  val updateDigestMethod  = SMethod(this, "updateDigest",
    SFunc(IndexedSeq(SAvlTree, SByteArray), SAvlTree),                       15)
      .withIRInfo(MethodCallIrBuilder)
      .withInfo(MethodCall,
        """
         |
        """.stripMargin)

  protected override def getMethods(): Seq[SMethod] = super.getMethods() ++ Seq(
    digestMethod,
    enabledOperationsMethod,
    keyLengthMethod,
    valueLengthOptMethod,
    isInsertAllowedMethod,
    isUpdateAllowedMethod,
    isRemoveAllowedMethod,
    updateOperationsMethod,
    containsMethod,
    getMethod,
    getManyMethod,
    insertMethod,
    updateMethod,
    removeMethod,
    updateDigestMethod
  )
  override val coster = Some(Coster(_.AvlTreeCoster))
}

case object SContext extends SProduct with SPredefType with SMonoType {
  override type WrappedType = ErgoLikeContext
  override val typeCode: TypeCode = 101: Byte
  override def typeId = typeCode
  override def mkConstant(v: ErgoLikeContext): Value[SContext.type] = ContextConstant(v)

  /** Approximate data size of the given context without ContextExtension. */
  override def dataSize(v: SType#WrappedType): Long = {
    sys.error(s"Should not be used, use SizeContext and Sized typeclass instead")
  }
  override def isConstantSize = false
  def ancestors = Nil

  val tT = STypeVar("T")
  val dataInputsMethod = property("dataInputs", SBoxArray, 1)
  val headersMethod    = property("headers", SHeaderArray, 2)
  val preHeaderMethod  = property("preHeader", SPreHeader, 3)
  val inputsMethod     = property("INPUTS", SBoxArray, 4)
  val outputsMethod    = property("OUTPUTS", SBoxArray, 5)
  val heightMethod     = property("HEIGHT", SInt, 6)
  val selfMethod       = property("SELF", SBox, 7)
  val selfBoxIndexMethod = property("selfBoxIndex", SInt, 8)
  val lastBlockUtxoRootHashMethod = property("LastBlockUtxoRootHash", SAvlTree, 9)
  val minerPubKeyMethod = property("minerPubKey", SByteArray, 10)
  val getVarMethod = SMethod(this, "getVar", SFunc(IndexedSeq(SContext, SByte), SOption(tT), Seq(STypeParam(tT))), 11)

  protected override def getMethods() = super.getMethods() ++ Seq(
    dataInputsMethod, headersMethod, preHeaderMethod, inputsMethod, outputsMethod, heightMethod, selfMethod,
    selfBoxIndexMethod, lastBlockUtxoRootHashMethod, minerPubKeyMethod, getVarMethod
  )
  override val coster = Some(Coster(_.ContextCoster))
}

case object SHeader extends SProduct with SPredefType with SMonoType {
  override type WrappedType = Header
  override val typeCode: TypeCode = 104: Byte
  override def typeId = typeCode
  override def mkConstant(v: Header): Value[SHeader.type] = HeaderConstant(v)

  /** Approximate data size of the given context without ContextExtension. */
  override def dataSize(v: SType#WrappedType): Long = {
    hashLength + // parentId
    1 + // version
    hashLength + // parentId
    hashLength + // ADProofsRoot
    AvlTreeData.TreeDataSize +
    hashLength + // transactionsRoot
    8 + // timestamp
    8 + // nBits
    4 + // height
    hashLength + // extensionRoot
    CryptoConstants.EncodedGroupElementLength + // minerPk
    CryptoConstants.EncodedGroupElementLength + // powOnetimePk,
    8 + // powNonce
    SBigInt.dataSize(0.asWrappedType) + // powDistance
    3   // votes
  }
  override def isConstantSize = true
  def ancestors = Nil

  val idMethod               = property("id", SByteArray, 1)
  val versionMethod          = property("version",  SByte,      2)
  val parentIdMethod         = property("parentId", SByteArray, 3)
  val ADProofsRootMethod     = property("ADProofsRoot", SByteArray, 4)
  val stateRootMethod        = property("stateRoot", SAvlTree, 5)
  val transactionsRootMethod = property("transactionsRoot", SByteArray, 6)
  val timestampMethod        = property("timestamp", SLong, 7)
  val nBitsMethod            = property("nBits", SLong, 8)
  val heightMethod           = property("height", SInt, 9)
  val extensionRootMethod    = property("extensionRoot", SByteArray, 10)
  val minerPkMethod          = property("minerPk", SGroupElement, 11)
  val powOnetimePkMethod     = property("powOnetimePk", SGroupElement, 12)
  val powNonceMethod         = property("powNonce", SByteArray, 13)
  val powDistanceMethod      = property("powDistance", SBigInt, 14)
  val votesMethod            = property("votes", SByteArray, 15)

  protected override def getMethods() = super.getMethods() ++ Seq(
    idMethod, versionMethod, parentIdMethod, ADProofsRootMethod, stateRootMethod, transactionsRootMethod,
    timestampMethod, nBitsMethod, heightMethod, extensionRootMethod, minerPkMethod, powOnetimePkMethod,
    powNonceMethod, powDistanceMethod, votesMethod
  )
  override val coster = Some(Coster(_.HeaderCoster))
}

case object SPreHeader extends SProduct with SPredefType with SMonoType {
  override type WrappedType = PreHeader
  override val typeCode: TypeCode = 105: Byte
  override def typeId = typeCode
  override def mkConstant(v: PreHeader): Value[SPreHeader.type] = PreHeaderConstant(v)

  /** Approximate data size of the given context without ContextExtension. */
  override def dataSize(v: SType#WrappedType): Long = {
    1 + // version
        hashLength + // parentId
        8 + // timestamp
        8 + // nBits
        4 + // height
        CryptoConstants.EncodedGroupElementLength + // minerPk
        3   // votes
  }
  override def isConstantSize = true
  def ancestors = Nil

  val versionMethod          = property("version",  SByte,      1)
  val parentIdMethod         = property("parentId", SByteArray, 2)
  val timestampMethod        = property("timestamp", SLong, 3)
  val nBitsMethod            = property("nBits", SLong, 4)
  val heightMethod           = property("height", SInt, 5)
  val minerPkMethod          = property("minerPk", SGroupElement, 6)
  val votesMethod            = property("votes", SByteArray, 7)

  protected override def getMethods() = super.getMethods() ++ Seq(
    versionMethod, parentIdMethod, timestampMethod, nBitsMethod, heightMethod, minerPkMethod, votesMethod
  )
  override val coster = Some(Coster(_.PreHeaderCoster))
}

/** This type is introduced to unify handling of global and non-global (i.e. methods) operations.
  * It unifies implementation of global operation with implementation of methods and avoids code
  * duplication (following DRY principle https://en.wikipedia.org/wiki/Don%27t_repeat_yourself).
  * The WrappedType is `special.sigma.SigmaDslBuilder`, which is an interface implemented by
  * the singleton sigmastate.eval.CostingSigmaDslBuilder
  *
  * The Constant(...) tree node of this type are not allowed, as well as using it in register and
  * context variables (aka ContextExtension)
  *
  * When new methods are added to this type via a soft-fork, they will be serialized as part
  * of ErgoTree using MethodCallSerializer, where SGlobal.typeCode will be used.
  *
  * @see sigmastate.lang.SigmaPredef
  * */
case object SGlobal extends SProduct with SPredefType with SMonoType {
  override type WrappedType = SigmaDslBuilder
  override val typeCode: TypeCode = 106: Byte
  override def typeId = typeCode
  override def mkConstant(v: SigmaDslBuilder): Value[SGlobal.type] = {
    sys.error(s"Constants of SGlobal type cannot be created.")
  }
  /** Approximate data size of the given context without ContextExtension. */
  override def dataSize(v: SType#WrappedType): Long = {
    sys.error(s"Should not be used, use SizeContext and Sized typeclass instead")
  }
  override def isConstantSize = true  // only fixed amount of global information is allowed
  def ancestors = Nil

<<<<<<< HEAD
  val tT = STypeIdent("T")
  val groupGeneratorMethod = SMethod(this, "groupGenerator", SFunc(this, SGroupElement), 1)
      .withIRInfo({ case (builder, obj, method, args, tparamSubst) => GroupGenerator })
      .withInfo(GroupGenerator, "")
  val xorMethod = SMethod(this, "xor", SFunc(IndexedSeq(this, SByteArray, SByteArray), SByteArray), 2)
      .withIRInfo({
        case (_, _, _, Seq(l, r), _) => Xor(l.asByteArray, r.asByteArray)
      })
=======
  val tT = STypeVar("T")
  val groupGeneratorMethod = SMethod(this, "groupGenerator", SFunc(this, SGroupElement), 1, Some {
    case (builder, obj, method, args, tparamSubst) => GroupGenerator
  }, None)
  val xorMethod = SMethod(this, "xor", SFunc(IndexedSeq(this, SByteArray, SByteArray), SByteArray), 2, Some {
    case (builder, obj, method, Seq(l, r), tparamSubst) => Xor(l.asByteArray, r.asByteArray)
  }, None)

>>>>>>> 970761ce
  protected override def getMethods() = super.getMethods() ++ Seq(
    groupGeneratorMethod,
    xorMethod
  )
  override val coster = Some(Coster(_.SigmaDslBuilderCoster))
}
<|MERGE_RESOLUTION|>--- conflicted
+++ resolved
@@ -24,19 +24,15 @@
 import sigmastate.SMethod.MethodCallIrBuilder
 import sigmastate.basics.DLogProtocol.ProveDlog
 import sigmastate.basics.ProveDHTuple
-<<<<<<< HEAD
+import sigmastate.utxo.{ExtractCreationInfo, ByIndex}
+import special.sigma.{Header, Box, SigmaProp, AvlTree, SigmaDslBuilder, PreHeader}
+import sigmastate.utxo.ExtractCreationInfo
+import special.sigma.{Header, Box, SigmaProp, AvlTree, SigmaDslBuilder, PreHeader}
 import sigmastate.utxo._
 import special.sigma.{Header, Box, wrapperType, SigmaProp, AvlTree, SigmaDslBuilder, PreHeader}
 import sigmastate.lang.SigmaTyper.STypeSubst
 import sigmastate.SSigmaProp.{IsProven, PropBytes}
 import sigmastate.eval.Evaluation.stypeToRType
-=======
-import sigmastate.utxo.{ExtractCreationInfo, ByIndex}
-import special.sigma.{Header, Box, SigmaProp, AvlTree, SigmaDslBuilder, PreHeader}
-import sigmastate.utxo.ExtractCreationInfo
-import special.sigma.{Header, Box, SigmaProp, AvlTree, SigmaDslBuilder, PreHeader}
-import sigmastate.lang.SigmaTyper.STypeSubst
->>>>>>> 970761ce
 import sigmastate.eval._
 import sigmastate.lang.exceptions.SerializerException
 import sigmastate.serialization.DataSerializer.CheckSerializableTypeCode.validate
@@ -504,13 +500,11 @@
   /** Number of bytes to store values of this type. */
   @inline private def typeIndex: Int = allNumericTypes.indexOf(this)
 
-<<<<<<< HEAD
   def castOpDesc(toType: SNumericType): ValueCompanion = {
     if ((this max toType) == this) Downcast else Upcast
   }
-=======
+
   override def toString: Idn = this.getClass.getSimpleName
->>>>>>> 970761ce
 }
 object SNumericType extends STypeCompanion {
   final val allNumericTypes = Array(SByte, SShort, SInt, SLong, SBigInt)
@@ -884,7 +878,6 @@
         """.stripMargin, ArgInfo("default", "the default value"))
 
   val FoldMethod      = SMethod(this, Fold, SFunc(IndexedSeq(ThisType, tR, SFunc(tT, tR)), tR, Seq(tT, tR)), 5)
-<<<<<<< HEAD
       .withInfo(MethodCall,
         """Returns the result of applying \lst{f} to this option's
          |  value if the option is nonempty.  Otherwise, evaluates
@@ -894,10 +887,6 @@
         ArgInfo("ifEmpty", "the expression to evaluate if empty"),
         ArgInfo("f", "the function to apply if nonempty"))
 
-  val ToCollMethod    = SMethod(this, "toColl", SFunc(IndexedSeq(ThisType), SCollection(tT), Seq(tT)), 6)
-      .withIRInfo(MethodCallIrBuilder)
-      .withInfo(PropertyCall, "Convert this Option to a collection with zero or one element.")
-
   val MapMethod       = SMethod(this, "map",
     SFunc(IndexedSeq(ThisType, SFunc(tT, tR)), SOption(tR), Seq(STypeParam(tT), STypeParam(tR))), 7)
       .withIRInfo(MethodCallIrBuilder)
@@ -914,27 +903,6 @@
         """Returns this option if it is nonempty and applying the predicate \lst{p} to
          |  this option's value returns true. Otherwise, return \lst{None}.
         """.stripMargin, ArgInfo("p", "the predicate used for testing"))
-
-  val FlatMapMethod   = SMethod(this, "flatMap",
-    SFunc(IndexedSeq(ThisType, SFunc(tT, SOption(tR))), SOption(tR), Seq(STypeParam(tT), STypeParam(tR))), 9)
-      .withIRInfo(MethodCallIrBuilder)
-      .withInfo(MethodCall,
-        """Returns the result of applying \lst{f} to this option's value if
-         |   this option is nonempty.
-         |   Returns \lst{None} if this option is empty.
-         |   Slightly different from \lst{map} in that \lst{f} is expected to
-         |   return an option (which could be \lst{one}).
-        """.stripMargin, ArgInfo("f", "the function to apply"))
-=======
-
-  val MapMethod       = SMethod(this, "map",
-    SFunc(IndexedSeq(ThisType, SFunc(tT, tR)), SOption(tR), Seq(STypeParam(tT), STypeParam(tR))),
-    7, MethodCallIrBuilder, None)
-
-  val FilterMethod    = SMethod(this, "filter",
-    SFunc(IndexedSeq(ThisType, SFunc(tT, SBoolean)), ThisType, Seq(STypeParam(tT))),
-    8, MethodCallIrBuilder, None)
->>>>>>> 970761ce
 
   val methods: Seq[SMethod] = Seq(
     IsDefinedMethod,
@@ -1086,7 +1054,6 @@
         """.stripMargin)
 
   val FlatMapMethod = SMethod(this, "flatMap",
-<<<<<<< HEAD
     SFunc(IndexedSeq(ThisType, SFunc(tIV, tOVColl)), tOVColl, Seq(paramIV, paramOV)), 15)
       .withIRInfo(MethodCallIrBuilder)
       .withInfo(MethodCall,
@@ -1098,45 +1065,7 @@
          | \lst{f} to each element of this collection and concatenating the results.
         """.stripMargin, ArgInfo("f", "the function to apply to each element."))
 
-  val SegmentLengthMethod = SMethod(this, "segmentLength",
-    SFunc(IndexedSeq(ThisType, tPredicate, SInt), SInt, Seq(paramIV)), 16)
-      .withIRInfo(MethodCallIrBuilder)
-      .withInfo(MethodCall,
-        """Computes length of longest segment whose elements all satisfy some predicate.
-         | Returns the length of the longest segment of this collection starting from index \lst{from}
-         | such that every element of the segment satisfies the predicate \lst{p}.
-        """.stripMargin,
-        ArgInfo("p", "the predicate used to test elements."),
-        ArgInfo("from", "the index where the search starts."))
-
-  val IndexWhereMethod = SMethod(this, "indexWhere",
-    SFunc(IndexedSeq(ThisType, tPredicate, SInt), SInt, Seq(paramIV)), 17)
-      .withIRInfo(MethodCallIrBuilder)
-      .withInfo(MethodCall,
-        """Finds index of the first element satisfying some predicate after or at some start index.
-         | Returns the index \lst{>= from} of the first element of this collection that satisfies the predicate \lst{p},
-         | or \lst{-1}, if none exists.
-        """.stripMargin,
-        ArgInfo("p", "the predicate used to test elements."),
-        ArgInfo("from", "the start index"))
-
-  val LastIndexWhereMethod = SMethod(this, "lastIndexWhere",
-    SFunc(IndexedSeq(ThisType, tPredicate, SInt), SInt, Seq(paramIV)), 18)
-      .withIRInfo(MethodCallIrBuilder)
-      .withInfo(MethodCall,
-        """Finds index of last element satisfying some predicate before or at given end index.
-         | Return the index \lst{<= end} of the last element of this collection that satisfies the predicate \lst{p},
-         | or \lst{-1}, if none exists.
-        """.stripMargin,
-        ArgInfo("p", "the predicate used to test elements."))
-
-=======
-    SFunc(
-      IndexedSeq(ThisType, SFunc(tIV, tOVColl)),
-      tOVColl,
-      Seq(paramIV, paramOV)),
-    15, MethodCallIrBuilder, None)
->>>>>>> 970761ce
+
   val PatchMethod = SMethod(this, "patch",
     SFunc(IndexedSeq(ThisType, SInt, ThisType, SInt), ThisType, Seq(paramIV)), 19)
       .withIRInfo(MethodCallIrBuilder)
@@ -1190,18 +1119,9 @@
       .withIRInfo(MethodCallIrBuilder).withInfo(MethodCall, "")
 
   val EndsWithMethod = SMethod(this, "endsWith",
-<<<<<<< HEAD
     SFunc(IndexedSeq(ThisType, ThisType), SBoolean, Seq(paramIV)), 32)
       .withIRInfo(MethodCallIrBuilder).withInfo(MethodCall, "")
 
-  val PartitionMethod = SMethod(this, "partition",
-    SFunc(IndexedSeq(ThisType, tPredicate), STuple(ThisType, ThisType), Seq(paramIV)), 33)
-      .withIRInfo(MethodCallIrBuilder).withInfo(MethodCall, "")
-
-=======
-    SFunc(IndexedSeq(ThisType, ThisType), SBoolean, Seq(paramIV)),
-    32, MethodCallIrBuilder, None)
->>>>>>> 970761ce
   val MapReduceMethod = SMethod(this, "mapReduce",
     SFunc(
       IndexedSeq(ThisType, SFunc(tIV, STuple(tK, tV)), SFunc(STuple(tV, tV), tV)),
@@ -1778,8 +1698,7 @@
   override def isConstantSize = true  // only fixed amount of global information is allowed
   def ancestors = Nil
 
-<<<<<<< HEAD
-  val tT = STypeIdent("T")
+  val tT = STypeVar("T")
   val groupGeneratorMethod = SMethod(this, "groupGenerator", SFunc(this, SGroupElement), 1)
       .withIRInfo({ case (builder, obj, method, args, tparamSubst) => GroupGenerator })
       .withInfo(GroupGenerator, "")
@@ -1787,16 +1706,6 @@
       .withIRInfo({
         case (_, _, _, Seq(l, r), _) => Xor(l.asByteArray, r.asByteArray)
       })
-=======
-  val tT = STypeVar("T")
-  val groupGeneratorMethod = SMethod(this, "groupGenerator", SFunc(this, SGroupElement), 1, Some {
-    case (builder, obj, method, args, tparamSubst) => GroupGenerator
-  }, None)
-  val xorMethod = SMethod(this, "xor", SFunc(IndexedSeq(this, SByteArray, SByteArray), SByteArray), 2, Some {
-    case (builder, obj, method, Seq(l, r), tparamSubst) => Xor(l.asByteArray, r.asByteArray)
-  }, None)
-
->>>>>>> 970761ce
   protected override def getMethods() = super.getMethods() ++ Seq(
     groupGeneratorMethod,
     xorMethod
