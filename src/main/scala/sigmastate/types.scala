--- conflicted
+++ resolved
@@ -572,7 +572,6 @@
   val ApplyMethod = SMethod("apply", SFunc(IndexedSeq(SCollection(tIV), SInt), tIV, Seq(tIV)))
 
   val methods = Seq(
-<<<<<<< HEAD
     SizeMethod,
     GetOrElseMethod,
     MapMethod,
@@ -583,19 +582,6 @@
     WhereMethod,
     AppendMethod,
     ApplyMethod
-=======
-    SMethod("size", SInt),
-    SMethod("getOrElse", SFunc(IndexedSeq(SCollection(tIV), SInt, tIV), tIV, Seq(STypeParam(tIV)))),
-    SMethod("map", SFunc(IndexedSeq(SCollection(tIV), SFunc(tIV, tOV)),
-                         SCollection(tOV),
-                         Seq(STypeParam(tIV), STypeParam(tOV)))),
-    SMethod("exists", SFunc(IndexedSeq(SCollection(tIV), SFunc(tIV, SBoolean)), SBoolean, Seq(STypeParam(tIV)))),
-    SMethod("fold", SFunc(IndexedSeq(SCollection(tIV), tOV, SFunc(IndexedSeq(tOV, tIV), tOV)),
-                          tOV, Seq(STypeParam(tIV), STypeParam(tOV)))),
-    SMethod("forall", SFunc(IndexedSeq(SCollection(tIV), SFunc(tIV, SBoolean)), SBoolean, Seq(STypeParam(tIV)))),
-    SMethod("slice", SFunc(IndexedSeq(SCollection(tIV), SInt, SInt), SCollection(tIV), Seq(STypeParam(tIV)))),
-    SMethod("where", SFunc(IndexedSeq(SCollection(tIV), SFunc(tIV, SBoolean)), SCollection(tIV), Seq(STypeParam(tIV))))
->>>>>>> 21bb3080
   )
   def apply[T <: SType](elemType: T): SCollection[T] = SCollectionType(elemType)
   def apply[T <: SType](implicit elemType: T, ov: Overload1): SCollection[T] = SCollectionType(elemType)
@@ -649,8 +635,6 @@
   val OptionCollectionTypeConstrId = 4
   val OptionCollectionTypeCode: TypeCode = ((SPrimType.MaxPrimTypeCode + 1) * OptionCollectionTypeConstrId).toByte
 
-<<<<<<< HEAD
-=======
   implicit val optionTypeByte = SOption(SByte)
   implicit val optionTypeByteArray = SOption(SByteArray)
   implicit val optionTypeShort = SOption(SShort)
@@ -677,7 +661,6 @@
       SMethod(Get, tArg),
       SMethod(GetOrElse, SFunc(IndexedSeq(SOption(tArg), tArg), tArg, Seq(STypeParam(tT))))
     )
->>>>>>> 21bb3080
   private val tT = STypeIdent("T")
   val IsDefinedMethod = SMethod("isDefined", SBoolean)
   val GetMethod = SMethod("value", tT)
@@ -746,13 +729,9 @@
   val componentNames = Range(1, 31).map(i => s"_$i")
 }
 
-<<<<<<< HEAD
-case class SFunc(tDom: IndexedSeq[SType],  tRange: SType, tpeArgs: Seq[STypeIdent] = Nil)
+case class SFunc(tDom: IndexedSeq[SType],  tRange: SType, tpeParams: Seq[STypeParam] = Nil)
       extends SType with SGenericType
 {
-=======
-case class SFunc(tDom: IndexedSeq[SType],  tRange: SType, tpeParams: Seq[STypeParam] = Nil) extends SType {
->>>>>>> 21bb3080
   override type WrappedType = Seq[Any] => tRange.WrappedType
   override val typeCode = SFunc.FuncTypeCode
   override def isConstantSize = false
