--- conflicted
+++ resolved
@@ -1,13 +1,10 @@
 package sigmastate.eval
 
+import java.lang.reflect.Method
+import java.math.BigInteger
 
 import org.ergoplatform._
 import sigmastate._
-<<<<<<< HEAD
-import sigmastate.Values.{CollectionConstant, Constant, GroupElementConstant, SigmaBoolean, Value}
-import sigmastate.lang.Terms.OperationId
-import sigmastate.utxo.{CostTable, CostTableStat}
-=======
 import sigmastate.Values.{FuncValue, Constant, EvaluatedValue, SValue, BlockValue, SigmaPropConstant, CollectionConstant, BoolValue, Value, BooleanConstant, SigmaBoolean, ValDef, GroupElementConstant, ValUse, ConcreteCollection}
 import sigmastate.lang.Terms.{OperationId, ValueOps}
 import sigmastate.serialization.OpCodes._
@@ -17,7 +14,6 @@
 import scala.collection.mutable
 import scala.collection.mutable.ArrayBuffer
 import scala.reflect.{ClassTag, classTag}
->>>>>>> 1e001558
 import scala.util.Try
 import SType._
 import org.bouncycastle.math.ec.ECPoint
@@ -33,26 +29,25 @@
 trait Evaluation extends RuntimeCosting { IR =>
   import Context._
   import SigmaProp._
-<<<<<<< HEAD
-  import Col._
-  import CReplCol._
-=======
   import Coll._
   import ReplColl._
   import CReplColl._
->>>>>>> 1e001558
   import Box._
   import AvlTree._
   import CollBuilder._
   import SigmaDslBuilder._
   import CostedBuilder._
+  import CCostedBuilder._
+  import Monoid._
   import MonoidBuilder._
+  import MonoidBuilderInst._
   import TrivialSigma._
   import ProveDlogEvidence._
   import ProveDHTEvidence._
   import WBigInteger._
   import WArray._
   import WOption._
+  import WECPoint._
   import Liftables._
 
   val okPrintEvaluatedEntries: Boolean = false
