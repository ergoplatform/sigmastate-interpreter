package sigmastate.utxo

import sigmastate.{Downcast, Upcast}
import sigmastate.lang.SigmaParser
import sigmastate.lang.Terms.OperationId

case class CostTable(operCosts: Map[OperationId, Double]) extends (OperationId => Int) {
  import CostTable._
  override def apply(operId: OperationId) = {
    val cleannedOperId = operId.copy(opType = operId.opType.copy(tpeParams = Nil))
    operCosts.get(cleannedOperId) match {
      case Some(cost) => costToInt(cost)
      case None => //costToInt(MinimalCost)
        sys.error(s"Cannot find cost in CostTable for $operId")
    }
  }
}

object CostTable {
  type ExpressionCost = Int
  def costToInt(cost: Double): Int = (cost * 1000000).toInt
  val MinimalCost = 0.000001
  val DefaultCosts = CostTable.fromSeq(Seq(
    ("Const", "() => Unit",    MinimalCost),
    ("Const", "() => Boolean", MinimalCost),
    ("Const", "() => Byte",    MinimalCost),
    ("Const", "() => Short",   MinimalCost),
    ("Const", "() => Int",     MinimalCost),
    ("Const", "() => Long",    MinimalCost),
    ("Const", "() => BigInt",  MinimalCost),
    ("Const", "() => String",  MinimalCost),
    ("Const", "() => GroupElement", MinimalCost),
    ("Const", "() => SigmaProp", MinimalCost),
    ("Const", "() => Array[IV]", MinimalCost),
    ("Const", "() => Box", MinimalCost),
    ("ConcreteCollection", "() => Array[IV]", MinimalCost),
    ("If", "(Boolean, T, T) => T", MinimalCost),
//    ("If", "(Boolean, Unit, Unit) => Unit", MinimalCost),
//    ("If", "(Boolean, Byte, Byte) => Byte", MinimalCost),
//    ("If", "(Boolean, Short, Short) => Short", MinimalCost),
//    ("If", "(Boolean, Int, Int) => Int", MinimalCost),
//    ("If", "(Boolean, Long, Long) => Long", MinimalCost),
//    ("If", "(Boolean, BigInt, BigInt) => BigInt", MinimalCost),
//    ("If", "(Boolean, GroupElement, GroupElement) => GroupElement", MinimalCost),
//    ("If", "(Boolean, SigmaProp, SigmaProp) => SigmaProp", MinimalCost),
//    ("If", "(Boolean, Array[IV], Array[IV]) => Array[IV]", MinimalCost),
    ("Self$", "Context => Box", MinimalCost),
    ("GroupGenerator$", "() => GroupElement", MinimalCost),
    ("AccessBox", "Context => Box", MinimalCost),
    ("GetVar", "(Context, Byte) => Option[T]", MinimalCost),
    ("AccessRegister", "Box => Option[T]", MinimalCost),
    ("ExtractAmount", "(Box) => Long", MinimalCost),
    ("ExtractId", "(Box) => Array[Byte]", MinimalCost),
    ("ExtractBytes", "(Box) => Array[Byte]", MinimalCost),
    ("ExtractScriptBytes", "(Box) => Array[Byte]", MinimalCost),
    ("ExtractBytesWithNoRef", "(Box) => Array[Byte]", MinimalCost),
    ("ExtractRegisterAs", "(Box,Byte) => Array[BigInt]", MinimalCost),

    ("Exponentiate", "(GroupElement,BigInt) => GroupElement", MinimalCost),
    ("MultiplyGroup", "(GroupElement,GroupElement) => GroupElement", MinimalCost),
    ("ByteArrayToBigInt", "(Array[Byte]) => BigInt", MinimalCost),
    ("new_BigInteger_per_item", "(Array[Byte]) => BigInt", MinimalCost),

    ("Slice", "(Array[IV],Int,Int) => Array[IV]", MinimalCost),
    ("Append", "(Array[IV],Array[IV]) => Array[IV]", MinimalCost),
    ("SizeOf", "(Array[IV]) => Int", MinimalCost),
    ("ByIndex", "(Array[IV],Int) => IV", MinimalCost),

    ("SigmaPropIsValid", "SigmaProp => Boolean", MinimalCost),
    ("SigmaPropBytes", "SigmaProp => Array[Byte]", MinimalCost),
    ("BinAnd", "(Boolean, Boolean) => Boolean", MinimalCost),
    ("BinOr", "(Boolean, Boolean) => Boolean", MinimalCost),
    ("AND", "(Array[Boolean]) => Boolean", MinimalCost),
    ("OR_per_item", "(Array[Boolean]) => Boolean", 0.0001),
    ("AND_per_item", "(Array[Boolean]) => Boolean", MinimalCost),
    ("AtLeast", "(Int, Array[Boolean]) => Boolean", MinimalCost),
    ("CalcBlake2b256_per_kb", "(Array[Byte]) => Array[Byte]", 0.0001),
    ("CalcSha256_per_kb", "(Array[Byte]) => Array[Byte]", 0.0001),
    ("Xor_per_kb", "(Array[Byte],Array[Byte]) => Array[Byte]", MinimalCost),
    ("GT_per_kb", "(T,T) => Boolean", MinimalCost),
    ("GE_per_kb", "(T,T) => Boolean", MinimalCost),
    ("LE_per_kb", "(T,T) => Boolean", MinimalCost),
    ("LT_per_kb", "(T,T) => Boolean", MinimalCost),
    ("EQ_per_kb", "(T,T) => Boolean", MinimalCost),
    ("NEQ_per_kb", "(T,T) => Boolean", MinimalCost),
    ("GT", "(BigInt,BigInt) => Boolean", 0.0001),
    (">_per_item", "(BigInt, BigInt) => BigInt", MinimalCost),
    ("+", "(Byte, Byte) => Byte", 0.0001),
    ("+", "(Short, Short) => Short", 0.0001),
    ("+", "(Int, Int) => Int", 0.0001),
    ("+", "(Long, Long) => Long", 0.0001),

    ("-", "(Byte, Byte) => Byte", 0.0001),
    ("-", "(Short, Short) => Short", 0.0001),
    ("-", "(Int, Int) => Int", 0.0001),
    ("-", "(Long, Long) => Long", 0.0001),

    ("*", "(Byte, Byte) => Byte", 0.0001),
    ("*", "(Short, Short) => Short", 0.0001),
    ("*", "(Int, Int) => Int", 0.0001),
    ("*", "(Long, Long) => Long", 0.0001),

    ("/", "(Byte, Byte) => Byte", 0.0001),
    ("/", "(Short, Short) => Short", 0.0001),
    ("/", "(Int, Int) => Int", 0.0001),
    ("/", "(Long, Long) => Long", 0.0001),

    ("%", "(Byte, Byte) => Byte", 0.0001),
    ("%", "(Short, Short) => Short", 0.0001),
    ("%", "(Int, Int) => Int", 0.0001),
    ("%", "(Long, Long) => Long", 0.0001),

    ("+", "(BigInt, BigInt) => BigInt", 0.0001),
    ("+_per_item", "(BigInt, BigInt) => BigInt", MinimalCost),

    ("-", "(BigInt, BigInt) => BigInt", 0.0001),
    ("-_per_item", "(BigInt, BigInt) => BigInt", MinimalCost),

    ("*", "(BigInt, BigInt) => BigInt", 0.0001),
    ("*_per_item", "(BigInt, BigInt) => BigInt", MinimalCost),
    
    ("/", "(BigInt, BigInt) => BigInt", 0.0001),
    ("/_per_item", "(BigInt, BigInt) => BigInt", MinimalCost),

    ("%", "(BigInt, BigInt) => BigInt", 0.0001),
    ("%_per_item", "(BigInt, BigInt) => BigInt", MinimalCost),

    ("Downcast", s"(${Downcast.tT}) => ${Downcast.tR}", MinimalCost),

    ("Upcast", s"(${Upcast.tT}) => ${Upcast.tR}", MinimalCost),

    ("min", "(Byte, Byte) => Byte", MinimalCost),
    ("min", "(Short, Short) => Short", MinimalCost),
    ("min", "(Int, Int) => Int", MinimalCost),
    ("min", "(Long, Long) => Long", MinimalCost),
    ("min", "(BigInt, BigInt) => BigInt", MinimalCost),
    ("min_per_item", "(BigInt, BigInt) => BigInt", MinimalCost),

    ("max", "(Byte, Byte) => Byte", MinimalCost),
    ("max", "(Short, Short) => Short", MinimalCost),
    ("max", "(Int, Int) => Int", MinimalCost),
    ("max", "(Long, Long) => Long", MinimalCost),
    ("max", "(BigInt, BigInt) => BigInt", MinimalCost),
    ("max_per_item", "(BigInt, BigInt) => BigInt", MinimalCost),

    ("TreeModifications", "(AvlTree, Array[Byte], Array[Byte]) => Option[Array[Byte]]", MinimalCost),
    ("TreeLookup", "(AvlTree, Array[Byte], Array[Byte]) => Option[Array[Byte]]", MinimalCost),
  ))

  def fromSeq(items: Seq[(String, String, Double)]): CostTable = {
    val parsed = for ((name, ts, cost) <- items) yield {
      val ty = SigmaParser.parseType(ts).asFunc
      (OperationId(name, ty), cost)
    }
    CostTable(parsed.toMap)
  }

  //Maximum cost of a script
  val ScriptLimit = 1000000

  //Maximum number of expressions in initial(non-reduced script)
  val MaxExpressions = 300

  object Cost {
<<<<<<< HEAD
    //Cost of multiply two group elements
    val MultiplyGroup = 50

    //Cost of one exponentiation
    val Exponentiate = 3000

    val ByteArrayPerKilobyte = 200

    //Node which holds true/false
=======
>>>>>>> 284a3d4f
    val ConstantNode = 1

    val HeightAccess = 1
    val InputsAccess = 1
    val OutputsAccess = 1
    val SelfAccess = 1
    val VariableAccess = 1

    val ExtractAmount = 10
    val ExtractScriptBytes = 10
    val ExtractRegister = 10

    /** The cost for CustomByteArray declaration. Additional cost to be calculated when data is known
     (and CustomByteArray being converted to ByteArrayLeaf) */
    val ByteArrayDeclaration = 1



    val TripleDeclaration = 3

    val QuadrupleDeclaration = 4

    val BooleanConstantDeclaration = 1
    val ByteConstantDeclaration = 1
    val ShortConstantDeclaration = 1
    val IntConstantDeclaration = 1
    val LongConstantDeclaration = 1
    val BigIntConstantDeclaration = 1
    val StringConstantDeclaration = 1
    val GroupElementConstantDeclaration = 10
    val SigmaPropConstantDeclaration = 10
    val BoxConstantDeclaration = 10
    val AvlTreeConstantDeclaration = 50

    val AndDeclaration = 1
    val AndPerChild = 1

    val OrDeclaration = 1
    val OrPerChild = 1

    val BinOrDeclaration = 1
    val BinAndDeclaration = 1
    val IfDeclaration = 1

    /**PropLeaf declaration cost, wrapped script cost to be added as well.*/
    val AtLeastDeclaration = 1
    val AtLeastPerChild = 1

    //PropLeaf declaration cost, wrapped script cost to be added as well.
    val PropLeafDeclaration = 500

    /** Cost of Blake256 declaration */
    val Blake256bDeclaration = 20

<<<<<<< HEAD
=======
    val DlogDeclaration = 10000

>>>>>>> 284a3d4f
    val TxHasOutputDeclaration = 100
    val TxOutputDeclaration = 100

    val SizeOfDeclaration = 30
    val ByIndexDeclaration = 50
    val SelectFieldDeclaration = 50
    val SigmaPropIsValidDeclaration = 50
    val SigmaPropBytesDeclaration = 50

    val MapDeclaration = 100
    val WhereDeclaration = 200
    val ExistsDeclaration = 200
    val ForAllDeclaration = 200
    val FoldDeclaration = 200

    val ConcreteCollectionDeclaration = 20
    val TupleDeclaration = 20
    val LambdaDeclaration = 1


<<<<<<< HEAD
    //Checking Shnorr signature is about 2 exponentiations and one multiplication
    val Dlog = 2 * Exponentiate + MultiplyGroup

=======
    val Exponentiate = 5000
    val MultiplyGroup = 50
>>>>>>> 284a3d4f

    val OptionGet = 1
    val OptionGetOrElse = 1
    val OptionIsDefined = 1
  }
}<|MERGE_RESOLUTION|>--- conflicted
+++ resolved
@@ -118,7 +118,7 @@
 
     ("*", "(BigInt, BigInt) => BigInt", 0.0001),
     ("*_per_item", "(BigInt, BigInt) => BigInt", MinimalCost),
-    
+
     ("/", "(BigInt, BigInt) => BigInt", 0.0001),
     ("/_per_item", "(BigInt, BigInt) => BigInt", MinimalCost),
 
@@ -162,7 +162,6 @@
   val MaxExpressions = 300
 
   object Cost {
-<<<<<<< HEAD
     //Cost of multiply two group elements
     val MultiplyGroup = 50
 
@@ -172,8 +171,6 @@
     val ByteArrayPerKilobyte = 200
 
     //Node which holds true/false
-=======
->>>>>>> 284a3d4f
     val ConstantNode = 1
 
     val HeightAccess = 1
@@ -228,11 +225,6 @@
     /** Cost of Blake256 declaration */
     val Blake256bDeclaration = 20
 
-<<<<<<< HEAD
-=======
-    val DlogDeclaration = 10000
-
->>>>>>> 284a3d4f
     val TxHasOutputDeclaration = 100
     val TxOutputDeclaration = 100
 
@@ -253,14 +245,9 @@
     val LambdaDeclaration = 1
 
 
-<<<<<<< HEAD
     //Checking Shnorr signature is about 2 exponentiations and one multiplication
-    val Dlog = 2 * Exponentiate + MultiplyGroup
-
-=======
-    val Exponentiate = 5000
-    val MultiplyGroup = 50
->>>>>>> 284a3d4f
+    val DlogDeclaration = 2 * Exponentiate + MultiplyGroup
+
 
     val OptionGet = 1
     val OptionGetOrElse = 1
