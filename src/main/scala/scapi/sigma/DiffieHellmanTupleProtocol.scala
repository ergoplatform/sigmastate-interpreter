package scapi.sigma

import java.math.BigInteger
import java.security.SecureRandom

import org.bouncycastle.util.BigIntegers
import sigmastate._
import sigmastate.interpreter.{Context, CryptoConstants}
import sigmastate.Values._
import Value.PropositionCode
import scapi.sigma.VerifierMessage.Challenge
import sigmastate.interpreter.CryptoConstants.EcPointType
import sigmastate.serialization.OpCodes
import sigmastate.serialization.OpCodes.OpCode
import sigmastate.utxo.CostTable.Cost

trait DiffieHellmanTupleProtocol extends SigmaProtocol[DiffieHellmanTupleProtocol] {
  override type A = FirstDiffieHellmanTupleProverMessage
  override type Z = SecondDiffieHellmanTupleProverMessage
}

case class DiffieHellmanTupleProverInput(w: BigInteger, commonInput: ProveDiffieHellmanTuple)
  extends SigmaProtocolPrivateInput[DiffieHellmanTupleProtocol, ProveDiffieHellmanTuple] {

  override lazy val publicImage: ProveDiffieHellmanTuple = commonInput
}

object DiffieHellmanTupleProverInput {
  import sigmastate.interpreter.CryptoConstants.dlogGroup

  def random(): DiffieHellmanTupleProverInput = {
    val g = dlogGroup.generator
    val h = dlogGroup.createRandomGenerator()

    val qMinusOne = dlogGroup.order.subtract(BigInteger.ONE)
    val w = BigIntegers.createRandomInRange(BigInteger.ZERO, qMinusOne, new SecureRandom)
    val u = dlogGroup.exponentiate(g, w)
    val v = dlogGroup.exponentiate(h, w)
    val ci = ProveDiffieHellmanTuple(
      GroupElementConstant(g), GroupElementConstant(h),
      GroupElementConstant(u), GroupElementConstant(v))
    DiffieHellmanTupleProverInput(w, ci)
  }
}

//a = g^r, b = h^r
case class FirstDiffieHellmanTupleProverMessage(a: CryptoConstants.EcPointType, b: CryptoConstants.EcPointType)
  extends FirstProverMessage[DiffieHellmanTupleProtocol] {
  override def bytes: Array[Byte] = {
    val ba = a.getEncoded(true)

    val bb = b.getEncoded(true)

    Array(ba.length.toByte, bb.length.toByte) ++ ba ++ bb
  }
}

//z = r + ew mod q
case class SecondDiffieHellmanTupleProverMessage(z: BigInteger)
  extends SecondProverMessage[DiffieHellmanTupleProtocol] {
  override def bytes: Array[PropositionCode] = ???
}

// Common input: (g,h,u,v)
case class ProveDiffieHellmanTuple(gv: Value[SGroupElement.type],
                                   hv: Value[SGroupElement.type],
                                   uv: Value[SGroupElement.type],
                                   vv: Value[SGroupElement.type])
  extends SigmaProtocolCommonInput[DiffieHellmanTupleProtocol]
    with SigmaProofOfKnowledgeTree[DiffieHellmanTupleProtocol, DiffieHellmanTupleProverInput] {

  override val opCode: OpCode = OpCodes.ProveDiffieHellmanTupleCode

<<<<<<< HEAD
  override def cost[C <: Context[C]](context: C): Long = Cost.DlogDeclaration * 2
=======
  override def cost[C <: Context](context: C): Long = Cost.Dlog * 2
>>>>>>> 9013b1cb

  //todo: fix code below , we should consider that class parameters could be not evaluated
  lazy val g = gv.asInstanceOf[GroupElementConstant].value
  lazy val h = hv.asInstanceOf[GroupElementConstant].value
  lazy val u = uv.asInstanceOf[GroupElementConstant].value
  lazy val v = vv.asInstanceOf[GroupElementConstant].value
}

object ProveDiffieHellmanTuple {
  val Code: PropositionCode = 103: Byte
}


class DiffieHellmanTupleInteractiveProver(override val publicInput: ProveDiffieHellmanTuple,
                                          override val privateInputOpt: Option[DiffieHellmanTupleProverInput])
  extends InteractiveProver[DiffieHellmanTupleProtocol, ProveDiffieHellmanTuple, DiffieHellmanTupleProverInput] {

  import sigmastate.interpreter.CryptoConstants.dlogGroup

  var rOpt: Option[BigInteger] = None

  override def firstMessage: FirstDiffieHellmanTupleProverMessage = {
    assert(privateInputOpt.isDefined, "Secret is not known")
    assert(rOpt.isEmpty, "Already generated r")

    val (r, fm) = DiffieHellmanTupleInteractiveProver.firstMessage(publicInput)
    rOpt = Some(r)
    fm
  }

  override def secondMessage(challenge: Challenge): SecondDiffieHellmanTupleProverMessage = {
    assert(privateInputOpt.isDefined, "Secret is not known")
    assert(rOpt.isDefined)

    val rnd = rOpt.get

    val privateInput = privateInputOpt.get

    val sm = DiffieHellmanTupleInteractiveProver.secondMessage(privateInput, rnd, challenge)
    rOpt = None
    sm
  }

  override def simulate(challenge: Challenge):
  (FirstDiffieHellmanTupleProverMessage, SecondDiffieHellmanTupleProverMessage) = {
    assert(privateInputOpt.isEmpty, "Secret is known, simulation is probably wrong action")
    DiffieHellmanTupleInteractiveProver.simulate(publicInput, challenge)
  }
}

object DiffieHellmanTupleInteractiveProver {
  import sigmastate.interpreter.CryptoConstants.dlogGroup

  def firstMessage(publicInput: ProveDiffieHellmanTuple): (BigInteger, FirstDiffieHellmanTupleProverMessage) = {
    val qMinusOne = dlogGroup.order.subtract(BigInteger.ONE)
    val r = BigIntegers.createRandomInRange(BigInteger.ZERO, qMinusOne, new SecureRandom)
    val a = dlogGroup.exponentiate(publicInput.g, r)
    val b = dlogGroup.exponentiate(publicInput.h, r)
    r -> FirstDiffieHellmanTupleProverMessage(a, b)
  }

  def secondMessage(privateInput: DiffieHellmanTupleProverInput,
                    rnd: BigInteger,
                    challenge: Challenge): SecondDiffieHellmanTupleProverMessage = {
    val q: BigInteger = dlogGroup.order
    val e: BigInteger = new BigInteger(1, challenge)
    val ew: BigInteger = e.multiply(privateInput.w).mod(q)
    val z: BigInteger = rnd.add(ew).mod(q)
    SecondDiffieHellmanTupleProverMessage(z)
  }

  def simulate(publicInput: ProveDiffieHellmanTuple, challenge: Challenge):
    (FirstDiffieHellmanTupleProverMessage, SecondDiffieHellmanTupleProverMessage) = {

    val qMinusOne = dlogGroup.order.subtract(BigInteger.ONE)

    //SAMPLE a random z <- Zq
    val z = BigIntegers.createRandomInRange(BigInteger.ZERO, qMinusOne, new SecureRandom)

    // COMPUTE a = g^z*u^(-e) and b = h^z*v^{-e}  (where -e here means -e mod q)
    val e: BigInteger = new BigInteger(1, challenge)
    val minusE = dlogGroup.order.subtract(e)
    val hToZ = dlogGroup.exponentiate(publicInput.h, z)
    val gToZ = dlogGroup.exponentiate(publicInput.g, z)
    val uToMinusE = dlogGroup.exponentiate(publicInput.u, minusE)
    val vToMinusE = dlogGroup.exponentiate(publicInput.v, minusE)
    val a = dlogGroup.multiplyGroupElements(gToZ, uToMinusE)
    val b = dlogGroup.multiplyGroupElements(hToZ, vToMinusE)
    FirstDiffieHellmanTupleProverMessage(a, b) -> SecondDiffieHellmanTupleProverMessage(z)
  }

  /**
    * The function computes initial prover's commitment to randomness
    * ("a" message of the sigma-protocol, which in this case has two parts "a" and "b")
    * based on the verifier's challenge ("e")
    * and prover's response ("z")
    *
    * g^z = a*u^e, h^z = b*v^e  => a = g^z/u^e, b = h^z/v^e
    *
    * @param proposition
    * @param challenge
    * @param secondMessage
    * @return
    */
  def computeCommitment(proposition: ProveDiffieHellmanTuple,
                        challenge: Challenge,
                        secondMessage: SecondDiffieHellmanTupleProverMessage): (EcPointType, EcPointType) = {

    val g = proposition.g
    val h = proposition.h
    val u = proposition.u
    val v = proposition.v

    val z = secondMessage.z

    val e = new BigInteger(1, challenge)

    val gToZ = dlogGroup.exponentiate(g, z)
    val hToZ = dlogGroup.exponentiate(h, z)

    val uToE = dlogGroup.exponentiate(u, e)
    val vToE = dlogGroup.exponentiate(v, e)

    val a = dlogGroup.multiplyGroupElements(gToZ, dlogGroup.getInverse(uToE))
    val b = dlogGroup.multiplyGroupElements(hToZ, dlogGroup.getInverse(vToE))
    a -> b
  }
}<|MERGE_RESOLUTION|>--- conflicted
+++ resolved
@@ -71,11 +71,7 @@
 
   override val opCode: OpCode = OpCodes.ProveDiffieHellmanTupleCode
 
-<<<<<<< HEAD
-  override def cost[C <: Context[C]](context: C): Long = Cost.DlogDeclaration * 2
-=======
   override def cost[C <: Context](context: C): Long = Cost.Dlog * 2
->>>>>>> 9013b1cb
 
   //todo: fix code below , we should consider that class parameters could be not evaluated
   lazy val g = gv.asInstanceOf[GroupElementConstant].value
