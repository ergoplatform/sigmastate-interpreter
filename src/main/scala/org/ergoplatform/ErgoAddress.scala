--- conflicted
+++ resolved
@@ -238,21 +238,9 @@
 
   def fromProposition(proposition: ErgoTree): Try[ErgoAddress] = Try {
     proposition.root match {
-<<<<<<< HEAD
       case Right(SigmaPropConstant(ProveDlogProp(d))) => P2PKAddress(d)
-      //TODO move this pattern to PredefScripts
-      case Right(SigmaAnd(Seq(
-             BoolToSigmaProp(
-               EQ(
-                 Slice(_: CalcHash, ConstantNode(0, SInt), ConstantNode(24, SInt)),
-                 ByteArrayConstant(scriptHash))),
-             DeserializeContext(Pay2SHAddress.scriptId, SSigmaProp)))) => new Pay2SHAddress(scriptHash.toArray)
+      case Right(IsPay2SHAddress(scriptHash)) => new Pay2SHAddress(scriptHash.toArray)
       case Right(b: Value[SSigmaProp.type]@unchecked) if b.tpe == SSigmaProp => Pay2SAddress(proposition)
-=======
-      case SigmaPropConstant(ProveDlogProp(d)) => P2PKAddress(d)
-      case IsPay2SHAddress(scriptHash) => new Pay2SHAddress(scriptHash.toArray)
-      case b: Value[SSigmaProp.type]@unchecked if b.tpe == SSigmaProp => Pay2SAddress(proposition)
->>>>>>> 9956e6f5
       case _ =>
         throw new RuntimeException(s"Cannot create ErgoAddress form proposition: $proposition")
     }
