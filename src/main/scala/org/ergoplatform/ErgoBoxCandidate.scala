package org.ergoplatform

import java.util

import org.ergoplatform.ErgoBox._
import scorex.util.encode.Base16
import scorex.crypto.hash.Digest32
import scorex.util.ModifierId
import sigmastate.Values._
import sigmastate._
import sigmastate.SType.AnyOps
import sigmastate.lang.Terms._
import sigmastate.serialization.Serializer
import sigmastate.utils.{ByteReader, ByteWriter}
import sigmastate.utxo.CostTable.Cost
import sigmastate.utils.Extensions._

import scala.runtime.ScalaRunTime

class ErgoBoxCandidate(val value: Long,
                       val proposition: Value[SBoolean.type],
                       val additionalTokens: Seq[(TokenId, Long)] = Seq(),
                       val additionalRegisters: Map[NonMandatoryRegisterId, _ <: EvaluatedValue[_ <: SType]] = Map(),
                       val creationHeight: Long = 0) {

  lazy val cost: Int = (bytesWithNoRef.length / 1024 + 1) * Cost.BoxPerKilobyte

  val propositionBytes: Array[Byte] = proposition.bytes

  lazy val bytesWithNoRef: Array[Byte] = ErgoBoxCandidate.serializer.toBytes(this)

  def toBox(txId: ModifierId, boxId: Short) =
    ErgoBox(value, proposition, additionalTokens, additionalRegisters, txId, boxId, creationHeight)

  def get(identifier: RegisterId): Option[Value[SType]] = {
    identifier match {
      case ValueRegId => Some(LongConstant(value))
      case ScriptRegId => Some(ByteArrayConstant(propositionBytes))
      case TokensRegId =>
        val tokenTuples = additionalTokens.map { case (id, amount) =>
<<<<<<< HEAD
          Array(id, amount)
        }.toArray
        Some(Constant(tokenTuples.asWrappedType, SCollection(STokenType)))
      case ReferenceRegId => None
=======
          Tuple(ByteArrayConstant(id), LongConstant(amount))
        }.toIndexedSeq
        Some(ConcreteCollection(tokenTuples, STokenType))
      case ReferenceRegId => Some(Tuple(LongConstant(creationHeight), ByteArrayConstant(Array.fill(34)(0: Byte))))
>>>>>>> 9013b1cb
      case n: NonMandatoryRegisterId => additionalRegisters.get(n)
    }
  }

  override def equals(arg: Any): Boolean = {
    arg match {
      case x: ErgoBoxCandidate => util.Arrays.equals(bytesWithNoRef, x.bytesWithNoRef)
      case _ => false
    }
  }

  override def hashCode(): Int =
    ScalaRunTime._hashCode((value, proposition, additionalTokens, additionalRegisters, creationHeight))

  override def toString: Idn = s"ErgoBoxCandidate($value, $proposition," +
    s"tokens: (${additionalTokens.map(t => Base16.encode(t._1)+":"+t._2).mkString(", ")}), " +
    s"$additionalRegisters, creationHeight: $creationHeight)"
}

object ErgoBoxCandidate {

  object serializer extends Serializer[ErgoBoxCandidate, ErgoBoxCandidate] {

    def serializeBodyWithIndexedDigests(obj: ErgoBoxCandidate,
                                        digestsInTx: Option[Array[Digest32]],
                                        w: ByteWriter): Unit = {
      w.putULong(obj.value)
      w.putValue(obj.proposition)
      w.putULong(obj.creationHeight)
      w.putUByte(obj.additionalTokens.size)
      obj.additionalTokens.foreach { case (id, amount) =>
        if (digestsInTx.isDefined) {
          val digestIndex = digestsInTx.get.indexOf(id)
          if (digestIndex == -1) sys.error(s"failed to find token id ($id) in tx's digest index")
          w.putUInt(digestIndex)
        } else {
          w.putBytes(id)
        }
        w.putULong(amount)
      }
      val nRegs = obj.additionalRegisters.keys.size
      if (nRegs + ErgoBox.startingNonMandatoryIndex > 255)
        sys.error(s"The number of non-mandatory indexes $nRegs exceeds ${255 - ErgoBox.startingNonMandatoryIndex} limit.")
      w.putUByte(nRegs)
      // we assume non-mandatory indexes are densely packed from startingNonMandatoryIndex
      // this convention allows to save 1 bite for each register
      val startReg = ErgoBox.startingNonMandatoryIndex
      val endReg = ErgoBox.startingNonMandatoryIndex + nRegs - 1
      for (regId <- startReg to endReg) {
        val reg = ErgoBox.findRegisterByIndex(regId.toByte).get
        obj.get(reg) match {
          case Some(v) =>
            w.putValue(v)
          case None =>
            sys.error(s"Set of non-mandatory indexes is not densely packed: " +
              s"register R$regId is missing in the range [$startReg .. $endReg]")
        }
      }
    }

    override def serializeBody(obj: ErgoBoxCandidate, w: ByteWriter): Unit = {
      serializeBodyWithIndexedDigests(obj, None, w)
    }

    def parseBodyWithIndexedDigests(digestsInTx: Option[Array[Digest32]], r: ByteReader): ErgoBoxCandidate = {
      val value = r.getULong()
      val prop = r.getValue().asBoolValue
      val creationHeight = r.getULong()
      val addTokensCount = r.getByte()
      val addTokens = (0 until addTokensCount).map { _ =>
        val tokenId = if (digestsInTx.isDefined) {
          val digestIndex = r.getUInt().toInt
          if (!digestsInTx.get.isDefinedAt(digestIndex)) sys.error(s"failed to find token id with index $digestIndex")
          digestsInTx.get.apply(digestIndex)
        } else {
          Digest32 @@ r.getBytes(TokenId.size)
        }
        val amount = r.getULong()
        tokenId -> amount
      }
      val regsCount = r.getByte()
      val regs = (0 until regsCount).map { iReg =>
        val regId = ErgoBox.startingNonMandatoryIndex + iReg
        val reg = ErgoBox.findRegisterByIndex(regId.toByte).get.asInstanceOf[NonMandatoryRegisterId]
        val v = r.getValue().asInstanceOf[EvaluatedValue[SType]]
        (reg, v)
      }.toMap
      new ErgoBoxCandidate(value, prop, addTokens, regs, creationHeight)
    }

    override def parseBody(r: ByteReader): ErgoBoxCandidate = {
      parseBodyWithIndexedDigests(None, r)
    }
  }
}<|MERGE_RESOLUTION|>--- conflicted
+++ resolved
@@ -38,17 +38,10 @@
       case ScriptRegId => Some(ByteArrayConstant(propositionBytes))
       case TokensRegId =>
         val tokenTuples = additionalTokens.map { case (id, amount) =>
-<<<<<<< HEAD
           Array(id, amount)
         }.toArray
         Some(Constant(tokenTuples.asWrappedType, SCollection(STokenType)))
-      case ReferenceRegId => None
-=======
-          Tuple(ByteArrayConstant(id), LongConstant(amount))
-        }.toIndexedSeq
-        Some(ConcreteCollection(tokenTuples, STokenType))
       case ReferenceRegId => Some(Tuple(LongConstant(creationHeight), ByteArrayConstant(Array.fill(34)(0: Byte))))
->>>>>>> 9013b1cb
       case n: NonMandatoryRegisterId => additionalRegisters.get(n)
     }
   }
