--- conflicted
+++ resolved
@@ -216,20 +216,8 @@
       * not exactly fit in a 256 bit range.
       * @see BigInteger#longValueExact
       */
-<<<<<<< HEAD
     @inline final def toSignedBigIntValueExact: BigInteger = {
-      // Comparing with 255 is correct because bitLength() method excludes the sign bit.
-      // For example, these are the boundary values:
-      // (new BigInteger("80" + "00" * 31, 16)).bitLength() = 256
-      // (new BigInteger("7F" + "ff" * 31, 16)).bitLength() = 255
-      // (new BigInteger("-7F" + "ff" * 31, 16)).bitLength() = 255
-      // (new BigInteger("-80" + "00" * 31, 16)).bitLength() = 255
-      // (new BigInteger("-80" + "00" * 30 + "01", 16)).bitLength() = 256
-      if (x.bitLength() <= 255) x
-=======
-    @inline final def to256BitValueExact: BigInteger = {
       if (fitsIn256Bits) x
->>>>>>> 84898111
       else
         throw new ArithmeticException("BigInteger out of 256 bit range");
     }
