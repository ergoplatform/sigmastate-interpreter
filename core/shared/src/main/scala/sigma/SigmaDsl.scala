package sigma

import java.math.BigInteger
import sigma.data._

/**
  * Base class for signed 256-bits integers
  */
trait BigInt {
  /** Convert this BigInt value to Byte.
    * @throws ArithmeticException if overflow happens.
    */
  def toByte: Byte

  /** Convert this BigInt value to Short.
    * @throws ArithmeticException if overflow happens.
    */
  def toShort: Short

  /** Convert this BigInt value to Int.
    * @throws ArithmeticException if overflow happens.
    */
  def toInt: Int

  /** Convert this BigInt value to Int.
    * @throws ArithmeticException if overflow happens.
    */
  def toLong: Long

  /** Returns a big-endian representation of this BigInt in a collection of bytes.
    * For example, the value {@code 0x1213141516171819} would yield the
    * byte array {@code {0x12, 0x13, 0x14, 0x15, 0x16, 0x17, 0x18, 0x19}}.
    * @since 2.0
    */
  def toBytes: Coll[Byte]

  /** Absolute value of this numeric value.
    * @since 2.0
    */
  def toAbs: BigInt

  /** Compares this numeric with that numeric for order.  Returns a negative integer, zero, or a positive integer as the
    * `this` is less than, equal to, or greater than `that`.
    */
  def compareTo(that: BigInt): Int

  /** Returns the signum function of this BigInt.
    *
    * @return -1, 0 or 1 as the value of this BigInt is negative, zero or
    *         positive.
    */
  def signum: Int

  /** Returns a BigInt whose value is {@code (this + that)}.
    *
    * @param  that value to be added to this BigInt.
    * @return { @code this + that}
    */
  def add(that: BigInt): BigInt
  def +(that: BigInt): BigInt = add(that)

  /** Returns a BigInt whose value is {@code (this - that)}.
    *
    * @param  that value to be subtracted from this BigInt.
    * @return { @code this - that}
    */
  def subtract(that: BigInt): BigInt
  def -(that: BigInt): BigInt = subtract(that)

  /** Returns a BigInt whose value is {@code (this * that)}.
    *
    * @implNote An implementation may offer better algorithmic
    *           performance when { @code that == this}.
    * @param  that value to be multiplied by this BigInt.
    * @return { @code this * that}
    */
  def multiply(that: BigInt): BigInt
  def *(that: BigInt): BigInt = multiply(that)

  /** Returns a BigInt whose value is {@code (this / that)}.
    *
    * @param  that value by which this BigInt is to be divided.
    * @return { @code this / that}
    * @throws ArithmeticException if { @code that} is zero.
    */
  def divide(that: BigInt): BigInt
  def /(that: BigInt): BigInt = divide(that)

  /**
    * Returns a BigInt whose value is {@code (this mod m}).  This method
    * differs from {@code remainder} in that it always returns a
    * <i>non-negative</i> BigInteger.
    *
    * @param  m the modulus.
    * @return { @code this mod m}
    * @throws ArithmeticException { @code m} &le; 0
    * @see #remainder
    */
  def mod(m: BigInt): BigInt
  def %(m: BigInt): BigInt = mod(m)

  /**
    * Returns a BigInt whose value is {@code (this % that)}.
    *
    * @param  that value by which this BigInt is to be divided, and the
    *             remainder computed.
    * @return { @code this % that}
    * @throws ArithmeticException if { @code that} is zero.
    */
  def remainder(that: BigInt): BigInt

  /**
    * Returns the minimum of this BigInteger and {@code val}.
    *
    * @param  that value with which the minimum is to be computed.
    * @return the BigInteger whose value is the lesser of this BigInteger and
    *         { @code val}.  If they are equal, either may be returned.
    */
  def min(that: BigInt): BigInt

  /**
    * Returns the maximum of this BigInteger and {@code val}.
    *
    * @param  that value with which the maximum is to be computed.
    * @return the BigInteger whose value is the greater of this and
    *         { @code val}.  If they are equal, either may be returned.
    */
  def max(that: BigInt): BigInt

  /** Returns a BigInt whose value is {@code (-this)}.
    * @return { @code -this}
    */
  def negate(): BigInt

  /** Returns a BigInteger whose value is `(this & that)`.  (This
    * method returns a negative BigInteger if and only if `this` and `that` are
    * both negative.)
    *
    * @param that value to be AND'ed with this BigInteger.
    * @return `this & that`
    */
  def and(that: BigInt): BigInt
  def &(that: BigInt): BigInt = and(that)

  /** Returns a BigInteger whose value is `(this | that)`.  (This
    * method returns a negative BigInteger if and only if either `this` or `that`` is
    * negative.)
    *
    * @param that value to be OR'ed with this BigInteger.
    * @return `this | that`
    */
  def or(that: BigInt): BigInt
  def |(that: BigInt): BigInt = or(that)

  /**
    * @return a big integer whose value is `this xor that`.
    *         This method returns a negative BigInteger if and only if exactly one of this and val are negative.
    */
  def xor(that: BigInt): BigInt

  /**
    * @return a 256-bit signed integer whose value is (this << n). `n` should be in 0..255 range (inclusive).
    */
  def shiftLeft(n: Int): BigInt

  /**
    * @return a 256-bit signed integer whose value is (this >> n). `n` should be in 0..255 range (inclusive).
    */
  def shiftRight(n: Int): BigInt

  /**
    * @return unsigned representation of this BigInt, or exception if its value is negative
    */
  def toUnsigned: UnsignedBigInt

  /**
    * @return unsigned representation of this BigInt modulo `m`. Cryptographic mod operation is done, so result is
    *         always non-negative
    */
  def toUnsignedMod(m: UnsignedBigInt): UnsignedBigInt
}

/**
  * Base class for unsigned 256-bits integers
  */
trait UnsignedBigInt {
  /** Convert this BigInt value to Byte.
    * @throws ArithmeticException if overflow happens.
    */
  def toByte: Byte

  /** Convert this BigInt value to Short.
    * @throws ArithmeticException if overflow happens.
    */
  def toShort: Short

  /** Convert this BigInt value to Int.
    * @throws ArithmeticException if overflow happens.
    */
  def toInt: Int

  /** Convert this BigInt value to Int.
    * @throws ArithmeticException if overflow happens.
    */
  def toLong: Long

  /** Returns a big-endian representation of this BigInt in a collection of bytes.
    * For example, the value {@code 0x1213141516171819} would yield the
    * byte array {@code {0x12, 0x13, 0x14, 0x15, 0x16, 0x17, 0x18, 0x19}}.
    * @since 2.0
    */
  def toBytes: Coll[Byte]


  /** Compares this numeric with that numeric for order.  Returns a negative integer, zero, or a positive integer as the
    * `this` is less than, equal to, or greater than `that`.
    */
  def compareTo(that: UnsignedBigInt): Int

  /** Returns a BigInt whose value is {@code (this + that)}.
    *
    * @param  that value to be added to this BigInt.
    * @return { @code this + that}
    */
  def add(that: UnsignedBigInt): UnsignedBigInt
  def +(that: UnsignedBigInt): UnsignedBigInt = add(that)

  /** Returns a BigInt whose value is {@code (this - that)}.
    *
    * @param  that value to be subtracted from this BigInt.
    * @return { @code this - that}
    */
  def subtract(that: UnsignedBigInt): UnsignedBigInt

  def -(that: UnsignedBigInt): UnsignedBigInt = subtract(that)

  /** Returns a BigInt whose value is {@code (this * that)}.
    *
    * @implNote An implementation may offer better algorithmic
    *           performance when { @code that == this}.
    * @param  that value to be multiplied by this BigInt.
    * @return { @code this * that}
    */
  def multiply(that: UnsignedBigInt): UnsignedBigInt
  def *(that: UnsignedBigInt): UnsignedBigInt = multiply(that)

  /** Returns a BigInt whose value is {@code (this / that)}.
    *
    * @param  that value by which this BigInt is to be divided.
    * @return { @code this / that}
    * @throws ArithmeticException if { @code that} is zero.
    */
  def divide(that: UnsignedBigInt): UnsignedBigInt
  def /(that: UnsignedBigInt): UnsignedBigInt = divide(that)

  /**
    * Returns a BigInt whose value is {@code (this mod m}).  This method
    * differs from {@code remainder} in that it always returns a
    * <i>non-negative</i> BigInteger.
    *
    * @param  m the modulus.
    * @return { @code this mod m}
    * @throws ArithmeticException { @code m} &le; 0
    * @see #remainder
    */
  def mod(m: UnsignedBigInt): UnsignedBigInt
  def %(m: UnsignedBigInt): UnsignedBigInt = mod(m)

  /**
    * Returns the minimum of this BigInteger and {@code val}.
    *
    * @param  that value with which the minimum is to be computed.
    * @return the BigInteger whose value is the lesser of this BigInteger and
    *         { @code val}.  If they are equal, either may be returned.
    */
  def min(that: UnsignedBigInt): UnsignedBigInt

  /**
    * Returns the maximum of this BigInteger and {@code val}.
    *
    * @param  that value with which the maximum is to be computed.
    * @return the BigInteger whose value is the greater of this and
    *         { @code val}.  If they are equal, either may be returned.
    */
  def max(that: UnsignedBigInt): UnsignedBigInt

  /** Returns a BigInteger whose value is `(this & that)`.
    * @param that value to be AND'ed with this BigInteger.
    * @return `this & that`
    */
  def and(that: UnsignedBigInt): UnsignedBigInt
  def &(that: UnsignedBigInt): UnsignedBigInt = and(that)

  /** Returns a BigInteger whose value is `(this | that)`.
    *
    * @param that value to be OR'ed with this BigInteger.
    * @return `this | that`
    */
  def or(that: UnsignedBigInt): UnsignedBigInt
  def |(that: UnsignedBigInt): UnsignedBigInt = or(that)

  def modInverse(m: UnsignedBigInt): UnsignedBigInt
  def plusMod(that: UnsignedBigInt, m: UnsignedBigInt): UnsignedBigInt
  def subtractMod(that: UnsignedBigInt, m: UnsignedBigInt): UnsignedBigInt
  def multiplyMod(that: UnsignedBigInt, m: UnsignedBigInt): UnsignedBigInt

  /**
    * @return a big integer whose value is `this xor that`
    */
  def xor(that: UnsignedBigInt): UnsignedBigInt

  /**
    * @return a 256-bit signed integer whose value is (this << n). The shift distance, n, may be negative,
    *         in which case this method performs a right shift. (Computes floor(this * 2n).)
    */
  def shiftLeft(n: Int): UnsignedBigInt

  /**
    * @return a 256-bit signed integer whose value is (this >> n). Sign extension is performed. The shift distance, n,
    *         may be negative, in which case this method performs a left shift. (Computes floor(this / 2n).)
    */
  def shiftRight(n: Int): UnsignedBigInt

  def bitwiseInverse(): UnsignedBigInt

  def toSigned(): BigInt
}



/** Base class for points on elliptic curves. */
trait GroupElement {
  /** Checks if the provided element is an identity element. */
  def isIdentity: Boolean

  /** Exponentiate this <code>GroupElement</code> to the given number.
    * @param k The power.
    * @return <code>this to the power of k</code>.
    * @since 2.0
    */
  def exp(k: BigInt): GroupElement

  /** Exponentiate this <code>GroupElement</code> to the given unsigned 256 bit integer.
    * @param k The power.
    * @return <code>this to the power of k</code>.
    */
  def expUnsigned(k: UnsignedBigInt): GroupElement

  /** Group operation. */
  def multiply(that: GroupElement): GroupElement

  /** Inverse element in the group. */
  def negate: GroupElement

  /**
    * Get an encoding of the point value.
    *
    * @return the point encoding
    */
  def getEncoded: Coll[Byte]
}

/** Proposition which can be proven and verified by sigma protocol. */
trait SigmaProp {
  def isValid: Boolean
  /** Serialized bytes of this sigma proposition taken as ErgoTree and then serialized. */
  def propBytes: Coll[Byte]

  /** Logical AND between this SigmaProp and other SigmaProp.
    * This constructs a new CAND node of sigma tree with two children. */
  def &&(other: SigmaProp): SigmaProp

  /** Logical OR between this SigmaProp and other SigmaProp.
    * This constructs a new COR node of sigma tree with two children. */
  def ||(other: SigmaProp): SigmaProp
}

/** Represents any value paired with type descriptor. */
trait AnyValue {
  /** The data value wrapped by this instance. */
  def value: Any
  /** The type descriptor of the `value` instance. */
  def tVal: RType[Any]
}

/** Runtime representation of Ergo boxes used during execution of ErgoTree operations.
  * @see [[org.ergoplatform.ErgoBox]]
  */
trait Box {
  /** Blake2b256 hash of this box's content, basically equals to `blake2b256(bytes)` */
  def id: Coll[Byte]

  /** Mandatory: Monetary value, in Ergo tokens (NanoErg unit of measure)*/
  def value: Long

  /** Serialized bytes of guarding script, which should be evaluated to true in order to
    * open this box. (aka spend it in a transaction)*/
  def propositionBytes: Coll[Byte]

  /** Serialized bytes of this box's content, including proposition bytes. */
  def bytes: Coll[Byte]

  /** Serialized bytes of this box's content, excluding transactionId and index of output. */
  def bytesWithoutRef: Coll[Byte]

  def registers: Coll[AnyValue]

  /** Extracts register by id and type.
    * ErgoScript is typed, so accessing a register is an operation which involves some
    * expected type given in brackets. Thus `SELF.R4[Int]` expression should evaluate to a
    * valid value of the `Option[Int]` type.
    *
    * For example `val x = SELF.R4[Int]` expects the
    * register, if it is present, to have type `Int`. At runtime the corresponding type
    * descriptor is passed as `cT` parameter.
    *
    * There are three cases:
    * 1) If the register doesn't exist.
    *   Then `val x = SELF.R4[Int]` succeeds and returns the None value, which conforms to
    *   any value of type `Option[T]` for any T. (In the example above T is equal to
    *   `Int`). Calling `x.get` fails when x is equal to None, but `x.isDefined`
    *   succeeds and returns `false`.
    * 2) If the register contains a value `v` of type `Int`.
    *   Then `val x = SELF.R4[Int]` succeeds and returns `Some(v)`, which is a valid value
    *   of type `Option[Int]`. In this case, calling `x.get` succeeds and returns the
    *   value `v` of type `Int`. Calling `x.isDefined` returns `true`.
    * 3) If the register contains a value `v` of type T other then `Int`.
    *   Then `val x = SELF.R4[Int]` fails, because there is no way to return a valid value
    *   of type `Option[Int]`. The value of register is present, so returning it as None
    *   would break the typed semantics of registers collection.
    *
    * In some use cases one register may have values of different types. To access such
    * register an additional register can be used as a tag.
    *
    * <pre class="stHighlight">
    *   val tagOpt = SELF.R5[Int]
    *   val res = if (tagOpt.isDefined) {
    *     val tag = tagOpt.get
    *     if (tag == 1) {
    *       val x = SELF.R4[Int].get
    *       // compute res using value x is of type Int
    *     } else if (tag == 2) {
    *       val x = SELF.R4[GroupElement].get
    *       // compute res using value x is of type GroupElement
    *     } else if (tag == 3) {
    *       val x = SELF.R4[ Array[Byte] ].get
    *       // compute res using value x of type Array[Byte]
    *     } else {
    *       // compute `res` when `tag` is not 1, 2 or 3
    *     }
    *   }
    *   else {
    *     // compute value of res when register is not present
    *   }
    * </pre>
    *
    * @param i zero-based identifier of the register.
    * @tparam T expected type of the register.
    * @return Some(value) if the register is defined AND has the given type.
    *         None otherwise
    * @throws `sigmastate.eval.InvalidType` exception when the type of the register value is
    *                                   different from cT.
    * @since 2.0
    */
  def getReg[T](i: Int)(implicit cT: RType[T]): Option[T]

  /** Mandatory: Monetary value, in Ergo tokens */
  def R0[T](implicit cT:RType[T]): Option[T] = this.getReg[T](0)

  /** Mandatory: Guarding script */
  def R1[T](implicit cT:RType[T]): Option[T] = this.getReg[T](1)

  /** Mandatory: Secondary tokens */
  def R2[T](implicit cT:RType[T]): Option[T] = this.getReg[T](2)

  /** Mandatory: Reference to transaction and output id where the box was created */
  def R3[T](implicit cT:RType[T]): Option[T] = this.getReg[T](3)

  /** Non-mandatory register */
  def R4[T](implicit cT:RType[T]): Option[T] = this.getReg[T](4)
  /** Non-mandatory register */
  def R5[T](implicit cT:RType[T]): Option[T] = this.getReg[T](5)
  /** Non-mandatory register */
  def R6[T](implicit cT:RType[T]): Option[T] = this.getReg[T](6)
  /** Non-mandatory register */
  def R7[T](implicit cT:RType[T]): Option[T] = this.getReg[T](7)
  /** Non-mandatory register */
  def R8[T](implicit cT:RType[T]): Option[T] = this.getReg[T](8)
  /** Non-mandatory register */
  def R9[T](implicit cT:RType[T]): Option[T] = this.getReg[T](9)

  /** Secondary tokens */
  def tokens: Coll[(Coll[Byte], Long)]

  /** If `tx` is a transaction which generated this box, then `creationInfo._1` is a height of the tx's block.
    *  The `creationInfo._2` is a serialized transaction identifier followed by box index in the transaction outputs.
    */
  def creationInfo: (Int, Coll[Byte])

  /** Extracts register as Coll[Byte], deserializes it to script and then executes this script in the current context.
    * The original Coll[Byte] of the script is available as getReg[Coll[Byte]](id)
    * @param regId identifier of the register
    * @tparam T result type of the deserialized script.
    * @throws IllegalArgumentException if the actual script type doesn't conform to `T`
    * @return result of the script execution in the current context
    * @since Mainnet
    */
  def executeFromRegister[T](regId: Byte)(implicit cT:RType[T]): T

  override def toString = s"Box(id=$id; value=$value; regs=$registers)"
}

/** Type of data which efficiently authenticates potentially huge dataset having key-value dictionary interface.
  * Only root hash of dynamic AVL+ tree, tree height, key length, optional value length, and access flags are stored
  * in an instance of the datatype.
  *
  * Please note that standard hash function from `scorex.crypto.hash` is used, and height is stored along with root hash of
  * the tree, thus `digest` size is always CryptoConstants.hashLength + 1 bytes.
  *
  * This interface is used as runtime representation of the AvlTree type of ErgoTree.
  */
trait AvlTree {
  /** Returns digest of the state represented by this tree.
    * Authenticated tree digest = root hash bytes ++ tree height
    */
  def digest: Coll[Byte]

  /** Flags of enabled operations packed in single byte.
    * isInsertAllowed == (enabledOperations & 0x01) != 0
    * isUpdateAllowed == (enabledOperations & 0x02) != 0
    * isRemoveAllowed == (enabledOperations & 0x04) != 0
    */
  def enabledOperations: Byte

  /** All the elements under the tree have the same length of the keys */
  def keyLength: Int
  
  /** If non-empty, all the values under the tree are of the same length. */
  def valueLengthOpt: Option[Int]

  /** Checks if Insert operation is allowed for this tree instance. */
  def isInsertAllowed: Boolean

  /** Checks if Update operation is allowed for this tree instance. */
  def isUpdateAllowed: Boolean

  /** Checks if Remove operation is allowed for this tree instance. */
  def isRemoveAllowed: Boolean

  /** Replace digest of this tree producing a new tree.
    * Since AvlTree is immutable, this tree instance remains unchanged.
    * @param newDigest   a new digest
    * @return a copy of this AvlTree instance where `this.digest` replaced by `newDigest`
    */
  def updateDigest(newDigest: Coll[Byte]): AvlTree

  /** Enable/disable operations of this tree producing a new tree.
    * Since AvlTree is immutable, `this` tree instance remains unchanged.
    * @param newOperations  a new flags which specify available operations on a new tree.
    * @return               a copy of this AvlTree instance where `this.enabledOperations`
    *                       replaced by `newOperations`
    */
  def updateOperations(newOperations: Byte): AvlTree
}

/** Only header fields that can be predicted by a miner. */
trait PreHeader {
  /** Block version, to be increased on every soft and hardfork. */
  def version: Byte

  /** Id of parent block */
  def parentId: Coll[Byte] // ModifierId

  /** Block timestamp (in milliseconds since beginning of Unix Epoch) */
  def timestamp: Long

  /** Current difficulty in a compressed view.
    * NOTE: actually it is unsigned Int*/
  def nBits: Long  // actually it is unsigned Int

  /** Block height */
  def height: Int

  /** Miner public key. Should be used to collect block rewards. */
  def minerPk: GroupElement

  /** Miner votes for changing system parameters. */
  def votes: Coll[Byte]
}

/** Represents data of the block header available in Sigma propositions. */
trait Header {
  /** Bytes representation of ModifierId of this Header */
  def id: Coll[Byte]

  /** Block version, to be increased on every soft and hardfork. */
  def version: Byte

  /** Bytes representation of ModifierId of the parent block */
  def parentId: Coll[Byte] //

  /** Hash of ADProofs for transactions in a block */
  def ADProofsRoot: Coll[Byte] // Digest32. Can we build AvlTree out of it?

  /** AvlTree of a state after block application */
  def stateRoot: AvlTree

  /** Root hash (for a Merkle tree) of transactions in a block. */
  def transactionsRoot: Coll[Byte]  // Digest32

  /** Block timestamp (in milliseconds since beginning of Unix Epoch) */
  def timestamp: Long

  /** Current difficulty in a compressed view.
    * NOTE: actually it is unsigned Int*/
  def nBits: Long

  /** Block height */
  def height: Int

  /** Root hash of extension section */
  def extensionRoot: Coll[Byte] // Digest32

  /** Miner public key. Should be used to collect block rewards.
    * Part of Autolykos solution. */
  def minerPk: GroupElement

  /** One-time public key. Prevents revealing of miners secret. */
  def powOnetimePk: GroupElement

  /** nonce */
  def powNonce: Coll[Byte]

  /** Distance between pseudo-random number, corresponding to nonce `powNonce` and a secret,
    * corresponding to `minerPk`. The lower `powDistance` is, the harder it was to find this solution. */
  def powDistance: BigInt

  /** Miner votes for changing system parameters. */
  def votes: Coll[Byte] //3 bytes

  /** Bytes which are coming from future versions of the protocol, so
    * their meaning is not known to current version of Sigma, but they
    * are stored to get the same id as future version users.
    */
  def unparsedBytes: Coll[Byte]

  /**
    * @return header bytes without proof of work, a PoW is generated over them
    */
  def serializeWithoutPoW: Coll[Byte]

  /**
    * @return result of header's proof-of-work validation
    */
  def checkPow: Boolean
}

/** Runtime representation of Context ErgoTree type.
  * Represents data available in Sigma language using `CONTEXT` global variable.
  */
trait Context {
  def builder: SigmaDslBuilder

  /** A collection of outputs of the current transaction. */
  def OUTPUTS: Coll[Box]

  /** A collection of inputs of the current transaction, the transaction where selfBox is one of the inputs. */
  def INPUTS: Coll[Box]

  /** A collection of inputs of the current transaction that will not be spent. */
  def dataInputs: Coll[Box]

  /** Height (block number) of the block which is currently being validated. */
  def HEIGHT: Int

  /** Box whose proposition is being currently executing */
  def SELF: Box

  /** Zero based index in `inputs` of `selfBox`. */
  def selfBoxIndex: Int

  /** Authenticated dynamic dictionary digest representing Utxo state before current state. */
  def LastBlockUtxoRootHash: AvlTree

  /** A fixed number of last block headers in descending order (first header is the newest one) */
  def headers: Coll[Header]

  /** Fields of a new block header, that can be predicted by a miner before block's formation */
  def preHeader: PreHeader

  /** Bytes of encoded miner's public key.
    * Same as `preHeader.minerPk.getEncoded`
    */
  def minerPubKey: Coll[Byte]

  /** Extracts Context variable by id and type.
    * ErgoScript is typed, so accessing a the variables is an operation which involves
    * some expected type given in brackets. Thus `getVar[Int](id)` expression should
    * evaluate to a valid value of the `Option[Int]` type.
    *
    * For example `val x = getVar[Int](10)` expects the variable, if it is present, to have
    * type `Int`. At runtime the corresponding type descriptor is passed as `cT`
    * parameter.
    *
    * There are three cases:
    * 1) If the variable doesn't exist.
    *   Then `val x = getVar[Int](id)` succeeds and returns the None value, which conforms to
    *   any value of type `Option[T]` for any T. (In the example above T is equal to
    *   `Int`). Calling `x.get` fails when x is equal to None, but `x.isDefined`
    *   succeeds and returns `false`.
    * 2) If the variable contains a value `v` of type `Int`.
    *   Then `val x = getVar[Int](id)` succeeds and returns `Some(v)`, which is a valid value
    *   of type `Option[Int]`. In this case, calling `x.get` succeeds and returns the
    *   value `v` of type `Int`. Calling `x.isDefined` returns `true`.
    * 3) If the variable contains a value `v` of type T other then `Int`.
    *   Then `val x = getVar[Int](id)` fails, because there is no way to return a valid value
    *   of type `Option[Int]`. The value of variable is present, so returning it as None
    *   would break the typed semantics of variables collection.
    *
    * In some use cases one variable may have values of different types. To access such
    * variable an additional variable can be used as a tag.
    *
    * <pre class="stHighlight">
    *   val tagOpt = getVar[Int](id)
    *   val res = if (tagOpt.isDefined) {
    *     val tag = tagOpt.get
    *     if (tag == 1) {
    *       val x = getVar[Int](id2).get
    *       // compute res using value x is of type Int
    *     } else if (tag == 2) {
    *       val x = getVar[GroupElement](id2).get
    *       // compute res using value x is of type GroupElement
    *     } else if (tag == 3) {
    *       val x = getVar[ Array[Byte] ](id2).get
    *       // compute res using value x of type Array[Byte]
    *     } else {
    *       // compute `res` when `tag` is not 1, 2 or 3
    *     }
    *   }
    *   else {
    *     // compute value of res when the variable is not present
    *   }
    * </pre>
    *
    * @param id zero-based identifier of the variable.
    * @tparam T expected type of the variable.
    * @return Some(value) if the variable is defined in the context AND has the given type.
    *         None otherwise
    * @throws `sigmastate.eval.InvalidType` exception when the type of the variable value is
    *                                   different from cT.
    */
  def getVar[T](id: Byte)(implicit cT: RType[T]): Option[T]

  /**
    * A variant of `getVar` to extract a context variable by id and type from any input
    *
<<<<<<< HEAD
    * @param inputId - input index
=======
    * @param inputIndex - input index
>>>>>>> a66ab556
    * @param id - context variable id
    * @tparam T - expected type of the variable
    * @return Some(value) if the variable is defined in the context AND has the given type.
    *         None otherwise
    */
<<<<<<< HEAD
  def getVarFromInput[T](inputId: Short, id: Byte)(implicit cT: RType[T]): Option[T]
=======
  def getVarFromInput[T](inputIndex: Short, id: Byte)(implicit cT: RType[T]): Option[T]
>>>>>>> a66ab556

  def vars: Coll[AnyValue]

  /** Maximum version of ErgoTree currently activated on the network.
    * See [[ErgoLikeContext]] class for details. */
  def activatedScriptVersion: Byte

  /** The version of ErgoTree currently executed by interpreter.
    * See [[ErgoLikeContext]] class for details. */
  def currentErgoTreeVersion: Byte
}

/** Shortcut declarations for methods of global object (aka [[SigmaDslBuilder]]).
  * Every methods delegates to the corresponding method of `builder`, look there for details.
  */
trait SigmaContract {
  /** Returns Global instance (aka Builder) which implements all global operations. */
  def builder: SigmaDslBuilder

  def Collection[T](items: T*)(implicit cT: RType[T]): Coll[T] = this.builder.Colls.fromItems[T](items:_*)

  /** !!! all methods should delegate to builder */
  def atLeast(bound: Int, props: Coll[SigmaProp]): SigmaProp = this.builder.atLeast(bound, props)

  def allOf(conditions: Coll[Boolean]): Boolean = this.builder.allOf(conditions)
  def allZK(conditions: Coll[SigmaProp]): SigmaProp = this.builder.allZK(conditions)

  def anyOf(conditions: Coll[Boolean]): Boolean = this.builder.anyOf(conditions)
  def anyZK(conditions: Coll[SigmaProp]): SigmaProp = this.builder.anyZK(conditions)

  def xorOf(conditions: Coll[Boolean]): Boolean = this.builder.xorOf(conditions)

  def sigmaProp(b: Boolean): SigmaProp = this.builder.sigmaProp(b)

  def blake2b256(bytes: Coll[Byte]): Coll[Byte] = this.builder.blake2b256(bytes)
  def sha256(bytes: Coll[Byte]): Coll[Byte] = this.builder.sha256(bytes)

  def byteArrayToBigInt(bytes: Coll[Byte]): BigInt = this.builder.byteArrayToBigInt(bytes)
  def longToByteArray(l: Long): Coll[Byte] = this.builder.longToByteArray(l)
  def byteArrayToLong(bytes: Coll[Byte]): Long = this.builder.byteArrayToLong(bytes)

  def proveDlog(g: GroupElement): SigmaProp = this.builder.proveDlog(g)
  def proveDHTuple(g: GroupElement, h: GroupElement, u: GroupElement, v: GroupElement): SigmaProp =
    this.builder.proveDHTuple(g, h, u, v)

  def groupGenerator: GroupElement = this.builder.groupGenerator

  def decodePoint(encoded: Coll[Byte]): GroupElement = this.builder.decodePoint(encoded)

  def substConstants[T](scriptBytes: Coll[Byte],
      positions: Coll[Int],
      newValues: Coll[T]): Coll[Byte] = this.builder.substConstants(scriptBytes, positions, newValues)
}

/** Runtime representation of SGlobal ErgoTree type.
  * The only instance of SGlobal type can be referenced as `Global` variable in ErgoScript.
  * It is represented as [[org.ergoplatform.Global]] node of ErgoTree, which evaluates to
  * the default singleton instance of this interface.
  *
  * CostingSigmaDslBuilder object serves as the default singleton instance of Global
  * object, which implements global ErgoTree functions.
  *
  * @see SGlobal.WrappedType, CostingSigmaDslBuilder
  */
trait SigmaDslBuilder {

  /** Access to collection operations. */
  def Colls: CollBuilder

  /**
    * Logical threshold operation.
    * AtLeast has two inputs: integer `bound`` and a collection of `props` same as in anyZK/allZK.
    * @param bound  number of props which should be proven in order to satisfy verifier
    * @param props  a collection of sigma propositions of which at least the `bound` number should be proved.
    * @return THRESHOLD sigma protocol proposition wrapped in SigmaProp value.
    */
  def atLeast(bound: Int, props: Coll[SigmaProp]): SigmaProp

  /** @return true if all the elements in collection are true. */
  def allOf(conditions: Coll[Boolean]): Boolean

  /** Returns a sigma proposition which is proven when ALL the propositions in the `conditions` are proven.
    * @param conditions a collection of propositions
    * @return AND sigma protocol proposition
    */
  def allZK(conditions: Coll[SigmaProp]): SigmaProp

  /** Returns true if at least one element in the `conditions` is true, otherwise false. */
  def anyOf(conditions: Coll[Boolean]): Boolean

  /** Returns a sigma proposition which is proven when at least one of the propositions in the `conditions` is proven.
    * @param conditions a collection of propositions
    * @return OR sigma protocol proposition
    */
  def anyZK(conditions: Coll[SigmaProp]): SigmaProp

  /** Similar to `allOf`, but performing logical XOR operation between all conditions. */
  def xorOf(conditions: Coll[Boolean]): Boolean

  /** Creates trivial sigma proposition with the given underlying Boolean value.
    * @param b boolean value to be wrapped into SigmaProp
    * @return sigma proposition with can be combined with other SigmaProp values
    */
  def sigmaProp(b: Boolean): SigmaProp

  /** Calculate Blake2b256 hash from the input `bytes`. */
  def blake2b256(bytes: Coll[Byte]): Coll[Byte]

  /** Calculate Sha256 hash from the input `bytes`.*/
  def sha256(bytes: Coll[Byte]): Coll[Byte]

  /** Convert big-endian `bytes` representation (Coll[Byte]) to the corresponding BigInt value.
    * @param bytes collection of bytes in big-endian format
    */
  def byteArrayToBigInt(bytes: Coll[Byte]): BigInt

  /** Converts Long value `l` to the big-endian bytes representation. */
  def longToByteArray(l: Long): Coll[Byte]

  /** Convert big-endian `bytes` representation (Coll[Byte]) to the corresponding Long value. */
  def byteArrayToLong(bytes: Coll[Byte]): Long

  /** Creates a new SigmaProp value representing public key of the discrete logarithm
    * signature protocol.
    * @param  g  an element of the elliptic curve group which serves as the public key
    */
  def proveDlog(g: GroupElement): SigmaProp

  /** Creates a new SigmaProp value representing sigma proposition of the Diffie Hellman
    * signature protocol. Common input: (g,h,u,v)
    */
  def proveDHTuple(g: GroupElement, h: GroupElement, u: GroupElement, v: GroupElement): SigmaProp

  /** The generator g of the group is an element of the group such that, when written
    * multiplicative form, every element of the group is a power of g.
    * @return the generator of this Dlog group
    */
  def groupGenerator: GroupElement

  /**
    * @return big integer provided as input approximately encoded using NBits,
    *         see (https://bitcoin.stackexchange.com/questions/57184/what-does-the-nbits-value-represent)
    *         for format details
    */
  def encodeNbits(bi: BigInt): Long

  /**
    * @return big integer decoded from NBits value provided,
    *         see (https://bitcoin.stackexchange.com/questions/57184/what-does-the-nbits-value-represent)
    *         for format details
    */
  def decodeNbits(l: Long): BigInt

  /**
    * Transforms serialized bytes of ErgoTree with segregated constants by replacing constants
    * at given positions with new values. This operation allow to use serialized scripts as
    * pre-defined templates.
    * The typical usage is "check that output box have proposition equal to given script bytes,
    * where minerPk (constants(0)) is replaced with currentMinerPk".
    * Each constant in original scriptBytes have SType serialized before actual data (see ConstantSerializer).
    * During substitution each value from newValues is checked to be an instance of the corresponding type.
    * This means, the constants during substitution cannot change their types.
    *
    * @param scriptBytes serialized ErgoTree with ConstantSegregationFlag set to 1.
    * @param positions zero based indexes in ErgoTree.constants array which should be replaced with new values
    * @param newValues new values to be injected into the corresponding positions in ErgoTree.constants array
    * @return original scriptBytes array where only specified constants are replaced and all other bytes remain exactly the same
    */
  def substConstants[T](scriptBytes: Coll[Byte], positions: Coll[Int], newValues: Coll[T]): Coll[Byte]

  /** Decodes the given bytes to the corresponding GroupElement using default serialization.
    * @param encoded serialized bytes of some GroupElement value
    * @see GroupElementSerializer
    */
  def decodePoint(encoded: Coll[Byte]): GroupElement

  /** Create DSL big integer from existing `java.math.BigInteger`*/
  def BigInt(n: BigInteger): BigInt

  def UnsignedBigInt(n: BigInteger): UnsignedBigInt

  /** Extract `java.math.BigInteger` from DSL's `BigInt` type*/
  def toBigInteger(n: BigInt): BigInteger

  /** Construct a new authenticated dictionary with given parameters and tree root digest. */
  def avlTree(operationFlags: Byte, digest: Coll[Byte], keyLength: Int, valueLengthOpt: Option[Int]): AvlTree

  /** Serializes the given `value` into bytes using the default serialization format. */
  def serialize[T](value: T)(implicit cT: RType[T]): Coll[Byte]

  /** Returns a byte-wise XOR of the two collections of bytes. */
  def xor(l: Coll[Byte], r: Coll[Byte]): Coll[Byte]

  /** Calculates value of a custom Autolykos 2 hash function */
  def powHit(k: Int, msg: Coll[Byte], nonce: Coll[Byte], h: Coll[Byte], N: Int): BigInt

  /** Deserializes provided `bytes` into a value of type `T`. **/
  def deserializeTo[T](bytes: Coll[Byte])(implicit cT: RType[T]): T

  /** Returns a number decoded from provided big-endian bytes array. */
  def fromBigEndianBytes[T](bytes: Coll[Byte])(implicit cT: RType[T]): T

  def some[T](value: T)(implicit cT: RType[T]): Option[T]

  def none[T]()(implicit cT: RType[T]): Option[T]
}
<|MERGE_RESOLUTION|>--- conflicted
+++ resolved
@@ -754,21 +754,13 @@
   /**
     * A variant of `getVar` to extract a context variable by id and type from any input
     *
-<<<<<<< HEAD
-    * @param inputId - input index
-=======
     * @param inputIndex - input index
->>>>>>> a66ab556
     * @param id - context variable id
     * @tparam T - expected type of the variable
     * @return Some(value) if the variable is defined in the context AND has the given type.
     *         None otherwise
     */
-<<<<<<< HEAD
-  def getVarFromInput[T](inputId: Short, id: Byte)(implicit cT: RType[T]): Option[T]
-=======
   def getVarFromInput[T](inputIndex: Short, id: Byte)(implicit cT: RType[T]): Option[T]
->>>>>>> a66ab556
 
   def vars: Coll[AnyValue]
 
