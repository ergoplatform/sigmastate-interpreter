--- conflicted
+++ resolved
@@ -764,11 +764,9 @@
   /** Returns a byte-wise XOR of the two collections of bytes. */
   def xor(l: Coll[Byte], r: Coll[Byte]): Coll[Byte]
 
-<<<<<<< HEAD
   /** Deserializes provided `bytes` into a value of type `T`. **/
   def deserializeTo[T](bytes: Coll[Byte])(implicit cT: RType[T]): T
-=======
+
   /** Returns a number decoded from provided big-endian bytes array. */
   def fromBigEndianBytes[T](bytes: Coll[Byte])(implicit cT: RType[T]): T
->>>>>>> 83ba4a44
-}
+}
