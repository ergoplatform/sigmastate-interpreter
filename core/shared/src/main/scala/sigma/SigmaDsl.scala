--- conflicted
+++ resolved
@@ -934,13 +934,11 @@
   /** Returns a byte-wise XOR of the two collections of bytes. */
   def xor(l: Coll[Byte], r: Coll[Byte]): Coll[Byte]
 
-<<<<<<< HEAD
+  /** Calculates value of a custom Autolykos 2 hash function */
+  def powHit(k: Int, msg: Coll[Byte], nonce: Coll[Byte], h: Coll[Byte], N: Int): BigInt
+
   /** Deserializes provided `bytes` into a value of type `T`. **/
   def deserializeTo[T](bytes: Coll[Byte])(implicit cT: RType[T]): T
-=======
-  /** Calculates value of a custom Autolykos 2 hash function */
-  def powHit(k: Int, msg: Coll[Byte], nonce: Coll[Byte], h: Coll[Byte], N: Int): BigInt
->>>>>>> 0aa88be7
 
   /** Returns a number decoded from provided big-endian bytes array. */
   def fromBigEndianBytes[T](bytes: Coll[Byte])(implicit cT: RType[T]): T
