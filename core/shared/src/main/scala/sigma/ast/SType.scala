package sigma.ast

import sigma.Evaluation.stypeToRType
import sigma.ast.SCollection.SByteArray
import sigma.ast.SType.TypeCode
import sigma.data.OverloadHack.Overloaded1
<<<<<<< HEAD
import sigma.data.{CBigInt, Nullable, SigmaConstants}
import sigma.reflection.{RClass, ReflectionData}
=======
import sigma.data.{CBigInt, CUnsignedBigInt, Nullable, SigmaConstants}
import sigma.reflection.{RClass, RMethod, ReflectionData}
>>>>>>> cb51ba8b
import sigma.util.Extensions.{IntOps, LongOps, ShortOps}
import sigma.{AvlTree, BigInt, Box, Coll, Context, Evaluation, GroupElement, Header, PreHeader, SigmaDslBuilder, SigmaProp, UnsignedBigInt, VersionContext}

import java.math.BigInteger

/** Base type for all AST nodes of ErgoTree. */
trait SigmaNode extends Product

/** Every type descriptor is a tree represented by nodes in SType hierarchy.
  * In order to extend type family:
  * - Implement concrete class derived from SType
  * - Implement serializer (see SCollectionSerializer) and register it in STypeSerializer.table
  * Each SType is serialized to array of bytes by:
  * - emitting typeCode of each node (see special case for collections below)
  * - then recursively serializing subtrees from left to right on each level
  * - for each collection of primitive type there is special type code to emit single byte instead of two bytes
  * Types code intervals
  * - (1 .. MaxPrimTypeCode)  // primitive types
  * - (CollectionTypeCode .. CollectionTypeCode + MaxPrimTypeCode) // collections of primitive types
  * - (MaxCollectionTypeCode ..)  // Other types
  * Collection of non-primitive type is serialized as (CollectionTypeCode, serialize(elementType))
  * */
sealed trait SType extends SigmaNode {
  /** The underlying Scala type of data values described by this type descriptor.
    * E.g. scala.Int for SInt descriptor.
    */
  type WrappedType

  /** Type code used in serialization of SType values.
    * @see TypeSerializer
    */
  val typeCode: SType.TypeCode

  /** Returns true if this type embeddable, i.e. a type that can be combined with type
    * constructor for optimized encoding. For each embeddable type `T`, and type
    * constructor `C`, the type `C[T]` can be represented by a single byte.
    * @see [[sigmastate.serialization.TypeSerializer]]
    */
  def isEmbeddable: Boolean = false

  /** Elvis operator for types. See https://en.wikipedia.org/wiki/Elvis_operator*/
  def ?:(whenNoType: => SType): SType = if (this == NoType) whenNoType else this


  /** Returns parsable type term string of the type described by this type descriptor.
    * For every type it should be inverse to SigmaTyper.parseType.
    * This is default fallback implementation, should be overriden if it
    * is not correct for a particular type. */
  def toTermString: String = {
    val t = Evaluation.stypeToRType(this)
    t.name
  }
}

object SType {
  /** Representation of type codes used in serialization. */
  type TypeCode = Byte

  /** Named type variables and parameters used in generic types and method signatures.
    * Generic type terms like `(Coll[IV],(IV) => Boolean) => Boolean` are used to represent
    * method types of `Coll`` and `Option`` types. Each such type is an instance of [[SFunc]].
    * To represent variables (such as `IV` in the example above) [[STypeVar]] instances
    * are used.
    *
    * Generic types are not supported by ErgoTree serialization format and STypeVars are
    * used internally and never serialized (there is no serializer for STypeVar).
    * Thus the usage of type variables is limited.
    *
    * All necessary type variables can be declared in advance and reused across all code
    * base. This allows to avoid allocation of many duplicates and also improve
    * performance of SType values.
    */
  val tT = STypeVar("T")
  val tR = STypeVar("R")
  val tK = STypeVar("K")
  val tL = STypeVar("L")
  val tO = STypeVar("O")
  val tD = STypeVar("D")
  val tV = STypeVar("V")
  val tIV = STypeVar("IV")
  val tOV = STypeVar("OV")

  val paramT = STypeParam(tT)
  val paramR = STypeParam(tR)
  val paramIV = STypeParam(tIV)
  val paramOV = STypeParam(tOV)
  val paramIVSeq: Seq[STypeParam] = Array(paramIV)

  val IndexedSeqOfT2: IndexedSeq[SType] = Array(SType.tT, SType.tT)

  /** Immutable empty array, can be used to avoid repeated allocations. */
  val EmptyArray = Array.empty[SType]

  /** Immutable empty IndexedSeq, can be used to avoid repeated allocations. */
  val EmptySeq: IndexedSeq[SType] = EmptyArray

  private val v5PredefTypes = Array[SType](
      SBoolean, SByte, SShort, SInt, SLong, SBigInt, SContext,
      SGlobal, SHeader, SPreHeader, SAvlTree, SGroupElement, SSigmaProp, SString, SBox,
      SUnit, SAny)

  private val v6PredefTypes = v5PredefTypes ++ Array(SUnsignedBigInt)


  /** All pre-defined types should be listed here. Note, NoType is not listed.
    * Should be in sync with sigmastate.lang.Types.predefTypes. */
  def allPredefTypes: Seq[SType] = {
    if(VersionContext.current.isV6SoftForkActivated) {
      v6PredefTypes
    } else {
      v5PredefTypes
    }
  }

  /** A mapping of object types supporting MethodCall operations. For each serialized
    * typeId this map contains a companion object which can be used to access the list of
    * corresponding methods.
    *
    * @note starting from v6.0 methods with type parameters are also supported.
    *
    * @note on versioning:
    * In v3.x-5.x SNumericType.typeId is silently shadowed by SGlobal.typeId as part of
    * `toMap` operation. As a result, SNumericTypeMethods container cannot be resolved by
    * typeId = 106, because SNumericType was being silently removed when `_types` map is
    * constructed. See `property("SNumericType.typeId resolves to SGlobal")`.
    * In addition, the methods associated with the concrete numeric types cannot be
    * resolved (using SMethod.fromIds()) for all numeric types (SByte, SShort, SInt,
    * SLong) because these types are not registered in the `_types` map.
    * See the corresponding property("MethodCall on numerics")`.
    * However, this "shadowing" is not a problem since all casting methods are implemented
    * via lowering to Downcast, Upcast opcodes and the remaining `toBytes`, `toBits`
    * methods are not implemented at all.
    *
    * Starting from v6.0 the SNumericType.typeId is demoted as a receiver object of
    * method calls and:
    * 1) numeric type SByte, SShort, SInt, SLong are promoted as receivers and added to
    * the _types map.
    * 2) all methods from SNumericTypeMethods are copied to all the concrete numeric types
    * (SByte, SShort, SInt, SLong, SBigInt) and the generic tNum type parameter is
    * specialized accordingly.
    *
    * This difference in behaviour is tested by `property("MethodCall on numerics")`.
    *
    * The regression tests in `property("MethodCall Codes")` should pass.
    */
  private val v5Types = Seq(
    SBoolean, SString, STuple, SGroupElement, SSigmaProp, SContext, SGlobal, SHeader, SPreHeader,
    SAvlTree, SBox, SOption, SCollection, SBigInt
  )
  private val v6Types = v5Types ++ Seq(SByte, SShort, SInt, SLong, SUnsignedBigInt)

  private val v5TypesMap = v5Types.map { t => (t.typeId, t) }.toMap

  private val v6TypesMap = v6Types.map { t => (t.typeId, t) }.toMap

  def types: Map[Byte, STypeCompanion] = if (VersionContext.current.isV6SoftForkActivated) {
    v6TypesMap
  } else {
    v5TypesMap
  }

  /** Checks that the type of the value corresponds to the descriptor `tpe`.
    * If the value has complex structure only root type constructor is checked.
    * NOTE, this method is used in ErgoTree evaluation to systematically check that each
    * tree node evaluates to a value of the expected type.
    * Shallow runtime checks are enough if:
    * 1) ErgoTree is well-typed, i.e. each sub-expression has correct types (agree with
    *    the argument type).
    * 2) `isValueOfType == true` for each tree leaf
    * 3) `isValueOfType == true` for each sub-expression
    *
    * @param x value to check type
    * @param tpe   type descriptor to check value against
    * @return true if the given `value` is of type tpe`
    */
  def isValueOfType[T <: SType](x: Any, tpe: T): Boolean = tpe match {
    case SBoolean => x.isInstanceOf[Boolean]
    case SByte => x.isInstanceOf[Byte]
    case SShort => x.isInstanceOf[Short]
    case SInt => x.isInstanceOf[Int]
    case SLong => x.isInstanceOf[Long]
    case SBigInt => x.isInstanceOf[BigInt]
    case SUnsignedBigInt if VersionContext.current.isV6SoftForkActivated => x.isInstanceOf[UnsignedBigInt]
    case SGroupElement => x.isInstanceOf[GroupElement]
    case SSigmaProp => x.isInstanceOf[SigmaProp]
    case SBox => x.isInstanceOf[Box]
    case _: SCollectionType[_] => x.isInstanceOf[Coll[_]]
    case _: SOption[_] => x.isInstanceOf[Option[_]]
    case t: STuple =>
      if (t.items.length == 2) x.isInstanceOf[Tuple2[_,_]]
      else sys.error(s"Unsupported tuple type $t")
    case tF: SFunc =>
      if (tF.tDom.length == 1) x.isInstanceOf[Function1[_,_]]
      else sys.error(s"Unsupported function type $tF")
    case SContext => x.isInstanceOf[Context]
    case SAvlTree => x.isInstanceOf[AvlTree]
    case SGlobal => x.isInstanceOf[SigmaDslBuilder]
    case SHeader => x.isInstanceOf[Header]
    case SPreHeader => x.isInstanceOf[PreHeader]
    case SUnit => x.isInstanceOf[Unit]
    case _ => sys.error(s"Unknown type $tpe")
  }


  implicit class AnyOps(val x: Any) extends AnyVal {
    /** Helper method to simplify type casts. */
    def asWrappedType: SType#WrappedType = x.asInstanceOf[SType#WrappedType]
  }
}

/** Basic interface for all type companions.
  * This is necessary to make distinction between concrete type descriptor of a type like Coll[Int]
  * and generic descriptor of Coll[T] type constructor.
  * Some simple types like Int, GroupElement inherit from both SType and STypeCompanion.
  * @see SInt, SGroupElement, SType
  */
trait STypeCompanion {
  /** Force initialization of reflection. */
  val reflection = ReflectionData

  /** Type identifier to use in method serialization */
  def typeId: Byte

  /** If this is SType instance then returns the name of the corresponding RType.
    * Otherwise returns the name of type companion object (e.g. SCollection).
    */
  def typeName: String = {
    this match {
      case t: SType =>
        val rtype = stypeToRType(t)
        rtype.name
      case _ => this.getClass.getSimpleName.replace("$", "")
    }
  }

  /** Class which represents values of this type. When method call is executed, the corresponding method
    * of this class is invoked via [[RMethod]].invoke(). */
  def reprClass: RClass[_]

  /** Represents class of `this`. */
  lazy val thisRClass: RClass[_] = RClass(this.getClass)
}


/** Special type to represent untyped values.
  * Interpreter raises an error when encounter a Value with this type.
  * All Value nodes with this type should be eliminated during typing.
  * If no specific type can be assigned statically during typing,
  * then either error should be raised or type SAny should be assigned
  * which is interpreted as dynamic typing. */
case object NoType extends SType {
  type WrappedType = Nothing
  override val typeCode = 0: Byte
}

/** Type variable which is used in generic method/func signatures.
  * Used by ErgoScript compiler IR and eliminated during compilation.
  * It is not used in ErgoTree.
  */
case class STypeVar(name: String) extends SType {
  require(name.length <= 255, "name is too long")
  override type WrappedType = Any
  override val typeCode = STypeVar.TypeCode
  override def toString = name
  override def toTermString: String = name
}
object STypeVar {
  val TypeCode: TypeCode = 103: Byte
  implicit def liftString(n: String): STypeVar = STypeVar(n)

  /** Immutable empty array, can be used to avoid repeated allocations. */
  val EmptyArray = Array.empty[STypeVar]

  /** Immutable empty IndexedSeq, can be used to avoid repeated allocations. */
  val EmptySeq: IndexedSeq[STypeVar] = EmptyArray
}

/** Base trait for all pre-defined types which are not necessary primitive (e.g. Box, AvlTree).
  */
trait SPredefType extends SType {
}

/** Base type for SBoolean and SSigmaProp. */
trait SLogical extends SType {
}

/** Base trait implemented by all generic types (those which has type parameters,
  * e.g. Coll[T], Option[T], etc.)*/
trait SGenericType {
  /** Type parameters of this generic type. */
  def typeParams: Seq[STypeParam]
}

/** Base trait for all embeddable types.
  */
trait SEmbeddable extends SType {
  override def isEmbeddable: Boolean = true
  /** Type code of embeddable type can be combined with code of type constructor.
    * Resulting code can be serialized. This simple convention allows to save space for most frequently used types.
    * See TypeSerializer */
  @inline final def embedIn(typeConstrId: Byte): Byte = (typeConstrId + this.typeCode).toByte
}

/** Base trait for all primitive types (aka atoms) which don't have internal type items.
  * All primitive types can occupy a reserved interval of codes from 1 to MaxPrimTypeCode. */
trait SPrimType extends SType with SPredefType {
}

/** Primitive type recognizer to pattern match on TypeCode */
object SPrimType {
  def unapply(t: SType): Option[SType] = SType.allPredefTypes.find(_ == t)

  /** Type code of the last valid prim type so that (1 to LastPrimTypeCode) is a range of valid codes. */
  final val LastPrimTypeCode: Byte = 8: Byte

  /** Upper limit of the interval of valid type codes for primitive types */
  final val MaxPrimTypeCode: Byte = 11: Byte

  /** Max possible number of primitive types. */
  final val PrimRange: Byte = (MaxPrimTypeCode + 1).toByte
}

/** Base trait for all types which have methods (and properties) */
trait SProduct extends SType {
}

/** Monomorphic type descriptor i.e. a type without generic parameters.
  * @see `SGenericType`
  */
trait SMonoType extends SType with STypeCompanion {
}

/** Marker trait for all numeric types. */
trait SNumericType extends SProduct with STypeCompanion {
  /** Upcasts the given value of a smaller type to this larger type.
    * Corresponds to section 5.1.2 Widening Primitive Conversion of Java Language Spec.
    * @param n numeric value to be converted
    * @return a value of WrappedType of this type descriptor's instance.
    * @throw exception if `n` has actual type which is larger than this type.
    */
  def upcast(n: AnyVal): WrappedType

  /** Downcasts the given value of a larger type to this smaller type.
    * Corresponds to section 5.1.3 Narrowing Primitive Conversion of Java Language Spec.
    * @param n numeric value to be converted
    * @return a value of WrappedType of this type descriptor's instance.
    * @throw exception if the actual value of `i` cannot fit into this type.
    */
  def downcast(n: AnyVal): WrappedType

  /** Returns a type which is larger. */
  @inline def max(that: SNumericType): SNumericType =
    if (this.numericTypeIndex > that.numericTypeIndex) this else that

  /** Returns true if this numeric type is larger than that. */
  @inline final def >(that: SNumericType): Boolean = this.numericTypeIndex > that.numericTypeIndex

  /** Numeric types are ordered by the number of bytes to store the numeric values.
    * @return index in the array of all numeric types. */
  def numericTypeIndex: Int

  override def toString: String = this.getClass.getSimpleName
}

object SNumericType extends STypeCompanion {

  // TODO v6.0: this typeId is now shadowed by SGlobal.typeId
  //  see https://github.com/ScorexFoundation/sigmastate-interpreter/issues/667
  override def typeId: TypeCode = 106: Byte

  /** Since this object is not used in SMethod instances. */
  override def reprClass: RClass[_] = sys.error(s"Shouldn't be called.")
}

/** Descriptor of ErgoTree type `Boolean` holding `true` or `false` values. */
case object SBoolean extends SPrimType with SEmbeddable with SLogical with SProduct with SMonoType {
  override type WrappedType = Boolean
  override val typeCode: TypeCode = 1: Byte
  override val reprClass: RClass[_] = RClass(classOf[Boolean])
  override def typeId = typeCode
  implicit def typeBoolean: SBoolean.type = this
}

/** Descriptor of ErgoTree type `Byte` - 8-bit signed integer. */
case object SByte extends SPrimType with SEmbeddable with SNumericType with SMonoType {
  override type WrappedType = Byte
  override val typeCode: TypeCode = 2: Byte
  override val reprClass: RClass[_] = RClass(classOf[Byte])
  implicit def typeByte: SByte.type = this
  override def typeId = typeCode
  override def numericTypeIndex: Int = 0
  override def upcast(v: AnyVal): Byte = v match {
    case b: Byte => b
    case _ => sys.error(s"Cannot upcast value $v to the type $this")
  }
  override def downcast(v: AnyVal): Byte = v match {
    case b: Byte => b
    case s: Short => s.toByteExact
    case i: Int => i.toByteExact
    case l: Long => l.toByteExact
    case bi: BigInt if VersionContext.current.isV6SoftForkActivated => bi.toByte // toByteExact from int is called under the hood
    case ubi: UnsignedBigInt if VersionContext.current.isV6SoftForkActivated => ubi.toByte // toByteExact from int is called under the hood
    case _ => sys.error(s"Cannot downcast value $v to the type $this")
  }
}

/** Descriptor of ErgoTree type `Short` - 16-bit signed integer. */
case object SShort extends SPrimType with SEmbeddable with SNumericType with SMonoType {
  override type WrappedType = Short
  override val typeCode: TypeCode = 3: Byte
  override val reprClass: RClass[_] = RClass(classOf[Short])
  implicit val typeShort: SShort.type = this
  override def typeId = typeCode
  override def numericTypeIndex: Int = 1
  override def upcast(v: AnyVal): Short = v match {
    case x: Byte => x.toShort
    case x: Short => x
    case _ => sys.error(s"Cannot upcast value $v to the type $this")
  }
  override def downcast(v: AnyVal): Short = v match {
    case s: Short => s
    case i: Int => i.toShortExact
    case l: Long => l.toShortExact
    case bi: BigInt if VersionContext.current.isV6SoftForkActivated => bi.toShort // toShortExact from int is called under the hood
    case ubi: UnsignedBigInt if VersionContext.current.isV6SoftForkActivated => ubi.toShort // toShortExact from int is called under the hood
    case _ => sys.error(s"Cannot downcast value $v to the type $this")
  }
}

/** Descriptor of ErgoTree type `Int` - 32-bit signed integer. */
case object SInt extends SPrimType with SEmbeddable with SNumericType with SMonoType {
  override type WrappedType = Int
  override val typeCode: TypeCode = 4: Byte
  override val reprClass: RClass[_] = RClass(classOf[Int])
  override def typeId = typeCode
  override def numericTypeIndex: Int = 2
  implicit def typeInt: SInt.type = this
  override def upcast(v: AnyVal): Int = v match {
    case x: Byte => x.toInt
    case x: Short => x.toInt
    case x: Int => x
    case _ => sys.error(s"Cannot upcast value $v to the type $this")
  }
  override def downcast(v: AnyVal): Int = v match {
    case b: Byte => b.toInt
    case s: Short => s.toInt
    case i: Int => i
    case l: Long => l.toIntExact
    case bi: BigInt if VersionContext.current.isV6SoftForkActivated => bi.toInt
    case ubi: UnsignedBigInt if VersionContext.current.isV6SoftForkActivated => ubi.toInt
    case _ => sys.error(s"Cannot downcast value $v to the type $this")
  }
}

/** Descriptor of ErgoTree type `Long` - 64-bit signed integer. */
case object SLong extends SPrimType with SEmbeddable with SNumericType with SMonoType {
  override type WrappedType = Long
  override val typeCode: TypeCode = 5: Byte
  override val reprClass: RClass[_] = RClass(classOf[Long])
  override def typeId = typeCode
  override def numericTypeIndex: Int = 3
  implicit def typeLong: SLong.type = this

  override def upcast(v: AnyVal): Long = v match {
    case x: Byte => x.toLong
    case x: Short => x.toLong
    case x: Int => x.toLong
    case x: Long => x
    case _ => sys.error(s"Cannot upcast value $v to the type $this")
  }
  override def downcast(v: AnyVal): Long = v match {
    case b: Byte => b.toLong
    case s: Short => s.toLong
    case i: Int => i.toLong
    case l: Long => l
    case bi: BigInt if VersionContext.current.isV6SoftForkActivated => bi.toLong
    case ubi: UnsignedBigInt if VersionContext.current.isV6SoftForkActivated => ubi.toLong
    case _ => sys.error(s"Cannot downcast value $v to the type $this")
  }
}

<<<<<<< HEAD
/** Type of 256 bit integer values. Implemented using [[java.math.BigInteger]]. */
=======
/** Type of 256-bit  signed integer values. Implemented using [[java.math.BigInteger]]. */
>>>>>>> cb51ba8b
case object SBigInt extends SPrimType with SEmbeddable with SNumericType with SMonoType {
  override type WrappedType = BigInt
  override val typeCode: TypeCode = 6: Byte
  override val reprClass: RClass[_] = RClass(classOf[BigInt])
  override def typeId = typeCode

  /** Type of Relation binary op like GE, LE, etc. */
  val RelationOpType = SFunc(Array(SBigInt, SBigInt), SBoolean)

  /** The maximum size of BigInteger value in byte array representation. */
  val MaxSizeInBytes: Long = SigmaConstants.MaxBigIntSizeInBytes.value

  override def numericTypeIndex: Int = 4

  override def upcast(v: AnyVal): BigInt = {
    v match {
      case x: Byte => CBigInt(BigInteger.valueOf(x.toLong))
      case x: Short => CBigInt(BigInteger.valueOf(x.toLong))
      case x: Int => CBigInt(BigInteger.valueOf(x.toLong))
      case x: Long => CBigInt(BigInteger.valueOf(x))
      case x: BigInt if VersionContext.current.isV6SoftForkActivated => x
      case _ => sys.error(s"Cannot upcast value $v to the type $this")
    }
  }
  override def downcast(v: AnyVal): BigInt = {
    v match {
      case x: Byte => CBigInt(BigInteger.valueOf(x.toLong))
      case x: Short => CBigInt(BigInteger.valueOf(x.toLong))
      case x: Int => CBigInt(BigInteger.valueOf(x.toLong))
      case x: Long => CBigInt(BigInteger.valueOf(x))
      case x: BigInt if VersionContext.current.isV6SoftForkActivated => x
      case _ => sys.error(s"Cannot downcast value $v to the type $this")
    }
  }
}

/** Type of 256-bit unsigned integer values. Implemented using [[java.math.BigInteger]]. */
case object SUnsignedBigInt extends SPrimType with SEmbeddable with SNumericType with SMonoType {
  override type WrappedType = UnsignedBigInt
  override val typeCode: TypeCode = 9: Byte
  override val reprClass: RClass[_] = RClass(classOf[UnsignedBigInt])
  override def typeId = typeCode

  /** Type of Relation binary op like GE, LE, etc. */
  val RelationOpType = SFunc(Array(SUnsignedBigInt, SUnsignedBigInt), SBoolean)

  /** The maximum size of BigInteger value in byte array representation. */
  val MaxSizeInBytes: Long = SigmaConstants.MaxBigIntSizeInBytes.value // todo: 256 bits or more?

  override def numericTypeIndex: Int = 5

  // todo: consider upcast and downcast rules
  override def upcast(v: AnyVal): UnsignedBigInt = {
    val bi = v match {
      case x: Byte => BigInteger.valueOf(x.toLong)
      case x: Short => BigInteger.valueOf(x.toLong)
      case x: Int => BigInteger.valueOf(x.toLong)
      case x: Long => BigInteger.valueOf(x)
      case x: UnsignedBigInt => x.asInstanceOf[CUnsignedBigInt].wrappedValue
      case _ => sys.error(s"Cannot upcast value $v to the type $this")
    }
    CUnsignedBigInt(bi)
  }
  override def downcast(v: AnyVal): UnsignedBigInt = {
    val bi = v match {
      case x: Byte => BigInteger.valueOf(x.toLong)
      case x: Short => BigInteger.valueOf(x.toLong)
      case x: Int => BigInteger.valueOf(x.toLong)
      case x: Long => BigInteger.valueOf(x)
      case x: UnsignedBigInt => x.asInstanceOf[CUnsignedBigInt].wrappedValue
      case _ => sys.error(s"Cannot downcast value $v to the type $this")
    }
    CUnsignedBigInt(bi)
  }
}

/** Descriptor of type `String` which is not used in ErgoTree, but used in ErgoScript.
  * NOTE: this descriptor both type and type companion */
case object SString extends SProduct with SMonoType {
  override type WrappedType = String
  override val typeCode: TypeCode = 102: Byte
  override def typeId = typeCode
  override def reprClass: RClass[_] = RClass(classOf[String])
}

/** Descriptor of ErgoTree type `GroupElement`.
  * NOTE: this descriptor both type and type companion */
case object SGroupElement extends SProduct with SPrimType with SEmbeddable with SMonoType {
  override type WrappedType = GroupElement
  override val typeCode: TypeCode = 7: Byte
  override val reprClass: RClass[_] = RClass(classOf[GroupElement])
  override def typeId = typeCode
  implicit def typeGroupElement: SGroupElement.type = this
}

/** Descriptor of ErgoTree type `SigmaProp` which represent sigma-protocol propositions. */
case object SSigmaProp extends SProduct with SPrimType with SEmbeddable with SLogical with SMonoType {
  import SType._
  override type WrappedType = SigmaProp
  override val typeCode: TypeCode = 8: Byte
  override val reprClass: RClass[_] = RClass(classOf[SigmaProp])
  override def typeId = typeCode
  implicit def typeSigmaProp: SSigmaProp.type = this

  /** The maximum size of SigmaProp value in serialized byte array representation. */
  val MaxSizeInBytes: Long = SigmaConstants.MaxSigmaPropSizeInBytes.value
}

/** Any other type is implicitly subtype of this type. */
case object SAny extends SPrimType with SMonoType {
  override type WrappedType = Any
  override val typeCode: TypeCode = 97: Byte

  /** Type identifier to use in method serialization */
  override def typeId: TypeCode = typeCode

  /** Class which represents values of this type. When method call is executed, the corresponding method
    * of this class is invoked via [[RMethod]].invoke(). */
  override def reprClass: RClass[_] = RClass(classOf[Any])
}

/** The type with single inhabitant value `()` */
case object SUnit extends SPrimType with SMonoType {
  override type WrappedType = Unit
  override val typeCode: TypeCode = 98: Byte
  /** Type identifier to use in method serialization */
  override def typeId: TypeCode = typeCode

  /** Class which represents values of this type. When method call is executed, the corresponding method
    * of this class is invoked via [[RMethod]].invoke(). */
  override def reprClass: RClass[_] = RClass(classOf[Unit])
}

/** Helper constuctor/extractor for tuples of two types. */
object SPair {
  def apply(l: SType, r: SType) = STuple(Array(l, r))
  def unapply(t: STuple): Nullable[(SType, SType)] = t match {
    case STuple(IndexedSeq(l, r)) => Nullable((l, r))
    case _ => Nullable.None
  }
}

/** Type descriptor of lambda types. */
case class SFunc(tDom: IndexedSeq[SType],  tRange: SType, tpeParams: Seq[STypeParam] = Nil)
    extends SType with SGenericType
{
  override type WrappedType = Any => tRange.WrappedType
  override val typeCode = SFunc.FuncTypeCode
  override def toString = {
    val args = if (tpeParams.isEmpty) "" else tpeParams.mkString("[", ",", "]")
    s"$args(${tDom.mkString(",")}) => $tRange"
  }
  override def toTermString = {
    val args = if (tpeParams.isEmpty) "" else tpeParams.mkString("[", ",", "]")
    s"$args(${tDom.map(_.toTermString).mkString(",")}) => ${tRange.toTermString}"
  }
  override val typeParams: Seq[STypeParam] = tpeParams

  /** Generalize this type and return a new descriptor. */
  def getGenericType: SFunc = {
    val typeParams: Seq[STypeParam] = tDom.zipWithIndex
        .map { case (_, i) => STypeParam(SType.tD.name + (i + 1)) } :+ STypeParam(SType.tR.name)
    val ts = typeParams.map(_.ident)
    SFunc(ts.init.toIndexedSeq, ts.last, Nil)
  }

  /** Transform function into method type by adding the given `objType` as the first
    * argument type (aka method receiver type).
    */
  def withReceiverType(objType: SType) = this.copy(tDom = objType +: tDom)
}

object SFunc {
  final val FuncTypeCode: TypeCode = TypeCodes.FuncType
  def apply(tDom: SType, tRange: SType): SFunc = SFunc(Array(tDom), tRange) // HOTSPOT:
  val identity = { x: Any => x }
}

/** Used by ErgoScript compiler IR and eliminated during compilation.
  * It is not used in ErgoTree.
  */
case class STypeApply(name: String, args: IndexedSeq[SType] = IndexedSeq()) extends SType {
  override type WrappedType = Any
  override val typeCode = STypeApply.TypeCode
}
object STypeApply {
  val TypeCode = 94: Byte
}

/** Type description of optional values. Instances of `Option`
  *  are either constructed by `Some` or by `None` constructors. */
case class SOption[ElemType <: SType](elemType: ElemType) extends SProduct with SGenericType {
  type ElemWrappedType = ElemType#WrappedType
  override type WrappedType = Option[ElemWrappedType]
  override val typeCode: TypeCode = SOption.OptionTypeCode
  override def toString = s"Option[$elemType]"
  override def toTermString: String = s"Option[${elemType.toTermString}]"
  override lazy val typeParams: Seq[STypeParam] = Array(SType.paramT)
}

object SOption extends STypeCompanion {
  /** Code of `Option[_]` type constructor. */
  val OptionTypeConstrId = 3
  /** Type code for `Option[T] for some T` type used in TypeSerializer. */
  val OptionTypeCode: TypeCode = ((SPrimType.MaxPrimTypeCode + 1) * OptionTypeConstrId).toByte
  /** Code of `Option[Coll[_]]` type constructor. */
  val OptionCollectionTypeConstrId = 4
  /** Type code for `Option[Coll[T]] for some T` type used in TypeSerializer. */
  val OptionCollectionTypeCode: TypeCode = ((SPrimType.MaxPrimTypeCode + 1) * OptionCollectionTypeConstrId).toByte

  override def typeId = OptionTypeCode

  override val reprClass: RClass[_] = RClass(classOf[Option[_]])

  type SBooleanOption        = SOption[SBoolean.type]
  type SByteOption           = SOption[SByte.type]
  type SShortOption          = SOption[SShort.type]
  type SIntOption            = SOption[SInt.type]
  type SLongOption           = SOption[SLong.type]
  type SBigIntOption         = SOption[SBigInt.type]
  type SUnsignedBigIntOption = SOption[SUnsignedBigInt.type]
  type SGroupElementOption   = SOption[SGroupElement.type]
  type SBoxOption            = SOption[SBox.type]
  type SAvlTreeOption        = SOption[SAvlTree.type]

  /** This descriptors are instantiated once here and then reused. */
  implicit val SByteOption = SOption(SByte)
  implicit val SByteArrayOption = SOption(SByteArray)
  implicit val SShortOption = SOption(SShort)
  implicit val SIntOption = SOption(SInt)
  implicit val SLongOption = SOption(SLong)
  implicit val SBigIntOption = SOption(SBigInt)
  implicit val SUnsignedBigIntOption = SOption(SUnsignedBigInt)
  implicit val SBooleanOption = SOption(SBoolean)
  implicit val SAvlTreeOption = SOption(SAvlTree)
  implicit val SGroupElementOption = SOption(SGroupElement)
  implicit val SSigmaPropOption = SOption(SSigmaProp)
  implicit val SBoxOption = SOption(SBox)

  def apply[T <: SType](implicit elemType: T, ov: Overloaded1): SOption[T] = SOption(elemType)
}

/** Base class for descriptors of `Coll[T]` ErgoTree type for some elemType T. */
trait SCollection[T <: SType] extends SProduct with SGenericType {
  def elemType: T
  override type WrappedType = Coll[T#WrappedType]
}

/** Descriptor of `Coll[T]` ErgoTree type for some elemType T. */
case class SCollectionType[T <: SType](elemType: T) extends SCollection[T] {
  override val typeCode: TypeCode = SCollectionType.CollectionTypeCode
  override def typeParams: Seq[STypeParam] = SCollectionType.typeParams
  override def toString = s"Coll[$elemType]"
  override def toTermString = s"Coll[${elemType.toTermString}]"
}

object SCollectionType {
  /** Code of `Coll[_]` type constructor. */
  val CollectionTypeConstrId = 1

  /** Type code for `Coll[T] for some T` type used in TypeSerializer. */
  val CollectionTypeCode: TypeCode = ((SPrimType.MaxPrimTypeCode + 1) * CollectionTypeConstrId).toByte

  /** Code of `Coll[Coll[_]]` type constructor. */
  val NestedCollectionTypeConstrId = 2

  /** Type code for `Coll[Coll[T]] for some T` type used in TypeSerializer. */
  val NestedCollectionTypeCode: TypeCode = ((SPrimType.MaxPrimTypeCode + 1) * NestedCollectionTypeConstrId).toByte

  /** Array of generic type parameters reused in all SCollectionType instances. */
  val typeParams: Seq[STypeParam] = Array(SType.paramIV)
}

object SCollection extends STypeCompanion {
  override val reprClass: RClass[_] = RClass(classOf[Coll[_]])
  override def typeId = SCollectionType.CollectionTypeCode

  /** Costructs a collection type with the given type of elements. */
  implicit def typeCollection[V <: SType](implicit tV: V): SCollection[V] = SCollection[V](tV)

  /** Helper descriptors reused across different method descriptors. */
  def tIV = SType.tIV
  def tOV = SType.tOV

  /** This descriptors are instantiated once here and then reused. */
  val ThisType = SCollection(tIV)
  val tOVColl = SCollection(tOV)
  val tPredicate = SFunc(tIV, SBoolean)

  /** Helper constructors. */
  def apply[T <: SType](elemType: T): SCollection[T] = SCollectionType(elemType)
  def apply[T <: SType](implicit elemType: T, ov: Overloaded1): SCollection[T] = SCollectionType(elemType)

  type SBooleanArray        = SCollection[SBoolean.type]
  type SByteArray           = SCollection[SByte.type]
  type SShortArray          = SCollection[SShort.type]
  type SIntArray            = SCollection[SInt.type]
  type SLongArray           = SCollection[SLong.type]
  type SBigIntArray         = SCollection[SBigInt.type]
  type SUnsignedBigIntArray = SCollection[SUnsignedBigInt.type]
  type SGroupElementArray   = SCollection[SGroupElement.type]
  type SBoxArray            = SCollection[SBox.type]
  type SAvlTreeArray        = SCollection[SAvlTree.type]

  /** This descriptors are instantiated once here and then reused. */
  val SBooleanArray        = SCollection(SBoolean)
  val SByteArray           = SCollection(SByte)
  val SByteArray2          = SCollection(SCollection(SByte))
  val SShortArray          = SCollection(SShort)
  val SIntArray            = SCollection(SInt)
  val SLongArray           = SCollection(SLong)
  val SBigIntArray         = SCollection(SBigInt)
  val SUnsignedBigIntArray = SCollection(SUnsignedBigInt)
  val SGroupElementArray   = SCollection(SGroupElement)
  val SSigmaPropArray      = SCollection(SSigmaProp)
  val SBoxArray            = SCollection(SBox)
  val SAvlTreeArray        = SCollection(SAvlTree)
  val SHeaderArray         = SCollection(SHeader)
}

/** Type descriptor of tuple type. */
case class STuple(items: IndexedSeq[SType]) extends SCollection[SAny.type] {
  override val typeCode = STuple.TupleTypeCode

  override def elemType: SAny.type = SAny

  override val typeParams = Nil

  override def toTermString = s"(${items.map(_.toTermString).mkString(",")})"
  override def toString = s"(${items.mkString(",")})"
}

object STuple extends STypeCompanion {
  /** Code of `(_, T) for some embeddable T` type constructor. */
  val Pair1TypeConstrId = 5
  /** Type code for `(E, T) for some embeddable T` type used in TypeSerializer. */
  val Pair1TypeCode: TypeCode = ((SPrimType.MaxPrimTypeCode + 1) * Pair1TypeConstrId).toByte

  /** Code of `(T, _) for some embeddable T` type constructor. */
  val Pair2TypeConstrId = 6
  /** Type code for `(T, E) for some embeddable T` type used in TypeSerializer. */
  val Pair2TypeCode: TypeCode = ((SPrimType.MaxPrimTypeCode + 1) * Pair2TypeConstrId).toByte
  val TripleTypeCode: TypeCode = Pair2TypeCode

  /** Type constructor code of symmetric pair `(T, T)` for some embeddable T. */
  val PairSymmetricTypeConstrId = 7
  /** Type code of symmetric pair `(T, T)` for some embeddable T. */
  val PairSymmetricTypeCode: TypeCode = ((SPrimType.MaxPrimTypeCode + 1) * PairSymmetricTypeConstrId).toByte
  val QuadrupleTypeCode: TypeCode = PairSymmetricTypeCode

  /** Type code of generic tuple type. */
  val TupleTypeCode = ((SPrimType.MaxPrimTypeCode + 1) * 8).toByte

  override def typeId = TupleTypeCode

  override val reprClass: RClass[_] = RClass(classOf[Product2[_,_]])

  /** Helper factory method. */
  def apply(items: SType*): STuple = STuple(items.toArray)

}

/** Type descriptor of `Box` type of ErgoTree. */
case object SBox extends SProduct with SPredefType with SMonoType {
  override type WrappedType = Box
  override val typeCode: TypeCode = 99: Byte
  override val reprClass: RClass[_] = RClass(classOf[Box])
  override def typeId = typeCode
  implicit def typeBox: SBox.type = this
}

/** Type descriptor of `AvlTree` type of ErgoTree. */
case object SAvlTree extends SProduct with SPredefType with SMonoType {
  override type WrappedType = AvlTree
  override val typeCode: TypeCode = 100: Byte
  override val reprClass: RClass[_] = RClass(classOf[AvlTree])
  override def typeId = typeCode
  implicit def typeAvlTree: SAvlTree.type = this

  import SOption._
  lazy val TCollOptionCollByte = SCollection(SByteArrayOption)
  lazy val CollKeyValue = SCollection(STuple(SByteArray, SByteArray))
}

/** Type descriptor of `Context` type of ErgoTree. */
case object SContext extends SProduct with SPredefType with SMonoType {
  override type WrappedType = Context
  override val typeCode: TypeCode = 101: Byte
  override def reprClass: RClass[_] = RClass(classOf[Context])
  override def typeId = typeCode
}

/** Type descriptor of `Header` type of ErgoTree. */
case object SHeader extends SProduct with SPredefType with SMonoType {
  override type WrappedType = Header
  override val typeCode: TypeCode = 104: Byte
  override val reprClass: RClass[_] = RClass(classOf[Header])
  override def typeId = typeCode
}

/** Type descriptor of `PreHeader` type of ErgoTree. */
case object SPreHeader extends SProduct with SPredefType with SMonoType {
  override type WrappedType = PreHeader
  override val typeCode: TypeCode = 105: Byte
  override val reprClass: RClass[_] = RClass(classOf[PreHeader])
  override def typeId = typeCode
}

/** This type is introduced to unify handling of global and non-global (i.e. methods) operations.
  * It unifies implementation of global operation with implementation of methods and avoids code
  * duplication (following DRY principle https://en.wikipedia.org/wiki/Don%27t_repeat_yourself).
  * The WrappedType is `sigma.SigmaDslBuilder`, which is an interface implemented by
  * the singleton sigmastate.eval.CostingSigmaDslBuilder
  *
  * The Constant(...) tree node of this type are not allowed, as well as using it in register and
  * context variables (aka ContextExtension)
  *
  * When new methods are added to this type via a soft-fork, they will be serialized as part
  * of ErgoTree using MethodCallSerializer, where SGlobal.typeCode will be used.
  *
  * @see sigmastate.lang.SigmaPredef
  * */
case object SGlobal extends SProduct with SPredefType with SMonoType {
  override type WrappedType = SigmaDslBuilder
  override val typeCode: TypeCode = 106: Byte
  override val reprClass: RClass[_] = RClass(classOf[SigmaDslBuilder])
  override def typeId = typeCode
}
<|MERGE_RESOLUTION|>--- conflicted
+++ resolved
@@ -4,13 +4,10 @@
 import sigma.ast.SCollection.SByteArray
 import sigma.ast.SType.TypeCode
 import sigma.data.OverloadHack.Overloaded1
-<<<<<<< HEAD
 import sigma.data.{CBigInt, Nullable, SigmaConstants}
 import sigma.reflection.{RClass, ReflectionData}
-=======
 import sigma.data.{CBigInt, CUnsignedBigInt, Nullable, SigmaConstants}
 import sigma.reflection.{RClass, RMethod, ReflectionData}
->>>>>>> cb51ba8b
 import sigma.util.Extensions.{IntOps, LongOps, ShortOps}
 import sigma.{AvlTree, BigInt, Box, Coll, Context, Evaluation, GroupElement, Header, PreHeader, SigmaDslBuilder, SigmaProp, UnsignedBigInt, VersionContext}
 
@@ -492,11 +489,7 @@
   }
 }
 
-<<<<<<< HEAD
-/** Type of 256 bit integer values. Implemented using [[java.math.BigInteger]]. */
-=======
 /** Type of 256-bit  signed integer values. Implemented using [[java.math.BigInteger]]. */
->>>>>>> cb51ba8b
 case object SBigInt extends SPrimType with SEmbeddable with SNumericType with SMonoType {
   override type WrappedType = BigInt
   override val typeCode: TypeCode = 6: Byte
