package sigma.reflection

import sigma._
import sigma.ast.{SCollectionType, SOption, STuple, SType}
import sigma.data.RType

import scala.collection.compat.immutable.ArraySeq
import scala.collection.mutable
import scala.collection.immutable

/** Reflection metadata and global dictionaries to access it.
  * Such metadata is only used on JS platform to support reflection-like interfaces of
  * RClass, RMethod, RConstructor. These interfaces implemented on JVM using Java
  * reflection.
  *
  * For each class that needs reflection metadata, we register a class entry using
  * `registerClassEntry` method with the necessary information such as constructors and
  * methods.
  * Only information that is needed at runtime is registered.
  * @see mkConstructor, mkMethod
  */
object ReflectionData {
  /** Descriptors of classes. */
  val classes = mutable.HashMap.empty[Class[_], SRClass[_]]

  /** Registers a class entry in the map of classes.
    *
    * @tparam T the type of the class to be registered
    * @param clazz        the class to be registered
    * @param constructors the constructors of the class
    * @param fields       the fields of the class
    * @param methods      the methods of the class (represented as a map of method names and argument types to the corresponding RMethod instances)
    */
  def registerClassEntry[T](clazz: Class[T],
                            constructors: Seq[SRConstructor[_]] = ArraySeq.empty,
                            fields: Map[String, SRField] = Map.empty,
                            methods: Map[(String, Seq[Class[_]]), RMethod] = Map.empty): Unit = classes.synchronized {
    classes.put(clazz, new SRClass(clazz, constructors, fields, methods))
  }

  registerClassEntry(classOf[Boolean])

  registerClassEntry(classOf[Byte])

  registerClassEntry(classOf[Short])

  registerClassEntry(classOf[Int])

  registerClassEntry(classOf[Long])

  registerClassEntry(classOf[Product2[_, _]])

  registerClassEntry(classOf[immutable.$colon$colon[_]],
    constructors = Array(
      mkConstructor(Array(classOf[java.lang.Object], classOf[immutable.List[_]])) { args =>
        new immutable.$colon$colon(args(0).asInstanceOf[java.lang.Object], args(1).asInstanceOf[immutable.List[_]])
      }
    )
  )

  { val clazz = classOf[scala.Option[_]]
    registerClassEntry(clazz,
      methods = Map(
        mkMethod(clazz, "filter", Array(classOf[scala.Function1[_,_]])) { (obj, args) =>
          obj.asInstanceOf[Option[Any]].filter(args(0).asInstanceOf[Any => Boolean])
        },
        mkMethod(clazz, "map", Array(classOf[scala.Function1[_,_]])) { (obj, args) =>
          obj.asInstanceOf[Option[Any]].map(args(0).asInstanceOf[Any => Any])
        }
      )
    )
  }

  { val clazz = classOf[scala.Some[_]]
    registerClassEntry(clazz,
      constructors = Array(
        mkConstructor(Array(classOf[java.lang.Object])) { args =>
          new scala.Some(args(0).asInstanceOf[java.lang.Object])
        }
      )
    )
  }
  {
    val clazz = classOf[SigmaProp]
    registerClassEntry(clazz,
      methods = Map(
        mkMethod(clazz, "$bar$bar", Array[Class[_]](classOf[SigmaProp])) { (obj, args) =>
          obj.asInstanceOf[SigmaProp].$bar$bar(args(0).asInstanceOf[SigmaProp])
        },
        mkMethod(clazz, "isValid", Array[Class[_]]()) { (obj, _) =>
          obj.asInstanceOf[SigmaProp].isValid
        },
        mkMethod(clazz, "propBytes", Array[Class[_]]()) { (obj, _) =>
          obj.asInstanceOf[SigmaProp].propBytes
        },
        mkMethod(clazz, "$amp$amp", Array[Class[_]](classOf[SigmaProp])) { (obj, args) =>
          obj.asInstanceOf[SigmaProp].$amp$amp(args(0).asInstanceOf[SigmaProp])
        }
      )
    )
  }
  {
    val clazz      = classOf[sigma.BigInt]
    val paramTypes = Array[Class[_]](clazz)
    registerClassEntry(clazz,
      methods = Map(
        mkMethod(clazz, "add", paramTypes) { (obj, args) =>
          obj.asInstanceOf[BigInt].add(args(0).asInstanceOf[BigInt])
        },
        mkMethod(clazz, "max", paramTypes) { (obj, args) =>
          obj.asInstanceOf[BigInt].max(args(0).asInstanceOf[BigInt])
        },
        mkMethod(clazz, "min", paramTypes) { (obj, args) =>
          obj.asInstanceOf[BigInt].min(args(0).asInstanceOf[BigInt])
        },
        mkMethod(clazz, "subtract", paramTypes) { (obj, args) =>
          obj.asInstanceOf[BigInt].subtract(args(0).asInstanceOf[BigInt])
        },
        mkMethod(clazz, "multiply", paramTypes) { (obj, args) =>
          obj.asInstanceOf[BigInt].multiply(args(0).asInstanceOf[BigInt])
        },
        mkMethod(clazz, "mod", paramTypes) { (obj, args) =>
          obj.asInstanceOf[BigInt].mod(args(0).asInstanceOf[BigInt])
        },
        mkMethod(clazz, "divide", paramTypes) { (obj, args) =>
          obj.asInstanceOf[BigInt].divide(args(0).asInstanceOf[BigInt])
        }
      )
    )
  }
  {
    val clazz = classOf[CollBuilder]
    registerClassEntry(clazz,
      methods = Map(
        mkMethod(clazz, "xor", Array[Class[_]](classOf[Coll[_]], classOf[Coll[_]])) { (obj, args) =>
          obj.asInstanceOf[CollBuilder].xor(
            args(0).asInstanceOf[Coll[Byte]],
            args(1).asInstanceOf[Coll[Byte]])
        },
        mkMethod(clazz, "fromItems", Array[Class[_]](classOf[Seq[_]], classOf[RType[_]])) { (obj, args) =>
          obj.asInstanceOf[CollBuilder].fromItems[Any](
            args(0).asInstanceOf[Seq[Any]]: _*)(args(1).asInstanceOf[RType[Any]])
        },
        mkMethod(clazz, "replicate", Array[Class[_]](classOf[Int], classOf[Object], classOf[RType[_]])) { (obj, args) =>
          obj.asInstanceOf[CollBuilder].replicate(args(0).asInstanceOf[Int],
            args(1).asInstanceOf[Any])(args(2).asInstanceOf[RType[Any]])
        }
      )
    )
  }
  {
    val clazz = classOf[Coll[_]]
    registerClassEntry(clazz,
      methods = Map(
        mkMethod(clazz, "updated", Array[Class[_]](classOf[Int], classOf[java.lang.Object])) { (obj, args) =>
          obj.asInstanceOf[Coll[Any]].updated(args(0).asInstanceOf[Int], args(1).asInstanceOf[Any])
        },
        mkMethod(clazz, "flatMap", Array[Class[_]](classOf[Function1[_, _]], classOf[RType[_]])) { (obj, args) =>
          obj.asInstanceOf[Coll[Any]].flatMap(
            args(0).asInstanceOf[Any => Coll[Any]])(args(1).asInstanceOf[RType[Any]])
        },
        mkMethod(clazz, "apply", Array[Class[_]](classOf[Int])) { (obj, args) =>
          obj.asInstanceOf[Coll[_]].apply(args(0).asInstanceOf[Int])
        },
        mkMethod(clazz, "get", Array[Class[_]](classOf[Int])) { (obj, args) =>
          obj.asInstanceOf[Coll[_]].get(args(0).asInstanceOf[Int])
        },
        mkMethod(clazz, "append", Array[Class[_]](classOf[Coll[_]])) { (obj, args) =>
          obj.asInstanceOf[Coll[Any]].append(args(0).asInstanceOf[Coll[Any]])
        },
        mkMethod(clazz, "indexOf", Array[Class[_]](classOf[java.lang.Object], classOf[Int])) { (obj, args) =>
          obj.asInstanceOf[Coll[Any]].indexOf(args(0).asInstanceOf[Any], args(1).asInstanceOf[Int])
        },
        mkMethod(clazz, "map", Array[Class[_]](classOf[Function1[_, _]], classOf[RType[_]])) { (obj, args) =>
          obj.asInstanceOf[Coll[Any]].map(args(0).asInstanceOf[Any => Any])(args(1).asInstanceOf[RType[Any]])
        },
        mkMethod(clazz, "reverse", Array[Class[_]]()) { (obj, args) =>
          obj.asInstanceOf[Coll[Any]].reverse
        },
        mkMethod(clazz, "distinct", Array[Class[_]]()) { (obj, args) =>
          obj.asInstanceOf[Coll[Any]].distinct
        },
        mkMethod(clazz, "startsWith", Array[Class[_]](classOf[Coll[_]])) { (obj, args) =>
          obj.asInstanceOf[Coll[Any]].startsWith(args(0).asInstanceOf[Coll[Any]])
        },
        mkMethod(clazz, "endsWith", Array[Class[_]](classOf[Coll[_]])) { (obj, args) =>
          obj.asInstanceOf[Coll[Any]].endsWith(args(0).asInstanceOf[Coll[Any]])
        }
      )
    )
  }
  {
    val clazz = classOf[AvlTree]
    registerClassEntry(clazz,
      methods = Map(
        mkMethod(clazz, "updateOperations", Array[Class[_]](classOf[Byte])) { (obj, args) =>
          obj.asInstanceOf[AvlTree].updateOperations(args(0).asInstanceOf[Byte])
        },
        mkMethod(clazz, "keyLength", Array[Class[_]]()) { (obj, _) =>
          obj.asInstanceOf[AvlTree].keyLength
        },
        mkMethod(clazz, "enabledOperations", Array[Class[_]]()) { (obj, _) =>
          obj.asInstanceOf[AvlTree].enabledOperations
        },
        mkMethod(clazz, "updateDigest", Array[Class[_]](classOf[Coll[_]])) { (obj, args) =>
          obj.asInstanceOf[AvlTree].updateDigest(args(0).asInstanceOf[Coll[Byte]])
        },
        mkMethod(clazz, "digest", Array[Class[_]]()) { (obj, _) =>
          obj.asInstanceOf[AvlTree].digest
        },
        mkMethod(clazz, "isRemoveAllowed", Array[Class[_]]()) { (obj, _) =>
          obj.asInstanceOf[AvlTree].isRemoveAllowed
        },
        mkMethod(clazz, "valueLengthOpt", Array[Class[_]]()) { (obj, _) =>
          obj.asInstanceOf[AvlTree].valueLengthOpt
        },
        mkMethod(clazz, "isUpdateAllowed", Array[Class[_]]()) { (obj, _) =>
          obj.asInstanceOf[AvlTree].isUpdateAllowed
        },
        mkMethod(clazz, "isInsertAllowed", Array[Class[_]]()) { (obj, _) =>
          obj.asInstanceOf[AvlTree].isInsertAllowed
        }
      )
    )
  }
  {
    val clazz = classOf[Box]
    registerClassEntry(clazz,
      methods = Map(
        mkMethod(clazz, "value", Array[Class[_]]()) { (obj, _) =>
          obj.asInstanceOf[Box].value
        },
        mkMethod(clazz, "id", Array[Class[_]]()) { (obj, _) =>
          obj.asInstanceOf[Box].id
        },
        mkMethod(clazz, "creationInfo", Array[Class[_]]()) { (obj, _) =>
          obj.asInstanceOf[Box].creationInfo
        },
        mkMethod(clazz, "bytes", Array[Class[_]]()) { (obj, _) =>
          obj.asInstanceOf[Box].bytes
        },
        mkMethod(clazz, "tokens", Array[Class[_]]()) { (obj, _) =>
          obj.asInstanceOf[Box].tokens
        },
        mkMethod(clazz, "getReg", Array[Class[_]](classOf[Int], classOf[RType[_]])) { (obj, args) =>
          obj.asInstanceOf[Box].getReg(args(0).asInstanceOf[Int])(args(1).asInstanceOf[RType[_]])
        },
        mkMethod(clazz, "bytesWithoutRef", Array[Class[_]]()) { (obj, _) =>
          obj.asInstanceOf[Box].bytesWithoutRef
        },
        mkMethod(clazz, "propositionBytes", Array[Class[_]]()) { (obj, _) =>
          obj.asInstanceOf[Box].propositionBytes
        }
      )
    )
  }
  {
    val clazz = classOf[Context]
    registerClassEntry(clazz,
      methods = Map(
        mkMethod(clazz, "LastBlockUtxoRootHash", Array[Class[_]]()) { (obj, _) =>
          obj.asInstanceOf[Context].LastBlockUtxoRootHash
        },
        mkMethod(clazz, "dataInputs", Array[Class[_]]()) { (obj, _) =>
          obj.asInstanceOf[Context].dataInputs
        },
        mkMethod(clazz, "selfBoxIndex", Array[Class[_]]()) { (obj, _) =>
          obj.asInstanceOf[Context].selfBoxIndex
        },
        mkMethod(clazz, "INPUTS", Array[Class[_]]()) { (obj, _) =>
          obj.asInstanceOf[Context].INPUTS
        },
        mkMethod(clazz, "minerPubKey", Array[Class[_]]()) { (obj, _) =>
          obj.asInstanceOf[Context].minerPubKey
        },
        mkMethod(clazz, "HEIGHT", Array[Class[_]]()) { (obj, _) =>
          obj.asInstanceOf[Context].HEIGHT
        },
        mkMethod(clazz, "OUTPUTS", Array[Class[_]]()) { (obj, _) =>
          obj.asInstanceOf[Context].OUTPUTS
        },
        mkMethod(clazz, "SELF", Array[Class[_]]()) { (obj, _) =>
          obj.asInstanceOf[Context].SELF
        },
        mkMethod(clazz, "preHeader", Array[Class[_]]()) { (obj, _) =>
          obj.asInstanceOf[Context].preHeader
        },
        mkMethod(clazz, "getVar", Array[Class[_]](classOf[Byte], classOf[RType[_]])) { (obj, args) =>
          obj.asInstanceOf[Context].getVar(args(0).asInstanceOf[Byte])(args(1).asInstanceOf[RType[_]])
        },
        mkMethod(clazz, "headers", Array[Class[_]]()) { (obj, _) =>
          obj.asInstanceOf[Context].headers
        }
      )
    )
  }
  {
    val clazz = classOf[GroupElement]
    registerClassEntry(clazz,
      methods = Map(
        mkMethod(clazz, "exp", Array[Class[_]](classOf[BigInt])) { (obj, args) =>
          obj.asInstanceOf[GroupElement].exp(args(0).asInstanceOf[BigInt])
        },
        mkMethod(clazz, "multiply", Array[Class[_]](classOf[GroupElement])) { (obj, args) =>
          obj.asInstanceOf[GroupElement].multiply(args(0).asInstanceOf[GroupElement])
        },
        mkMethod(clazz, "getEncoded", Array[Class[_]]()) { (obj, _) =>
          obj.asInstanceOf[GroupElement].getEncoded
        },
        mkMethod(clazz, "negate", Array[Class[_]]()) { (obj, _) =>
          obj.asInstanceOf[GroupElement].negate
        }
      )
    )
  }
  {
    val clazz = classOf[Header]
    registerClassEntry(clazz,
      methods = Map(
        mkMethod(clazz, "minerPk", Array[Class[_]]()) { (obj, _) =>
          obj.asInstanceOf[Header].minerPk
        },
        mkMethod(clazz, "powNonce", Array[Class[_]]()) { (obj, _) =>
          obj.asInstanceOf[Header].powNonce
        },
        mkMethod(clazz, "transactionsRoot", Array[Class[_]]()) { (obj, _) =>
          obj.asInstanceOf[Header].transactionsRoot
        },
        mkMethod(clazz, "powOnetimePk", Array[Class[_]]()) { (obj, _) =>
          obj.asInstanceOf[Header].powOnetimePk
        },
        mkMethod(clazz, "nBits", Array[Class[_]]()) { (obj, _) =>
          obj.asInstanceOf[Header].nBits
        },
        mkMethod(clazz, "votes", Array[Class[_]]()) { (obj, _) =>
          obj.asInstanceOf[Header].votes
        },
        mkMethod(clazz, "id", Array[Class[_]]()) { (obj, _) =>
          obj.asInstanceOf[Header].id
        },
        mkMethod(clazz, "version", Array[Class[_]]()) { (obj, _) =>
          obj.asInstanceOf[Header].version
        },
        mkMethod(clazz, "parentId", Array[Class[_]]()) { (obj, _) =>
          obj.asInstanceOf[Header].parentId
        },
        mkMethod(clazz, "timestamp", Array[Class[_]]()) { (obj, _) =>
          obj.asInstanceOf[Header].timestamp
        },
        mkMethod(clazz, "height", Array[Class[_]]()) { (obj, _) =>
          obj.asInstanceOf[Header].height
        },
        mkMethod(clazz, "extensionRoot", Array[Class[_]]()) { (obj, _) =>
          obj.asInstanceOf[Header].extensionRoot
        },
        mkMethod(clazz, "ADProofsRoot", Array[Class[_]]()) { (obj, _) =>
          obj.asInstanceOf[Header].ADProofsRoot
        },
        mkMethod(clazz, "stateRoot", Array[Class[_]]()) { (obj, _) =>
          obj.asInstanceOf[Header].stateRoot
        },
        mkMethod(clazz, "powDistance", Array[Class[_]]()) { (obj, _) =>
          obj.asInstanceOf[Header].powDistance
        },
        mkMethod(clazz, "checkPow", Array[Class[_]]()) { (obj, _) =>
          obj.asInstanceOf[Header].checkPow
        }
      )
    )
  }
  {
    val clazz = classOf[PreHeader]
    registerClassEntry(clazz,
      methods = Map(
        mkMethod(clazz, "minerPk", Array[Class[_]]()) { (obj, _) =>
          obj.asInstanceOf[PreHeader].minerPk
        },
        mkMethod(clazz, "votes", Array[Class[_]]()) { (obj, _) =>
          obj.asInstanceOf[PreHeader].votes
        },
        mkMethod(clazz, "nBits", Array[Class[_]]()) { (obj, _) =>
          obj.asInstanceOf[PreHeader].nBits
        },
        mkMethod(clazz, "version", Array[Class[_]]()) { (obj, _) =>
          obj.asInstanceOf[PreHeader].version
        },
        mkMethod(clazz, "timestamp", Array[Class[_]]()) { (obj, _) =>
          obj.asInstanceOf[PreHeader].timestamp
        },
        mkMethod(clazz, "parentId", Array[Class[_]]()) { (obj, _) =>
          obj.asInstanceOf[PreHeader].parentId
        },
        mkMethod(clazz, "height", Array[Class[_]]()) { (obj, _) =>
          obj.asInstanceOf[PreHeader].height
        }
      )
    )
  }
  {
    val clazz         = classOf[SigmaDslBuilder]
    val cColl         = classOf[Coll[_]]
    val cGroupElement = classOf[GroupElement]
    registerClassEntry(clazz,
      methods = Map(
        mkMethod(clazz, "byteArrayToLong", Array[Class[_]](cColl)) { (obj, args) =>
          obj.asInstanceOf[SigmaDslBuilder].byteArrayToLong(args(0).asInstanceOf[Coll[Byte]])
        },
        mkMethod(clazz, "anyOf", Array[Class[_]](cColl)) { (obj, args) =>
          obj.asInstanceOf[SigmaDslBuilder].anyOf(args(0).asInstanceOf[Coll[Boolean]])
        },
        mkMethod(clazz, "allZK", Array[Class[_]](cColl)) { (obj, args) =>
          obj.asInstanceOf[SigmaDslBuilder].allZK(args(0).asInstanceOf[Coll[SigmaProp]])
        },
        mkMethod(clazz, "xorOf", Array[Class[_]](cColl)) { (obj, args) =>
          obj.asInstanceOf[SigmaDslBuilder].xorOf(args(0).asInstanceOf[Coll[Boolean]])
        },
        mkMethod(clazz, "substConstants", Array[Class[_]](cColl, cColl, cColl)) { (obj, args) =>
          obj.asInstanceOf[SigmaDslBuilder].substConstants(args(0).asInstanceOf[Coll[Byte]],
            args(1).asInstanceOf[Coll[Int]], args(2).asInstanceOf[Coll[Any]])
        },
        mkMethod(clazz, "groupGenerator", Array[Class[_]]()) { (obj, _) =>
          obj.asInstanceOf[SigmaDslBuilder].groupGenerator
        },
        mkMethod(clazz, "sigmaProp", Array[Class[_]](classOf[Boolean])) { (obj, args) =>
          obj.asInstanceOf[SigmaDslBuilder].sigmaProp(args(0).asInstanceOf[Boolean])
        },
        mkMethod(clazz, "proveDlog", Array[Class[_]](cGroupElement)) { (obj, args) =>
          obj.asInstanceOf[SigmaDslBuilder].proveDlog(args(0).asInstanceOf[GroupElement])
        },
        mkMethod(clazz, "blake2b256", Array[Class[_]](cColl)) { (obj, args) =>
          obj.asInstanceOf[SigmaDslBuilder].blake2b256(args(0).asInstanceOf[Coll[Byte]])
        },
        mkMethod(clazz, "longToByteArray", Array[Class[_]](classOf[Long])) { (obj, args) =>
          obj.asInstanceOf[SigmaDslBuilder].longToByteArray(args(0).asInstanceOf[Long])
        },
        mkMethod(clazz, "xor", Array[Class[_]](cColl, cColl)) { (obj, args) =>
          obj.asInstanceOf[SigmaDslBuilder].xor(args(0).asInstanceOf[Coll[Byte]],
            args(1).asInstanceOf[Coll[Byte]])
        },
        mkMethod(clazz, "atLeast", Array[Class[_]](classOf[Int], cColl)) { (obj, args) =>
          obj.asInstanceOf[SigmaDslBuilder].atLeast(args(0).asInstanceOf[Int],
            args(1).asInstanceOf[Coll[SigmaProp]])
        },
        mkMethod(clazz, "byteArrayToBigInt", Array[Class[_]](cColl)) { (obj, args) =>
          obj.asInstanceOf[SigmaDslBuilder].byteArrayToBigInt(args(0).asInstanceOf[Coll[Byte]])
        },
        mkMethod(clazz, "allOf", Array[Class[_]](cColl)) { (obj, args) =>
          obj.asInstanceOf[SigmaDslBuilder].allOf(args(0).asInstanceOf[Coll[Boolean]])
        },
        mkMethod(clazz, "proveDHTuple", Array[Class[_]](cGroupElement, cGroupElement, cGroupElement, cGroupElement)) { (obj, args) =>
          obj.asInstanceOf[SigmaDslBuilder].proveDHTuple(args(0).asInstanceOf[GroupElement],
            args(1).asInstanceOf[GroupElement],
            args(2).asInstanceOf[GroupElement],
            args(3).asInstanceOf[GroupElement])
        },
        mkMethod(clazz, "anyZK", Array[Class[_]](cColl)) { (obj, args) =>
          obj.asInstanceOf[SigmaDslBuilder].anyZK(args(0).asInstanceOf[Coll[SigmaProp]])
        },
        mkMethod(clazz, "sha256", Array[Class[_]](cColl)) { (obj, args) =>
          obj.asInstanceOf[SigmaDslBuilder].sha256(args(0).asInstanceOf[Coll[Byte]])
        },
        mkMethod(clazz, "serialize", Array[Class[_]](classOf[Object], classOf[RType[_]])) { (obj, args) =>
          obj.asInstanceOf[SigmaDslBuilder].serialize[Any](
            args(0).asInstanceOf[Any])(args(1).asInstanceOf[RType[Any]])
        },
        mkMethod(clazz, "decodePoint", Array[Class[_]](cColl)) { (obj, args) =>
          obj.asInstanceOf[SigmaDslBuilder].decodePoint(args(0).asInstanceOf[Coll[Byte]])
        },
<<<<<<< HEAD
        mkMethod(clazz, "deserializeTo", Array[Class[_]](cColl, classOf[RType[_]])) { (obj, args) =>
          obj.asInstanceOf[SigmaDslBuilder].deserializeTo(args(0).asInstanceOf[Coll[Byte]])(args(1).asInstanceOf[RType[_]])
=======
        mkMethod(clazz, "fromBigEndianBytes", Array[Class[_]](cColl, classOf[RType[_]])) { (obj, args) =>
          obj.asInstanceOf[SigmaDslBuilder].fromBigEndianBytes(args(0).asInstanceOf[Coll[Byte]])(args(1).asInstanceOf[RType[_]])
>>>>>>> 83ba4a44
        }
      )
    )
  }

  registerClassEntry(classOf[SCollectionType[_]],
    constructors = Array(
      mkConstructor(Array(classOf[SType])) { args =>
        new SCollectionType(args(0).asInstanceOf[SType])
      }
    )
  )

  registerClassEntry(classOf[SOption[_]],
    constructors = Array(
      mkConstructor(Array(classOf[SType])) { args =>
        new SOption(args(0).asInstanceOf[SType])
      }
    )
  )

  registerClassEntry(classOf[STuple],
    constructors = Array(
      mkConstructor(Array(classOf[IndexedSeq[_]])) { args =>
        new STuple(args(0).asInstanceOf[IndexedSeq[SType]])
      }
    )
  )
}<|MERGE_RESOLUTION|>--- conflicted
+++ resolved
@@ -466,13 +466,11 @@
         mkMethod(clazz, "decodePoint", Array[Class[_]](cColl)) { (obj, args) =>
           obj.asInstanceOf[SigmaDslBuilder].decodePoint(args(0).asInstanceOf[Coll[Byte]])
         },
-<<<<<<< HEAD
         mkMethod(clazz, "deserializeTo", Array[Class[_]](cColl, classOf[RType[_]])) { (obj, args) =>
           obj.asInstanceOf[SigmaDslBuilder].deserializeTo(args(0).asInstanceOf[Coll[Byte]])(args(1).asInstanceOf[RType[_]])
-=======
+        },
         mkMethod(clazz, "fromBigEndianBytes", Array[Class[_]](cColl, classOf[RType[_]])) { (obj, args) =>
           obj.asInstanceOf[SigmaDslBuilder].fromBigEndianBytes(args(0).asInstanceOf[Coll[Byte]])(args(1).asInstanceOf[RType[_]])
->>>>>>> 83ba4a44
         }
       )
     )
