--- conflicted
+++ resolved
@@ -507,17 +507,15 @@
         mkMethod(clazz, "fromBigEndianBytes", Array[Class[_]](cColl, classOf[RType[_]])) { (obj, args) =>
           obj.asInstanceOf[SigmaDslBuilder].fromBigEndianBytes(args(0).asInstanceOf[Coll[Byte]])(args(1).asInstanceOf[RType[_]])
         },
-<<<<<<< HEAD
         mkMethod(clazz, "some", Array[Class[_]](classOf[Object], classOf[RType[_]])) { (obj, args) =>
           obj.asInstanceOf[SigmaDslBuilder].some(args(0).asInstanceOf[Any])(args(1).asInstanceOf[RType[Any]])
         },
         mkMethod(clazz, "none", Array[Class[_]](classOf[RType[_]])) { (obj, args) =>
           obj.asInstanceOf[SigmaDslBuilder].none()(args(0).asInstanceOf[RType[_]])
-=======
+        },
         mkMethod(clazz, "powHit", Array[Class[_]](classOf[Int], cColl, cColl, cColl, classOf[Int])) { (obj, args) =>
           obj.asInstanceOf[SigmaDslBuilder].powHit(args(0).asInstanceOf[Int], args(1).asInstanceOf[Coll[Byte]],
             args(2).asInstanceOf[Coll[Byte]], args(3).asInstanceOf[Coll[Byte]], args(4).asInstanceOf[Int])
->>>>>>> 0aa88be7
         }
       )
     )
