--- conflicted
+++ resolved
@@ -22,72 +22,10 @@
   def dataSize = startingDigest.length + 4 + valueLengthOpt.fold(0L)(_ => 4)
   @NeverInline
   def cost = (dataSize / builder.CostModel.AccessKiloByteOfData.toLong).toInt
-<<<<<<< HEAD
-
-  def updateDigest(newDigest: Coll[Byte]): AvlTree = this.copy(startingDigest = newDigest)
-}
-
-class TestValue[T](val value: T) extends AnyValue {
-  @NeverInline
-  def dataSize = SigmaPredef.dataSize(value)
-  @Internal
-  override def toString = s"Value($value)"
-}
-
-class TestContext(
-    val inputs: Array[Box],
-    val outputs: Array[Box],
-    val height: Int,
-    val selfBox: Box,
-    val lastBlockUtxoRootHash: AvlTree,
-    val minerPubKey: Array[Byte],
-    val vars: Array[AnyValue]
-) extends Context {
-  def builder = new TestSigmaDslBuilder
-
-  @NeverInline
-  def HEIGHT = height
-  @NeverInline
-  def SELF   = selfBox
-  @NeverInline
-  def INPUTS = builder.Colls.fromArray(inputs)
-
-  @NeverInline
-  def OUTPUTS = builder.Colls.fromArray(outputs)
-
-  @NeverInline
-  def LastBlockUtxoRootHash = lastBlockUtxoRootHash
-
-  @NeverInline
-  def MinerPubKey = builder.Colls.fromArray(minerPubKey)
-
-  @NeverInline
-  def getVar[T](id: Byte)(implicit cT: RType[T]): Option[T] = {
-    implicit val tag: ClassTag[T] = cT.classTag
-    if (id < 0 || id >= vars.length) return None
-    val value = vars(id)
-    if (value != null ) {
-      // once the value is not null it should be of the right type
-      value match {
-        case value: TestValue[_] if value.value != null =>
-          Some(value.value.asInstanceOf[T])
-        case _ =>
-          throw new InvalidType(s"Cannot getVar($id): invalid type of value $value at id=$id")
-      }
-    } else None
-  }
-
-  @NeverInline
-  def getConstant[T](id: Byte)(implicit cT: RType[T]): T =
-    sys.error(s"Method getConstant is not defined in TestContext. Should be overriden in real context.")
-
-  @NeverInline
-  def cost = (dataSize / builder.CostModel.AccessKiloByteOfData.toLong).toInt
-
-=======
->>>>>>> bed6bf37
   @NeverInline
   def digest: Coll[Byte] = ???
+  @NeverInline
+  def updateDigest(newDigest: Coll[Byte]): AvlTree = this.copy(startingDigest = newDigest)
 }
 
 class TestSigmaDslBuilder extends SigmaDslBuilder {
