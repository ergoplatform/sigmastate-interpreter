package special.sigma

import java.math.BigInteger

import com.google.common.primitives.Longs
import org.bouncycastle.crypto.ec.CustomNamedCurves
import org.bouncycastle.math.ec.custom.sec.SecP256K1Point
import scalan.RType
import scalan.RType._
<<<<<<< HEAD
import scalan.{Internal, NeverInline, OverloadId, Reified}
import scorex.crypto.hash.{Blake2b256, Sha256}
=======
import scalan.{Internal, NeverInline, Reified, OverloadId}
import scorex.crypto.hash.{Sha256, Blake2b256}
>>>>>>> 528c6998
import special.SpecialPredef
import special.collection._

case class TestAvlTree(
    startingDigest: Coll[Byte],
    keyLength: Int,
    valueLengthOpt: Option[Int] = None,
    maxNumOperations: Option[Int] = None,
    maxDeletes: Option[Int] = None ) extends AvlTree {
  def builder = new TestSigmaDslBuilder
  @NeverInline
  def dataSize = startingDigest.length + 4 + valueLengthOpt.fold(0L)(_ => 4)
  @NeverInline
  def cost = (dataSize / builder.CostModel.AccessKiloByteOfData.toLong).toInt
  @NeverInline
  def digest: Coll[Byte] = ???
}

class TestSigmaDslBuilder extends SigmaDslBuilder {
  // manual fix
  def Colls: CollBuilder = new CollOverArrayBuilder
  def Monoids: MonoidBuilder = new MonoidBuilderInst
  def Costing: CostedBuilder = new CCostedBuilder
  @NeverInline
  def CostModel: CostModel = new TestCostModel

  def costBoxes(bs: Coll[Box]): CostedColl[Box] = {
    val len = bs.length
    val perItemCost = this.CostModel.AccessBox
    val costs = this.Colls.replicate(len, perItemCost)
    val sizes = bs.map(b => b.dataSize)
    val valuesCost = this.CostModel.CollectionConst
    this.Costing.mkCostedColl(bs, costs, sizes, valuesCost)
  }

  /** Cost of collection with static size elements. */
  def costColWithConstSizedItem[T](xs: Coll[T], len: Int, itemSize: Long): CostedColl[T] = {
    val perItemCost = (len.toLong * itemSize / 1024L + 1L) * this.CostModel.AccessKiloByteOfData.toLong
    val costs = this.Colls.replicate(len, perItemCost.toInt)
    val sizes = this.Colls.replicate(len, itemSize)
    val valueCost = this.CostModel.CollectionConst
    this.Costing.mkCostedColl(xs, costs, sizes, valueCost)
  }

  def costOption[T](opt: Option[T], opCost: Int)(implicit cT: RType[T]): CostedOption[T] = {
    val none = this.Costing.mkCostedNone[T](opCost)
    opt.fold[CostedOption[T]](none)(x => this.Costing.mkCostedSome(this.Costing.costedValue(x, SpecialPredef.some(opCost))))
  }

  @NeverInline
  def verifyZK(proof: => SigmaProp): Boolean = proof.isValid

  @NeverInline
  def atLeast(bound: Int, props: Coll[SigmaProp]): SigmaProp = ???

  @NeverInline
  def allOf(conditions: Coll[Boolean]): Boolean = conditions.forall(c => c)
  @NeverInline
  def anyOf(conditions: Coll[Boolean]): Boolean = conditions.exists(c => c)

  @NeverInline
  def allZK(props: Coll[SigmaProp]): SigmaProp = MockSigma(props.forall(p => p.isValid))
  @NeverInline
  def anyZK(props: Coll[SigmaProp]): SigmaProp = MockSigma(props.exists(p => p.isValid))

  @NeverInline
  def sigmaProp(b: Boolean): SigmaProp = MockSigma(b)

  @NeverInline
  def blake2b256(bytes: Coll[Byte]): Coll[Byte] = Colls.fromArray(Blake2b256.hash(bytes.toArray))

  @NeverInline
  def sha256(bytes: Coll[Byte]): Coll[Byte] = Colls.fromArray(Sha256.hash(bytes.toArray))

  @NeverInline
  def PubKey(base64String: String): SigmaProp = ???

  @NeverInline
  def byteArrayToBigInt(bytes: Coll[Byte]): BigInt = {
    val dlogGroupOrder = __curve__.getN
    val bi = new BigInteger(1, bytes.toArray)
    if (bi.compareTo(dlogGroupOrder) == 1) {
      throw new RuntimeException(s"BigInt value exceeds the order of the dlog group (${__curve__}). Expected to be less than: $dlogGroupOrder, actual: $bi")
    }
    this.BigInt(bi)
  }

  @NeverInline
  def longToByteArray(l: Long): Coll[Byte] = Colls.fromArray(Longs.toByteArray(l))

  @NeverInline
<<<<<<< HEAD
  def proveDlog(g: SecP256K1Point): SigmaProp = new ProveDlogEvidence(g)

  @NeverInline
  def proveDHTuple(g: SecP256K1Point, h: SecP256K1Point, u: SecP256K1Point, v: SecP256K1Point): SigmaProp = ???
=======
  def proveDlog(g: GroupElement): SigmaProp = MockProveDlog(true, Colls.emptyColl[Byte])

  @NeverInline
  def proveDHTuple(g: GroupElement, h: GroupElement, u: GroupElement, v: GroupElement): SigmaProp = ???
>>>>>>> 528c6998

  @NeverInline
  def isMember(tree: AvlTree, key: Coll[Byte], proof: Coll[Byte]): Boolean = treeLookup(tree, key, proof).isDefined

  @NeverInline
  def treeLookup(tree: AvlTree, key: Coll[Byte], proof: Coll[Byte]): Option[Coll[Byte]] = ???

  @NeverInline
  def treeModifications(tree: AvlTree, operations: Coll[Byte], proof: Coll[Byte]): Option[Coll[Byte]] = ???

  @Internal val __curve__ = CustomNamedCurves.getByName("secp256k1")
  @Internal val __g__ = __curve__.getG.asInstanceOf[SecP256K1Point]

  @NeverInline
<<<<<<< HEAD
  def groupGenerator: SecP256K1Point = __g__

  @NeverInline
  def exponentiate(base: SecP256K1Point, exponent: BigInteger): SecP256K1Point = ???
=======
  def groupGenerator: GroupElement = this.GroupElement(__g__)
>>>>>>> 528c6998

  @Reified("T")
  @NeverInline
  override def substConstants[T](scriptBytes: Coll[Byte],
      positions: Coll[Int],
      newValues: Coll[T])
      (implicit cT: RType[T]): Coll[Byte] = ???

  @NeverInline
<<<<<<< HEAD
  override def decodePoint(encoded: Coll[Byte]): SecP256K1Point =
    __curve__.getCurve.decodePoint(encoded.toArray).asInstanceOf[SecP256K1Point]
}

trait DefaultSigma extends SigmaProp {
  def builder = new TestSigmaDslBuilder
  @NeverInline
  @OverloadId("and_sigma")
  def &&(other: SigmaProp): SigmaProp = new TrivialSigma(isValid && other.isValid)

  @NeverInline
  @OverloadId("and_bool")
  def &&(other: Boolean): SigmaProp = new TrivialSigma(isValid && other)

  @NeverInline
  @OverloadId("or_sigma")
  def ||(other: SigmaProp): SigmaProp = new TrivialSigma(isValid || other.isValid)
=======
  override def decodePoint(encoded: Coll[Byte]): GroupElement =
    this.GroupElement(__curve__.getCurve.decodePoint(encoded.toArray))
>>>>>>> 528c6998

  @NeverInline
  override def BigInt(n: BigInteger): BigInt = SpecialPredef.rewritableMethod

  @NeverInline
  override def toBigInteger(n: BigInt): BigInteger = n.asInstanceOf[TestBigInt].value

<<<<<<< HEAD
case class ProveDlogEvidence(val value: SecP256K1Point) extends SigmaProp with DefaultSigma {
  @NeverInline
  def propBytes: Coll[Byte] = new CollOverArray(value.getEncoded(true))
  @NeverInline
  def isValid: Boolean = true
  @NeverInline
  @OverloadId("and_sigma")
  override def &&(other: SigmaProp) = super.&&(other)
=======
  /** Create DSL's group element from existing `org.bouncycastle.math.ec.ECPoint`. */
>>>>>>> 528c6998
  @NeverInline
  def GroupElement(p: ECPoint): GroupElement = SpecialPredef.rewritableMethod

<<<<<<< HEAD
case class ProveDHTEvidence(val gv: SecP256K1Point, val hv: SecP256K1Point, val uv: SecP256K1Point, val vv: SecP256K1Point) extends SigmaProp with DefaultSigma {
=======
  /** Extract `org.bouncycastle.math.ec.ECPoint` from DSL's `GroupElement` type. */
>>>>>>> 528c6998
  @NeverInline
  def toECPoint(ge: GroupElement): ECPoint = ge.value
}
<|MERGE_RESOLUTION|>--- conflicted
+++ resolved
@@ -7,13 +7,8 @@
 import org.bouncycastle.math.ec.custom.sec.SecP256K1Point
 import scalan.RType
 import scalan.RType._
-<<<<<<< HEAD
 import scalan.{Internal, NeverInline, OverloadId, Reified}
 import scorex.crypto.hash.{Blake2b256, Sha256}
-=======
-import scalan.{Internal, NeverInline, Reified, OverloadId}
-import scorex.crypto.hash.{Sha256, Blake2b256}
->>>>>>> 528c6998
 import special.SpecialPredef
 import special.collection._
 
@@ -105,17 +100,10 @@
   def longToByteArray(l: Long): Coll[Byte] = Colls.fromArray(Longs.toByteArray(l))
 
   @NeverInline
-<<<<<<< HEAD
-  def proveDlog(g: SecP256K1Point): SigmaProp = new ProveDlogEvidence(g)
-
-  @NeverInline
-  def proveDHTuple(g: SecP256K1Point, h: SecP256K1Point, u: SecP256K1Point, v: SecP256K1Point): SigmaProp = ???
-=======
   def proveDlog(g: GroupElement): SigmaProp = MockProveDlog(true, Colls.emptyColl[Byte])
 
   @NeverInline
   def proveDHTuple(g: GroupElement, h: GroupElement, u: GroupElement, v: GroupElement): SigmaProp = ???
->>>>>>> 528c6998
 
   @NeverInline
   def isMember(tree: AvlTree, key: Coll[Byte], proof: Coll[Byte]): Boolean = treeLookup(tree, key, proof).isDefined
@@ -130,14 +118,7 @@
   @Internal val __g__ = __curve__.getG.asInstanceOf[SecP256K1Point]
 
   @NeverInline
-<<<<<<< HEAD
-  def groupGenerator: SecP256K1Point = __g__
-
-  @NeverInline
-  def exponentiate(base: SecP256K1Point, exponent: BigInteger): SecP256K1Point = ???
-=======
   def groupGenerator: GroupElement = this.GroupElement(__g__)
->>>>>>> 528c6998
 
   @Reified("T")
   @NeverInline
@@ -147,28 +128,8 @@
       (implicit cT: RType[T]): Coll[Byte] = ???
 
   @NeverInline
-<<<<<<< HEAD
-  override def decodePoint(encoded: Coll[Byte]): SecP256K1Point =
-    __curve__.getCurve.decodePoint(encoded.toArray).asInstanceOf[SecP256K1Point]
-}
-
-trait DefaultSigma extends SigmaProp {
-  def builder = new TestSigmaDslBuilder
-  @NeverInline
-  @OverloadId("and_sigma")
-  def &&(other: SigmaProp): SigmaProp = new TrivialSigma(isValid && other.isValid)
-
-  @NeverInline
-  @OverloadId("and_bool")
-  def &&(other: Boolean): SigmaProp = new TrivialSigma(isValid && other)
-
-  @NeverInline
-  @OverloadId("or_sigma")
-  def ||(other: SigmaProp): SigmaProp = new TrivialSigma(isValid || other.isValid)
-=======
   override def decodePoint(encoded: Coll[Byte]): GroupElement =
     this.GroupElement(__curve__.getCurve.decodePoint(encoded.toArray))
->>>>>>> 528c6998
 
   @NeverInline
   override def BigInt(n: BigInteger): BigInt = SpecialPredef.rewritableMethod
@@ -176,26 +137,11 @@
   @NeverInline
   override def toBigInteger(n: BigInt): BigInteger = n.asInstanceOf[TestBigInt].value
 
-<<<<<<< HEAD
-case class ProveDlogEvidence(val value: SecP256K1Point) extends SigmaProp with DefaultSigma {
-  @NeverInline
-  def propBytes: Coll[Byte] = new CollOverArray(value.getEncoded(true))
-  @NeverInline
-  def isValid: Boolean = true
-  @NeverInline
-  @OverloadId("and_sigma")
-  override def &&(other: SigmaProp) = super.&&(other)
-=======
   /** Create DSL's group element from existing `org.bouncycastle.math.ec.ECPoint`. */
->>>>>>> 528c6998
   @NeverInline
   def GroupElement(p: ECPoint): GroupElement = SpecialPredef.rewritableMethod
 
-<<<<<<< HEAD
-case class ProveDHTEvidence(val gv: SecP256K1Point, val hv: SecP256K1Point, val uv: SecP256K1Point, val vv: SecP256K1Point) extends SigmaProp with DefaultSigma {
-=======
   /** Extract `org.bouncycastle.math.ec.ECPoint` from DSL's `GroupElement` type. */
->>>>>>> 528c6998
   @NeverInline
   def toECPoint(ge: GroupElement): ECPoint = ge.value
 }
